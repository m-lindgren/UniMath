[submodule "sub/coq"]
	path = sub/coq
	url = https://github.com/coq/coq.git
	branch = v8.5
<<<<<<< HEAD
[submodule "UniMath/sub/coq-tools"]
	path = UniMath/sub/coq-tools
	url = https://github.com/JasonGross/coq-tools
[submodule "sub/coq-tools"]
	path = sub/coq-tools
	url = https://github.com/JasonGross/coq-tools
=======
[submodule "sub/lablgtk"]
	path = sub/lablgtk
	url = http://forge.ocamlcore.org/anonscm/git/lablgtk/lablgtk.git
	branch = master
>>>>>>> b5f062d2
<|MERGE_RESOLUTION|>--- conflicted
+++ resolved
@@ -2,16 +2,13 @@
 	path = sub/coq
 	url = https://github.com/coq/coq.git
 	branch = v8.5
-<<<<<<< HEAD
 [submodule "UniMath/sub/coq-tools"]
 	path = UniMath/sub/coq-tools
 	url = https://github.com/JasonGross/coq-tools
 [submodule "sub/coq-tools"]
 	path = sub/coq-tools
 	url = https://github.com/JasonGross/coq-tools
-=======
 [submodule "sub/lablgtk"]
 	path = sub/lablgtk
 	url = http://forge.ocamlcore.org/anonscm/git/lablgtk/lablgtk.git
-	branch = master
->>>>>>> b5f062d2
+	branch = master