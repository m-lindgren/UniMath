<<<<<<< HEAD

# validate this file at http://lint.travis-ci.org/
# ocaml and coq are not on the list of languages:
language:       generic
sudo: 		required
# "trusty" is the most modern release of Ubuntu supported
dist: 		trusty
git:
  submodules:   false
install:
  - sudo add-apt-repository -y ppa:avsm
  - sudo apt-get update
  - sudo apt-get install -y opam aspcud time libgtk2.0-dev libgtksourceview2.0-dev emacs
# build coqide along with the Tactics package, just because it's a short package
=======
language: generic
sudo: false

services:
  - docker

>>>>>>> 7d4aeb4f
env:
  global:
    - THIS_REPO=UniMath
  matrix:
    - PACKAGES="Foundations Combinatorics Algebra NumberSystems PAdics"
    - PACKAGES=CategoryTheory
    - PACKAGES="MoreFoundations Ktheory"
    - PACKAGES=HomologicalAlgebra
    - PACKAGES=Topology
    - PACKAGES=RealNumbers
    - PACKAGES=SubstitutionSystems
    - PACKAGES=Tactics BUILD_COQIDE=yes BUILD_ALSO=TAGS
    - PACKAGES=Folds
    - FOUNDATIONS_CHANGE_ERROR=yes BUILD_ALSO="check-for-change-to-Foundations enforce-listing-of-proof-files"

# The "docker run" command will pull if needed.
# Running this first gives two tries in case of network lossage.
before_script:
  - timeout 5m docker pull palmskog/xenial-unimath || timeout 5m docker pull palmskog/xenial-unimath || timeout 5m docker pull palmskog/xenial-unimath

# Using travis_wait here seems to cause the job to terminate after 1 minute
# with no error (!).
# The git commands are tried twice, in case of temporary network failure.
# The fcntl line works around a bug where Travis truncates logs and fails.
script:
  - python -c "import fcntl; fcntl.fcntl(1, fcntl.F_SETFL, 0)"
  - REMOTE_ORIGIN_URL=`git config --get remote.origin.url`
  - echo "THIS_REPO=${THIS_REPO}"
  - echo "PACKAGES=${PACKAGES}"
  - echo "BUILD_COQIDE=${BUILD_COQIDE}"
  - echo "BUILD_ALSO=${BUILD_ALSO}"
  - echo "FOUNDATIONS_CHANGE_ERROR=${FOUNDATIONS_CHANGE_ERROR}"
  - echo "TRAVIS_BRANCH=${TRAVIS_BRANCH}"
  - echo "REMOTE_ORIGIN_URL=${REMOTE_ORIGIN_URL}"
  - echo "TRAVIS_EVENT_TYPE=${TRAVIS_EVENT_TYPE}"
  - echo "TRAVIS_COMMIT=${TRAVIS_COMMIT}"
  - echo "TRAVIS_PULL_REQUEST=${TRAVIS_PULL_REQUEST}"
  - echo "TRAVIS_PULL_REQUEST_BRANCH=${TRAVIS_PULL_REQUEST_BRANCH}"
  - echo "TRAVIS_PULL_REQUEST_SHA=${TRAVIS_PULL_REQUEST_SHA}"
  - echo "TRAVIS_REPO_SLUG=${TRAVIS_REPO_SLUG}"
  - >-
    docker run palmskog/xenial-unimath /bin/bash -x -c "true &&
       if [ $TRAVIS_EVENT_TYPE = pull_request ] ; then
         git clone --quiet --depth 9 $REMOTE_ORIGIN_URL $THIS_REPO || git clone --quiet --depth 9 $REMOTE_ORIGIN_URL $THIS_REPO
         cd $THIS_REPO
         git fetch origin +refs/pull/$TRAVIS_PULL_REQUEST/merge
         git checkout -qf $TRAVIS_PULL_REQUEST_SHA
         git config user.email noone@cares.com
         git config user.name Noone Cares
         git remote add theupstream https://github.com/$TRAVIS_REPO_SLUG.git
         git pull --depth 9 theupstream $TRAVIS_BRANCH || git pull --depth 9 theupstream $TRAVIS_BRANCH
       else
         git clone --quiet --depth 9 -b $TRAVIS_BRANCH $REMOTE_ORIGIN_URL $THIS_REPO || git clone --quiet --depth 9 -b $TRAVIS_BRANCH $REMOTE_ORIGIN_URL $THIS_REPO
         cd $THIS_REPO
         git checkout -qf $TRAVIS_COMMIT
       fi &&
       . /root/.opam/opam-init/init.sh &&
       time make build-coq BUILD_COQIDE=$BUILD_COQIDE &&
       time make TIMECMD=time $PACKAGES $BUILD_ALSO FOUNDATIONS_CHANGE_ERROR=$FOUNDATIONS_CHANGE_ERROR"

git:
  depth: 9
  submodules: false<|MERGE_RESOLUTION|>--- conflicted
+++ resolved
@@ -1,26 +1,9 @@
-<<<<<<< HEAD
-
-# validate this file at http://lint.travis-ci.org/
-# ocaml and coq are not on the list of languages:
-language:       generic
-sudo: 		required
-# "trusty" is the most modern release of Ubuntu supported
-dist: 		trusty
-git:
-  submodules:   false
-install:
-  - sudo add-apt-repository -y ppa:avsm
-  - sudo apt-get update
-  - sudo apt-get install -y opam aspcud time libgtk2.0-dev libgtksourceview2.0-dev emacs
-# build coqide along with the Tactics package, just because it's a short package
-=======
 language: generic
 sudo: false
 
 services:
   - docker
 
->>>>>>> 7d4aeb4f
 env:
   global:
     - THIS_REPO=UniMath
