language: generic
sudo: false

services:
  - docker

env:
<<<<<<< HEAD
  global:
    - THIS_REPO=UniMath
  matrix:
    - PACKAGES= BUILD_ALSO=sanity-checks
    - PACKAGES="Foundations Combinatorics Algebra NumberSystems PAdics Paradoxes"
    - PACKAGES=CategoryTheory
    - PACKAGES="MoreFoundations Ktheory SyntheticHomotopyTheory"
    - PACKAGES=HomologicalAlgebra
    - PACKAGES=Topology
    - PACKAGES=RealNumbers
    - PACKAGES=SubstitutionSystems
    - PACKAGES=Tactics BUILD_COQIDE=yes BUILD_ALSO=TAGS
    - PACKAGES=Folds
    - PACKAGES=Induction
    - PACKAGES="Foundations Combinatorics Algebra NumberSystems" COQ_BRANCH=master

# The "docker run" command will pull if needed.
# Running this first gives two tries in case of network lossage.
=======
  - PACKAGES="Foundations Combinatorics Algebra NumberSystems PAdics"
  - PACKAGES=CategoryTheory
  - PACKAGES="MoreFoundations Ktheory"
  - PACKAGES=HomologicalAlgebra
  - PACKAGES=Topology
  - PACKAGES=RealNumbers
  - PACKAGES=SubstitutionSystems
  - PACKAGES=Tactics BUILD_COQIDE=yes BUILD_ALSO=TAGS
  - PACKAGES=Folds
  - PACKAGES=Inductives
  - FOUNDATIONS_CHANGE_ERROR=yes BUILD_ALSO="check-for-change-to-Foundations enforce-listing-of-proof-files"
# building Coq in a separate stage folds up the output in the log:
>>>>>>> 4353399b
before_script:
  - timeout 5m docker pull palmskog/xenial-unimath || timeout 5m docker pull palmskog/xenial-unimath || timeout 5m docker pull palmskog/xenial-unimath

# Using travis_wait here seems to cause the job to terminate after 1 minute
# with no error (!).
# The git commands are tried twice, in case of temporary network failure.
# The fcntl line works around a bug where Travis truncates logs and fails.
script:
  - python -c "import fcntl; fcntl.fcntl(1, fcntl.F_SETFL, 0)"
  - REMOTE_ORIGIN_URL=`git config --get remote.origin.url`
  - echo "THIS_REPO=${THIS_REPO}"
  - echo "PACKAGES=${PACKAGES}"
  - echo "BUILD_COQIDE=${BUILD_COQIDE}"
  - echo "BUILD_ALSO=${BUILD_ALSO}"
  - echo "FOUNDATIONS_CHANGE_ERROR=${FOUNDATIONS_CHANGE_ERROR}"
  - echo "TRAVIS_BRANCH=${TRAVIS_BRANCH}"
  - echo "REMOTE_ORIGIN_URL=${REMOTE_ORIGIN_URL}"
  - echo "TRAVIS_EVENT_TYPE=${TRAVIS_EVENT_TYPE}"
  - echo "TRAVIS_COMMIT=${TRAVIS_COMMIT}"
  - echo "TRAVIS_PULL_REQUEST=${TRAVIS_PULL_REQUEST}"
  - echo "TRAVIS_PULL_REQUEST_BRANCH=${TRAVIS_PULL_REQUEST_BRANCH}"
  - echo "TRAVIS_PULL_REQUEST_SHA=${TRAVIS_PULL_REQUEST_SHA}"
  - echo "TRAVIS_REPO_SLUG=${TRAVIS_REPO_SLUG}"
  - >-
    docker run palmskog/xenial-unimath /bin/bash -x -c "true &&
       if [ $TRAVIS_EVENT_TYPE = pull_request ] ; then
         git clone --quiet --depth 9 $REMOTE_ORIGIN_URL $THIS_REPO || git clone --quiet --depth 9 $REMOTE_ORIGIN_URL $THIS_REPO
         cd $THIS_REPO
         git fetch origin +refs/pull/$TRAVIS_PULL_REQUEST/merge
         git checkout -qf $TRAVIS_PULL_REQUEST_SHA
         git config user.email noone@cares.com
         git config user.name Noone Cares
         git remote add theupstream https://github.com/$TRAVIS_REPO_SLUG.git
         git pull --depth 9 theupstream $TRAVIS_BRANCH || git pull --depth 9 theupstream $TRAVIS_BRANCH
       else
         git clone --quiet --depth 9 -b $TRAVIS_BRANCH $REMOTE_ORIGIN_URL $THIS_REPO || git clone --quiet --depth 9 -b $TRAVIS_BRANCH $REMOTE_ORIGIN_URL $THIS_REPO
         cd $THIS_REPO
         git checkout -qf $TRAVIS_COMMIT
       fi &&
       . /root/.opam/opam-init/init.sh &&
       git submodule update --init sub/coq &&
       if [ '$COQ_BRANCH' != '' ]
       then ( cd sub/coq && 
              git checkout $COQ_BRANCH )
       fi &&
       ( cd sub/coq && 
         git branch &&
         git describe --dirty --long --always --abbrev=40 --tags ) &&
       time make build-coq BUILD_COQIDE=$BUILD_COQIDE &&
       time make TIMECMD=time $PACKAGES $BUILD_ALSO FOUNDATIONS_CHANGE_ERROR=$FOUNDATIONS_CHANGE_ERROR"

git:
  depth: 9
  submodules: false<|MERGE_RESOLUTION|>--- conflicted
+++ resolved
@@ -5,7 +5,6 @@
   - docker
 
 env:
-<<<<<<< HEAD
   global:
     - THIS_REPO=UniMath
   matrix:
@@ -20,24 +19,12 @@
     - PACKAGES=Tactics BUILD_COQIDE=yes BUILD_ALSO=TAGS
     - PACKAGES=Folds
     - PACKAGES=Induction
+    - PACKAGES=Inductives
     - PACKAGES="Foundations Combinatorics Algebra NumberSystems" COQ_BRANCH=master
 
 # The "docker run" command will pull if needed.
 # Running this first gives two tries in case of network lossage.
-=======
-  - PACKAGES="Foundations Combinatorics Algebra NumberSystems PAdics"
-  - PACKAGES=CategoryTheory
-  - PACKAGES="MoreFoundations Ktheory"
-  - PACKAGES=HomologicalAlgebra
-  - PACKAGES=Topology
-  - PACKAGES=RealNumbers
-  - PACKAGES=SubstitutionSystems
-  - PACKAGES=Tactics BUILD_COQIDE=yes BUILD_ALSO=TAGS
-  - PACKAGES=Folds
-  - PACKAGES=Inductives
-  - FOUNDATIONS_CHANGE_ERROR=yes BUILD_ALSO="check-for-change-to-Foundations enforce-listing-of-proof-files"
-# building Coq in a separate stage folds up the output in the log:
->>>>>>> 4353399b
+
 before_script:
   - timeout 5m docker pull palmskog/xenial-unimath || timeout 5m docker pull palmskog/xenial-unimath || timeout 5m docker pull palmskog/xenial-unimath
 
