--- conflicted
+++ resolved
@@ -9,14 +9,5 @@
   - PACKAGE=SubstitutionSystems
   - PACKAGE=Tactics
 script:
-<<<<<<< HEAD
-  - time make -j2 build-coq
-  - time make TIMECMD=time all || make isolate-bug
-  - time make install
-after_script:
-  - test -f UniMath/Ktheory/Circle.vo
-  - test -f sub/coq/user-contrib/UniMath/Ktheory/Circle.vo
-=======
   - time make BUILD_COQIDE=yes build-coq
-  - time make TIMECMD=time $PACKAGE
->>>>>>> b5f062d2
+  - time make TIMECMD=time $PACKAGE