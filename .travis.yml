--- conflicted
+++ resolved
@@ -30,11 +30,7 @@
   - PACKAGES=SubstitutionSystems
   - PACKAGES=Tactics BUILD_COQIDE=yes BUILD_ALSO=TAGS
   - PACKAGES=Folds
-<<<<<<< HEAD
-  - PACKAGES=HomologicalAlgebra
   - PACKAGES=Inductives
-=======
->>>>>>> 8106dd85
   - FOUNDATIONS_CHANGE_ERROR=yes BUILD_ALSO="check-for-change-to-Foundations enforce-listing-of-proof-files"
 # building Coq in a separate stage folds up the output in the log:
 before_script:
