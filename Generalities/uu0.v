(** * Univalent Basics. Vladimir Voevodsky. Feb. 2010 - Sep. 2011 

This file contains results which form a basis of the univalent approach and which do not require the use of universes as types. Fixpoints with values in a universe are used only once in the definition [ isofhlevel ]. Many results in this file do not require any axioms. The first axiom we use is [ funextempty ] which is the functional extensionality axiom for functions with values in the empty type. Closer to the end of the file we use general functional extensionality [ funextfunax ] asserting that two homotopic functions are equal. Since [ funextfunax ] itself is not an "axiom"  in our sense i.e. its type is not of h-level 1 we show that it is logically equivalent to a real axiom [ funcontr ] which asserts that the space of sections of a family with contractible fibers is contractible.  


 *) 



(** ** Preambule *)

(** Settings *)

<<<<<<< HEAD
=======
(* Add Rec LoadPath "../Generalities". *)
>>>>>>> 736d9f71

Unset Automatic Introduction. (* This line has to be removed for the file to compile with Coq8.2 *)

(** Imports *)

(* Add LoadPath ".." as Foundations. *)

Require Export Foundations.Generalities.uuu.

(** Universe structure *)

Definition UU := Type .

(* end of "Preambule". *)





(** ** Some standard constructions not using identity types (paths) *)

(** *** Canonical functions from [ empty ] and to [ unit ] *)

Definition fromempty { X : UU } : empty -> X.
Proof. intros X H.  destruct H. Defined. 

Definition tounit { X : UU } : X -> unit := fun x : X => tt .

(** *** Functions from [ unit ] corresponding to terms *)

Definition termfun { X : UU } ( x : X ) : unit -> X := fun t : unit => x .


(** *** Identity functions and function composition *)

Definition idfun ( T : UU ) := fun t : T => t .

Definition funcomp { X Y Z : UU } ( f : X -> Y ) ( g : Y -> Z ) := fun x : X => g ( f x ) . 

(** *** Iteration of an endomorphism *)

Fixpoint iteration { T : UU } ( f : T -> T ) ( n : nat ) : T -> T := match n with 
O => idfun T |
S m => funcomp ( iteration f m ) f 
end .


(** ***  Basic constructions related to the adjoint evaluation function [ X -> ( ( X -> Y ) -> Y ) ] *)

Definition adjev { X Y : UU } ( x : X ) ( f : X -> Y ) : Y := f x.

Definition adjev2 { X Y : UU } ( phi : ( ( X -> Y ) -> Y ) -> Y ) : X -> Y  :=  (fun  x : X => phi ( fun f : X -> Y => f x ) ) .


(** *** Pairwise direct products *)

Definition dirprod ( X Y : UU ) := total2 ( fun x : X => Y ) .
Definition dirprodpair { X Y : UU } := tpair ( fun x : X => Y ) .

Definition dirprodadj { X Y Z : UU } ( f : dirprod X Y -> Z ) : X -> Y -> Z :=  fun x : X => fun y : Y => f ( dirprodpair x y ) .

Definition dirprodf { X Y X' Y' : UU } ( f : X -> Y ) ( f' : X' -> Y' ) ( xx' : dirprod X X' )  : dirprod Y Y' :=  dirprodpair ( f ( pr1 xx') ) ( f' ( pr2 xx' ) ) .  

Definition ddualand { X Y P : UU } (xp : ( X -> P ) -> P ) ( yp : ( Y -> P ) -> P ) : ( dirprod X Y -> P ) -> P.
Proof. intros X Y P xp yp X0 . set ( int1 := fun ypp : ( ( Y -> P ) -> P ) => fun x : X => yp ( fun y : Y => X0 ( dirprodpair x y) ) ) . apply ( xp ( int1 yp ) ) . Defined . 

(** *** Negation and double negation *)


Definition neg ( X : UU ) : UU := X -> empty.

Definition negf { X Y : UU } ( f : X -> Y ) : neg Y -> neg X := fun phi : Y -> empty => fun x : X => phi ( f x ) .

Definition dneg ( X : UU ) : UU := ( X -> empty ) -> empty .

Definition dnegf { X Y : UU } ( f : X -> Y ) : dneg X -> dneg Y := negf ( negf f ) .

Definition todneg ( X : UU ) : X -> dneg X := adjev .

Definition dnegnegtoneg { X : UU } : dneg ( neg X ) ->  neg X := adjev2  .

Lemma dneganddnegl1 { X Y : UU } ( dnx : dneg X ) ( dny : dneg Y ) : neg ( X -> neg Y ) .
Proof. intros. intro X2. assert ( X3 : dneg X -> neg Y ) . apply ( fun xx : dneg X => dnegnegtoneg ( dnegf X2 xx ) ) .  apply ( dny ( X3 dnx ) ) . Defined.

Definition dneganddnegimpldneg { X Y : UU } ( dnx : dneg X ) ( dny : dneg Y ) : dneg ( dirprod X Y ) := ddualand dnx dny. 


(** *** Logical equivalence *)


Definition logeq ( X Y : UU ) := dirprod ( X -> Y ) ( Y -> X ) .
Notation " X <-> Y " := ( logeq X Y ) : type_scope .  


Definition logeqnegs { X Y : UU } ( l : X <-> Y ) : ( neg X ) <-> ( neg Y ) := dirprodpair ( negf ( pr2 l ) ) ( negf ( pr1 l ) ) . 




(* end of "Some standard constructions not using idenity types (paths)". *)






(** ** Operations on [ paths ] *)



(** *** Composition of paths and inverse paths *)

 
Definition pathscomp0 { X : UU } { a b c : X } ( e1 : paths a b ) ( e2 : paths b c ) : paths a c .
Proof. intros. destruct e1. apply e2 . Defined.
Hint Resolve @pathscomp0 : pathshints .

Definition pathscomp0rid { X : UU } { a b : X } ( e1 : paths a b ) : paths ( pathscomp0 e1 ( idpath b ) ) e1 . 
Proof. intros. destruct e1. simpl. apply idpath.  Defined. 

(** Note that we do no need [ pathscomp0lid ] since the corresponding two terms are convertible to each other due to our definition of [ pathscomp0 ] . If we defined it by destructing [ e2 ] and applying [ e1 ] then [ pathsinv0rid ] would be trivial but [ pathsinv0lid ] would require a proof. Similarly we do not need a lemma to connect [ pathsinv0 ( idpath _ ) ] to [ idpath ] *)

Definition pathsinv0 { X : UU } { a b : X } ( e : paths a b ) : paths b a .
Proof. intros. destruct e.  apply idpath. Defined. 
Hint Resolve @pathsinv0 : pathshints .

Definition pathsinv0l { X : UU } { a b : X } ( e : paths a b ) : paths ( pathscomp0 ( pathsinv0 e ) e ) ( idpath _ ) .
Proof. intros. destruct e.  apply idpath. Defined. 

Definition pathsinv0r { X : UU } { a b : X } ( e : paths a b ) : paths ( pathscomp0 e ( pathsinv0 e ) ) ( idpath _ ) .
Proof. intros. destruct e.  apply idpath. Defined. 

Definition pathsinv0inv0 { X : UU } { x x' : X } ( e : paths x x' ) : paths ( pathsinv0 ( pathsinv0 e ) ) e .
Proof. intros. destruct e. apply idpath. Defined.  



(** *** Direct product of paths  *)

Definition pathsdirprod { X Y : UU } { x1 x2 : X } { y1 y2 : Y } ( ex : paths x1 x2 ) ( ey : paths y1 y2 ) : paths ( dirprodpair x1 y1 ) ( dirprodpair x2 y2 ) .
Proof . intros . destruct ex . destruct ey . apply idpath . Defined . 


(** *** The function [ maponpaths ] between paths types defined by a function between abmbient paths and its behavior relative to [ pathscomp0 ] and [ pathsinv0 ] *)

Definition maponpaths { T1 T2 : UU } ( f : T1 -> T2 ) { t1 t2 : T1 } ( e: paths t1 t2 ) : paths ( f t1 ) ( f t2 ) .
Proof. intros .  destruct e . apply idpath. Defined. 

Definition maponpathscomp0 { X Y : UU } { x1 x2 x3 : X } ( f : X -> Y ) ( e1 : paths x1 x2 ) ( e2 : paths x2 x3 ) : paths ( maponpaths f ( pathscomp0  e1 e2 ) ) ( pathscomp0 ( maponpaths f e1 ) ( maponpaths f e2 ) ) .
Proof. intros.  destruct e1. destruct e2.  simpl. apply idpath. Defined. 

Definition maponpathsinv0 { X Y : UU } ( f : X -> Y ) { x1 x2 : X } ( e : paths x1 x2 ) : paths ( maponpaths f ( pathsinv0 e ) ) ( pathsinv0 ( maponpaths f e ) ) .
Proof. intros . destruct e . apply idpath . Defined .  



(** *** [ maponpaths ] for the identity functions and compositions of functions *)

Lemma maponpathsidfun { X : UU } { x x' : X } ( e : paths x x' ) : paths ( maponpaths ( idfun X ) e ) e . 
Proof. intros. destruct e. apply idpath . Defined. 

Lemma maponpathscomp { X Y Z : UU } { x x' : X } ( f : X -> Y ) ( g : Y -> Z ) ( e : paths x x' ) : paths ( maponpaths g ( maponpaths f e ) ) ( maponpaths ( funcomp f g ) e) .
Proof. intros. destruct e.  apply idpath. Defined. 





(** The following four statements show that [ maponpaths ] defined by a function f which is homotopic to the identity is "surjective". It is later used to show that the maponpaths defined by a function which is a weak equivalence is itself a weak equivalence. *) 


Definition maponpathshomidinv { X : UU } (f:X -> X) ( h: forall x:X, paths (f x) x) ( x x' : X ) : paths (f x) (f x') -> paths x x' := (fun e: paths (f x) (f x') => pathscomp0   (pathsinv0  (h x)) (pathscomp0 e (h x'))).


Lemma maponpathshomid1 { X : UU } (f:X -> X) (h: forall x:X, paths (f x) x) { x x' : X } (e:paths x x'): paths (maponpaths f e) (pathscomp0 (h x) (pathscomp0 e (pathsinv0 (h x')))).
Proof. intros. destruct e. change (pathscomp0 (idpath x) (pathsinv0 (h x))) with (pathsinv0 (h x)). assert (ee: paths  (maponpaths f (idpath x)) (idpath (f x))). apply idpath .  
assert (eee: paths (idpath (f x)) (pathscomp0  (h x)  (pathsinv0 (h x)))). apply (pathsinv0  (pathsinv0r  (h x))). apply (pathscomp0   ee eee). Defined. 


Lemma maponpathshomid12 { X : UU } { x x' fx fx' : X } (e:paths fx fx') (hx:paths fx x) (hx':paths fx' x') : paths   (pathscomp0 hx (pathscomp0 (pathscomp0 (pathsinv0 hx) (pathscomp0 e hx')) (pathsinv0 hx'))) e.
Proof. intros. destruct hx. destruct hx'. destruct e.  simpl. apply idpath. Defined. 


Lemma maponpathshomid2 { X : UU } (f:X->X) (h: forall x:X, paths (f x) x) ( x x' : X ) (e:paths (f x) (f x')) : paths (maponpaths f (maponpathshomidinv f h _ _ e)) e.
Proof.  intros. assert (ee: paths (pathscomp0   (h x) (pathscomp0   (pathscomp0   (pathsinv0  (h x)) (pathscomp0   e (h x'))) (pathsinv0  (h x')))) e). apply (maponpathshomid12 e (h x) (h x')). assert (eee: paths (maponpaths f (pathscomp0   (pathsinv0  (h x)) (pathscomp0   e (h x')))) (pathscomp0   (h x) (pathscomp0   (pathscomp0   (pathsinv0  (h x)) (pathscomp0   e (h x'))) (pathsinv0  (h x'))))). apply maponpathshomid1. apply (pathscomp0   eee ee). Defined. 


(** Here we consider the behavior of maponpaths in the case of a projection [ p ] with a section [ s ]. *)



Definition pathssec1 { X Y : UU } ( s : X -> Y ) ( p : Y -> X ) ( eps : forall x:X , paths ( p ( s x ) ) x ) ( x : X ) ( y : Y ) ( e : paths (s x) y ) : paths x (p y) := pathscomp0 ( pathsinv0 ( eps x ) ) ( maponpaths p e ) .  

Definition pathssec2 { X Y : UU } ( s : X -> Y ) ( p : Y -> X ) ( eps : forall x : X , paths ( p ( s x ) ) x ) ( x x' : X ) ( e : paths ( s x ) ( s x' ) ) : paths x x'.
Proof. intros . set ( e' := pathssec1 s p eps _ _ e ) . apply ( pathscomp0 e' ( eps x' ) ) . Defined .

Definition pathssec2id { X Y : UU } ( s : X -> Y ) ( p : Y -> X ) ( eps : forall x : X , paths ( p ( s x ) ) x ) ( x : X ) : paths ( pathssec2 s p eps _ _  ( idpath ( s x ) ) ) ( idpath x ) .
Proof. intros.  unfold pathssec2. unfold pathssec1. simpl.   assert (e: paths (pathscomp0 (pathsinv0 (eps x)) (idpath (p (s x)))) (pathsinv0 (eps x))). apply pathscomp0rid. assert (ee: paths 
(pathscomp0  (pathscomp0 (pathsinv0 (eps x)) (idpath (p (s x)))) (eps x)) 
(pathscomp0 (pathsinv0 (eps x)) (eps x))). 
apply (maponpaths (fun e0: _ => pathscomp0 e0 (eps x)) e). assert (eee: paths (pathscomp0 (pathsinv0 (eps x)) (eps x)) (idpath x)).  apply (pathsinv0l (eps x)). apply (pathscomp0 ee eee). Defined. 


Definition pathssec3 { X Y : UU } (s:X-> Y) (p:Y->X) (eps: forall x:X, paths (p (s x)) x) { x x' : X } ( e : paths x x' ) : paths  (pathssec2  s p eps  _ _ (maponpaths s  e)) e.
Proof. intros. destruct e.  simpl. unfold pathssec2. unfold pathssec1.  simpl. apply pathssec2id.  Defined. 


(* end of "Operations on [ paths ]". *) 









(** ** Fibrations and paths *)


Definition tppr { T : UU } { P : T -> UU } ( x : total2 P ) : paths x ( tpair _ (pr1 x) (pr2 x) ) .
Proof. intros. destruct x. apply idpath. Defined. 

Definition constr1 { X : UU } ( P : X -> UU ) { x x' : X } ( e : paths x x' ) : total2 (fun f: P x -> P x' => ( total2 ( fun ee : forall p : P x, paths (tpair _ x p) (tpair _ x' ( f p ) ) => forall pp : P x, paths (maponpaths ( @pr1 _ _ ) ( ee pp ) ) e ) ) ) . 
Proof. intros. destruct e. split with ( idfun ( P x ) ). simpl. split with (fun p : P x => idpath _ ) . unfold maponpaths. simpl. apply (fun pp : P x => idpath _ ) . Defined. 

Definition transportf { X : UU } ( P : X -> UU ) { x x' : X } ( e : paths x x' ) : P x -> P x' := pr1 ( constr1 P e ) .

Definition transportb { X : UU } ( P : X -> UU ) { x x' : X } ( e : paths x x' ) : P x' -> P x := transportf P ( pathsinv0 e ) .


Lemma functtransportf { X Y : UU } ( f : X -> Y ) ( P : Y -> UU ) { x x' : X } ( e : paths x x' ) ( p : P ( f x ) ) : paths ( transportf ( fun x => P ( f x ) ) e p ) ( transportf P ( maponpaths f e ) p ) .
Proof.  intros.  destruct e. apply idpath. Defined.   



(** ** First homotopy notions *)

(** *** Homotopy between functions *)


Definition homot { X Y : UU } ( f g : X -> Y ) := forall x : X , paths ( f x ) ( g x ) .


(** *** Contractibility, homotopy fibers etc. *)


(** Contractible types. *)

Definition iscontr (T:UU) : UU := total2 (fun cntr:T => forall t:T, paths t cntr).
Definition iscontrpair { T : UU }  := tpair (fun cntr:T => forall t:T, paths t cntr).
Definition iscontrpr1 { T : UU } := @pr1 T ( fun cntr:T => forall t:T, paths t cntr ) .

Lemma iscontrretract { X Y : UU } ( p : X -> Y ) ( s : Y -> X ) ( eps : forall y : Y, paths ( p ( s y ) ) y  ) ( is : iscontr X ) : iscontr Y.
Proof . intros . destruct is as [ x fe ] . set ( y := p x ) . split with y . intro y' . apply ( pathscomp0 ( pathsinv0 ( eps y' ) ) ( maponpaths p ( fe ( s y' ) ) ) ) .  Defined .    

Lemma proofirrelevancecontr { X : UU }(is: iscontr X) ( x x' : X ): paths x x'.
Proof. intros. unfold iscontr in is.  destruct is as [ t x0 ]. set (e:= x0 x). set (e':= pathsinv0 (x0 x')). apply (pathscomp0 e e'). Defined. 


(** Coconuses - spaces of paths which begin or end at a given point. *)  


Definition coconustot ( T : UU ) ( t : T ) := total2 (fun t':T => paths t' t).
Definition coconustotpair ( T : UU ) { t t' : T } (e: paths t' t) : coconustot T t := tpair (fun t':T => paths t' t) t' e.
Definition coconustotpr1 ( T : UU ) ( t : T ) := @pr1 _ (fun t':T => paths t' t) . 

Lemma connectedcoconustot { T : UU }  { t : T } ( c1 c2 : coconustot T t ) : paths c1 c2.
Proof. intros. destruct c1 as [ x0 x ]. destruct x. destruct c2 as [ x1 x ]. destruct x. apply idpath. Defined. 

Lemma iscontrcoconustot ( T : UU ) (t:T) : iscontr (coconustot T t).
Proof. intros. unfold iscontr.  set (t0:= tpair (fun t':T => paths t' t) t (idpath t)).  split with t0. intros. apply  connectedcoconustot. Defined.



Definition coconusfromt ( T : UU ) (t:T) :=  total2 (fun t':T => paths t t').
Definition coconusfromtpair ( T : UU ) { t t' : T } (e: paths t t') : coconusfromt T t := tpair (fun t':T => paths t t') t' e.
Definition coconusfromtpr1 ( T : UU ) ( t : T ) := @pr1 _ (fun t':T => paths t t') .

Lemma connectedcoconusfromt { T : UU } { t : T } ( e1 e2 : coconusfromt T t ) : paths e1 e2.
Proof. intros. destruct e1 as [x0 x]. destruct x. destruct e2 as [ x1 x ]. destruct x. apply idpath. Defined.

Lemma iscontrcoconusfromt ( T : UU ) (t:T) : iscontr (coconusfromt T t).
Proof. intros. unfold iscontr.  set (t0:= tpair (fun t':T => paths t t') t (idpath t)).  split with t0. intros. apply  connectedcoconusfromt. Defined.

(** Pathsspace of a type. *)

Definition pathsspace (T:UU) := total2 (fun t:T => coconusfromt T t).
Definition pathsspacetriple ( T : UU ) { t1 t2 : T } (e: paths t1 t2): pathsspace T := tpair _ t1 (coconusfromtpair T e). 

Definition deltap ( T : UU ) : T -> pathsspace T := (fun t:T => pathsspacetriple T (idpath t)). 

Definition pathsspace' ( T : UU ) := total2 (fun xy : dirprod T T => (match xy with tpair x y => paths x y end)).


(** Homotopy fibers. *)

Definition hfiber { X Y : UU } (f:X -> Y) (y:Y) : UU := total2 (fun pointover:X => paths (f pointover) y). 
Definition hfiberpair  { X Y : UU } (f:X -> Y) { y : Y } ( x : X ) ( e : paths ( f x ) y ) := tpair (fun pointover:X => paths (f pointover) y) x e .
Definition hfiberpr1 { X Y : UU } ( f : X -> Y ) ( y : Y ) := @pr1 _ (fun pointover:X => paths (f pointover) y) . 



(** Paths in homotopy fibers. *)

Lemma hfibertriangle1 { X Y : UU } (f:X -> Y) { y : Y } { xe1 xe2: hfiber  f y } (e: paths xe1 xe2): paths (pr2 xe1) (pathscomp0   (maponpaths f (maponpaths ( @pr1 _ _ ) e)) (pr2 xe2)).
Proof. intros. destruct e.  simpl. apply idpath. Defined. 

Lemma hfibertriangle1inv0 { X Y : UU } (f:X -> Y) { y : Y } { xe1 xe2: hfiber  f y } (e: paths xe1 xe2) :  paths ( pathscomp0 ( maponpaths f ( pathsinv0 ( maponpaths ( @pr1 _ _ ) e ) ) ) ( pr2 xe1 ) ) ( pr2 xe2 ) .
Proof . intros . destruct e .   apply idpath . Defined .


Lemma hfibertriangle2 { X Y : UU } (f:X -> Y) { y : Y } (xe1 xe2: hfiber  f y) (ee: paths (pr1  xe1) (pr1  xe2))(eee: paths (pr2 xe1) (pathscomp0   (maponpaths f ee) (pr2 xe2))): paths xe1 xe2.
Proof. intros. destruct xe1 as [ t e1 ]. destruct xe2.   simpl in eee. simpl in ee. destruct ee. simpl in eee. apply (maponpaths (fun e: paths (f t) y => hfiberpair f t e)  eee). Defined. 


(** Coconus of a function - the total space of the family of h-fibers. *)

Definition coconusf { X Y : UU } (f: X -> Y):= total2 (fun y:_ => hfiber f y).
Definition fromcoconusf { X Y : UU } (f: X -> Y) : coconusf  f -> X := fun yxe:_ => pr1  (pr2 yxe).
Definition tococonusf { X Y:UU } (f: X -> Y) : X -> coconusf  f := fun x:_ => tpair  _  (f x) (hfiberpair f x (idpath _ ) ).   












(** ** Weak equivalences *)

(** *** Basics *)


Definition isweq { X Y : UU } ( f : X -> Y) : UU := forall y:Y, iscontr (hfiber f y) .

Lemma idisweq (T:UU) : isweq (fun t:T => t).
Proof. intros. 
unfold isweq.
intro y .
assert (y0: hfiber (fun t : T => t) y). apply (tpair (fun pointover:T => paths ((fun t:T => t) pointover) y) y (idpath y)). 
split with y0. intro t.  
destruct y0 as [x0 e0].    destruct t as [x1 e1].  destruct  e0.  destruct e1.  apply idpath. Defined. 



Definition weq ( X Y : UU )  : UU := total2 (fun f:X->Y => isweq f) .
Definition pr1weq ( X Y : UU):= @pr1 _ _ : weq X Y -> (X -> Y).
Coercion pr1weq : weq >-> Funclass. 
Definition weqpair { X Y : UU } (f:X-> Y) (is: isweq f) : weq X Y := tpair (fun f:X->Y => isweq f) f is. 
Definition idweq (X:UU) : weq X X :=  tpair (fun f:X->X => isweq f) (fun x:X => x) ( idisweq X ) .


Definition isweqtoempty { X : UU } (f : X -> empty ) : isweq f.
Proof. intros. intro y.  apply (fromempty y). Defined. 

Definition weqtoempty { X : UU } ( f : X -> empty )  := weqpair _ ( isweqtoempty f ) .

Lemma isweqtoempty2 { X Y : UU } ( f : X -> Y ) ( is : neg Y ) : isweq f .
Proof. intros . intro y . destruct ( is y ) . Defined . 

Definition weqtoempty2 { X Y : UU } ( f : X -> Y ) ( is : neg Y ) := weqpair _ ( isweqtoempty2 f is ) .

Definition invmap { X Y : UU } ( w : weq X Y ) : Y -> X .
Proof. intros X Y w y . apply (pr1  (pr1  ( pr2 w y ))). Defined.


(** We now define different homotopies and maps between the paths spaces corresponding to a weak equivalence. What may look like unnecessary complexity in the  definition of [ weqgf ] is due to the fact that the "naive" definition, that of [ weqgf00 ], needs to be corrected in order for lemma [ weqfgf ] to hold. *)



Definition homotweqinvweq { T1 T2 : UU } ( w : weq T1 T2 ) : forall t2:T2, paths ( w ( invmap w t2 ) ) t2.
Proof. intros. unfold invmap. simpl. apply (pr2  (pr1 ( pr2 w t2 ) ) ) . Defined.


Definition homotinvweqweq0  { X Y : UU } ( w : weq X Y ) ( x : X ) : paths x ( invmap w ( w x ) ) .
Proof. intros. set (isfx:= ( pr2 w ( w x ) ) ). set (pr1fx:= @pr1 X (fun x':X => paths ( w x' ) ( w x ))).
set (xe1:= (hfiberpair  w x (idpath ( w x)))). apply  (maponpaths pr1fx  (pr2 isfx xe1)). Defined.

Definition homotinvweqweq { X Y : UU } ( w : weq X Y )  ( x : X ) : paths (invmap w ( w x ) ) x := pathsinv0  (homotinvweqweq0 w x).

Lemma diaglemma2 { X Y : UU } (f:X -> Y) { x x':X } (e1: paths x x')(e2: paths (f x') (f x)) (ee: paths (idpath (f x)) (pathscomp0 (maponpaths f e1) e2)): paths (maponpaths f  (pathsinv0 e1)) e2.
Proof. intros.  destruct e1. simpl. simpl in ee. assumption. Defined. 

Definition homotweqinvweqweq { X Y : UU } ( w : weq X Y ) ( x : X ) : paths  (maponpaths w (homotinvweqweq w x)) (homotweqinvweq w ( w x)).
Proof. intros.    set (xe1:= hfiberpair w x (idpath (w x))). set (isfx:= ( pr2 w ) (w x)).   set (xe2:= pr1  isfx). set (e:= pr2  isfx xe1). set (ee:=hfibertriangle1 w e). simpl in ee.
apply (diaglemma2 w (homotinvweqweq0 w x) ( homotweqinvweq w ( w x ) ) ee ). Defined.


Definition invmaponpathsweq { X Y : UU } ( w : weq X Y ) ( x x' : X ) : paths (w x) (w x') -> paths x x':= pathssec2  w (invmap w ) (homotinvweqweq w ) _ _ .

Definition invmaponpathsweqid { X Y : UU } ( w : weq X Y ) ( x : X ) :  paths (invmaponpathsweq w _ _ (idpath (w x))) (idpath x):= pathssec2id w  (invmap w ) (homotinvweqweq w ) x.


Definition pathsweq1 { X Y : UU } ( w : weq X Y ) ( x : X ) ( y : Y ) : paths (w x) y -> paths x (invmap w y) := pathssec1  w (invmap w ) (homotinvweqweq w ) _ _ .

Definition pathsweq1' { X Y : UU } ( w : weq X Y )  ( x : X ) ( y : Y ) : paths x (invmap w y) -> paths ( w x ) y := fun e:_ => pathscomp0   (maponpaths w e) (homotweqinvweq w y).


Definition pathsweq3 { X Y : UU } ( w : weq X Y ) { x x' : X } ( e : paths x x' ) : paths  (invmaponpathsweq w x x' (maponpaths w e)) e:= pathssec3 w (invmap w ) (homotinvweqweq w ) _ .

Definition pathsweq4  { X Y : UU } ( w : weq X Y ) ( x x' : X ) ( e : paths ( w x ) ( w x' )) : paths (maponpaths w (invmaponpathsweq w x x' e)) e.  
Proof. intros. destruct w as [ f is1 ] . set ( w := weqpair f is1 ) . set (g:=invmap w ). set (gf:= fun x:X => (g (f x))).  set (ee:= maponpaths g  e). set (eee:= maponpathshomidinv  gf (homotinvweqweq  w ) x x' ee ). 
assert (e1: paths (maponpaths f  eee) e). 
assert (e2: paths (maponpaths g  (maponpaths f  eee)) (maponpaths g  e)). 
assert (e3: paths (maponpaths g  (maponpaths f  eee)) (maponpaths gf  eee)). apply maponpathscomp. 
assert (e4: paths (maponpaths gf eee) ee). apply maponpathshomid2. apply (pathscomp0   e3 e4). 
set (s:= @maponpaths _ _ g (f x) (f x')). set (p:= @pathssec2  _ _ g f (homotweqinvweq w ) (f x) (f x')). set (eps:= @pathssec3  _ _ g f (homotweqinvweq w ) (f x) (f x')).  apply (pathssec2  s p eps _ _  e2 ). 
assert (e5: paths (maponpaths f  (invmaponpathsweq w x x' e)) (maponpaths f (invmaponpathsweq w x x' (maponpaths f eee)))). apply (pathsinv0 (maponpaths (fun e0: paths (f x) (f x') => (maponpaths f  (invmaponpathsweq w x x' e0))) e1)). 
assert (X0: paths  (invmaponpathsweq w x x' (maponpaths f eee)) eee). apply (pathsweq3 w ). 
assert (e6: paths (maponpaths f (invmaponpathsweq w x x' (maponpaths f eee))) (maponpaths f eee)). apply (maponpaths (fun eee0: paths x x' => maponpaths f eee0) X0). set (e7:= pathscomp0   e5 e6). set (pathscomp0   e7 e1). 
assumption. Defined. 










(** *** Weak equivalences between contractible types (other implications are proved below) *)



Lemma iscontrweqb { X Y : UU } ( w : weq X Y ) ( is : iscontr Y ) : iscontr X.
Proof. intros . apply ( iscontrretract (invmap w ) w (homotinvweqweq w ) is ).  Defined. 




(** *** Functions between fibers defined by a path on the base are weak equivalences *)






Lemma isweqtransportf { X : UU } (P:X -> UU) { x x' : X } (e:paths x x'): isweq (transportf P e).
Proof. intros. destruct e. apply idisweq. Defined. 


Lemma isweqtransportb { X : UU } (P:X -> UU) { x x' : X } (e:paths x x'): isweq (transportb P e).
Proof. intros. apply (isweqtransportf  _ (pathsinv0  e)). Defined. 





(** *** [ unit ] and contractibility *)

(** [ unit ] is contractible (recall that [ tt ] is the name of the canonical term of the type [ unit ]). *)

Lemma unitl0: paths tt tt -> coconustot _ tt.
Proof. intros X. apply (coconustotpair _ X). Defined.

Lemma unitl1: coconustot _ tt -> paths tt tt.
Proof. intro X. destruct X as [ x t ]. destruct x.  assumption.  Defined.

Lemma unitl2: forall e: paths tt tt, paths  (unitl1 (unitl0 e)) e.
Proof. intros. unfold unitl0. simpl.  apply idpath.  Defined.

Lemma unitl3: forall e:paths tt tt, paths  e (idpath tt).
Proof. intros.
assert (e0: paths (unitl0 (idpath tt)) (unitl0 e)). eapply connectedcoconustot.
assert (e1:paths  (unitl1 (unitl0 (idpath tt))) (unitl1 (unitl0 e))).   apply (maponpaths  unitl1  e0).    
assert (e2:  paths  (unitl1 (unitl0 e)) e). eapply unitl2.
assert (e3: paths   (unitl1 (unitl0 (idpath tt))) (idpath tt)). eapply unitl2.
 destruct e1. clear e0. destruct e2. assumption.  Defined. 


Theorem iscontrunit: iscontr (unit).
Proof. assert (pp:forall x:unit, paths x tt). intros. destruct x. apply (idpath _).
apply (tpair (fun cntr:unit => forall t:unit, paths  t cntr) tt pp). Defined. 


(** [ paths ] in [ unit ] are contractible. *)

Theorem iscontrpathsinunit ( x x' : unit ) : iscontr ( paths x x' ) .
Proof. intros . assert (c:paths x x'). destruct x. destruct x'. apply idpath.
assert (X: forall g:paths x x', paths g c). intro. assert (e:paths c c).   apply idpath. destruct c. destruct x. apply unitl3. apply (iscontrpair c X). Defined.  



(**  A type [ T : UU ] is contractible if and only if [ T -> unit ] is a weak equivalence. *)


Lemma ifcontrthenunitl0 ( e1 e2 : paths tt tt ) : paths e1 e2.
Proof. intros. assert (e3: paths e1 (idpath tt) ). apply unitl3.
assert (e4: paths e2 (idpath tt)). apply unitl3. destruct e3.  destruct e4. apply idpath. Defined. 


Lemma isweqcontrtounit { T : UU } (is : iscontr T) : (isweq (fun t:T => tt)).
Proof. intros T X. unfold isweq. intro y. destruct y.
assert (c: hfiber  (fun x:T => tt) tt). destruct X as [ t x0 ]. eapply (hfiberpair _ t (idpath tt)).
assert (e: forall d: (hfiber (fun x:T => tt) tt), paths d c). intros. destruct c as [ t x] . destruct d as [ t0 x0 ]. 
assert (e': paths  x x0). apply ifcontrthenunitl0 .
assert (e'': paths  t t0). destruct X as [t1 x1 ].
assert (e''': paths t t1). apply x1.
assert (e'''': paths t0 t1). apply x1. 
destruct e''''. assumption.
destruct e''. destruct e'. apply idpath. apply (iscontrpair c e). Defined. 

Definition weqcontrtounit { T : UU } ( is : iscontr T ) := weqpair _ ( isweqcontrtounit is ) . 

Theorem iscontrifweqtounit { X : UU } ( w : weq X unit ) : iscontr X.
Proof. intros X X0.  apply (iscontrweqb X0 ). apply iscontrunit. Defined. 





(** *** A homotopy equivalence is a weak equivalence *)


Definition hfibersgftog { X Y Z : UU } (f:X -> Y) (g: Y -> Z) (z:Z) ( xe : hfiber  (fun x:X => g(f x)) z ) : hfiber  g z := hfiberpair g ( f ( pr1 xe ) ) ( pr2 xe ) .


Lemma constr2 { X Y : UU } (f:X -> Y)(g: Y-> X) (efg: forall y:Y, paths (f(g y)) y) ( x0 : X) ( z0 : hfiber  g x0 ) : total2  (fun z': hfiber  (fun x:X => g (f x)) x0  => paths z0 (hfibersgftog  f g x0 z')). 
Proof. intros.  destruct z0 as [ y e ]. 

assert (eint: paths y (f x0 )).  assert (e0: paths (f(g y)) y). apply efg. assert (e1: paths (f(g y)) (f x0 )). apply (maponpaths  f  e). destruct e1.  apply pathsinv0. assumption. 

set (int1:=constr1 (fun y:Y => paths (g y) x0 ) eint). destruct int1 as [ t x ].
set (int2:=hfiberpair  (fun x0 : X => g (f x0)) x0 (t e)).   split with int2.  apply x.  Defined. 


Lemma iscontrhfiberl1  { X Y : UU } (f:X -> Y) (g: Y-> X) (efg: forall y:Y, paths (f(g y)) y) (x0 : X): iscontr (hfiber  (fun x:X => g (f x)) x0 ) ->iscontr (hfiber  g x0).
Proof. intros X Y f g efg x0 X0. set (X1:= hfiber  (fun x:X => g(f x)) x0 ). set (Y1:= hfiber  g x0 ). set (f1:= hfibersgftog  f g x0 ). set (g1:= fun z0:_ => pr1  (constr2  f g efg x0 z0)). 
set (efg1:= (fun y1:Y1 => pathsinv0 ( pr2  (constr2 f g efg x0 y1 ) ) ) ) .  simpl in efg1. apply ( iscontrretract  f1 g1 efg1). assumption.   Defined. 


Lemma iscontrhfiberl2 { X Y : UU } ( f1 f2 : X-> Y)  (h: forall x:X, paths (f2 x) (f1 x)) (y:Y): iscontr (hfiber  f2 y) -> iscontr (hfiber  f1 y).
Proof. intros X Y f1 f2 h y X0. 

set (f:= (fun z:(hfiber  f1 y) =>
match z with 
(tpair x e) => hfiberpair  f2 x (pathscomp0   (h x) e)
end)). 

set (g:= (fun z:(hfiber  f2 y) =>
match z with
(tpair x e) => hfiberpair  f1 x (pathscomp0   (pathsinv0 (h x)) e)
end)). 

assert (egf: forall z:(hfiber  f1 y), paths (g (f z)) z). intros. destruct z as [ x e ]. simpl .  apply ( hfibertriangle2 _ (hfiberpair f1 x (pathscomp0 (pathsinv0 (h x)) (pathscomp0 (h x) e))) ( hfiberpair f1 x e )  ( idpath x ) ) .   simpl . destruct e .   destruct ( h x ) . apply idpath .

apply ( iscontrretract  g f egf X0). Defined.

Corollary isweqhomot { X Y : UU } ( f1 f2 : X-> Y ) (h: forall x:X, paths (f1 x) (f2 x)): isweq f1 -> isweq f2.
Proof. intros X Y f1 f2 h X0. unfold isweq. intro y. set (Y0:= X0 y).  apply (iscontrhfiberl2  f2 f1 h). assumption. Defined. 



Theorem gradth { X Y : UU } (f:X->Y) (g:Y->X) (egf: forall x:X, paths (g (f x)) x) (efg: forall y:Y, paths (f (g y)) y ): isweq f.
Proof. intros.  unfold isweq.  intro z. 
assert (iscontr (hfiber  (fun y:Y => (f (g y))) z)). 
assert (efg': forall y:Y, paths y (f (g y))). intros. set (e1:= efg y). apply pathsinv0. assumption. 
apply (iscontrhfiberl2  (fun y:Y => (f (g y)))  (fun  y:Y => y)  efg' z (idisweq Y z)). 
apply (iscontrhfiberl1  g f egf z). assumption. 
Defined.

Definition weqgradth { X Y : UU } (f:X->Y) (g:Y->X) (egf: forall x:X, paths (g (f x)) x) (efg: forall y:Y, paths (f (g y)) y ) : weq X Y := weqpair _ ( gradth _ _ egf efg ) . 
 


(** *** Some basic weak equivalences *)



Corollary isweqinvmap { X Y : UU } ( w : weq X Y ) : isweq (invmap w ).
Proof. intros. set (invf:= invmap w ). assert (efinvf: forall y:Y, paths ( w (invf y)) y). apply homotweqinvweq. 
assert (einvff: forall x:X, paths (invf ( w x)) x). apply homotinvweqweq. apply ( gradth _ _ efinvf einvff ) . Defined. 

Definition invweq { X Y : UU } ( w : weq X Y ) : weq Y X := weqpair  (invmap w ) (isweqinvmap w ).

Corollary invinv { X Y :UU } ( w : weq X Y ) ( x : X ) : paths  ( invweq ( invweq w ) x) (w x).
Proof. intros. unfold invweq . unfold invmap . simpl . apply idpath . Defined .  


Corollary iscontrweqf { X Y : UU } ( w : weq X Y ) : iscontr X -> iscontr Y.
Proof. intros X Y w X0 . apply (iscontrweqb ( invweq w ) ). assumption. Defined.

(** The standard weak equivalence from [ unit ] to a contractible type *)

Definition wequnittocontr { X : UU } ( is : iscontr X ) : weq unit X .
Proof . intros . set ( f := fun t : unit => pr1 is ) . set ( g := fun x : X => tt ) . split with f .
assert ( egf : forall a : _ , paths ( g ( f a )) a ) . intro .  destruct a . apply idpath . 
assert ( efg : forall a : _ , paths ( f ( g a ) ) a ) . intro . simpl .  apply ( pathsinv0 ( pr2 is a ) ) .  
apply ( gradth _ _ egf efg ) . Defined . 


(** A weak equivalence bwteen types defines weak equivalences on the corresponding [ paths ] types. *)


Corollary isweqmaponpaths { X Y : UU } ( w : weq X Y ) ( x x' : X ) : isweq (@maponpaths _ _ w x x').
Proof. intros. apply (gradth  (@maponpaths _ _ w x x') (@invmaponpathsweq _ _ w x x') (@pathsweq3 _ _ w x x')  (@pathsweq4 _ _ w x x')). Defined.  

Definition weqonpaths { X Y : UU } ( w : weq X Y ) ( x x' : X ) := weqpair _ ( isweqmaponpaths w x x' ) .


Corollary isweqpathsinv0 { X : UU } (x x':X): isweq (@pathsinv0 _ x x').
Proof. intros.  apply (gradth  (@pathsinv0 _ x x') (@pathsinv0 _ x' x) (@pathsinv0inv0 _ _ _  ) (@pathsinv0inv0  _ _ _ )). Defined.

Definition weqpathsinv0 { X : UU } ( x x' : X ) := weqpair _ ( isweqpathsinv0 x x' ) .

Corollary isweqpathscomp0r { X : UU } (x : X ) { x' x'' : X } (e': paths x' x''): isweq (fun e:paths x x' => pathscomp0   e e').
Proof. intros. set (f:= fun e:paths x x' => pathscomp0   e e'). set (g:= fun e'': paths x x'' => pathscomp0   e'' (pathsinv0 e')). 
assert (egf: forall e:_ , paths (g (f e)) e).   intro. destruct e.  simpl. destruct e'.  simpl.  apply idpath.
assert (efg: forall e'':_, paths (f (g e'')) e''). intro. destruct e''. simpl. destruct e'. simpl.   apply idpath. 
apply (gradth  f g egf efg). Defined. 


Corollary isweqtococonusf { X Y : UU } (f:X-> Y): isweq ( tococonusf  f) .
Proof . intros. set (ff:= fromcoconusf  f). set (gg:= tococonusf  f).
assert (egf: forall yxe:_, paths (gg (ff yxe)) yxe). intro. destruct yxe as [t x].   destruct x as [ x e ]. unfold gg. unfold tococonusf. unfold ff. unfold fromcoconusf.  simpl. destruct e. apply idpath.  
assert (efg: forall x:_, paths (ff (gg x)) x). intro. apply idpath.
apply (gradth _ _ efg egf ). Defined.

Definition weqtococonusf { X Y : UU } ( f : X -> Y ) : weq X ( coconusf f ) := weqpair _ ( isweqtococonusf f ) .


Corollary  isweqfromcoconusf { X Y : UU } (f:X-> Y): isweq (fromcoconusf  f).
Proof. intros. set (ff:= fromcoconusf  f). set (gg:= tococonusf  f).
assert (egf: forall yxe:_, paths (gg (ff yxe)) yxe). intro. destruct yxe as [t x].   destruct x as [ x e ]. unfold gg. unfold tococonusf. unfold ff. unfold fromcoconusf.  simpl. destruct e. apply idpath.  
assert (efg: forall x:_, paths (ff (gg x)) x). intro. apply idpath.
apply (gradth _ _ egf efg). Defined.

Definition weqfromcoconusf { X Y : UU } ( f : X -> Y ) : weq ( coconusf f ) X := weqpair _ ( isweqfromcoconusf f ) .

Corollary isweqdeltap (T:UU) : isweq (deltap T).
Proof. intros. set (ff:=deltap T). set (gg:= fun z:pathsspace T => pr1  z). 
assert (egf: forall t:T, paths (gg (ff t)) t). intro. apply idpath.
assert (efg: forall tte: pathsspace T, paths (ff (gg tte)) tte). intro. destruct tte as [ t x ].  destruct x as [ x0 e ]. destruct e. apply idpath. 
apply (gradth _ _ egf efg). Defined. 


Corollary isweqpr1pr1 (T:UU) : isweq (fun a: pathsspace' T => (pr1  (pr1  a))).
Proof. intros. set (f:=  (fun a:_ => (pr1  (pr1  a))): pathsspace' T -> T). set (g:= (fun t:T => tpair _ (dirprodpair  t t) (idpath t)): T -> pathsspace' T). 
assert (efg: forall t:T, paths (f (g t)) t). intro. apply idpath. 
assert (egf: forall a: pathsspace' T, paths (g (f a)) a). intro. destruct a as [ t x ].  destruct t. destruct x.   simpl. apply idpath. 
apply (gradth _ _  egf efg). Defined. 


Lemma hfibershomotftog { X Y : UU } ( f g : X -> Y ) ( h : forall x : X , paths ( f x ) ( g x ) ) ( y : Y ) : hfiber f y -> hfiber g y .
Proof. intros X Y f g h y xe .  destruct xe as [ x e ] .  split with x .  apply ( pathscomp0 ( pathsinv0 ( h x ) ) e  ) . Defined .


Lemma hfibershomotgtof { X Y : UU } ( f g : X -> Y ) ( h : forall x : X , paths ( f x ) ( g x ) ) ( y : Y ) : hfiber g y -> hfiber f y .
Proof. intros X Y f g h y xe .  destruct xe as [ x e ] .  split with x .  apply ( pathscomp0  ( h x ) e  ) . Defined .


Theorem weqhfibershomot { X Y : UU } ( f g : X -> Y ) ( h : forall x : X , paths ( f x ) ( g x ) ) ( y : Y ) : weq ( hfiber f y ) ( hfiber g y ) .
Proof . intros . set ( ff := hfibershomotftog f g h y ) . set ( gg :=  hfibershomotgtof f g h y ) .  split with ff .
assert ( effgg : forall xe : _ , paths ( ff ( gg xe ) ) xe ) . intro . destruct xe as [ x e ] . simpl . 
assert ( eee: paths ( pathscomp0 (pathsinv0 (h x)) (pathscomp0 (h x) e) )  (pathscomp0   (maponpaths g ( idpath x ) ) e ) ) .  simpl .  destruct e . destruct ( h x ) .  simpl .  apply idpath . 
set ( xe1 := hfiberpair g x ( pathscomp0 (pathsinv0 (h x)) (pathscomp0 (h x) e) ) ) . set ( xe2 := hfiberpair g x e ) . apply ( hfibertriangle2 g xe1 xe2 ( idpath x ) eee ) .  
assert ( eggff : forall xe : _ , paths ( gg ( ff xe ) ) xe ) . intro . destruct xe as [ x e ] . simpl .
assert ( eee: paths ( pathscomp0 (h x) (pathscomp0 (pathsinv0 (h x)) e) )  (pathscomp0   (maponpaths f ( idpath x ) ) e ) ) .  simpl .  destruct e . destruct ( h x ) .  simpl .  apply idpath . 
set ( xe1 := hfiberpair f x ( pathscomp0 (h x) (pathscomp0 (pathsinv0 (h x)) e) ) ) . set ( xe2 := hfiberpair f x e ) . apply ( hfibertriangle2 f xe1 xe2 ( idpath x ) eee ) .  
apply ( gradth _ _ eggff effgg ) . Defined .





(** *** The 2-out-of-3 property of weak equivalences.

Theorems showing that if any two of three functions f, g, gf are weak equivalences then so is the third - the 2-out-of-3 property. *)





Theorem twooutof3a { X Y Z : UU } (f:X->Y) (g:Y->Z) (isgf: isweq (fun x:X => g (f x))) (isg: isweq g) : isweq f.
Proof. intros. set ( gw := weqpair g isg ) . set ( gfw := weqpair _ isgf ) . set (invg:= invmap gw ). set (invgf:= invmap gfw ). set (invf := (fun y:Y => invgf (g y))). 

assert (efinvf: forall y:Y, paths (f (invf y)) y). intro.   assert (int1: paths (g (f (invf y))) (g y)). unfold invf.  apply (homotweqinvweq gfw ( g y ) ). apply (invmaponpathsweq gw _ _  int1). 

assert (einvff: forall x: X, paths (invf (f x)) x). intro. unfold invf. apply (homotinvweqweq gfw x).

apply (gradth  f invf einvff efinvf).  Defined.


Corollary isweqcontrcontr { X Y : UU } (f:X -> Y) (isx: iscontr X) (isy: iscontr Y): isweq f.
Proof. intros. set (py:= (fun y:Y => tt)). apply (twooutof3a f py (isweqcontrtounit isx) (isweqcontrtounit isy)). Defined. 

Definition weqcontrcontr { X Y : UU } ( isx : iscontr X) (isy: iscontr Y) := weqpair _ ( isweqcontrcontr ( fun x : X => pr1 isy ) isx isy ) . 

Theorem twooutof3b { X Y Z : UU } (f:X->Y) (g:Y->Z) (isf: isweq f) (isgf: isweq (fun x:X => g(f x))) : isweq g.
Proof. intros. set ( wf := weqpair f isf ) . set ( wgf := weqpair _ isgf ) . set (invf:= invmap wf ). set (invgf:= invmap wgf ). set (invg := (fun z:Z => f ( invgf z))). set (gf:= fun x:X => (g (f x))). 

assert (eginvg: forall z:Z, paths (g (invg z)) z). intro. apply (homotweqinvweq wgf z).  

assert (einvgg: forall y:Y, paths (invg (g y)) y). intro.  assert (isinvf: isweq invf). apply isweqinvmap.  assert (isinvgf: isweq invgf).  apply isweqinvmap. assert (int1: paths (g y) (gf (invf y))).  apply (maponpaths g  (pathsinv0  (homotweqinvweq wf y))). assert (int2: paths (gf (invgf (g y))) (gf (invf y))). assert (int3: paths (gf (invgf (g y))) (g y)). apply (homotweqinvweq wgf ). destruct int1. assumption. assert (int4: paths (invgf (g y)) (invf y)). apply (invmaponpathsweq wgf ). assumption. assert (int5:paths (invf (f (invgf (g y)))) (invgf (g y))). apply (homotinvweqweq wf ). assert (int6: paths (invf (f (invgf (g (y))))) (invf y)).  destruct int4. assumption. apply (invmaponpathsweq ( weqpair invf isinvf ) ). assumption. apply (gradth  g invg  einvgg eginvg). Defined.



Lemma isweql3 { X Y : UU } (f:X-> Y) (g:Y->X) (egf: forall x:X, paths (g (f x)) x): isweq f -> isweq g.
Proof. intros X Y f g egf X0. set (gf:= fun x:X => g (f x)). assert (int1: isweq gf). apply (isweqhomot  (fun x:X => x) gf  (fun x:X => (pathsinv0 (egf x)))). apply idisweq.  apply (twooutof3b  f g X0 int1). Defined. 

Theorem twooutof3c { X Y Z : UU } (f:X->Y) (g:Y->Z) (isf: isweq f) (isg: isweq g) : isweq  (fun x:X => g(f x)).
Proof. intros. set ( wf := weqpair f isf ) . set ( wg := weqpair _ isg ) .  set (gf:= fun x:X => g (f x)). set (invf:= invmap wf ). set (invg:= invmap wg ). set (invgf:= fun z:Z => invf (invg z)). assert (egfinvgf: forall x:X, paths (invgf (gf x)) x). unfold gf. unfold invgf.  intro x.  assert (int1: paths (invf (invg (g (f x))))  (invf (f x))). apply (maponpaths invf (homotinvweqweq wg (f x))). assert (int2: paths (invf (f x)) x). apply homotinvweqweq.  destruct int1. assumption. 
assert (einvgfgf: forall z:Z, paths (gf (invgf z)) z).  unfold gf. unfold invgf. intro z. assert (int1: paths (g (f (invf (invg z)))) (g (invg z))). apply (maponpaths g (homotweqinvweq wf (invg z))).   assert (int2: paths (g (invg z)) z). apply (homotweqinvweq wg z). destruct int1. assumption. apply (gradth  gf invgf egfinvgf einvgfgf). Defined. 


Definition weqcomp { X Y Z : UU } (w1 : weq X Y) (w2 : weq Y Z) : (weq X Z) :=  weqpair  (fun x:X => (pr1  w2 (pr1  w1 x))) (twooutof3c _ _ (pr2  w1) (pr2  w2)). 



(** *** Associativity of [ total2 ]  *)

Lemma total2asstor { X : UU } ( P : X -> UU ) ( Q : total2 P -> UU ) : total2 Q ->  total2 ( fun x : X => total2 ( fun p : P x => Q ( tpair P x p ) ) ) .
Proof. intros X P Q xpq .  destruct xpq as [ xp q ] . destruct xp as [ x p ] . split with x . split with p . assumption . Defined .

Lemma total2asstol { X : UU } ( P : X -> UU ) ( Q : total2 P -> UU ) : total2 ( fun x : X => total2 ( fun p : P x => Q ( tpair P x p ) ) ) -> total2 Q .
Proof. intros X P Q xpq .  destruct xpq as [ x pq ] . destruct pq as [ p q ] . split with ( tpair P x p ) . assumption . Defined .


Theorem weqtotal2asstor { X : UU } ( P : X -> UU ) ( Q : total2 P -> UU ) : weq ( total2 Q ) ( total2 ( fun x : X => total2 ( fun p : P x => Q ( tpair P x p ) ) ) ).
Proof. intros . set ( f := total2asstor P Q ) . set ( g:= total2asstol P Q ) .  split with f .
assert ( egf : forall xpq : _ , paths ( g ( f xpq ) ) xpq ) . intro . destruct xpq as [ xp q ] . destruct xp as [ x p ] . apply idpath . 
assert ( efg : forall xpq : _ , paths ( f ( g xpq ) ) xpq ) . intro . destruct xpq as [ x pq ] . destruct pq as [ p q ] . apply idpath .
apply ( gradth _ _ egf efg ) . Defined.

Definition weqtotal2asstol { X : UU } ( P : X -> UU ) ( Q : total2 P -> UU ) : weq ( total2 ( fun x : X => total2 ( fun p : P x => Q ( tpair P x p ) ) ) ) ( total2 Q ) := invweq ( weqtotal2asstor P Q ) .



(** *** Associativity and commutativity of [ dirprod ] *) 

Definition weqdirprodasstor ( X Y Z : UU ) : weq ( dirprod ( dirprod X Y ) Z ) ( dirprod X ( dirprod Y Z ) ) .
Proof . intros . apply weqtotal2asstor . Defined . 

Definition weqdirprodasstol ( X Y Z : UU ) : weq  ( dirprod X ( dirprod Y Z ) ) ( dirprod ( dirprod X Y ) Z ) := invweq ( weqdirprodasstor X Y Z ) .

Definition weqdirprodcomm ( X Y : UU ) : weq ( dirprod X Y ) ( dirprod Y X ) .
Proof. intros . set ( f := fun xy : dirprod X Y => dirprodpair ( pr2 xy ) ( pr1 xy ) ) . set ( g := fun yx : dirprod Y X => dirprodpair ( pr2 yx ) ( pr1 yx ) ) .
assert ( egf : forall xy : _ , paths ( g ( f xy ) ) xy ) . intro . destruct xy . apply idpath .
assert ( efg : forall yx : _ , paths ( f ( g yx ) ) yx ) . intro . destruct yx . apply idpath .
split with f . apply ( gradth _ _ egf  efg ) . Defined . 
 





(** *** Coproducts and direct products *)


Definition rdistrtocoprod ( X Y Z : UU ): dirprod X (coprod Y Z) -> coprod (dirprod X Y) (dirprod X Z).
Proof. intros X Y Z X0. destruct X0 as [ t x ].  destruct x as [ y | z ] .   apply (ii1  (dirprodpair  t y)). apply (ii2  (dirprodpair  t z)). Defined.


Definition rdistrtoprod (X Y Z:UU): coprod (dirprod X Y) (dirprod X Z) ->  dirprod X (coprod Y Z).
Proof. intros X Y Z X0. destruct X0 as [ d | d ].  destruct d as [ t x ]. apply (dirprodpair  t (ii1  x)). destruct d as [ t x ]. apply (dirprodpair  t (ii2  x)). Defined. 


Theorem isweqrdistrtoprod (X Y Z:UU): isweq (rdistrtoprod X Y Z).
Proof. intros. set (f:= rdistrtoprod X Y Z). set (g:= rdistrtocoprod X Y Z). 
assert (egf: forall a:_, paths (g (f a)) a).  intro. destruct a as [ d | d ] . destruct d. apply idpath. destruct d. apply idpath. 
assert (efg: forall a:_, paths (f (g a)) a). intro. destruct a as [ t x ]. destruct x.  apply idpath. apply idpath.
apply (gradth  f g egf efg). Defined.

Definition weqrdistrtoprod (X Y Z: UU):= weqpair  _ (isweqrdistrtoprod X Y Z).

Corollary isweqrdistrtocoprod (X Y Z:UU): isweq (rdistrtocoprod X Y Z).
Proof. intros. apply (isweqinvmap ( weqrdistrtoprod X Y Z  ) ) . Defined.

Definition weqrdistrtocoprod (X Y Z: UU):= weqpair  _ (isweqrdistrtocoprod X Y Z).
 


(** *** Total space of a family over a coproduct *)


Definition fromtotal2overcoprod { X Y : UU } ( P : coprod X Y -> UU ) ( xyp : total2 P ) : coprod ( total2 ( fun x : X => P ( ii1 x ) ) ) ( total2 ( fun y : Y => P ( ii2 y ) ) ) .
Proof. intros . set ( PX :=  fun x : X => P ( ii1 x ) ) . set ( PY :=  fun y : Y => P ( ii2 y ) ) . destruct xyp as [ xy p ] . destruct xy as [ x | y ] . apply (  ii1 ( tpair PX x p ) ) .   apply ( ii2 ( tpair PY y p ) ) . Defined .

Definition tototal2overcoprod { X Y : UU } ( P : coprod X Y -> UU ) ( xpyp :  coprod ( total2 ( fun x : X => P ( ii1 x ) ) ) ( total2 ( fun y : Y => P ( ii2 y ) ) ) ) : total2 P .
Proof . intros . destruct xpyp as [ xp | yp ] . destruct xp as [ x p ] . apply ( tpair P ( ii1 x ) p ) .   destruct yp as [ y p ] . apply ( tpair P ( ii2 y ) p ) . Defined . 
 
Theorem weqtotal2overcoprod { X Y : UU } ( P : coprod X Y -> UU ) : weq ( total2 P ) ( coprod ( total2 ( fun x : X => P ( ii1 x ) ) ) ( total2 ( fun y : Y => P ( ii2 y ) ) ) ) .
Proof. intros .  set ( f := fromtotal2overcoprod P ) . set ( g := tototal2overcoprod P ) . split with f . 
assert ( egf : forall a : _ , paths ( g ( f a ) ) a ) . intro a . destruct a as [ xy p ] . destruct xy as [ x | y ] . simpl . apply idpath . simpl .  apply idpath .     
assert ( efg : forall a : _ , paths ( f ( g a ) ) a ) . intro a . destruct a as [ xp | yp ] . destruct xp as [ x p ] . simpl . apply idpath .  destruct yp as [ y p ] . apply idpath .
apply ( gradth _ _ egf efg ) . Defined . 



(** *** Weak equivalences and pairwise direct products *)


Theorem isweqdirprodf { X Y X' Y' : UU } ( w : weq X Y )( w' : weq X' Y' ) : isweq (dirprodf w w' ).
Proof. intros. set ( f := dirprodf w w' ) . set ( g := dirprodf ( invweq w ) ( invweq w' ) ) . 
assert ( egf : forall a : _ , paths ( g ( f a ) ) a ) . intro a . destruct a as [ x x' ] .  simpl .   apply pathsdirprod . apply ( homotinvweqweq w x ) .  apply ( homotinvweqweq w' x' ) . 
assert ( efg : forall a : _ , paths ( f ( g a ) ) a ) . intro a . destruct a as [ x x' ] .  simpl .   apply pathsdirprod . apply ( homotweqinvweq w x ) .  apply ( homotweqinvweq w' x' ) .
apply ( gradth _ _ egf efg ) . Defined .   

Definition weqdirprodf { X Y X' Y' : UU } ( w : weq X Y ) ( w' : weq X' Y' ) := weqpair _ ( isweqdirprodf w w' ) .

Definition weqtodirprodwithunit (X:UU): weq X (dirprod X unit).
Proof. intros. set (f:=fun x:X => dirprodpair x tt). split with f.  set (g:= fun xu:dirprod X unit => pr1  xu). 
assert (egf: forall x:X, paths (g (f x)) x). intro. apply idpath.
assert (efg: forall xu:_, paths (f (g xu)) xu). intro. destruct xu as  [ t x ]. destruct x. apply idpath.    
apply (gradth  f g egf efg). Defined.




(** *** Basics on pairwise coproducts (disjoint unions)  *)



(** In the current version [ coprod ] is a notation, introduced in uuu.v for [ sum ] of types which is defined in Coq.Init *)



Definition sumofmaps {X Y Z:UU}(fx: X -> Z)(fy: Y -> Z): (coprod X Y) -> Z := fun xy:_ => match xy with ii1 x => fx x | ii2 y => fy y end.


Definition boolascoprod: weq (coprod unit unit) bool.
Proof. set (f:= fun xx: coprod unit unit => match xx with ii1 t => true | ii2 t => false end). split with f. 
set (g:= fun t:bool => match t with true => ii1  tt | false => ii2  tt end). 
assert (egf: forall xx:_, paths (g (f xx)) xx). intro xx .  destruct xx as [ u | u ] . destruct u. apply idpath. destruct u. apply idpath. 
assert (efg: forall t:_, paths (f (g t)) t). destruct t. apply idpath. apply idpath. 
apply (gradth  f g egf efg). Defined.  


Definition coprodasstor (X Y Z:UU): coprod (coprod X Y) Z -> coprod X (coprod Y Z).
Proof. intros X Y Z X0. destruct X0 as [ c | z ] .  destruct c as [ x | y ] .  apply (ii1  x). apply (ii2  (ii1  y)). apply (ii2  (ii2  z)). Defined.

Definition coprodasstol (X Y Z: UU): coprod X (coprod Y Z) -> coprod (coprod X Y) Z.
Proof. intros X Y Z X0. destruct X0 as [ x | c ] .  apply (ii1  (ii1  x)). destruct c as [ y | z ] .   apply (ii1  (ii2  y)). apply (ii2  z). Defined.

Theorem isweqcoprodasstor (X Y Z:UU): isweq (coprodasstor X Y Z).
Proof. intros. set (f:= coprodasstor X Y Z). set (g:= coprodasstol X Y Z).
assert (egf: forall xyz:_, paths (g (f xyz)) xyz). intro xyz. destruct xyz as [ c | z ] .  destruct c. apply idpath. apply idpath. apply idpath. 
assert (efg: forall xyz:_, paths (f (g xyz)) xyz). intro xyz.  destruct xyz as [ x | c ] .  apply idpath.  destruct c. apply idpath. apply idpath.
apply (gradth  f g egf efg). Defined. 

Definition weqcoprodasstor ( X Y Z : UU ) := weqpair _ ( isweqcoprodasstor X Y Z ) .

Corollary isweqcoprodasstol (X Y Z:UU): isweq (coprodasstol X Y Z).
Proof. intros. apply (isweqinvmap ( weqcoprodasstor X Y Z)  ). Defined.

Definition weqcoprodasstol (X Y Z:UU):= weqpair  _ (isweqcoprodasstol X Y Z).

Definition coprodcomm (X Y:UU): coprod X Y -> coprod Y X := fun xy:_ => match xy with ii1 x => ii2  x | ii2 y => ii1  y end. 

Theorem isweqcoprodcomm (X Y:UU): isweq (coprodcomm X Y).
Proof. intros. set (f:= coprodcomm X Y). set (g:= coprodcomm Y X).
assert (egf: forall xy:_, paths (g (f xy)) xy). intro. destruct xy. apply idpath. apply idpath.
assert (efg: forall yx:_, paths (f (g yx)) yx). intro. destruct yx. apply idpath. apply idpath.
apply (gradth  f g egf efg). Defined. 

Definition weqcoprodcomm (X Y:UU):= weqpair  _ (isweqcoprodcomm X Y). 

Theorem isweqii1withneg  (X : UU) { Y : UU } (nf:Y -> empty): isweq (@ii1 X Y).
Proof. intros. set (f:= @ii1 X Y). set (g:= fun xy:coprod X Y => match xy with ii1 x => x | ii2 y => fromempty (nf y) end).  
assert (egf: forall x:X, paths (g (f x)) x). intro. apply idpath. 
assert (efg: forall xy: coprod X Y, paths (f (g xy)) xy). intro. destruct xy as [ x | y ] . apply idpath. apply (fromempty (nf y)).  
apply (gradth  f g egf efg). Defined.  

Definition weqii1withneg ( X : UU ) { Y : UU } ( nf : neg Y ) := weqpair _ ( isweqii1withneg X nf ) .

Theorem isweqii2withneg  { X  : UU } ( Y : UU ) (nf : X -> empty): isweq (@ii2 X Y).
Proof. intros. set (f:= @ii2 X Y). set (g:= fun xy:coprod X Y => match xy with ii1 x => fromempty (nf x) | ii2 y => y end).  
assert (egf: forall y : Y, paths (g (f y)) y). intro. apply idpath. 
assert (efg: forall xy: coprod X Y, paths (f (g xy)) xy). intro. destruct xy as [ x | y ] . apply (fromempty (nf x)).  apply idpath. 
apply (gradth  f g egf efg). Defined.  

Definition weqii2withneg { X : UU } ( Y : UU ) ( nf : neg X ) := weqpair _ ( isweqii2withneg Y nf ) .



Definition coprodf { X Y X' Y' : UU } (f: X -> X')(g: Y-> Y'): coprod X Y -> coprod X' Y' := fun xy: coprod X Y =>
match xy with
ii1 x => ii1  (f x)|
ii2 y => ii2  (g y)
end. 


Definition homotcoprodfcomp { X X' Y Y' Z Z' : UU } ( f : X -> Y ) ( f' : X' -> Y' ) ( g : Y -> Z ) ( g' : Y' -> Z' ) : homot ( funcomp ( coprodf f f' ) ( coprodf g g' ) ) ( coprodf ( funcomp f g ) ( funcomp f' g' ) ) .
Proof. intros . intro xx' . destruct xx' as [ x | x' ] . apply idpath . apply idpath . Defined .  


Definition homotcoprodfhomot { X X' Y Y' } ( f g : X -> Y ) ( f' g' : X' -> Y' ) ( h : homot f g ) ( h' : homot f' g' ) : homot ( coprodf f f') ( coprodf g g') := fun xx' : _ => match xx' with ( ii1 x ) => maponpaths ( @ii1 _ _ ) ( h x ) | ( ii2 x' ) => maponpaths ( @ii2 _ _ ) ( h' x' ) end  .


Theorem isweqcoprodf { X Y X' Y' : UU } ( w : weq X X' )( w' : weq Y Y' ) : isweq (coprodf w w' ).
Proof. intros. set (finv:= invmap w ). set (ginv:= invmap w' ). set (ff:=coprodf w w' ). set (gg:=coprodf   finv ginv). 
assert (egf: forall xy: coprod X Y, paths (gg (ff xy)) xy). intro. destruct xy as [ x | y ] . simpl. apply (maponpaths (@ii1 X Y)  (homotinvweqweq w x)).     apply (maponpaths (@ii2 X Y)  (homotinvweqweq w' y)).
assert (efg: forall xy': coprod X' Y', paths (ff (gg xy')) xy'). intro. destruct xy' as [ x | y ] . simpl.  apply (maponpaths (@ii1 X' Y')  (homotweqinvweq w x)).     apply (maponpaths (@ii2 X' Y')  (homotweqinvweq w' y)). 
apply (gradth  ff gg egf efg). Defined. 


Definition weqcoprodf { X Y X' Y' : UU } (w1: weq X Y)(w2: weq X' Y') : weq (coprod X X') (coprod Y Y') := weqpair _ ( isweqcoprodf w1 w2 ) .


Lemma negpathsii1ii2 { X Y : UU } (x:X)(y:Y): neg (paths (ii1  x) (ii2  y)).
Proof. intros. unfold neg. intro X0. set (dist:= fun xy: coprod X Y => match xy with ii1 x => unit | ii2 y => empty end). apply (transportf dist  X0 tt). Defined.

Lemma negpathsii2ii1 { X Y : UU } (x:X)(y:Y): neg (paths (ii2  y) (ii1  x)).
Proof. intros. unfold neg. intro X0. set (dist:= fun xy: coprod X Y => match xy with ii1 x => empty | ii2 y => unit end). apply (transportf dist  X0 tt). Defined.







(** *** Fibrations with only one non-empty fiber. 

Theorem saying that if a fibration has only one non-empty fiber then the total space is weakly equivalent to this fiber. *)



Theorem onefiber { X : UU } (P:X -> UU)(x:X)(c: forall x':X, coprod (paths x x') (P x' -> empty)) : isweq (fun p: P x => tpair P x p).
Proof. intros.  

set (f:= fun p: P x => tpair _ x p). 

set (cx := c x). 
set (cnew:=  fun x':X  =>
match cx with 
ii1 x0 =>
match c x' with 
ii1 ee => ii1  (pathscomp0   (pathsinv0  x0) ee)|
ii2 phi => ii2  phi
end |
ii2 phi => c x'
end).

set (g:= fun pp: total2 P => 
match (cnew (pr1  pp)) with
ii1 e => transportb P  e (pr2  pp) |
ii2 phi =>  fromempty (phi (pr2  pp))
end).


assert (efg: forall pp: total2 P, paths (f (g pp)) pp).  intro. destruct pp as [ t x0 ]. set (cnewt:= cnew t).  unfold g. unfold f. simpl. change (cnew t) with cnewt. destruct cnewt as [ x1 | y ].  apply (pathsinv0 (pr1  (pr2  (constr1 P (pathsinv0 x1))) x0)). destruct (y x0). 

 
set (cnewx:= cnew x). 
assert (e1: paths (cnew x) cnewx). apply idpath. 
unfold cnew in cnewx. change (c x) with cx in cnewx.  
destruct cx as [ x0 | e0 ].  
assert (e: paths (cnewx) (ii1  (idpath x))).  apply (maponpaths (@ii1 (paths x x) (P x -> empty))  (pathsinv0l x0)). 




assert (egf: forall p: P x, paths (g (f p)) p).  intro. simpl in g. unfold g.  unfold f.   simpl.   

set (ff:= fun cc:coprod (paths x x) (P x -> empty) => 
match cc with
     | ii1 e0 => transportb P e0 p
     | ii2 phi => fromempty  (phi p)
     end).
assert (ee: paths (ff (cnewx)) (ff (@ii1 (paths x x) (P x -> empty) (idpath x)))).  apply (maponpaths ff  e). 
assert (eee: paths  (ff (@ii1 (paths x x) (P x -> empty) (idpath x))) p). apply idpath.  fold (ff (cnew x)). 
assert (e2: paths (ff (cnew x)) (ff cnewx)). apply (maponpaths ff  e1). 
apply (pathscomp0   (pathscomp0   e2 ee) eee).
apply (gradth  f g egf efg).

unfold isweq.  intro y0. destruct (e0 (g y0)). Defined.





(** *** Pairwise coproducts as dependent sums of families over [ bool ] *)


Fixpoint coprodtobool { X Y : UU } ( xy : coprod X Y ) : bool :=
match xy with
ii1 x => true|
ii2 y => false
end.
 

Definition boolsumfun (X Y:UU) : bool -> UU := fun t:_ => 
match t with
true => X|
false => Y
end.

Definition coprodtoboolsum ( X Y : UU ) : coprod X Y -> total2 (boolsumfun X Y) := fun xy : _ =>
match xy with
ii1 x => tpair (boolsumfun X Y) true x|
ii2 y => tpair (boolsumfun X Y) false y
end .


Definition boolsumtocoprod (X Y:UU): (total2 (boolsumfun X Y)) -> coprod X Y := (fun xy:_ =>
match xy with 
tpair true x => ii1  x|
tpair false y => ii2  y
end).



Theorem isweqcoprodtoboolsum (X Y:UU): isweq (coprodtoboolsum X Y).
Proof. intros. set (f:= coprodtoboolsum X Y). set (g:= boolsumtocoprod X Y). 
assert (egf: forall xy: coprod X Y , paths (g (f xy)) xy). destruct xy. apply idpath. apply idpath. 
assert (efg: forall xy: total2 (boolsumfun X Y), paths (f (g xy)) xy). intro. destruct xy as [ t x ]. destruct t.  apply idpath. apply idpath. apply (gradth  f g egf efg). Defined.

Definition weqcoprodtoboolsum ( X Y : UU ) := weqpair _ ( isweqcoprodtoboolsum X Y ) .

Corollary isweqboolsumtocoprod (X Y:UU): isweq (boolsumtocoprod X Y ).
Proof. intros. apply (isweqinvmap ( weqcoprodtoboolsum X Y ) ) . Defined.

Definition weqboolsumtocoprod ( X Y : UU ) := weqpair _ ( isweqboolsumtocoprod X Y ) .








(** *** Splitting of [ X ] into a coproduct defined by a function [ X -> coprod Y Z ] *)


Definition weqcoprodsplit { X Y Z : UU } ( f : X -> coprod Y Z ) : weq  X  ( coprod ( total2 ( fun y : Y => hfiber f ( ii1 y ) ) ) ( total2 ( fun z : Z => hfiber f ( ii2 z ) ) ) ) .
Proof . intros . set ( w1 := weqtococonusf f ) .  set ( w2 := weqtotal2overcoprod ( fun yz : coprod Y Z => hfiber f yz ) ) . apply ( weqcomp w1 w2 ) .  Defined . 



(** *** Some properties of [ bool ] *)

Definition boolchoice ( x : bool ) : coprod ( paths x true ) ( paths x false ) .
Proof. intro . destruct x . apply ( ii1 ( idpath _ ) ) .  apply ( ii2 ( idpath _ ) ) . Defined . 

Definition curry :  bool -> UU := fun x : bool =>
match x  with
false => empty|
true => unit
end.


Theorem nopathstruetofalse: paths true false -> empty.
Proof. intro X.  apply (transportf curry  X tt).  Defined.

Corollary nopathsfalsetotrue: paths false true -> empty.
Proof. intro X. apply (transportb curry  X tt). Defined. 

Definition truetonegfalse ( x : bool ) : paths x true -> neg ( paths x false ) .
Proof . intros x e . rewrite e . unfold neg . apply nopathstruetofalse . Defined . 

Definition falsetonegtrue ( x : bool ) : paths x false -> neg ( paths x true ) .
Proof . intros x e . rewrite e . unfold neg . apply nopathsfalsetotrue . Defined .  

Definition negtruetofalse (x : bool ) : neg ( paths x true ) -> paths x false .
Proof. intros x ne. destruct (boolchoice x) as [t | f]. destruct (ne t). apply f. Defined. 

Definition negfalsetotrue ( x : bool ) : neg ( paths x false ) -> paths x true . 
Proof. intros x ne . destruct (boolchoice x) as [t | f].  apply t . destruct (ne f) . Defined. 











(** ** Basics about fibration sequences. *)



(** *** Fibrations sequences and their first "left shifts". 

The group of constructions related to fibration sequences forms one of the most important computational toolboxes of homotopy theory .   

Given a pair of functions [ ( f : X -> Y ) ( g : Y -> Z ) ] and a point [ z : Z ] , a structure of the complex on such a triple is a homotopy from the composition [ funcomp f g ] to the constant function [ X -> Z ] corresponding to [ z ] i.e. a term [ ez : forall x:X, paths ( g ( f x ) ) z ]. Specifing such a structure is essentially equivalent to specifing a structure of the form [ ezmap : X -> hfiber g z ]. The mapping in one direction is given in the definition of [ ezmap ] below. The mapping in another is given by [ f := fun x : X => pr1 ( ezmap x ) ] and [ ez := fun x : X => pr2 ( ezmap x ) ].

A complex is called a fibration sequence if [ ezmap ] is a weak equivalence. Correspondingly, the structure of a fibration sequence on [ f g z ] is a pair [ ( ez , is ) ] where [ is : isweq ( ezmap f g z ez ) ]. For a fibration sequence [ f g z fs ]  where [ fs : fibseqstr f g z ] and any [ y : Y ] there is defined a function [ diff1 : paths ( g y ) z -> X ] and a structure of the fibration sequence [ fibseqdiff1 ] on the triple [ diff1 g y ]. This new fibration sequence is called the derived fibration sequence of the original one.  

The first function of the second derived of [ f g z fs ] corresponding to [ ( y : Y ) ( x : X ) ]  is of the form [ paths ( f x ) y -> paths ( g y ) z ] and it is homotopic to the function defined by [ e => pathscomp0 ( maponpaths g  ( pathsinv0 e) ) ( ez x ) ]. The first function of the third derived of [ f g z fs ] corresponding to [ ( y : Y ) ( x : X ) ( e : paths ( g y ) z ) ] is of the form [ paths ( diff1 e ) x -> paths ( f x ) y ]. Therefore, the third derived of a sequence based on [ X Y Z ] is based entirely on paths types of [ X ], [ Y ] and [ Z ]. When this construction is applied to types of finite h-level (see below) and combined with the fact that the h-level of a path type is strictly lower than the h-level of the ambient type it leads to the possibility of building proofs about types by induction on h-level.  

There are three important special cases in which fibration sequences arise:

( pr1 - case ) The fibration sequence [ fibseqpr1 P z ] defined by family [ P : Z -> UU ] and a term [ z : Z ]. It is based on the sequence of functions [ ( tpair P z : P z -> total2 P ) ( pr1 : total2 P -> Z ) ]. The corresponding [ ezmap ] is defined by an obvious rule and the fact that it is a weak equivalence is proved in [ isweqfibertohfiber ].

( g - case ) The fibration sequence [ fibseqg g z ]  defined by a function [ g : Y -> Z ] and a term [ z : Z ]. It is based on the sequence of functions [ ( hfiberpr1 : hfiber g z -> Y ) ( g : Y -> Z ) ] and the corresponding [ ezmap ] is the function which takes a term [ ye : hfiber ] to [ hfiberpair g ( pr1 ye ) ( pr2 ye ) ]. If we had eta-concersion for the depndent sums it would be the identiry function. Since we do not have this conversion in Coq this function is only homotopic to the identity function by [ tppr ] which is sufficient to ensure that it is a weak equivalence. The first derived of [ fibseqg g z ] corresponding to [ y : Y ] coincides with [ fibseqpr1 ( fun y' : Y  => paths ( g y' ) z ) y ].

( hf -case ) The fibration sequence of homotopy fibers defined for any pair of functions [ ( f : X -> Y ) ( g : Y -> Z ) ] and any terms [ ( z : Z ) ( ye : hfiber g z ) ]. It is based on functions [ hfiberftogf : hfiber f ( pr1 ye ) -> hfiber ( funcomp f g ) z ] and [ hfibergftog : hfiber ( funcomp f g ) z -> hfiber g z ] which are defined below.    


*)


(** The structure of a complex structure on a composable pair of functions [ ( f : X -> Y ) ( g : Y -> Z ) ] relative to a term [ z : Z ]. *) 

Definition complxstr  { X Y Z : UU } (f:X -> Y) (g:Y->Z) ( z : Z ) := forall x:X, paths (g (f x)) z .

 

(** The structure of a fibration sequence on a complex. *)

Definition ezmap { X Y Z : UU } (f:X -> Y) (g:Y->Z) ( z : Z ) (ez : complxstr f g z ) : X -> hfiber  g z :=  fun x:X => hfiberpair  g (f x) (ez x).

Definition isfibseq { X Y Z : UU } (f:X -> Y) (g:Y->Z) ( z : Z ) (ez : complxstr f g z ) := isweq (ezmap f g z ez). 

Definition fibseqstr { X Y Z : UU } (f:X -> Y) (g:Y->Z) ( z : Z ) := total2 ( fun ez : complxstr f g z => isfibseq f g z ez ) .
Definition fibseqstrpair { X Y Z : UU } (f:X -> Y) (g:Y->Z) ( z : Z ) := tpair ( fun ez : complxstr f g z => isfibseq f g z ez ) .
Definition fibseqstrtocomplxstr  { X Y Z : UU } (f:X -> Y) (g:Y->Z) ( z : Z ) : fibseqstr f g z -> complxstr f g z := @pr1 _  ( fun ez : complxstr f g z => isfibseq f g z ez ) .
Coercion fibseqstrtocomplxstr : fibseqstr >-> complxstr . 

Definition ezweq { X Y Z : UU } (f:X -> Y) (g:Y->Z) ( z : Z ) ( fs : fibseqstr f g z ) : weq X ( hfiber g z ) := weqpair _ ( pr2 fs ) . 



(** Construction of the derived fibration sequence. *)


Definition d1 { X Y Z : UU } ( f : X -> Y ) ( g : Y -> Z ) ( z : Z ) ( fs : fibseqstr f g z ) ( y : Y ) : paths ( g y ) z ->  X := fun e : _ =>  invmap ( ezweq f g z fs ) ( hfiberpair g y e ) .

Definition ezmap1 { X Y Z : UU } ( f : X -> Y ) ( g : Y -> Z ) ( z : Z ) ( fs : fibseqstr f g z ) ( y : Y ) ( e : paths ( g y ) z ) :  hfiber f y  .
Proof . intros . split with ( d1 f g z fs y e ) . unfold d1 . change ( f ( invmap (ezweq f g z fs) (hfiberpair g y e) ) ) with ( hfiberpr1 _ _ ( ezweq f g z fs ( invmap (ezweq f g z fs) (hfiberpair g y e) ) ) )  . apply ( maponpaths ( hfiberpr1 g z ) ( homotweqinvweq ( ezweq f g z fs ) (hfiberpair g y e) ) ) .  Defined .      

Definition invezmap1 { X Y Z : UU } ( f : X -> Y ) ( g : Y -> Z ) ( z : Z ) ( ez : complxstr f g z ) ( y : Y ) : hfiber  f y -> paths (g y) z :=  
fun xe: hfiber  f y =>
match xe with
tpair x e => pathscomp0 (maponpaths g  ( pathsinv0 e ) ) ( ez x )
end.

Theorem isweqezmap1 { X Y Z : UU } ( f : X -> Y ) ( g : Y -> Z ) ( z : Z ) ( fs : fibseqstr f g z ) ( y : Y ) : isweq ( ezmap1 f g z fs y ) .
Proof . intros . set ( ff := ezmap1 f g z fs y ) . set ( gg := invezmap1 f g z ( pr1 fs ) y ) . 
assert ( egf : forall e : _ , paths ( gg ( ff e ) ) e ) . intro .  simpl . apply ( hfibertriangle1inv0 g (homotweqinvweq (ezweq f g z fs) (hfiberpair g y e)) ) . 
assert ( efg : forall xe : _ , paths ( ff ( gg xe ) ) xe ) . intro .  destruct xe as [ x e ] .  destruct e .  simpl . unfold ff . unfold ezmap1 . unfold d1 .   change (hfiberpair g (f x) ( pr1 fs x) ) with ( ezmap f g z fs x ) .  apply ( hfibertriangle2 f ( hfiberpair f ( invmap (ezweq f g z fs) (ezmap f g z fs x) ) _ ) ( hfiberpair f x ( idpath _ ) ) ( homotinvweqweq ( ezweq f g z fs ) x ) ) . simpl .  set ( e1 := pathsinv0 ( pathscomp0rid (maponpaths f (homotinvweqweq (ezweq f g z fs) x) ) ) ) . assert ( e2 : paths (maponpaths (hfiberpr1 g z) (homotweqinvweq (ezweq f g z fs) ( ( ezmap f g z fs ) x))) (maponpaths f (homotinvweqweq (ezweq f g z fs) x)) ) . set ( e3 := maponpaths ( fun e : _ => maponpaths ( hfiberpr1 g z ) e ) ( pathsinv0  ( homotweqinvweqweq ( ezweq f g z fs ) x ) ) ) .  simpl in e3 .  set ( e4 := maponpathscomp (ezmap f g z (pr1 fs)) (hfiberpr1 g z) (homotinvweqweq (ezweq f g z fs) x) ) .   simpl in e4 . apply ( pathscomp0 e3 e4 ) . apply ( pathscomp0 e2 e1 ) . 
apply ( gradth _ _ egf efg ) . Defined . 

Definition ezweq1 { X Y Z : UU } ( f : X -> Y ) ( g : Y -> Z ) ( z : Z ) ( fs : fibseqstr f g z ) ( y : Y ) := weqpair _ ( isweqezmap1 f g z fs y ) . 
Definition fibseq1 { X Y Z : UU } (f:X -> Y) (g:Y->Z) (z:Z) ( fs : fibseqstr f g z )(y:Y) : fibseqstr ( d1 f g z fs y) f y := fibseqstrpair _ _ _ _ ( isweqezmap1 f g z fs y ) . 



(** Explitcit description of the first map in the second derived sequence. *)

Definition d2 { X Y Z : UU } (f:X -> Y) (g:Y->Z) (z:Z) ( fs : fibseqstr f g z ) (y:Y) (x:X) ( e : paths (f x) y ) : paths (g y) z := pathscomp0 ( maponpaths g ( pathsinv0 e ) ) ( ( pr1 fs ) x ) . 
Definition ezweq2 { X Y Z : UU } (f:X -> Y) (g:Y->Z) (z:Z) ( fs : fibseqstr f g z ) (y:Y) (x:X) : weq ( paths (f x) y ) ( hfiber  (d1 f g z fs y) x ) := ezweq1 (d1 f g z fs y) f y ( fibseq1 f g z fs y )  x.
Definition fibseq2  { X Y Z : UU } (f:X -> Y) (g:Y->Z) (z:Z) ( fs : fibseqstr f g z ) (y:Y) (x:X) : fibseqstr ( d2 f g z fs y x ) ( d1 f g z fs y ) x := fibseqstrpair _ _ _ _ ( isweqezmap1 (d1 f g z fs y) f y ( fibseq1 f g z fs y ) x ) .





(** *** Fibration sequences based on [ ( tpair P z : P z -> total2 P ) ( pr1 : total2 P -> Z ) ] (  the "pr1-case" )    *) 



(** Construction of the fibration sequence. *)

Definition ezmappr1 { Z : UU } ( P : Z -> UU ) ( z : Z ) : P z -> hfiber ( @pr1 Z P ) z := fun p : P z => tpair _ ( tpair _  z p ) ( idpath z ).

Definition invezmappr1 { Z : UU } ( P : Z -> UU) ( z : Z ) : hfiber ( @pr1 Z P ) z  -> P z := fun te  : hfiber ( @pr1 Z P ) z =>
match te with 
tpair t e => transportf P e ( pr2 t ) 
end.

Definition isweqezmappr1 { Z : UU } ( P : Z -> UU ) ( z : Z ) : isweq ( ezmappr1 P z ).
Proof. intros. 
assert ( egf : forall x: P z , paths (invezmappr1 _ z ((ezmappr1 P z ) x)) x). intro. unfold ezmappr1. unfold invezmappr1. simpl. apply idpath. 
assert ( efg : forall x: hfiber  (@pr1 Z P) z , paths (ezmappr1 _ z (invezmappr1 P z x)) x). intros.  destruct x as [ x t0 ]. destruct t0. simpl in x.  simpl. destruct x. simpl. unfold transportf. unfold ezmappr1. apply idpath. 
apply (gradth _ _ egf efg ). Defined. 

Definition ezweqpr1 { Z : UU } ( P : Z -> UU ) ( z : Z ) := weqpair _ ( isweqezmappr1 P z ) .

Lemma isfibseqpr1 { Z : UU } ( P : Z -> UU ) ( z : Z ) : isfibseq  (fun p : P z => tpair _ z p) ( @pr1 Z P ) z (fun p: P z => idpath z ).
Proof. intros. unfold isfibseq. unfold ezmap.  apply isweqezmappr1. Defined.

Definition fibseqpr1 { Z : UU } ( P : Z -> UU ) ( z : Z ) : fibseqstr (fun p : P z => tpair _ z p) ( @pr1 Z P ) z := fibseqstrpair _ _ _ _ ( isfibseqpr1 P z ) .


(** The main weak equivalence defined by the first derived of [ fibseqpr1 ]. *)

Definition ezweq1pr1 { Z : UU } ( P : Z -> UU ) ( z : Z ) ( zp : total2 P ) : weq ( paths ( pr1 zp) z )  ( hfiber ( tpair P z ) zp ) := ezweq1 _ _ z ( fibseqpr1 P z ) zp .   







(** *** Fibration sequences based on [ ( hfiberpr1 : hfiber g z -> Y ) ( g : Y -> Z ) ] (the "g-case")  *)


Theorem isfibseqg { Y Z : UU } (g:Y -> Z) (z:Z) : isfibseq  (hfiberpr1  g z) g z (fun ye: _ => pr2  ye).
Proof. intros. assert (Y0:forall ye': hfiber  g z, paths ye' (ezmap (hfiberpr1  g z) g z (fun ye: _ => pr2  ye) ye')). intro. apply tppr. apply (isweqhomot  _ _ Y0 (idisweq _ )).  Defined.

Definition ezweqg { Y Z : UU } (g:Y -> Z) (z:Z) := weqpair _ ( isfibseqg g z ) .
Definition fibseqg { Y Z : UU } (g:Y -> Z) (z:Z) : fibseqstr (hfiberpr1  g z) g z := fibseqstrpair _ _ _ _ ( isfibseqg g z ) . 


(** The first derived of [ fibseqg ].  *)

Definition d1g  { Y Z : UU} ( g : Y -> Z ) ( z : Z ) ( y : Y ) : paths ( g y ) z -> hfiber g z := hfiberpair g y . 

(** note that [ d1g ] coincides with [ d1 _ _ _ ( fibseqg g z ) ] which makes the following two definitions possible. *)

Definition ezweq1g { Y Z : UU } (g:Y -> Z) (z:Z) (y:Y) : weq (paths (g y) z) (hfiber (hfiberpr1 g z) y) := weqpair _ (isweqezmap1 (hfiberpr1  g z) g z ( fibseqg g z ) y) .
Definition fibseq1g { Y Z : UU } (g:Y -> Z) (z:Z) ( y : Y) : fibseqstr (d1g g z y ) ( hfiberpr1 g z ) y := fibseqstrpair _ _ _ _ (isweqezmap1 (hfiberpr1  g z) g z  ( fibseqg g z ) y) . 


(** The second derived of [ fibseqg ]. *) 

Definition d2g { Y Z : UU } (g:Y -> Z) { z : Z } ( y : Y ) ( ye' : hfiber  g z ) ( e: paths (pr1 ye') y ) :  paths (g y) z := pathscomp0 ( maponpaths g ( pathsinv0 e ) ) ( pr2  ye' ) .

(** note that [ d2g ] coincides with [ d2 _ _ _ ( fibseqg g z ) ] which makes the following two definitions possible. *)

Definition ezweq2g { Y Z : UU } (g:Y -> Z) { z : Z } ( y : Y ) ( ye' : hfiber  g z ) : weq (paths (pr1 ye') y) (hfiber ( hfiberpair g y ) ye') := ezweq2 _ _ _ ( fibseqg g z ) _ _ .
Definition fibseq2g { Y Z : UU } (g:Y -> Z) { z : Z } ( y : Y ) ( ye' : hfiber  g z ) : fibseqstr ( d2g g y ye' ) ( hfiberpair g y ) ye' := fibseq2 _ _ _ ( fibseqg g z ) _ _ . 


(** The third derived of [ fibseqg ] and an explicit description of the corresponding first map. *)

Definition d3g { Y Z : UU } (g:Y -> Z) { z : Z } ( y : Y ) ( ye' : hfiber g z ) ( e : paths ( g y ) z ) : paths ( hfiberpair  g y e ) ye' -> paths ( pr1 ye' ) y := d2 (d1g  g z y) (hfiberpr1 g z) y ( fibseq1g g z y ) ye' e . 

Lemma homotd3g { Y Z : UU } ( g : Y -> Z ) { z : Z } ( y : Y ) ( ye' : hfiber  g z ) ( e : paths ( g y ) z ) ( ee : paths ( hfiberpair g y e) ye' ) : paths (d3g g y ye' e ee) ( maponpaths ( @pr1 _ _ ) ( pathsinv0 ee ) ) .
Proof. intros. unfold d3g . unfold d2 .  simpl .  apply pathscomp0rid. Defined .  

Definition ezweq3g { Y Z : UU } (g:Y -> Z) { z : Z } ( y : Y ) ( ye' : hfiber g z ) ( e : paths ( g y ) z ) := ezweq2 (d1g  g z y) (hfiberpr1 g z) y ( fibseq1g g z y ) ye' e . 
Definition fibseq3g { Y Z : UU } (g:Y -> Z) { z : Z } ( y : Y ) ( ye' : hfiber g z ) ( e : paths ( g y ) z ) := fibseq2 (d1g  g z y) (hfiberpr1 g z) y ( fibseq1g g z y ) ye' e .





(** *** Fibration sequence of h-fibers defined by a composable pair of functions (the "hf-case") 

We construct a fibration sequence based on [ ( hfibersftogf f g z ye : hfiber f ( pr1 ye )  -> hfiber gf z ) ( hfibersgftog f g z : hfiber gf z -> hfiber g z ) ]. *) 




Definition hfibersftogf { X Y Z : UU } ( f : X -> Y ) ( g : Y -> Z ) ( z : Z ) ( ye : hfiber g z ) ( xe : hfiber f ( pr1 ye ) ) : hfiber ( funcomp f g ) z .
Proof . intros . split with ( pr1 xe ) .  apply ( pathscomp0 ( maponpaths g ( pr2 xe ) ) ( pr2 ye ) ) .  Defined .  



Definition ezmaphf { X Y Z : UU } ( f : X -> Y ) ( g : Y -> Z ) ( z : Z ) ( ye : hfiber g z ) ( xe : hfiber f ( pr1 ye ) ) : hfiber ( hfibersgftog f g z ) ye .
Proof . intros . split with ( hfibersftogf f g z ye xe ) . simpl . apply ( hfibertriangle2 g (hfiberpair g (f (pr1 xe)) (pathscomp0 (maponpaths g (pr2 xe)) ( pr2 ye ) )) ye ( pr2 xe ) ) .  simpl . apply idpath .  Defined . 

Definition invezmaphf { X Y Z : UU } ( f : X -> Y ) ( g : Y -> Z ) ( z : Z ) ( ye : hfiber g z ) ( xee' : hfiber ( hfibersgftog f g z ) ye ) : hfiber f ( pr1 ye ) .
Proof . intros .  split with ( pr1 ( pr1 xee' ) ) .  apply ( maponpaths ( hfiberpr1 _ _ ) ( pr2 xee' ) ) . Defined . 

Definition ffgg { X Y Z : UU } ( f : X -> Y ) ( g : Y -> Z ) ( z : Z ) ( ye : hfiber g z ) ( xee' : hfiber  ( hfibersgftog f g z ) ye ) : hfiber  ( hfibersgftog f g z ) ye .
Proof . intros . destruct ye as [ y e ] . destruct e . unfold hfibersgftog .  unfold hfibersgftog in xee' . destruct xee' as [ xe e' ] . destruct xe as [ x e ] .  simpl in e' . split with ( hfiberpair ( funcomp f g ) x ( pathscomp0 ( maponpaths g (maponpaths (hfiberpr1 g (g y)) e') ) ( idpath (g y ))) ) .  simpl . apply ( hfibertriangle2 _ (hfiberpair g (f x) (( pathscomp0 ( maponpaths g (maponpaths (hfiberpr1 g (g y)) e') ) ( idpath (g y ))))) ( hfiberpair g y ( idpath _ ) ) ( maponpaths ( hfiberpr1 _ _ ) e' ) ( idpath _ ) )  .  Defined .

Definition homotffggid   { X Y Z : UU } ( f : X -> Y ) ( g : Y -> Z ) ( z : Z ) ( ye : hfiber g z ) ( xee' : hfiber  ( hfibersgftog f g z ) ye ) : paths ( ffgg f g z ye xee' ) xee' .
Proof . intros .  destruct ye as [ y e ] . destruct e .  destruct xee' as [ xe e' ] .  destruct e' .  destruct xe as [ x e ] . destruct e .  simpl . apply idpath . Defined . 

Theorem isweqezmaphf { X Y Z : UU } ( f : X -> Y ) ( g : Y -> Z ) ( z : Z ) ( ye : hfiber g z ) : isweq ( ezmaphf f g z ye ) . 
Proof . intros . set ( ff := ezmaphf f g z ye ) . set ( gg := invezmaphf f g z ye ) . 
assert ( egf : forall xe : _ , paths ( gg ( ff xe ) ) xe ) . destruct ye as [ y e ] . destruct e .  intro xe .   apply ( hfibertriangle2 f ( gg ( ff xe ) ) xe ( idpath ( pr1 xe ) ) ) . destruct xe as [ x ex ] . simpl in ex . destruct ( ex ) .  simpl .   apply idpath . 
assert ( efg : forall xee' : _ , paths ( ff ( gg xee' ) ) xee' ) . destruct ye as [ y e ] . destruct e .  intro xee' . 
assert ( hint : paths ( ff ( gg xee' ) ) ( ffgg f g ( g y ) ( hfiberpair g y ( idpath _ ) ) xee'  ) ) .  destruct xee' as [ xe e' ] .   destruct xe as [ x e ] .  apply idpath . 
apply ( pathscomp0 hint ( homotffggid _ _ _ _ xee' ) ) . 
apply ( gradth _ _ egf efg ) . Defined .  


Definition ezweqhf { X Y Z : UU } ( f : X -> Y ) ( g : Y -> Z ) ( z : Z ) ( ye : hfiber g z ) : weq ( hfiber f ( pr1 ye ) ) ( hfiber  ( hfibersgftog f g z ) ye ) := weqpair _ ( isweqezmaphf f g z ye ) . 
Definition fibseqhf  { X Y Z : UU } (f:X -> Y)(g: Y -> Z)(z:Z)(ye: hfiber  g z) : fibseqstr (hfibersftogf f g z ye) (hfibersgftog f g z) ye := fibseqstrpair _ _ _ _ ( isweqezmaphf f g z ye ) . 

Definition isweqinvezmaphf  { X Y Z : UU } ( f : X -> Y ) ( g : Y -> Z ) ( z : Z ) ( ye : hfiber g z ) : isweq ( invezmaphf f g z ye ) := pr2 ( invweq ( ezweqhf f g z ye ) ) .


Corollary weqhfibersgwtog { X Y Z : UU } ( w : weq X Y ) ( g : Y -> Z ) ( z : Z ) : weq ( hfiber ( funcomp w g ) z ) ( hfiber g z ) .
Proof. intros . split with ( hfibersgftog w g z ) .  intro ye . apply ( iscontrweqf ( ezweqhf w g z ye ) ( ( pr2 w ) ( pr1 ye ) ) ) . Defined .
























(** ** Fiber-wise weak equivalences. 


Theorems saying that a fiber-wise morphism between total spaces is a weak equivalence if and only if all the morphisms between the fibers are weak equivalences. *)


Definition totalfun { X : UU } ( P Q : X -> UU ) (f: forall x:X, P x -> Q x) := (fun z: total2 P => tpair Q (pr1  z) (f (pr1  z) (pr2  z))).


Theorem isweqtotaltofib { X : UU } ( P Q : X -> UU) (f: forall x:X, P x -> Q x):
isweq (totalfun _ _ f) -> forall x:X, isweq (f x).
Proof. intros X P Q f X0 x. set (totp:= total2 P). set (totq := total2 Q).  set (totf:= (totalfun _ _ f)). set (pip:= fun z: totp => pr1  z). set (piq:= fun z: totq => pr1  z). 

set (hfx:= hfibersgftog totf piq x).  simpl in hfx. 
assert (H: isweq hfx). unfold isweq. intro y. 
set (int:= invezmaphf totf piq x y). 
assert (X1:isweq int). apply (isweqinvezmaphf totf piq x y). destruct y as [ t e ]. 
assert (is1: iscontr (hfiber  totf t)). apply (X0 t). apply (iscontrweqb  ( weqpair int X1 ) is1).   
set (ip:= ezmappr1 P x). set (iq:= ezmappr1 Q x). set (h:= fun p: P x => hfx (ip p)).  
assert (is2: isweq h). apply (twooutof3c ip hfx (isweqezmappr1 P x) H). set (h':= fun p: P x => iq ((f x) p)). 
assert (ee: forall p:P x, paths (h p) (h' p)). intro. apply idpath.  
assert (X2:isweq h'). apply (isweqhomot   h h' ee is2). 
apply (twooutof3a (f x) iq X2). 
apply (isweqezmappr1 Q x). Defined.


Definition weqtotaltofib { X : UU } ( P Q : X -> UU ) ( f : forall x : X , P x -> Q x ) ( is : isweq ( totalfun _ _ f ) ) ( x : X ) : weq ( P x ) ( Q x ) := weqpair _ ( isweqtotaltofib P Q f is x ) . 
 

Theorem isweqfibtototal { X : UU } ( P Q : X -> UU) (f: forall x:X, weq ( P x ) ( Q x ) ) : isweq (totalfun _ _ f).
Proof. intros X P Q f . set (fpq:= totalfun P Q f). set (pr1p:= fun z: total2 P => pr1  z). set (pr1q:= fun z: total2 Q => pr1  z). unfold isweq. intro xq.   set (x:= pr1q xq). set (xqe:= hfiberpair  pr1q  xq (idpath _)). set (hfpqx:= hfibersgftog fpq pr1q x). 

assert (isint: iscontr (hfiber  hfpqx xqe)). 
assert (isint1: isweq hfpqx). set (ipx:= ezmappr1 P x). set (iqx:= ezmappr1 Q x).   set (diag:= fun p:P x => (iqx ((f x) p))). 
assert (is2: isweq diag).  apply (twooutof3c (f x) iqx (pr2 ( f x) ) (isweqezmappr1 Q x)).  apply (twooutof3b  ipx hfpqx (isweqezmappr1 P x) is2).  unfold isweq in isint1.  apply (isint1 xqe). 
set (intmap:= invezmaphf  fpq pr1q x xqe). apply (iscontrweqf  ( weqpair intmap (isweqinvezmaphf fpq pr1q x xqe) ) isint). 
Defined.

Definition weqfibtototal { X : UU } ( P Q : X -> UU) (f: forall x:X, weq ( P x ) ( Q x ) ) := weqpair _ ( isweqfibtototal P Q f ) .






(** ** Homotopy fibers of the function [fpmap: total2 X (P f) -> total2 Y P].

Given [ X Y ] in [ UU ], [ P:Y -> UU ] and [ f: X -> Y ] we get a function [ fpmap: total2 X (P f) -> total2 Y P ]. The main theorem of this section asserts that the homotopy fiber of fpmap over [ yp:total Y P ] is naturally weakly equivalent to the homotopy fiber of [ f ] over [ pr1 yp ]. In particular, if  [ f ] is a weak equivalence then so is [ fpmap ]. *)


Definition fpmap { X Y : UU } (f: X -> Y) ( P:Y-> UU) : total2 ( fun x => P ( f x ) ) -> total2 P := 
(fun z:total2 (fun x:X => P (f x)) => tpair P (f (pr1  z)) (pr2  z)).


Definition hffpmap2 { X Y : UU } (f: X -> Y) (P:Y-> UU):  total2 ( fun x => P ( f x ) ) -> total2 (fun u:total2 P => hfiber  f (pr1  u)).
Proof. intros X Y f P X0. set (u:= fpmap f P X0).  split with u. set (x:= pr1  X0).  split with x. simpl. apply idpath. Defined.


Definition hfiberfpmap { X Y : UU } (f:X -> Y)(P:Y-> UU)(yp: total2 P): hfiber  (fpmap f P) yp -> hfiber  f (pr1  yp).
Proof. intros X Y f P yp X0. set (int1:= hfibersgftog (hffpmap2  f P) (fun u: (total2 (fun u:total2 P => hfiber  f (pr1  u))) => (pr1  u)) yp).  set (phi:= invezmappr1 (fun u:total2 P => hfiber  f (pr1  u)) yp). apply (phi (int1 X0)).   Defined. 



Lemma centralfiber { X : UU } (P:X -> UU)(x:X): isweq (fun p: P x => tpair (fun u: coconusfromt X x => P ( pr1  u)) (coconusfromtpair X (idpath x)) p).
Proof. intros. set (f:= fun p: P x => tpair (fun u: coconusfromt X x => P(pr1  u)) (coconusfromtpair X (idpath x)) p). set (g:= fun z: total2 (fun u: coconusfromt X x => P ( pr1  u)) => transportf P (pathsinv0 (pr2  (pr1  z))) (pr2  z)).  

assert (efg: forall  z: total2 (fun u: coconusfromt X x => P ( pr1  u)), paths (f (g z)) z). intro. destruct z as [ t x0 ]. destruct t as [t x1 ].   simpl. destruct x1. simpl. apply idpath. 

assert (egf: forall p: P x , paths (g (f p)) p).  intro. apply idpath.  

apply (gradth f g egf efg). Defined. 


Lemma isweqhff { X Y : UU } (f: X -> Y)(P:Y-> UU): isweq (hffpmap2  f P). 
Proof. intros. set (int:= total2 (fun x:X => total2 (fun u: coconusfromt Y (f x) => P (pr1  u)))). set (intpair:= tpair (fun x:X => total2 (fun u: coconusfromt Y (f x) => P (pr1  u)))).  set (toint:= fun z: (total2 (fun u : total2 P => hfiber  f (pr1  u))) => intpair (pr1  (pr2  z)) (tpair  (fun u: coconusfromt Y (f (pr1  (pr2  z))) => P (pr1  u)) (coconusfromtpair _ (pr2  (pr2  z))) (pr2  (pr1  z)))). set (fromint:= fun z: int => tpair (fun u:total2 P => hfiber  f (pr1  u)) (tpair P (pr1  (pr1  (pr2  z))) (pr2  (pr2  z))) (hfiberpair  f  (pr1  z) (pr2  (pr1  (pr2  z))))). assert (fromto: forall u:(total2 (fun u : total2 P => hfiber  f (pr1  u))), paths (fromint (toint u)) u). simpl in toint. simpl in fromint. simpl. intro u. destruct u as [ t x ]. destruct x. destruct t as [ p0 p1 ] . simpl. unfold toint. unfold fromint. simpl. apply idpath. assert (tofrom: forall u:int, paths (toint (fromint u)) u). intro. destruct u as [ t x ]. destruct x as [ t0 x ]. destruct t0. simpl in x. simpl. unfold fromint. unfold toint. simpl. apply idpath. assert (is: isweq toint). apply (gradth  toint fromint fromto tofrom).  clear tofrom. clear fromto.  clear fromint.

set (h:= fun u: total2 (fun x:X => P (f x)) => toint ((hffpmap2  f P) u)). simpl in h. 

assert (l1: forall x:X, isweq (fun p: P (f x) => tpair  (fun u: coconusfromt _ (f x) => P (pr1  u)) (coconusfromtpair _ (idpath  (f x))) p)). intro. apply (centralfiber P (f x)).  

assert (X0:isweq h). apply (isweqfibtototal  (fun x:X => P (f x))  (fun x:X => total2 (fun u: coconusfromt _ (f x) => P (pr1  u))) (fun x:X =>  weqpair _  ( l1 x ) ) ).   

apply (twooutof3a (hffpmap2  f P) toint X0 is). Defined. 




Theorem isweqhfiberfp { X Y : UU } (f:X -> Y)(P:Y-> UU)(yp: total2 P): isweq (hfiberfpmap  f P yp).
Proof. intros. set (int1:= hfibersgftog (hffpmap2  f P) (fun u: (total2 (fun u:total2 P => hfiber  f (pr1  u))) => (pr1  u)) yp). assert (is1: isweq int1). simpl in int1 . apply ( pr2 ( weqhfibersgwtog ( weqpair _ ( isweqhff f P ) ) (fun u : total2 (fun u : total2 P => hfiber f (pr1 u)) => pr1 u) yp ) ) .  set (phi:= invezmappr1 (fun u:total2 P => hfiber  f (pr1  u)) yp). assert (is2: isweq phi).  apply ( pr2 ( invweq ( ezweqpr1 (fun u:total2 P => hfiber  f (pr1  u)) yp ) ) ) . apply (twooutof3c int1 phi is1 is2).   Defined. 


Corollary isweqfpmap { X Y : UU } ( w : weq X Y )(P:Y-> UU) :  isweq (fpmap w P).
Proof. intros. unfold isweq.   intro y.  set (h:=hfiberfpmap w P y). 
assert (X1:isweq h). apply isweqhfiberfp. 
assert (is: iscontr (hfiber w (pr1  y))). apply ( pr2 w ). apply (iscontrweqb  ( weqpair h X1 ) is). Defined. 

Definition weqfp { X Y : UU } ( w : weq X Y )(P:Y-> UU) := weqpair _ ( isweqfpmap w P ) .


(** *** Total spaces of families over a contractible base *)

Definition fromtotal2overunit ( P : unit -> UU ) ( tp : total2 P ) : P tt .
Proof . intros . destruct tp as [ t p ] . destruct t . apply p . Defined .

Definition tototal2overunit   ( P : unit -> UU ) ( p : P tt ) : total2 P  := tpair P tt p . 

Theorem weqtotal2overunit ( P : unit -> UU ) : weq ( total2 P ) ( P tt ) .
Proof. intro . set ( f := fromtotal2overunit P ) . set ( g := tototal2overunit P ) . split with f . 
assert ( egf : forall a : _ , paths ( g ( f a ) ) a ) . intro a . destruct a as [ t p ] . destruct t . apply idpath .
assert ( efg : forall a : _ , paths ( f ( g a ) ) a ) . intro a . apply idpath .    
apply ( gradth _ _ egf efg ) . Defined . 



(** ** The maps between total spaces of families given by a map between the bases of the families and maps between the corresponding members of the families *)


Definition bandfmap { X Y : UU }(f: X -> Y) ( P : X -> UU)(Q: Y -> UU)(fm: forall x:X, P x -> (Q (f x))): total2 P -> total2 Q:= fun xp:_ =>
match xp with
tpair x p => tpair Q (f x) (fm x p)
end.

Theorem isweqbandfmap { X Y : UU } (w : weq X Y ) (P:X -> UU)(Q: Y -> UU)( fw : forall x:X, weq ( P x) (Q (w x))) : isweq (bandfmap  _ P Q fw).
Proof. intros. set (f1:= totalfun P _ fw). set (is1:= isweqfibtototal P (fun x:X => Q (w x)) fw ).  set (f2:= fpmap w Q).  set (is2:= isweqfpmap w Q ). 
assert (h: forall xp: total2 P, paths (f2 (f1 xp)) (bandfmap  w P Q fw xp)). intro. destruct xp. apply idpath.  apply (isweqhomot  _ _ h (twooutof3c f1 f2 is1 is2)). Defined.

Definition weqbandf { X Y : UU } (w : weq X Y ) (P:X -> UU)(Q: Y -> UU)( fw : forall x:X, weq ( P x) (Q (w x))) := weqpair _ ( isweqbandfmap w P Q fw ) .






























(** ** Homotopy fiber squares *)




(** *** Homotopy commutative squares *)


Definition commsqstr { X X' Y Z : UU } ( f : X -> Y ) ( f' : X' -> Y ) ( g : Z -> X ) ( g' : Z -> X' ) := forall ( z : Z ) , paths   ( f' ( g' z ) ) ( f ( g z ) ) .


Definition hfibersgtof'  { X X' Y Z : UU } ( f : X -> Y ) ( f' : X' -> Y ) ( g : Z -> X ) ( g' : Z -> X' ) ( h : commsqstr f f' g g' ) ( x : X ) ( ze : hfiber g x ) : hfiber f' ( f x )  .
Proof. intros . destruct ze as [ z e ] . split with ( g' z ) .    apply ( pathscomp0  ( h z )  ( maponpaths f e )  ) . Defined . 

Definition hfibersg'tof  { X X' Y Z : UU } ( f : X -> Y ) ( f' : X' -> Y ) ( g : Z -> X ) ( g' : Z -> X' ) ( h : commsqstr f f' g g' ) ( x' : X' ) ( ze : hfiber g' x' ) : hfiber f ( f' x' )  .
Proof. intros . destruct ze as [ z e ] . split with ( g z ) .    apply ( pathscomp0 ( pathsinv0 ( h z ) ) ( maponpaths f' e ) ) . Defined . 


Definition transposcommsqstr { X X' Y Z : UU } ( f : X -> Y ) ( f' : X' -> Y ) ( g : Z -> X ) ( g' : Z -> X' ) : commsqstr f f' g g' -> commsqstr f' f g' g := fun h : _ => fun z : Z => ( pathsinv0 ( h z ) ) . 


(** *** Short complexes and homotopy commutative squares *)

Lemma complxstrtocommsqstr { X Y Z : UU } ( f : X -> Y ) ( g : Y -> Z ) ( z : Z ) ( h : complxstr f g z ) : commsqstr ( fun t : unit => z ) g ( fun x : X => tt ) f .
Proof. intros .  assumption .   Defined . 


Lemma commsqstrtocomplxstr { X Y Z : UU } ( f : X -> Y ) ( g : Y -> Z ) ( z : Z ) ( h : commsqstr ( fun t : unit => z ) g ( fun x : X => tt ) f ) : complxstr f g z .
Proof. intros . assumption .   Defined . 


(** *** Homotopy fiber products *)



Definition hfp {X X' Y:UU} (f:X -> Y) (f':X' -> Y):= total2 (fun xx' : dirprod X X'  => paths ( f' ( pr2 xx' ) ) ( f ( pr1 xx' ) ) ) .
Definition hfpg {X X' Y:UU} (f:X -> Y) (f':X' -> Y) : hfp f f' -> X := fun xx'e => ( pr1 ( pr1 xx'e ) ) .
Definition hfpg' {X X' Y:UU} (f:X -> Y) (f':X' -> Y) : hfp f f' -> X' := fun xx'e => ( pr2 ( pr1 xx'e ) ) .

Definition commsqZtohfp { X X' Y Z : UU } ( f : X -> Y ) ( f' : X' -> Y ) ( g : Z -> X ) ( g' : Z -> X' ) ( h : commsqstr f f' g g' ) : Z -> hfp f f' := fun z : _ => tpair _ ( dirprodpair ( g z ) ( g' z ) ) ( h z ) .

Definition commsqZtohfphomot  { X X' Y Z : UU } ( f : X -> Y ) ( f' : X' -> Y ) ( g : Z -> X ) ( g' : Z -> X' ) ( h : commsqstr f f' g g' ) : forall z : Z , paths ( hfpg _ _ ( commsqZtohfp _ _ _ _ h z ) ) ( g z ) := fun z : _ => idpath _ . 

Definition commsqZtohfphomot'  { X X' Y Z : UU } ( f : X -> Y ) ( f' : X' -> Y ) ( g : Z -> X ) ( g' : Z -> X' ) ( h : commsqstr f f' g g' ) : forall z : Z , paths ( hfpg' _ _ ( commsqZtohfp _ _ _ _ h z ) ) ( g' z ) := fun z : _ => idpath _ . 


Definition hfpoverX {X X' Y:UU} (f:X -> Y) (f':X' -> Y) := total2 (fun x : X => hfiber  f' ( f x ) ) .
Definition hfpoverX' {X X' Y:UU} (f:X -> Y) (f':X' -> Y) := total2 (fun x' : X' => hfiber  f (f' x' ) ) .


Definition weqhfptohfpoverX {X X' Y:UU} (f:X -> Y) (f':X' -> Y) : weq ( hfp f f' ) ( hfpoverX f f' ) .
Proof. intros . apply ( weqtotal2asstor ( fun x : X => X' ) ( fun  xx' : dirprod X X'  => paths  ( f' ( pr2 xx' ) ) ( f ( pr1 xx' ) ) ) ) .   Defined . 


Definition weqhfptohfpoverX' {X X' Y:UU} (f:X -> Y) (f':X' -> Y) : weq ( hfp f f' ) ( hfpoverX' f f' ) .
Proof. intros .  set ( w1 := weqfp ( weqdirprodcomm X X' ) ( fun xx' : dirprod X' X  => paths ( f' ( pr1 xx' ) ) ( f ( pr2 xx' ) ) ) ) .  simpl in w1 .  
set ( w2 := weqfibtototal ( fun  x'x : dirprod X' X  => paths  ( f' ( pr1 x'x ) ) ( f ( pr2 x'x ) ) ) ( fun  x'x : dirprod X' X  => paths   ( f ( pr2 x'x ) ) ( f' ( pr1 x'x ) ) ) ( fun x'x : _ => weqpathsinv0  ( f' ( pr1 x'x ) ) ( f ( pr2 x'x ) ) ) ) . set ( w3 := weqtotal2asstor ( fun x' : X' => X ) ( fun  x'x : dirprod X' X  => paths   ( f ( pr2 x'x ) ) ( f' ( pr1 x'x ) ) ) ) .  simpl in w3 .  apply ( weqcomp ( weqcomp w1 w2 ) w3 )   .  Defined . 


Lemma weqhfpcomm { X X' Y : UU } ( f : X -> Y ) ( f' : X' -> Y ) : weq ( hfp f f' ) ( hfp f' f ) .
Proof . intros . set ( w1 :=  weqfp ( weqdirprodcomm X X' ) ( fun xx' : dirprod X' X  => paths ( f' ( pr1 xx' ) ) ( f ( pr2 xx' ) ) ) ) .  simpl in w1 .  set ( w2 := weqfibtototal ( fun  x'x : dirprod X' X  => paths  ( f' ( pr1 x'x ) ) ( f ( pr2 x'x ) ) ) ( fun  x'x : dirprod X' X  => paths   ( f ( pr2 x'x ) ) ( f' ( pr1 x'x ) ) ) ( fun x'x : _ => weqpathsinv0  ( f' ( pr1 x'x ) ) ( f ( pr2 x'x ) ) ) ) . apply ( weqcomp w1 w2 ) .     Defined . 


Definition commhfp {X X' Y:UU} (f:X -> Y) (f':X' -> Y) : commsqstr f f' ( hfpg f f' ) ( hfpg' f f' ) := fun xx'e : hfp f f' => pr2 xx'e . 


(** *** Homotopy fiber products and homotopy fibers *)

Definition  hfibertohfp { X Y : UU } ( f : X -> Y ) ( y : Y ) ( xe : hfiber f y ) : hfp ( fun t : unit => y ) f :=  tpair ( fun tx : dirprod unit X => paths ( f ( pr2 tx ) ) y ) ( dirprodpair tt ( pr1 xe ) ) ( pr2 xe )  . 

Definition hfptohfiber { X Y : UU } ( f : X -> Y ) ( y : Y ) ( hf : hfp ( fun t : unit => y ) f ) : hfiber f y := hfiberpair f ( pr2 ( pr1 hf ) ) ( pr2 hf ) .

Lemma weqhfibertohfp  { X Y : UU } ( f : X -> Y ) ( y : Y ) : weq ( hfiber f y )  ( hfp ( fun t : unit => y ) f ) .
Proof . intros . set ( ff := hfibertohfp f y ) . set ( gg := hfptohfiber f y ) . split with ff .
assert ( egf : forall xe : _ , paths ( gg ( ff xe ) ) xe ) . intro . destruct xe . apply idpath .
assert ( efg : forall hf : _ , paths ( ff ( gg hf ) ) hf ) . intro . destruct hf as [ tx e ] . destruct tx as [ t x ] . destruct t .   apply idpath .
apply ( gradth _ _ egf efg ) . Defined .  







(** *** Homotopy fiber squares *)


Definition ishfsq { X X' Y Z : UU } ( f : X -> Y ) ( f' : X' -> Y ) ( g : Z -> X ) ( g' : Z -> X' ) ( h : commsqstr f f' g g' ) :=  isweq ( commsqZtohfp f f' g g' h ) .

Definition hfsqstr  { X X' Y Z : UU } ( f : X -> Y ) ( f' : X' -> Y ) ( g : Z -> X ) ( g' : Z -> X' ) := total2 ( fun h : commsqstr f f' g g' => isweq ( commsqZtohfp f f' g g' h ) ) .
Definition hfsqstrpair { X X' Y Z : UU } ( f : X -> Y ) ( f' : X' -> Y ) ( g : Z -> X ) ( g' : Z -> X' ) := tpair ( fun h : commsqstr f f' g g' => isweq ( commsqZtohfp f f' g g' h ) ) .
Definition hfsqstrtocommsqstr { X X' Y Z : UU } ( f : X -> Y ) ( f' : X' -> Y ) ( g : Z -> X ) ( g' : Z -> X' ) : hfsqstr f f' g g' -> commsqstr f f' g g' := @pr1 _ ( fun h : commsqstr f f' g g' => isweq ( commsqZtohfp f f' g g' h ) ) .
Coercion hfsqstrtocommsqstr : hfsqstr >-> commsqstr . 

Definition weqZtohfp  { X X' Y Z : UU } ( f : X -> Y ) ( f' : X' -> Y ) ( g : Z -> X ) ( g' : Z -> X' ) ( hf : hfsqstr f f' g g' ) : weq Z ( hfp f f' ) := weqpair _ ( pr2 hf ) .

Lemma isweqhfibersgtof' { X X' Y Z : UU } ( f : X -> Y ) ( f' : X' -> Y ) ( g : Z -> X ) ( g' : Z -> X' ) ( hf : hfsqstr f f' g g' ) ( x : X ) : isweq ( hfibersgtof' f f' g g' hf x ) .
Proof. intros . set ( is := pr2 hf ) . set ( h := pr1 hf ) . 
set ( a := weqtococonusf g ) . set ( c := weqpair _ is ) .  set ( d := weqhfptohfpoverX f f' ) .  set ( b0 := totalfun _ _ ( hfibersgtof' f f' g g' h ) ) .    
assert ( h1 : forall z : Z , paths ( d ( c z ) ) ( b0 ( a z ) ) ) . intro . simpl .  unfold b0 . unfold a .   unfold weqtococonusf . unfold tococonusf .   simpl .  unfold totalfun . simpl . assert ( e : paths ( h  z ) ( pathscomp0 (h z) (idpath (f (g z))) ) ) . apply ( pathsinv0 ( pathscomp0rid _ ) ) .  destruct e .  apply idpath .
assert ( is1 : isweq ( fun z : _ => b0 ( a z ) ) ) . apply ( isweqhomot _ _ h1 ) .   apply ( twooutof3c _ _ ( pr2 c ) ( pr2 d ) ) .  
assert ( is2 : isweq b0 ) . apply ( twooutof3b _ _ ( pr2 a ) is1 ) .  apply ( isweqtotaltofib _ _ _ is2 x ) .   Defined . 

Definition weqhfibersgtof' { X X' Y Z : UU } ( f : X -> Y ) ( f' : X' -> Y ) ( g : Z -> X ) ( g' : Z -> X' ) ( hf : hfsqstr f f' g g' ) ( x : X ) := weqpair _ ( isweqhfibersgtof' _ _ _ _ hf x ) .

Lemma ishfsqweqhfibersgtof' { X X' Y Z : UU } ( f : X -> Y ) ( f' : X' -> Y ) ( g : Z -> X ) ( g' : Z -> X' ) ( h : commsqstr f f' g g' ) ( is : forall x : X , isweq ( hfibersgtof' f f' g g' h x ) ) :  hfsqstr f f' g g' . 
Proof .  intros . split with h . 
set ( a := weqtococonusf g ) . set ( c0 := commsqZtohfp f f' g g' h ) .  set ( d := weqhfptohfpoverX f f' ) .  set ( b := weqfibtototal _ _ ( fun x : X => weqpair _ ( is x ) ) ) .    
assert ( h1 : forall z : Z , paths ( d ( c0 z ) ) ( b ( a z ) ) ) . intro . simpl .  unfold b . unfold a .   unfold weqtococonusf . unfold tococonusf .   simpl .  unfold totalfun . simpl . assert ( e : paths ( h z ) ( pathscomp0 (h z) (idpath (f (g z))) ) ) . apply ( pathsinv0 ( pathscomp0rid _ ) ) .  destruct e .  apply idpath .
assert ( is1 : isweq ( fun z : _ => d ( c0 z ) ) ) . apply ( isweqhomot _ _ ( fun z : Z => ( pathsinv0 ( h1 z ) ) ) ) .   apply ( twooutof3c _ _ ( pr2 a ) ( pr2 b ) ) .  
 apply ( twooutof3a _ _ is1 ( pr2 d ) ) .    Defined .  


Lemma isweqhfibersg'tof { X X' Y Z : UU } ( f : X -> Y ) ( f' : X' -> Y ) ( g : Z -> X ) ( g' : Z -> X' ) ( hf : hfsqstr f f' g g' ) ( x' : X' ) : isweq (  hfibersg'tof f f' g g' hf x' ) . 
Proof. intros . set ( is := pr2 hf ) . set ( h := pr1 hf ) .
set ( a' := weqtococonusf g' ) . set ( c' := weqpair _ is ) .  set ( d' := weqhfptohfpoverX' f f' ) .  set ( b0' := totalfun _ _ ( hfibersg'tof f f' g g' h ) ) .    
assert ( h1 : forall z : Z , paths ( d' ( c' z ) ) ( b0' ( a' z ) ) ) . intro .  unfold b0' . unfold a' .   unfold weqtococonusf . unfold tococonusf .   unfold totalfun . simpl .  assert ( e : paths ( pathsinv0 ( h  z ) ) ( pathscomp0 ( pathsinv0 (h z) ) (idpath (f' (g' z))) ) ) . apply (  pathsinv0 ( pathscomp0rid _ ) ) .  destruct e .  apply idpath .
assert ( is1 : isweq ( fun z : _ => b0' ( a' z ) ) ) . apply ( isweqhomot _ _ h1 ) .   apply ( twooutof3c _ _ ( pr2 c' ) ( pr2 d' ) ) .  
assert ( is2 : isweq b0' ) . apply ( twooutof3b _ _ ( pr2 a' ) is1 ) .  apply ( isweqtotaltofib _ _ _ is2 x' ) .   Defined . 

Definition weqhfibersg'tof { X X' Y Z : UU } ( f : X -> Y ) ( f' : X' -> Y ) ( g : Z -> X ) ( g' : Z -> X' ) ( hf : hfsqstr f f' g g' ) ( x' : X' ) := weqpair _ ( isweqhfibersg'tof _ _ _ _ hf x' ) .

Lemma ishfsqweqhfibersg'tof { X X' Y Z : UU } ( f : X -> Y ) ( f' : X' -> Y ) ( g : Z -> X ) ( g' : Z -> X' ) ( h : commsqstr f f' g g' ) ( is : forall x' : X' , isweq ( hfibersg'tof f f' g g' h x' ) ) :  hfsqstr f f' g g' . 
Proof .  intros . split with h . 
set ( a' := weqtococonusf g' ) . set ( c0' := commsqZtohfp f f' g g' h ) .  set ( d' := weqhfptohfpoverX' f f' ) .  set ( b' := weqfibtototal _ _ ( fun x' : X' => weqpair _ ( is x' ) ) ) .    
assert ( h1 : forall z : Z , paths ( d' ( c0' z ) ) ( b' ( a' z ) ) ) . intro . simpl .  unfold b' . unfold a' .   unfold weqtococonusf . unfold tococonusf .   unfold totalfun . simpl . assert ( e : paths ( pathsinv0 ( h z ) ) ( pathscomp0 ( pathsinv0 (h z) ) (idpath (f' (g' z))) ) ) . apply ( pathsinv0 ( pathscomp0rid _ ) ) .  destruct e .  apply idpath .
assert ( is1 : isweq ( fun z : _ => d' ( c0' z ) ) ) . apply ( isweqhomot _ _ ( fun z : Z => ( pathsinv0 ( h1 z ) ) ) ) .   apply ( twooutof3c _ _ ( pr2 a' ) ( pr2 b' ) ) .  
 apply ( twooutof3a _ _ is1 ( pr2 d' ) ) .    Defined .  

Theorem transposhfpsqstr { X X' Y Z : UU } ( f : X -> Y ) ( f' : X' -> Y ) ( g : Z -> X ) ( g' : Z -> X' ) ( hf : hfsqstr f f' g g' ) : hfsqstr f' f g' g .
Proof . intros . set ( is := pr2 hf ) . set ( h := pr1 hf ) . set ( th := transposcommsqstr f f' g g' h ) . split with th . 
set ( w1 := weqhfpcomm f f' ) . assert ( h1 : forall z : Z , paths (  w1 ( commsqZtohfp f f' g g' h z ) ) (  commsqZtohfp f' f g' g th z ) ) . intro . unfold commsqZtohfp .  simpl . unfold fpmap . unfold totalfun .   simpl .  apply idpath .  apply ( isweqhomot _ _ h1 ) .  apply ( twooutof3c _ _ is ( pr2 w1 ) ) . Defined . 

    
(** *** Fiber sequences and homotopy fiber squares *)

Theorem fibseqstrtohfsqstr { X Y Z : UU } ( f : X -> Y ) ( g : Y -> Z ) ( z : Z ) ( hf : fibseqstr f g z ) : hfsqstr ( fun t : unit => z ) g ( fun x : X => tt ) f .
Proof . intros . split with ( pr1 hf ) .  set ( ff := ezweq f g z hf ) . set ( ggff := commsqZtohfp ( fun t : unit => z ) g ( fun x : X => tt ) f ( pr1 hf )   ) .  set ( gg := weqhfibertohfp g z ) . 
apply ( pr2 ( weqcomp ff gg ) ) .  Defined . 


Theorem hfsqstrtofibseqstr  { X Y Z : UU } ( f : X -> Y ) ( g : Y -> Z ) ( z : Z ) ( hf :  hfsqstr ( fun t : unit => z ) g ( fun x : X => tt ) f ) : fibseqstr f g z .
Proof . intros . split with ( pr1 hf ) .  set ( ff := ezmap f g z ( pr1 hf ) ) . set ( ggff := weqZtohfp ( fun t : unit => z ) g ( fun x : X => tt ) f hf ) .  set ( gg := weqhfibertohfp g z ) . 
apply ( twooutof3a ff gg ( pr2 ggff ) ( pr2 gg ) ) .  Defined . 



















(** ** Basics about h-levels *)



(** *** h-levels of types *)


Fixpoint isofhlevel (n:nat) (X:UU): UU:=
match n with
O => iscontr X |
S m => forall x:X, forall x':X, (isofhlevel m (paths x x'))
end.


Theorem hlevelretract (n:nat) { X Y : UU } ( p : X -> Y ) ( s : Y -> X ) ( eps : forall y : Y , paths ( p ( s y ) ) y ) : isofhlevel n X -> isofhlevel n Y .
Proof. intro. induction n as [ | n IHn ].  intros X Y p s eps X0. unfold isofhlevel.  apply ( iscontrretract p s eps X0). 
 unfold isofhlevel. intros X Y p s eps X0 x x'. unfold isofhlevel in X0. assert (is: isofhlevel n (paths (s x) (s x'))).  apply X0. set (s':= @maponpaths _ _ s x x'). set (p':= pathssec2  s p eps x x').  set (eps':= @pathssec3 _ _  s p eps x x' ). simpl. apply (IHn  _ _ p' s' eps' is). Defined. 

Corollary  isofhlevelweqf (n:nat) { X Y : UU } ( f : weq X Y ) : isofhlevel n X  ->  isofhlevel n Y .
Proof. intros n X Y f X0.  apply (hlevelretract n  f (invmap f ) (homotweqinvweq  f )). assumption. Defined. 

Corollary  isofhlevelweqb (n:nat) { X Y : UU } ( f : weq X Y ) : isofhlevel n Y  ->  isofhlevel n X .
Proof. intros n X Y f X0 .  apply (hlevelretract n  (invmap  f ) f (homotinvweqweq  f )). assumption. Defined. 

Lemma isofhlevelsn ( n : nat ) { X : UU } ( f : X -> isofhlevel ( S n ) X ) : isofhlevel ( S n ) X.
Proof. intros . simpl . intros x x' . apply ( f x x x'). Defined.

Lemma isofhlevelssn (n:nat) { X : UU } ( is : forall x:X, isofhlevel (S n) (paths x x)) : isofhlevel (S (S n)) X.
Proof. intros . simpl.  intros x x'.  change ( forall ( x0 x'0 : paths x x' ), isofhlevel n ( paths x0 x'0 ) ) with ( isofhlevel (S n) (paths x x') ). 
assert ( X1 : paths x x' -> isofhlevel (S n) (paths x x') ) . intro X2. destruct X2. apply ( is x ). apply  ( isofhlevelsn n X1 ). Defined. 







(** *** h-levels of functions *)


Definition isofhlevelf ( n : nat ) { X Y : UU } ( f : X -> Y ) : UU := forall y:Y, isofhlevel n (hfiber  f y).


Theorem isofhlevelfhomot ( n : nat ) { X Y : UU }(f f':X -> Y)(h: forall x:X, paths (f x) (f' x)): isofhlevelf n f -> isofhlevelf n  f'.
Proof. intros n X Y f f' h X0. unfold isofhlevelf. intro y . apply ( isofhlevelweqf n ( weqhfibershomot f f' h y ) ( X0 y )) .   Defined .


Theorem isofhlevelfpmap ( n : nat ) { X Y : UU } ( f : X -> Y ) ( Q : Y -> UU ) : isofhlevelf n  f -> isofhlevelf n ( fpmap f Q ) .
Proof. intros n X Y f Q X0. unfold isofhlevelf. unfold isofhlevelf in X0.  intro y . set (yy:= pr1  y). set ( g := hfiberfpmap  f Q y). set (is:= isweqhfiberfp  f Q y). set (isy:= X0 yy).  apply (isofhlevelweqb n  ( weqpair g is ) isy). Defined. 



Theorem isofhlevelfffromZ ( n : nat ) { X Y Z : UU } ( f : X -> Y ) ( g : Y -> Z ) ( z : Z ) ( fs : fibseqstr f g z ) ( isz : isofhlevel ( S n ) Z ) : isofhlevelf n f .
Proof. intros . intro y .  assert ( w : weq ( hfiber f y ) ( paths ( g y ) z ) ) .  apply ( invweq ( ezweq1 f g z fs y ) ) .  apply ( isofhlevelweqb n w ( isz (g y ) z ) ) . Defined. 


Theorem isofhlevelXfromg ( n : nat ) { X Y Z : UU } ( f : X -> Y ) ( g : Y -> Z ) ( z : Z ) ( fs : fibseqstr f g z ) : isofhlevelf n g -> isofhlevel n X  .
Proof.  intros n X Y Z f g z fs isf . assert ( w : weq X ( hfiber g z ) ) . apply ( weqpair _ ( pr2 fs ) ) . apply ( isofhlevelweqb n w ( isf z ) ) . Defined .


Theorem isofhlevelffromXY ( n : nat ) { X Y : UU } ( f : X -> Y ) : isofhlevel n X -> isofhlevel (S n) Y -> isofhlevelf n f.
Proof. intro. induction n as [ | n IHn ] .  intros X Y f X0 X1.
assert (is1: isofhlevel O Y). split with ( f ( pr1 X0 ) ) . intro t .  unfold isofhlevel in X1 .  set ( is := X1 t ( f ( pr1 X0 ) ) ) . apply ( pr1 is ). 
apply (isweqcontrcontr  f X0 is1).

intros X Y f X0 X1.  unfold isofhlevelf. simpl.  
assert  (is1: forall x' x:X, isofhlevel n (paths x' x)). simpl in X0.  assumption.  
assert (is2: forall y' y:Y, isofhlevel (S n) (paths y' y)). simpl in X1.  simpl. assumption.
assert (is3: forall (y:Y)(x:X)(xe': hfiber  f y), isofhlevelf n  (d2g  f x xe')).  intros. apply (IHn  _ _ (d2g  f x xe') (is1 (pr1  xe') x) (is2 (f x) y)). 
assert (is4: forall (y:Y)(x:X)(xe': hfiber  f y)(e: paths (f x) y), isofhlevel n (paths (hfiberpair  f x e) xe')). intros.
apply (isofhlevelweqb n  ( ezweq3g f x xe' e)  (is3 y x xe' e)).
intros y xe xe' .  destruct xe as [ t x ]. apply (is4 y t xe' x). Defined.



Theorem isofhlevelXfromfY ( n : nat ) { X Y : UU } ( f : X -> Y ) : isofhlevelf n f -> isofhlevel n Y -> isofhlevel n X.
Proof. intro. induction n as [ | n IHn ] .  intros X Y f X0 X1.  apply (iscontrweqb ( weqpair f X0 ) X1). intros X Y f X0 X1. simpl.
assert (is1: forall (y:Y)(xe xe': hfiber  f y), isofhlevel n (paths xe xe')). intros. apply (X0 y). 
assert (is2: forall (y:Y)(x:X)(xe': hfiber  f y), isofhlevelf n  (d2g  f x xe')). intros. unfold isofhlevel. intro y0.
apply (isofhlevelweqf n ( ezweq3g  f x xe' y0 ) (is1 y (hfiberpair  f x y0) xe')). 
assert (is3: forall (y' y : Y), isofhlevel n (paths y' y)). simpl in X1. assumption.
intros x' x .  
set (y:= f x').  set (e':= idpath y). set (xe':= hfiberpair  f x' e').
apply (IHn  _ _ (d2g  f x xe') (is2 y x xe') (is3 (f x) y)). Defined. 






Theorem  isofhlevelffib ( n : nat ) { X : UU } ( P : X -> UU ) ( x : X ) ( is : forall x':X, isofhlevel n (paths x' x) ) : isofhlevelf n ( tpair P x ) .
Proof . intros . unfold isofhlevelf . intro xp .   apply (isofhlevelweqf n ( ezweq1pr1 P x xp) ( is ( pr1 xp ) ) ) . Defined . 



Theorem isofhlevelfhfiberpr1y ( n : nat ) { X Y : UU } ( f : X -> Y ) ( y : Y ) ( is : forall y':Y, isofhlevel n (paths  y' y) ) : isofhlevelf n ( hfiberpr1 f y).
Proof.  intros .  unfold isofhlevelf. intro x.  apply (isofhlevelweqf n ( ezweq1g f y x ) ( is ( f x ) ) ) . Defined. 






Theorem isofhlevelfsnfib (n:nat) { X : UU } (P:X -> UU)(x:X) ( is : isofhlevel (S n) (paths x x) ) : isofhlevelf (S n) ( tpair P x ).
Proof. intros .  unfold isofhlevelf. intro xp. apply (isofhlevelweqf (S n) ( ezweq1pr1 P x xp ) ).  apply isofhlevelsn . intro X1 . destruct X1 . assumption .  Defined .   




Theorem isofhlevelfsnhfiberpr1 ( n : nat ) { X Y : UU } (f : X -> Y ) ( y : Y ) ( is : isofhlevel (S n) (paths y y) ) : isofhlevelf (S n) (hfiberpr1 f y).
Proof.  intros .  unfold isofhlevelf. intro x. apply (isofhlevelweqf (S n)  ( ezweq1g f y x ) ). apply isofhlevelsn. intro X1. destruct X1.  assumption. Defined . 




Corollary isofhlevelfhfiberpr1 ( n : nat ) { X Y : UU }  ( f : X -> Y ) ( y : Y ) ( is : isofhlevel (S n) Y ) : isofhlevelf n ( hfiberpr1 f y ) .
Proof. intros. apply isofhlevelfhfiberpr1y. intro y' . apply (is y' y).   Defined. 






Theorem isofhlevelff ( n : nat ) { X Y Z : UU } (f : X -> Y ) ( g : Y -> Z ) : isofhlevelf n  (fun x : X => g ( f x) ) -> isofhlevelf (S n)  g -> isofhlevelf n  f.
Proof. intros n X Y Z f g X0 X1. unfold isofhlevelf. intro y . set (ye:= hfiberpair  g  y (idpath (g y))). 
apply (isofhlevelweqb n  ( ezweqhf  f g (g y) ye ) (isofhlevelffromXY n  _ (X0 (g y)) (X1 (g y)) ye)). Defined.



Theorem isofhlevelfgf ( n : nat ) { X Y Z : UU } ( f : X -> Y ) ( g : Y -> Z ) : isofhlevelf n  f -> isofhlevelf n  g -> isofhlevelf n  (fun x:X => g(f x)).
Proof. intros n X Y Z f g X0 X1.  unfold isofhlevelf. intro z. 
assert (is1: isofhlevelf n  (hfibersgftog  f g z)). unfold isofhlevelf. intro ye. apply (isofhlevelweqf n ( ezweqhf  f g z ye ) (X0 (pr1  ye))). 
assert (is2: isofhlevel n (hfiber  g z)). apply (X1 z).
apply (isofhlevelXfromfY n  _ is1 is2). Defined.



Theorem isofhlevelfgwtog (n:nat ) { X Y Z : UU } ( w : weq X Y ) ( g : Y -> Z ) ( is : isofhlevelf n  (fun x : X => g ( w x ) ) ) : isofhlevelf n g  .
Proof. intros . intro z . assert ( is' : isweq ( hfibersgftog w g z ) ) .  intro ye . apply ( iscontrweqf ( ezweqhf w g z ye ) ( pr2 w ( pr1 ye ) ) ) .  apply ( isofhlevelweqf _ ( weqpair _ is' ) ( is _ ) ) .  Defined . 



Theorem isofhlevelfgtogw (n:nat ) { X Y Z : UU } ( w : weq X Y ) ( g : Y -> Z ) ( is : isofhlevelf n g ) :  isofhlevelf n  (fun x : X => g ( w x ) ) .
Proof. intros . intro z . assert ( is' : isweq ( hfibersgftog w g z ) ) .  intro ye . apply ( iscontrweqf ( ezweqhf w g z ye ) ( pr2 w ( pr1 ye ) ) ) .  apply ( isofhlevelweqb _ ( weqpair _ is' ) ( is _ ) ) .  Defined . 



Corollary isofhlevelfhomot2 (n:nat) { X X' Y : UU } (f:X -> Y)(f':X' -> Y)(w : weq X X' )(h:forall x:X, paths (f x) (f' (w x))) : isofhlevelf n  f -> isofhlevelf n  f'.  
Proof. intros n X X' Y f f' w h X0.  assert (X1: isofhlevelf n  (fun x:X => f' (w x))). apply (isofhlevelfhomot n _ _ h X0). 
apply (isofhlevelfgwtog n  w f' X1). Defined.




Theorem isofhlevelfonpaths (n:nat) { X Y : UU }(f:X -> Y)(x x':X): isofhlevelf (S n)  f -> isofhlevelf n  (@maponpaths _ _ f x x').
Proof. intros n X Y f x x' X0. 
set (y:= f x'). set (xe':= hfiberpair  f x' (idpath _ )). 
assert (is1: isofhlevelf n  (d2g  f x xe')). unfold isofhlevelf. intro y0 .  apply (isofhlevelweqf n  ( ezweq3g  f x xe' y0  ) (X0 y (hfiberpair  f x y0) xe')). 
assert (h: forall ee:paths x' x, paths (d2g  f x xe' ee) (maponpaths f  (pathsinv0  ee))). intro.
assert (e0: paths (pathscomp0   (maponpaths f  (pathsinv0 ee)) (idpath _ ))  (maponpaths f  (pathsinv0  ee)) ). destruct ee.  simpl.  apply idpath. apply (e0). apply (isofhlevelfhomot2 n _ _  ( weqpair (@pathsinv0 _ x' x ) (isweqpathsinv0 _ _ ) ) h is1) . Defined. 



Theorem isofhlevelfsn (n:nat) { X Y : UU } (f:X -> Y): (forall x x':X, isofhlevelf n  (@maponpaths _ _ f x x')) -> isofhlevelf (S n)  f.
Proof. intros n X Y f X0.  unfold isofhlevelf. intro y .  simpl.  intros x x' . destruct x as [ x e ]. destruct x' as [ x' e' ].  destruct e' . set (xe':= hfiberpair  f x' ( idpath _ ) ).  set (xe:= hfiberpair  f x e). set (d3:= d2g  f x xe'). simpl in d3.  
assert (is1: isofhlevelf n  (d2g  f x xe')). 
assert (h: forall ee: paths x' x, paths (maponpaths f  (pathsinv0  ee)) (d2g  f x xe' ee)). intro. unfold d2g. simpl .  apply ( pathsinv0 ( pathscomp0rid _ ) ) . 
assert (is2: isofhlevelf n  (fun ee: paths x' x => maponpaths f  (pathsinv0  ee))).  apply (isofhlevelfgtogw n  ( weqpair _ (isweqpathsinv0  _ _  ) ) (@maponpaths _ _ f x x') (X0 x x')). 
apply (isofhlevelfhomot n  _ _  h is2). 
apply (isofhlevelweqb n  (  ezweq3g f x xe' e )  (is1 e)).  Defined.


Theorem isofhlevelfssn (n:nat) { X Y : UU } (f:X -> Y): (forall x:X, isofhlevelf (S n)  (@maponpaths _ _ f x x)) -> isofhlevelf (S (S n))  f.
Proof.  intros n X Y f X0.  unfold isofhlevelf. intro y .
assert (forall xe0: hfiber  f y, isofhlevel (S n) (paths xe0 xe0)). intro. destruct xe0 as [ x e ].  destruct e . set (e':= idpath ( f x ) ).  set (xe':= hfiberpair  f x e').  set (xe:= hfiberpair  f x e' ). set (d3:= d2g  f x xe'). simpl in d3.  
assert (is1: isofhlevelf (S n)  (d2g  f x xe')). 
assert (h: forall ee: paths x x, paths (maponpaths f  (pathsinv0  ee))  (d2g  f x xe' ee)). intro. unfold d2g . simpl . apply ( pathsinv0 ( pathscomp0rid _ ) ) .  
assert (is2: isofhlevelf (S n)  (fun ee: paths x x => maponpaths f  (pathsinv0  ee))).  apply (isofhlevelfgtogw ( S n )  ( weqpair _ (isweqpathsinv0  _ _  ) ) (@maponpaths _ _ f x x) ( X0 x )) . 
apply (isofhlevelfhomot (S n) _ _  h is2). 
apply (isofhlevelweqb (S n)  ( ezweq3g  f x xe' e' )  (is1 e')).  
apply (isofhlevelssn).  assumption. Defined.



(** ** h -levels of [ pr1 ], fiber inclusions, fibers, total spaces and bases of fibrations *)


(** *** h-levelf of [ pr1 ] *)


Theorem isofhlevelfpr1 (n:nat) { X : UU } (P:X -> UU)(is: forall x:X, isofhlevel n (P x)) : isofhlevelf n  (@pr1 X P).
Proof. intros. unfold isofhlevelf. intro x .  apply (isofhlevelweqf n  ( ezweqpr1  _ x)    (is x)). Defined.

Lemma isweqpr1 { Z : UU } ( P : Z -> UU ) ( is1 : forall z : Z, iscontr ( P z ) ) : isweq ( @pr1 Z P ) .
Proof. intros. unfold isweq.  intro y. set (isy:= is1 y). apply (iscontrweqf ( ezweqpr1 P y)) . assumption. Defined. 

Definition weqpr1 { Z : UU } ( P : Z -> UU ) ( is : forall z : Z , iscontr ( P z ) ) : weq ( total2 P ) Z := weqpair _ ( isweqpr1 P is ) . 




(** *** h-level of the total space [ total2 ] *)  

Theorem isofhleveltotal2 ( n : nat ) { X : UU } ( P : X -> UU ) ( is1 : isofhlevel n X )( is2 : forall x:X, isofhlevel n (P x) ) : isofhlevel n (total2 P).
Proof. intros. apply (isofhlevelXfromfY n  (@pr1 _ _ )). apply isofhlevelfpr1. assumption. assumption. Defined. 

Corollary isofhleveldirprod ( n : nat ) ( X Y : UU ) ( is1 : isofhlevel n X ) ( is2 : isofhlevel n Y ) : isofhlevel n (dirprod X Y).
Proof. intros. apply isofhleveltotal2. assumption. intro. assumption. Defined. 















(** ** Propositions, inclusions  and sets *)







(** *** Basics about types of h-level 1 - "propositions" *)


Definition isaprop  := isofhlevel (S O)  . 

Notation isapropunit := iscontrpathsinunit .

Notation isapropdirprod := ( isofhleveldirprod 1 ) . 

Lemma isapropifcontr { X : UU } ( is : iscontr X ) : isaprop X .
Proof. intros . set (f:= fun x:X => tt). assert (isw : isweq f). apply isweqcontrtounit.  assumption. apply (isofhlevelweqb (S O) ( weqpair f isw ) ).  intros x x' . apply iscontrpathsinunit. Defined.
Coercion isapropifcontr : iscontr >-> isaprop  .  

Theorem hlevelntosn ( n : nat ) ( T : UU )  ( is : isofhlevel n T ) : isofhlevel (S n) T.
Proof. intro.   induction n as [ | n IHn ] . intro. apply isapropifcontr. intro.  intro X. change (forall t1 t2:T, isofhlevel (S n) (paths t1 t2)). intros t1 t2 . change (forall t1 t2 : T, isofhlevel n (paths t1 t2)) in X. set (XX := X t1 t2). apply (IHn _ XX).  Defined.

Corollary isofhlevelcontr (n:nat) { X : UU } ( is : iscontr X ) : isofhlevel n X.
Proof. intro. induction n as [ | n IHn ] . intros X X0 . assumption. 
intros X X0. simpl. intros x x' . assert (is: iscontr (paths x x')). apply (isapropifcontr X0 x x'). apply (IHn _ is). Defined.

Lemma isofhlevelfweq ( n : nat ) { X Y : UU } ( f : weq X Y ) :  isofhlevelf n f .
Proof. intros n X Y f .  unfold isofhlevelf.   intro y . apply ( isofhlevelcontr n ). apply ( pr2 f ). Defined.

Corollary isweqfinfibseq  { X Y Z : UU } ( f : X -> Y ) ( g : Y -> Z ) ( z : Z ) ( fs : fibseqstr f g z  ) ( isz : iscontr Z ) : isweq f .
Proof. intros . apply ( isofhlevelfffromZ 0 f g z fs ( isapropifcontr isz ) ) .  Defined .

Corollary weqhfibertocontr { X Y : UU } ( f : X -> Y ) ( y : Y ) ( is : iscontr Y ) : weq ( hfiber f y ) X .
Proof. intros . split with ( hfiberpr1 f y ) . apply ( isofhlevelfhfiberpr1 0 f y ( hlevelntosn 0 _ is ) ) . Defined.



Corollary weqhfibertounit ( X : UU ) : weq ( hfiber ( fun x : X => tt ) tt ) X .
Proof.  intro . apply ( weqhfibertocontr _ tt iscontrunit ) . Defined.  

Corollary isofhleveltofun ( n : nat ) ( X : UU ) : isofhlevel n X -> isofhlevelf n ( fun x : X => tt ) .
Proof. intros n X is .  intro t . destruct t . apply ( isofhlevelweqb n ( weqhfibertounit X ) is ) .  Defined .

Corollary isofhlevelfromfun ( n : nat ) ( X : UU ) : isofhlevelf n ( fun x : X => tt ) ->  isofhlevel n X .
Proof. intros n X is .  apply ( isofhlevelweqf n ( weqhfibertounit X ) ( is tt ) ) .  Defined .







Lemma isofhlevelsnprop (n:nat) { X : UU } ( is : isaprop X ) : isofhlevel (S n) X.
Proof. intros n X X0. simpl. unfold isaprop in X0.  simpl in X0. intros x x' . apply isofhlevelcontr. apply (X0 x x'). Defined. 

Lemma iscontraprop1 { X : UU } ( is : isaprop X ) ( x : X ) : iscontr X .
Proof. intros . unfold iscontr. split with x . intro t .  unfold isofhlevel in is .  set (is' := is t x ). apply ( pr1 is' ). 
Defined. 

Lemma iscontraprop1inv { X : UU } ( f : X -> iscontr X ) : isaprop X .
Proof. intros X X0. assert ( H : X -> isofhlevel (S O) X). intro X1.  apply (hlevelntosn O _ ( X0 X1 ) ) . apply ( isofhlevelsn O H ) . Defined.

Lemma proofirrelevance ( X : UU ) ( is : isaprop X ) : forall x x' : X , paths x x' . 
Proof. intros . unfold isaprop in is . unfold isofhlevel in is .   apply ( pr1 ( is x x' ) ). Defined. 

Lemma invproofirrelevance ( X : UU ) ( ee : forall x x' : X , paths x x' ) : isaprop X.
Proof. intros . unfold isaprop. unfold isofhlevel .  intro x .  
assert ( is1 : iscontr X ).  split with x. intro t .  apply ( ee t x). assert ( is2 : isaprop X).  apply isapropifcontr. assumption.   
unfold isaprop in is2. unfold isofhlevel in is2.  apply (is2 x). Defined. 

Lemma isweqimplimpl { X Y : UU } ( f : X -> Y ) ( g : Y -> X ) ( isx : isaprop X ) ( isy : isaprop Y ) : isweq f.
Proof. intros. 
assert (isx0: forall x:X, paths (g (f x)) x). intro. apply proofirrelevance . apply isx . 
assert (isy0 : forall y : Y, paths (f (g y)) y). intro. apply proofirrelevance . apply isy . 
apply (gradth  f g isx0 isy0).  Defined. 

Definition weqimplimpl { X Y : UU } ( f : X -> Y ) ( g : Y -> X ) ( isx : isaprop X ) ( isy : isaprop Y ) := weqpair _ ( isweqimplimpl f g isx isy ) .

Theorem isapropempty: isaprop empty.
Proof. unfold isaprop. unfold isofhlevel. intros x x' . destruct x. Defined. 


Theorem isapropempty2 { X : UU } ( a : X -> empty ) : isaprop X .
Proof . intros . set ( w := weqpair _ ( isweqtoempty a ) ) . apply ( isofhlevelweqb 1 w isapropempty ) .  Defined .




Lemma isapropifnegtrue { X : UU } ( X0 : neg X ) : isaprop X.
Proof. intros X X0. assert (is:isweq X0). intro. apply (fromempty y).   apply (isofhlevelweqb (S O)  ( weqpair _ is ) isapropempty). Defined. 




(** *** Functional extensionality for functions to the empty type *)

Axiom funextempty : forall ( X : UU ) ( f g : X -> empty ) , paths f g . 



(** *** More results on propositions *)


Theorem isapropneg (X:UU): isaprop (X -> empty).
Proof. intro.  apply invproofirrelevance . intros x x' .   apply ( funextempty X x x' ) . Defined .  

(** See also [ isapropneg2 ] *) 


Corollary isapropdneg (X:UU): isaprop (dneg X).
Proof. intro. apply (isapropneg (neg X)). Defined.


Definition isaninvprop (X:UU) := isweq  (todneg X).

Definition invimpl (X:UU) (is: isaninvprop X) : (dneg X) -> X:= invmap  ( weqpair (todneg X) is ) . 


Lemma isapropaninvprop (X:UU): isaninvprop X -> isaprop X.
Proof. intros X X0. 
apply (isofhlevelweqb (S O) ( weqpair (todneg X) X0 ) (isapropdneg X)). Defined. 


Theorem isaninvpropneg (X:UU): isaninvprop (neg X).
Proof. intros. 
set (f:= todneg (neg X)). set (g:= negf  (todneg X)). set (is1:= isapropneg X). set (is2:= isapropneg (dneg X)). apply (isweqimplimpl  f g is1 is2).  Defined.


Theorem isapropdec (X:UU): (isaprop X) -> (isaprop (coprod X (X-> empty))).
Proof. intros X X0. 
assert (X1: forall (x x': X), paths x x'). apply (proofirrelevance _ X0).  
assert (X2: forall (x x': coprod X (X -> empty)), paths x x'). intros.  
destruct x as  [ x0 | y0 ].  destruct x' as [ x | y ].   apply (maponpaths (fun x:X => ii1  x)  (X1 x0 x)).    
apply (fromempty (y x0)).
destruct x' as [ x | y ].   apply (fromempty (y0 x)). 
assert (e: paths y0 y). apply (proofirrelevance _ (isapropneg X) y0 y). apply (maponpaths (fun f: X -> empty => ii2  f)  e).
apply (invproofirrelevance _ X2).  Defined. 



(** *** Inclusions - functions of h-level 1 *)


Definition isincl { X Y : UU } (f : X -> Y ) := isofhlevelf 1 f .

Definition incl ( X Y : UU ) := total2 ( fun f : X -> Y => isincl f ) .
Definition inclpair { X Y : UU } ( f : X -> Y ) ( is : isincl f ) : incl X Y := tpair _ f is . 
Definition pr1incl ( X Y : UU ) : incl X Y -> ( X -> Y ) := @pr1 _ _ .
Coercion pr1incl : incl >-> Funclass .

Lemma isinclweq ( X Y : UU ) ( f : X -> Y ) : isweq f -> isincl f .
Proof . intros X Y f is . apply ( isofhlevelfweq 1 ( weqpair _ is ) ) .  Defined .
Coercion isinclweq : isweq >-> isincl .

Lemma isofhlevelfsnincl (n:nat) { X Y : UU } (f:X -> Y)(is: isincl  f): isofhlevelf (S n)  f.
Proof. intros. unfold isofhlevelf.  intro y . apply isofhlevelsnprop. apply (is y). Defined.  

Definition weqtoincl ( X Y : UU ) : weq X Y -> incl X Y :=  fun w => inclpair ( pr1 w ) ( pr2 w ) .  
Coercion weqtoincl : weq >-> incl . 

Lemma isinclcomp { X Y Z : UU } ( f : incl X Y ) ( g : incl Y Z ) : isincl ( funcomp ( pr1 f ) ( pr1 g ) ) .
Proof . intros . apply ( isofhlevelfgf 1 f g ( pr2 f ) ( pr2 g ) ) . Defined .

Definition inclcomp { X Y Z : UU } ( f : incl X Y ) ( g : incl Y Z ) : incl X Z := inclpair ( funcomp ( pr1 f ) ( pr1 g ) ) ( isinclcomp f g ) . 

Lemma isincltwooutof3a { X Y Z : UU } ( f : X -> Y ) ( g : Y -> Z ) ( isg : isincl g ) ( isgf : isincl ( funcomp f g ) ) : isincl f .
Proof . intros . apply ( isofhlevelff 1 f g isgf ) .  apply ( isofhlevelfsnincl 1 g isg ) . Defined .

Lemma isinclgwtog { X Y Z : UU } ( w : weq X Y ) ( g : Y -> Z ) ( is : isincl ( funcomp w g ) ) : isincl g .
Proof . intros . apply ( isofhlevelfgwtog 1 w g is ) .  Defined . 

Lemma isinclgtogw { X Y Z : UU }  ( w : weq X Y ) ( g : Y -> Z ) ( is : isincl g ) : isincl ( funcomp w g ) .
Proof . intros . apply  ( isofhlevelfgtogw 1 w g is ) . Defined . 


Lemma isinclhomot { X Y : UU } ( f g : X -> Y ) ( h : homot f g ) ( isf : isincl f ) : isincl g .
Proof . intros . apply ( isofhlevelfhomot ( S O ) f g h isf ) . Defined . 



Definition isofhlevelsninclb (n:nat) { X Y : UU } (f:X -> Y)(is: isincl  f) : isofhlevel (S n) Y -> isofhlevel (S n) X:= isofhlevelXfromfY (S n)  f (isofhlevelfsnincl n  f is).  

Definition  isapropinclb { X Y : UU } ( f : X -> Y ) ( isf : isincl f ) : isaprop Y ->  isaprop X := isofhlevelXfromfY 1 _ isf .


Lemma iscontrhfiberofincl { X Y : UU } (f:X -> Y): isincl  f -> (forall x:X, iscontr (hfiber  f (f x))).
Proof. intros X Y f X0 x. unfold isofhlevelf in X0. set (isy:= X0 (f x)).  apply (iscontraprop1 isy (hfiberpair  f _ (idpath (f x)))). Defined.


Lemma isweqonpathsincl { X Y : UU } (f:X -> Y) (is: isincl  f)(x x':X): isweq (@maponpaths _ _ f x x').
Proof. intros. apply (isofhlevelfonpaths O  f x x' is). Defined.

Definition weqonpathsincl  { X Y : UU } (f:X -> Y) (is: isincl  f)(x x':X) := weqpair _ ( isweqonpathsincl f is x x' ) .

Definition invmaponpathsincl { X Y : UU } (f:X -> Y) (is: isincl  f)(x x':X): paths (f x) (f x') -> paths x x':= invmap  ( weqonpathsincl  f is x x') .


Lemma isinclweqonpaths { X Y : UU } (f:X -> Y): (forall x x':X, isweq (@maponpaths _ _ f x x')) -> isincl  f.
Proof. intros X Y f X0.  apply (isofhlevelfsn O  f X0). Defined.


Definition isinclpr1 { X : UU } (P:X -> UU)(is: forall x:X, isaprop (P x)): isincl  (@pr1 X P):= isofhlevelfpr1 (S O) P is.






Theorem samehfibers { X Y Z : UU } (f: X -> Y) (g: Y -> Z) (is1: isincl  g) ( y: Y): weq ( hfiber f y ) ( hfiber ( fun x => g ( f x ) ) ( g y ) ) .
Proof. intros. split with (@hfibersftogf  _ _ _ f g (g y) (hfiberpair  g y (idpath _ ))) .

set (z:= g y). set (ye:= hfiberpair  g y (idpath _ )).  unfold isweq. intro xe.  
set (is3:= isweqezmap1 _ _ _ ( fibseqhf f g z ye ) xe). 
assert (w1: weq (paths (hfibersgftog f g z xe) ye) (hfiber  (hfibersftogf  f g z ye) xe)). split with (ezmap (d1 (hfibersftogf f g z ye) (hfibersgftog f g z) ye ( fibseqhf f g z ye ) xe) (hfibersftogf f g z ye) xe ( fibseq1 (hfibersftogf f g z ye) (hfibersgftog f g z) ye ( fibseqhf f g z ye ) xe) ). apply is3. apply (iscontrweqf w1 ). 
assert (is4: iscontr (hfiber g z)). apply iscontrhfiberofincl. assumption.
apply ( isapropifcontr is4  ). Defined.








(** *** Basics about types of h-level 2 - "sets" *)

Definition isaset ( X : UU ) : UU := forall x x' : X , isaprop ( paths x x' ) . 

Notation isasetdirprod := ( isofhleveldirprod 2 ) .

Lemma isasetunit : isaset unit .
Proof . apply ( isofhlevelcontr 2 iscontrunit ) . Defined .

Lemma isasetempty : isaset empty .
Proof. apply ( isofhlevelsnprop 1 isapropempty ) .  Defined . 

Lemma isasetifcontr { X : UU } ( is : iscontr X ) : isaset X .
Proof . intros . apply ( isofhlevelcontr 2 is ) . Defined .

Lemma isasetaprop { X : UU } ( is : isaprop X ) : isaset X .
Proof . intros . apply ( isofhlevelsnprop 1 is ) . Defined . 

(** The following lemma assert "uniqueness of identity proofs" (uip) for sets. *)

Lemma uip { X : UU } ( is : isaset X ) { x x' : X } ( e e' : paths x x' ) : paths e e' .
Proof. intros . apply ( proofirrelevance _ ( is x x' ) e e' ) . Defined .  

(** For the theorem about the coproduct of two sets see [ isasetcoprod ] below. *)


Lemma isofhlevelssnset (n:nat) ( X : UU ) ( is : isaset X ) : isofhlevel ( S (S n) ) X.
Proof. intros n X X0. simpl. unfold isaset in X0.   intros x x' . apply isofhlevelsnprop. set ( int := X0 x x'). assumption . Defined. 

Lemma isasetifiscontrloops (X:UU): (forall x:X, iscontr (paths x x)) -> isaset X.
Proof. intros X X0. unfold isaset. unfold isofhlevel. intros x x' x0 x0' .   destruct x0. set (is:= X0 x). apply isapropifcontr. assumption.  Defined. 

Lemma iscontrloopsifisaset (X:UU): (isaset X) -> (forall x:X, iscontr (paths x x)).
Proof. intros X X0 x. unfold isaset in X0. unfold isofhlevel in X0.  change (forall (x x' : X) (x0 x'0 : paths x x'), iscontr (paths x0 x'0))  with (forall (x x':X),  isaprop (paths x x')) in X0.  apply (iscontraprop1 (X0 x x) (idpath x)). Defined.



(**  A monic subtype of a set is a set. *)

Theorem isasetsubset { X Y : UU } (f: X -> Y) (is1: isaset Y) (is2: isincl  f): isaset X.
Proof. intros. apply  (isofhlevelsninclb (S O)  f is2). apply is1. Defined. 



(** The morphism from hfiber of a map to a set is an inclusion. *)

Theorem isinclfromhfiber { X Y : UU } (f: X -> Y) (is : isaset Y) ( y: Y ) : @isincl (hfiber  f y) X ( @pr1 _ _  ).
Proof. intros. apply isofhlevelfhfiberpr1. assumption. Defined. 


(** Criterion for a function between sets being an inclusion.  *)


Theorem isinclbetweensets { X Y : UU } ( f : X -> Y ) ( isx : isaset X ) ( isy : isaset Y ) ( inj : forall x x' : X , ( paths ( f x ) ( f x' ) -> paths x x' ) ) : isincl f .
Proof. intros .  apply isinclweqonpaths .  intros x x' .  apply ( isweqimplimpl ( @maponpaths _ _ f x x' ) (  inj x x' ) ( isx x x' ) ( isy ( f x ) ( f x' ) ) ) . Defined .   

(** A map from [ unit ] to a set is an inclusion. *)

Theorem isinclfromunit { X : UU } ( f : unit -> X ) ( is : isaset X ) : isincl f .
Proof. intros . apply ( isinclbetweensets f ( isofhlevelcontr 2 ( iscontrunit ) )  is ) .  intros .  destruct x . destruct x' . apply idpath . Defined . 




(** ** Isolated points and types with decidable equality. *)


(** *** Basic results on complements to a point *)


Definition compl ( X : UU ) ( x : X ):= total2 (fun x':X => neg (paths x x' ) ) .
Definition complpair ( X : UU ) ( x : X ) := tpair (fun x':X => neg (paths x x' ) ) .
Definition pr1compl ( X : UU ) ( x : X ) := @pr1 _ (fun x':X => neg (paths x x' ) ) .


Lemma isinclpr1compl ( X : UU ) ( x : X ) : isincl ( pr1compl X x ) .
Proof. intros . apply ( isinclpr1 _ ( fun x' : X => isapropneg _ ) ) . Defined. 


Definition recompl ( X : UU ) (x:X): coprod (compl X x) unit -> X := fun u:_ =>
match u with
ii1 x0 => pr1  x0|
ii2 t => x
end.

Definition maponcomplincl { X Y : UU } (f:X -> Y)(is: isincl f)(x:X): compl X x -> compl Y (f x):= fun x0':_ =>
match x0' with
tpair x' neqx => tpair _ (f x') (negf  (invmaponpathsincl  _ is x x' ) neqx)
end.

Definition maponcomplweq { X Y : UU } (f : weq X Y ) (x:X):= maponcomplincl  f (isofhlevelfweq (S O) f ) x.


Theorem isweqmaponcompl { X Y : UU } ( f : weq X Y ) (x:X): isweq (maponcomplweq  f x).
Proof. intros.  set (is1:= isofhlevelfweq (S O)  f).   set (map1:= totalfun (fun x':X => neg (paths x x' )) (fun x':X => neg (paths (f x) (f x'))) (fun x':X => negf  (invmaponpathsincl  _ is1 x x' ))). set (map2:= fpmap  f (fun y:Y => neg (paths (f x) y ))). 
assert (is2: forall x':X, isweq  (negf  (invmaponpathsincl  _ is1 x x'))). intro. 
set (invimpll:= (negf  (@maponpaths _ _ f x x'))). apply (isweqimplimpl  (negf  (invmaponpathsincl  _ is1 x x')) (negf  (@maponpaths _ _ f x x')) (isapropneg _) (isapropneg _)). 
assert (is3: isweq map1).  unfold map1 . apply ( isweqfibtototal  _ _  (fun x':X => weqpair _  ( is2 x' )) ) .  
assert (is4: isweq map2). apply (isweqfpmap  f  (fun y:Y => neg (paths (f x) y )) ).
assert (h: forall x0':_, paths (map2 (map1 x0')) (maponcomplweq  f x x0')). intro.  simpl. destruct x0'. simpl. apply idpath.
apply (isweqhomot _ _ h (twooutof3c _ _ is3 is4)).
Defined.


Definition weqoncompl { X Y : UU } (w: weq X Y) ( x : X ) : weq (compl X x) (compl Y (pr1  w x)):= weqpair  _ (isweqmaponcompl w x).

Definition homotweqoncomplcomp { X Y Z : UU } ( f : weq X Y ) ( g : weq Y Z ) ( x : X ) : homot ( weqcomp ( weqoncompl f x ) ( weqoncompl g ( f x ) ) ) ( weqoncompl  ( weqcomp f g ) x ) .
Proof . intros . intro x' . destruct x' as [ x' nexx' ] . apply ( invmaponpathsincl _ ( isinclpr1compl Z _ ) _ _ ) . simpl .  apply idpath .    Defined . 





(** *** Basic results on types with an isolated point. *)




Definition isisolated (X:UU)(x:X):= forall x':X, coprod (paths x x' ) (paths x x' -> empty).

Definition isolated ( T : UU ) := total2 ( fun t : T => isisolated T t ) .
Definition isolatedpair ( T : UU ) := tpair ( fun t : T => isisolated T t ) . 
Definition pr1isolated ( T : UU )  := fun x : isolated T => pr1 x . 


Theorem isaproppathsfromisolated ( X : UU ) ( x : X ) ( is : isisolated X x ) : forall x' : X, isaprop ( paths x x' ) .
Proof. intros . apply iscontraprop1inv .  intro e .  destruct e . 
set (f:= fun e: paths x x => coconusfromtpair _ e). 
assert (is' : isweq f). apply (onefiber (fun x':X => paths x x' ) x (fun x':X => is x' )).
assert (is2: iscontr (coconusfromt _ x)). apply iscontrcoconusfromt. 
apply (iscontrweqb ( weqpair f is' ) ). assumption. Defined. 

Theorem isaproppathstoisolated  ( X : UU ) ( x : X ) ( is : isisolated X x ) : forall x' : X, isaprop ( paths x' x ) .
Proof . intros . apply ( isofhlevelweqf 1 ( weqpathsinv0 x x' ) ( isaproppathsfromisolated X x is x' ) ) . Defined . 


Lemma isisolatedweqf { X Y : UU } (  f : weq X Y ) (x:X) (is2: isisolated _ x) : isisolated _ (f x).
Proof.  intros. unfold isisolated. intro y.  set (g:=invmap  f ). set (x':= g y). destruct (is2 x') as [ x0 | y0 ].  apply (ii1  (pathsweq1'  f x y x0) ). 
assert (phi: paths y (f x)  -> empty). 
assert (psi: (paths (g y) x -> empty) -> (paths y (f x) -> empty)). intros X0 X1.  apply (X0  (pathsinv0 (pathsweq1  f x y (pathsinv0 X1)))). apply (psi ( ( negf ( @pathsinv0 _ _ _ ) ) y0) ) . apply (ii2  ( negf ( @pathsinv0 _ _ _ )  phi ) ). Defined.


Theorem isisolatedinclb { X Y : UU } ( f : X -> Y ) ( is : isincl f ) ( x : X ) ( is0 : isisolated _ ( f x ) ) : isisolated _ x .
Proof. intros .  unfold isisolated .  intro x' .  set ( a := is0 ( f x' ) ) .  destruct a as [ a1 | a2 ] . apply ( ii1 ( invmaponpathsincl f is _ _ a1 ) ) . apply ( ii2 ( ( negf ( @maponpaths _ _ f _ _ ) ) a2 ) ) .  Defined. 


Lemma disjointl1 (X:UU): isisolated (coprod X unit) (ii2  tt).
Proof. intros.  unfold isisolated. intros x' .  destruct x' as [ x | u ] . apply (ii2  (negpathsii2ii1 x tt )).  destruct u.  apply (ii1  (idpath _ )). Defined.


(** *** Weak equivalence [ weqrecompl ] from the coproduct of the complement to an isolated point with [ unit ] and the original type *)

Definition invrecompl (X:UU)(x:X)(is: isisolated X x): X -> coprod (compl X x) unit:=
fun x':X => match (is x') with
ii1 e => ii2  tt|
ii2 phi => ii1  (complpair _ _ x' phi)
end.



Theorem isweqrecompl (X:UU)(x:X)(is:isisolated X x): isweq (recompl _ x).
Proof. intros. set (f:= recompl _ x). set (g:= invrecompl X x is). unfold invrecompl in g. simpl in g. 

assert (efg: forall x':X, paths (f (g x')) x'). intro.   destruct (is x') as [ x0 | e ].   destruct x0. unfold f. unfold g. simpl. unfold recompl. simpl.  destruct (is x) as [ x0 | e ] .  simpl. apply idpath. destruct (e (idpath x)).  unfold f. unfold g. simpl. unfold recompl. simpl.  destruct  (is x') as [ x0 | e0 ].  destruct (e x0). simpl. apply idpath. 


assert (egf: forall u: coprod  (compl X x) unit, paths (g (f u)) u). unfold isisolated in is. intro. destruct (is (f u)) as [ p | e ] . destruct u as [ c | u].    simpl. destruct c as [ t x0 ]. simpl in p. destruct (x0 p). 

destruct u.   
assert (e1: paths  (g (f (ii2 tt))) (g x)). apply (maponpaths g  p). 
assert (e2: paths (g x) (ii2 tt)). unfold g.  destruct (is x) as [ i | e ].   apply idpath.  destruct (e (idpath x)). apply (pathscomp0   e1 e2). destruct u.  simpl. destruct c as [ t x0 ].  simpl. unfold isisolated in is.  unfold g.  destruct (is t) as [ p | e0 ] . destruct (x0 p). simpl in g. 
 unfold f. unfold recompl. simpl in e. 
assert (ee: paths e0 x0). apply (proofirrelevance _ (isapropneg (paths x t))). destruct ee.  apply idpath. 
unfold f. unfold g. simpl. destruct u. destruct (is x).  apply idpath. destruct (e (idpath x)).
apply (gradth  f g egf efg). Defined.

Definition weqrecompl ( X : UU ) ( x : X ) ( is : isisolated _ x ) : weq ( coprod ( compl X x ) unit ) X := weqpair _ ( isweqrecompl X x is ) .


(** *** Theorem saying that [ recompl ] commutes up to homotopy with [ maponcomplweq ] *)


Theorem homotrecomplnat { X Y : UU } ( w : weq X Y ) ( x : X ) : forall a : coprod ( compl X x ) unit , paths  ( recompl Y ( w x ) ( coprodf ( maponcomplweq w x ) ( fun x: unit => x ) a ) ) ( w ( recompl X x a ) )  .   
Proof . intros . destruct a as [ ane | t ] . destruct ane as [ a ne ] .  simpl . apply idpath . destruct t . simpl . apply idpath .  Defined . 



(** *** Recomplement on functions *)


Definition recomplf { X Y : UU } ( x : X ) ( y : Y ) ( isx : isisolated X x ) ( f : compl X x -> compl Y y )  := funcomp ( funcomp ( invmap ( weqrecompl X x isx ) ) ( coprodf f ( idfun unit ) ) )  ( recompl Y y ) .

Definition weqrecomplf { X Y : UU } ( x : X ) ( y : Y ) ( isx : isisolated X x ) ( isy : isisolated Y y ) ( w : weq ( compl X x ) ( compl Y y ) ) := weqcomp ( weqcomp ( invweq ( weqrecompl X x isx ) ) ( weqcoprodf w ( idweq unit ) ) ) ( weqrecompl Y y isy ) . 

Definition homotrecomplfhomot { X Y : UU } ( x : X ) ( y : Y ) ( isx : isisolated X x ) ( f f' : compl X x -> compl Y y ) ( h : homot f f' ) : homot ( recomplf x y isx f ) ( recomplf x y isx f') .
Proof . intros. intro a . unfold recomplf . apply ( maponpaths ( recompl Y y ) ( homotcoprodfhomot _ _ _ _ h ( fun t : unit => idpath t ) (invmap (weqrecompl X x isx) a) ) ) .  Defined .  

Lemma pathsrecomplfxtoy { X Y : UU } ( x : X ) ( y : Y ) ( isx : isisolated X x ) ( f : compl X x -> compl Y y ) : paths ( recomplf x y isx f x ) y .
Proof .  intros . unfold recomplf . unfold weqrecompl .  unfold invmap .   simpl . unfold invrecompl . unfold funcomp .  destruct ( isx x ) as [ i1 | i2 ] .  simpl . apply idpath . destruct ( i2 ( idpath _ ) ) .  Defined . 

Definition homotrecomplfcomp { X Y Z : UU } ( x : X ) ( y : Y ) ( z : Z ) ( isx : isisolated X x ) ( isy : isisolated Y y ) ( f :  compl X x -> compl Y y )  ( g :  compl Y y -> compl Z z ) : homot ( funcomp ( recomplf x y isx f ) ( recomplf y z isy g ) ) ( recomplf x z isx ( funcomp f g ) ) .
Proof . intros. intro x' . unfold recomplf . set ( e := homotinvweqweq ( weqrecompl Y y isy ) (coprodf f ( idfun unit) (invmap ( weqrecompl X x isx ) x')) ) . unfold funcomp .   simpl in e .  simpl . rewrite e . set ( e' := homotcoprodfcomp f ( idfun unit ) g ( idfun unit ) (invmap (weqrecompl X x isx) x') ) . unfold funcomp in e' .  rewrite e' .  apply idpath .  Defined . 


Definition homotrecomplfidfun { X : UU } ( x : X ) ( isx : isisolated X x ) : homot ( recomplf x x isx ( idfun ( compl X x ) ) ) ( idfun _ ) .
Proof . intros . intro x' . unfold recomplf . unfold weqrecompl . unfold invmap .   simpl .   unfold invrecompl . unfold funcomp. destruct ( isx x' ) as [ e | ne ] .  simpl . apply e .  simpl . apply idpath .  Defined . 



Lemma ishomotinclrecomplf { X Y : UU } ( x : X ) ( y : Y ) ( isx : isisolated X x ) ( f : compl X x -> compl Y y ) ( x'n : compl X x ) ( y'n : compl Y y ) ( e : paths ( recomplf x y isx f ( pr1 x'n ) ) ( pr1 y'n ) ) : paths ( f x'n ) y'n .
Proof . intros . destruct x'n as [ x' nexx' ] . destruct y'n as [ y' neyy' ] . simpl in e  . apply ( invmaponpathsincl _ ( isinclpr1compl _ _ ) ) .   simpl .  rewrite ( pathsinv0 e ) . unfold recomplf. unfold invmap . unfold coprodf .   simpl .  unfold funcomp .  unfold invrecompl . destruct ( isx x' ) as [ exx' | nexx'' ] .   destruct ( nexx' exx' ) .  simpl . assert ( ee : paths nexx' nexx'' ) .    apply ( proofirrelevance _ ( isapropneg _ ) ) .   rewrite ee . apply idpath .  Defined . 
 




(** *** Standard weak equivalence between [ compl T t1 ] and [ compl T t2 ] for isolated [ t1 t2 ] *) 

Definition funtranspos0 { T : UU } ( t1 t2 : T ) ( is2 : isisolated T t2 ) ( x :compl T t1 ) : compl T t2  :=  match ( is2 ( pr1 x ) ) with 
ii1 e => match ( is2 t1 ) with ii1 e' => fromempty ( pr2 x ( pathscomp0 ( pathsinv0 e' ) e ) ) | ii2 ne' => complpair T t2 t1 ne' end | 
ii2 ne => complpair T t2 ( pr1 x ) ne end .

Definition homottranspos0t2t1t1t2 { T : UU } ( t1 t2 : T ) ( is1 : isisolated T t1 ) ( is2 : isisolated T t2 ) : homot ( funcomp ( funtranspos0 t1 t2 is2 ) ( funtranspos0 t2 t1 is1 ) ) ( idfun _ ) .
Proof. intros. intro x . unfold funtranspos0 . unfold funcomp . destruct x as [ t net1 ] .  simpl .  destruct ( is2 t ) as [ et2 | net2 ] . destruct ( is2 t1 ) as [ et2t1 | net2t1 ] . destruct (net1 (pathscomp0 (pathsinv0 et2t1) et2)) .  simpl . destruct ( is1 t1 ) as [ e | ne ] .  destruct ( is1 t2 ) as [ et1t2 | net1t2 ] .  destruct (net2t1 (pathscomp0 (pathsinv0 et1t2) e)) . apply ( invmaponpathsincl _ ( isinclpr1compl _ _ ) _ _ ) . simpl . apply et2 . destruct ( ne ( idpath _ ) ) .  simpl . destruct ( is1 t ) as [ et1t | net1t ] .   destruct ( net1 et1t ) .  apply ( invmaponpathsincl _ ( isinclpr1compl _ _ ) _ _ ) . simpl .  apply idpath . Defined . 

Definition weqtranspos0 { T : UU } ( t1 t2 : T ) ( is1 : isisolated T t1 ) ( is2 : isisolated T t2 ) : weq ( compl T t1 ) ( compl T t2 ) . 
Proof . intros . set ( f := funtranspos0 t1 t2 is2 ) . set ( g := funtranspos0 t2 t1 is1 ) . split with f .
assert ( egf : forall x : _ , paths ( g ( f x ) ) x ) . intro x . apply ( homottranspos0t2t1t1t2 t1 t2 is1 is2 ) . 
assert ( efg : forall x : _ , paths ( f ( g x ) ) x ) . intro x . apply ( homottranspos0t2t1t1t2 t2 t1 is2 is1 ) . 
apply ( gradth _ _ egf efg ) . Defined .


(** *** Transposition of two isolated points *)


Definition funtranspos { T : UU } ( t1 t2 : isolated T )  : T -> T := recomplf ( pr1 t1 ) ( pr1 t2 ) ( pr2 t1 ) ( funtranspos0 ( pr1 t1 ) ( pr1 t2 ) ( pr2 t2 ) ) .

Definition homottranspost2t1t1t2  { T : UU } ( t1 t2 : T ) ( is1 : isisolated T t1 ) ( is2 : isisolated T t2 ) : homot ( funcomp ( funtranspos ( tpair _ t1 is1 ) ( tpair _ t2 is2 ) ) ( funtranspos ( tpair _ t2 is2 ) ( tpair _ t1 is1 ) ) ) ( idfun _ ) .
Proof. intros. intro t . unfold funtranspos .  rewrite ( homotrecomplfcomp t1 t2 t1 is1 is2 _ _  t ) . set ( e:= homotrecomplfhomot t1 t1 is1 _ ( idfun _ ) ( homottranspos0t2t1t1t2 t1 t2 is1 is2 ) t ) . set ( e' := homotrecomplfidfun t1 is1 t ) .   apply ( pathscomp0 e e' ) .  Defined . 


Theorem weqtranspos { T : UU } ( t1 t2 : T ) ( is1 : isisolated T t1 ) ( is2 : isisolated T t2 ) : weq T T .
Proof . intros . set ( f := funtranspos ( tpair _ t1 is1) ( tpair _ t2 is2 ) ) . set ( g := funtranspos ( tpair _ t2 is2 ) ( tpair _ t1 is1 ) ) . split with f .
assert ( egf : forall t : T , paths ( g ( f t ) ) t ) . intro . apply homottranspost2t1t1t2 .
assert ( efg : forall t : T , paths ( f ( g t ) ) t ) . intro .  apply homottranspost2t1t1t2 .
apply ( gradth _ _ egf efg ) . Defined .  


Lemma pathsfuntransposoft1 { T : UU } ( t1 t2 : T ) ( is1 : isisolated T t1  ) ( is2 : isisolated T t2 ) : paths ( funtranspos ( tpair _ t1 is1 ) ( tpair _ t2 is2 ) t1 ) t2 .
Proof . intros . unfold funtranspos . rewrite ( pathsrecomplfxtoy t1 t2 is1 _ ) . apply idpath .  Defined .

Lemma pathsfuntransposoft2 { T : UU } ( t1 t2 : T ) ( is1 : isisolated T t1 ) ( is2 : isisolated T t2 ) : paths ( funtranspos ( tpair _ t1 is1 ) ( tpair _ t2 is2 ) t2 ) t1 .
Proof . intros .  unfold funtranspos . simpl . unfold funtranspos0 .   unfold recomplf .  unfold funcomp .  unfold coprodf . unfold invmap .  unfold weqrecompl .  unfold recompl .   simpl .  unfold invrecompl . destruct ( is1 t2 ) as [ et1t2 | net1t2 ] . apply ( pathsinv0 et1t2 ) .  simpl . destruct ( is2 t2 ) as [ et2t2 | net2t2 ] .  destruct ( is2 t1 ) as [ et2t1 | net2t1 ] . destruct (net1t2 (pathscomp0 (pathsinv0 et2t1) et2t2) ).  simpl . apply idpath . destruct ( net2t2 ( idpath _ ) ) .  Defined .  

Lemma pathsfuntransposofnet1t2 { T : UU } ( t1 t2 : T ) ( is1 : isisolated T t1 ) ( is2 : isisolated T t2 ) ( t : T ) ( net1t : neg ( paths t1 t ) ) ( net2t : neg ( paths t2 t ) ) : paths ( funtranspos ( tpair _ t1 is1 ) ( tpair _ t2 is2 ) t ) t .
Proof . intros .  unfold funtranspos . simpl . unfold funtranspos0 .   unfold recomplf .  unfold funcomp .  unfold coprodf . unfold invmap .  unfold weqrecompl .  unfold recompl .   simpl .  unfold invrecompl . destruct ( is1 t ) as [ et1t | net1t' ] . destruct ( net1t et1t ) .  simpl .  destruct ( is2 t ) as [ et2t | net2t' ] . destruct ( net2t et2t ) . simpl . apply idpath . Defined . 

Lemma homotfuntranspos2 { T : UU } ( t1 t2 : T ) ( is1 : isisolated T t1 ) ( is2 : isisolated T t2 ) : homot ( funcomp ( funtranspos ( tpair _ t1 is1 ) ( tpair _ t2 is2 ) ) ( funtranspos ( tpair _ t1 is1 ) ( tpair _ t2 is2 ) ) ) ( idfun _ ) .
Proof . intros . intro t .   unfold funcomp . unfold idfun .   
destruct ( is1 t ) as [ et1t | net1t ] .  rewrite ( pathsinv0 et1t ) .  rewrite ( pathsfuntransposoft1 _ _ ) .   rewrite ( pathsfuntransposoft2 _ _ ) .  apply idpath . 
destruct ( is2 t ) as [ et2t | net2t ] .  rewrite ( pathsinv0 et2t ) .  rewrite ( pathsfuntransposoft2 _ _ ) .   rewrite ( pathsfuntransposoft1 _ _ ) .  apply idpath .
rewrite ( pathsfuntransposofnet1t2 _ _ _ _ _ net1t net2t ) . rewrite ( pathsfuntransposofnet1t2 _ _ _ _ _ net1t net2t ) . apply idpath . Defined . 





(** *** Types with decidable equality *)


Definition isdeceq (X:UU) : UU :=  forall (x x':X), coprod (paths x x' ) (paths x x' -> empty).

Lemma isdeceqweqf { X Y : UU } ( w : weq X Y ) ( is : isdeceq X ) : isdeceq Y .
Proof. intros . intros y y' . set ( w' := weqonpaths ( invweq w ) y y' ) .  set ( int := is ( ( invweq w ) y ) ( ( invweq w ) y' ) ) . destruct int as [ i | ni ] .    apply ( ii1 ( ( invweq w' ) i ) ) . apply ( ii2 ( ( negf w' ) ni ) ) .  Defined . 

Lemma isdeceqweqb { X Y : UU } ( w : weq X Y ) ( is : isdeceq Y ) : isdeceq X .
Proof . intros . apply ( isdeceqweqf ( invweq w ) is ) . Defined . 

Theorem isdeceqinclb { X Y : UU } ( f : X -> Y ) ( is : isdeceq Y ) ( is' : isincl f ) : isdeceq X .
Proof.  intros .  intros x x' . set ( w := weqonpathsincl f is' x x' ) .  set ( int := is ( f x ) ( f x' ) ) . destruct int as [ i | ni ] . apply ( ii1 ( ( invweq w ) i ) ) .   apply ( ii2 ( ( negf w ) ni ) ) .  Defined . 
 
Lemma isdeceqifisaprop ( X : UU ) : isaprop X -> isdeceq X .
Proof. intros X is . intros x x' . apply ( ii1 ( proofirrelevance _ is x x' ) ) .  Defined .

Theorem isasetifdeceq (X:UU): isdeceq X -> isaset X.
Proof. intro X . intro is. intros x x' . apply ( isaproppathsfromisolated X x ( is x ) ) .   Defined . 



Definition booleq { X : UU } ( is : isdeceq X ) ( x x' : X ) : bool .
Proof . intros . destruct ( is x x' ) . apply true . apply false . Defined .    


Lemma eqfromdnegeq (X:UU)(is: isdeceq X)(x x':X): dneg ( paths x x' ) -> paths x x'.
Proof. intros X is x x' X0. destruct ( is x x' ) . assumption .   destruct ( X0 e ) . Defined .




(** *** [ bool ] is a [ deceq ] type and a set *)


Theorem isdeceqbool: isdeceq bool.
Proof. unfold isdeceq. intros x' x . destruct x. destruct x'. apply (ii1  (idpath true)). apply (ii2  nopathsfalsetotrue). destruct x'.  apply (ii2  nopathstruetofalse). apply (ii1  (idpath false)). Defined. 

Theorem isasetbool: isaset bool.
Proof. apply (isasetifdeceq _ isdeceqbool). Defined. 




(** *** Splitting of [ X ] into a coproduct defined by a function [ X -> bool ] *)


Definition subsetsplit { X : UU } ( f : X -> bool ) ( x : X ) : coprod ( hfiber f true ) ( hfiber f false ) .
Proof . intros . destruct ( boolchoice ( f x ) ) as [ a | b ] .  apply ( ii1 ( hfiberpair f x a ) ) . apply ( ii2 ( hfiberpair f x b ) ) .  Defined . 

Definition subsetsplitinv { X : UU } ( f : X -> bool ) ( ab : coprod (hfiber f true) (hfiber f false) )  : X :=  match ab with ii1 xt => pr1  xt | ii2 xf => pr1  xf end.


Theorem weqsubsetsplit { X : UU } ( f : X -> bool ) : weq X (coprod ( hfiber f true) ( hfiber f false) ) .
Proof . intros . set ( ff := subsetsplit f ) . set ( gg := subsetsplitinv f ) . split with ff .
assert ( egf : forall a : _ , paths ( gg ( ff a ) ) a ) . intros .   unfold ff .  unfold subsetsplit . destruct ( boolchoice ( f a ) ) as [ et | ef ] . simpl .  apply idpath .  simpl .  apply idpath . 
assert ( efg : forall a : _ , paths ( ff ( gg a ) ) a ) . intros . destruct a as [ et | ef ] .  destruct et as [ x et' ] .  simpl . unfold ff . unfold subsetsplit . destruct ( boolchoice ( f x ) ) as [ e1 | e2 ] .   apply ( maponpaths ( @ii1 _ _  ) ) .  apply ( maponpaths ( hfiberpair f x ) ) .  apply uip . apply isasetbool . destruct ( nopathstruetofalse ( pathscomp0 ( pathsinv0 et' ) e2 ) ) .    destruct ef as [ x et' ] .  simpl . unfold ff . unfold subsetsplit . destruct ( boolchoice ( f x ) ) as [ e1 | e2 ] . destruct ( nopathsfalsetotrue ( pathscomp0 ( pathsinv0 et' ) e1 ) ) .     apply ( maponpaths ( @ii2 _ _  ) ) .  apply ( maponpaths ( hfiberpair f x ) ) .  apply uip . apply isasetbool . 
apply ( gradth _ _ egf efg ) . Defined . 




(** ** Semi-boolean hfiber of functions over isolated points *)


Definition eqbx ( X : UU ) ( x : X ) ( is : isisolated X x ) : X -> bool .
Proof. intros X x is x' . destruct ( is x' ) . apply true . apply false . Defined .

Lemma iscontrhfibereqbx ( X : UU ) ( x : X ) ( is : isisolated X x ) : iscontr ( hfiber ( eqbx X x is ) true ) .
Proof. intros . assert ( b : paths  ( eqbx X x is x ) true ) . unfold eqbx .   destruct ( is x ) .  apply idpath .  destruct ( e ( idpath _ ) ) .  set ( i := hfiberpair ( eqbx X x is ) x b ) .  split with i . 
unfold eqbx . destruct ( boolchoice ( eqbx X x is x ) ) as [ b' | nb' ] .  intro t .  destruct t as [ x' e ] .  assert ( e' : paths x' x ) .  destruct ( is x' ) as [ ee | nee ] .  apply ( pathsinv0 ee ) . destruct ( nopathsfalsetotrue e )  . apply ( invmaponpathsincl _ ( isinclfromhfiber ( eqbx X x is ) isasetbool true ) ( hfiberpair _ x' e ) i e' ) .  destruct ( nopathstruetofalse ( pathscomp0 ( pathsinv0 b ) nb' ) ) . Defined . 

Definition bhfiber { X Y : UU } ( f : X -> Y ) ( y : Y ) ( is : isisolated Y y ) := hfiber ( fun x : X => eqbx Y y is ( f x ) ) true .

Lemma weqhfibertobhfiber { X Y : UU } ( f : X -> Y ) ( y : Y ) ( is : isisolated Y y ) : weq ( hfiber f y ) ( bhfiber f y is ) .
Proof . intros . set ( g := eqbx Y y is ) . set ( ye := pr1 ( iscontrhfibereqbx Y y is ) ) . split with ( hfibersftogf f g true ye ) . apply ( isofhlevelfffromZ 0 _ _ ye ( fibseqhf f g true ye ) ) .  apply ( isapropifcontr ) . apply ( iscontrhfibereqbx _ y is ) . Defined .  















(** *** h-fibers of [ ii1 ] and [ ii2 ] *)


Theorem isinclii1 (X Y:UU): isincl  (@ii1 X Y).
Proof. intros. set (f:= @ii1 X Y). set (g:= coprodtoboolsum X Y). set (gf:= fun x:X => (g (f x))). set (gf':= fun x:X => tpair (boolsumfun X Y) true x). 
assert (h: forall x:X , paths (gf' x) (gf x)). intro. apply idpath. 
assert (is1: isofhlevelf (S O)  gf'). apply (isofhlevelfsnfib O (boolsumfun X Y) true (isasetbool true true)).
assert (is2: isofhlevelf (S O)  gf). apply (isofhlevelfhomot (S O)  gf' gf h is1).  
apply (isofhlevelff (S O) _ _ is2  (isofhlevelfweq (S (S O) )  (weqcoprodtoboolsum X Y))). Defined. 


Corollary iscontrhfiberii1x ( X Y : UU ) ( x : X ) : iscontr ( hfiber ( @ii1 X Y ) ( ii1 x ) ) .
Proof. intros . set ( xe1 :=  hfiberpair ( @ii1 _ _ ) x ( idpath ( @ii1 X Y x ) ) ) . apply ( iscontraprop1 ( isinclii1 X Y ( ii1 x ) ) xe1 ) .  Defined .

Corollary neghfiberii1y ( X Y : UU ) ( y : Y ) : neg ( hfiber ( @ii1 X Y ) ( ii2 y ) ) .
Proof. intros . intro xe . destruct xe as [ x e ] . apply ( negpathsii1ii2 _ _ e ) .  Defined. 





Theorem isinclii2 (X Y:UU): isincl  (@ii2 X Y).
Proof. intros. set (f:= @ii2 X Y). set (g:= coprodtoboolsum X Y). set (gf:= fun y:Y => (g (f y))). set (gf':= fun y:Y => tpair (boolsumfun X Y) false y). 
assert (h: forall y:Y , paths (gf' y) (gf y)). intro. apply idpath. 
assert (is1: isofhlevelf (S O)  gf'). apply (isofhlevelfsnfib O (boolsumfun X Y) false (isasetbool false false)).
assert (is2: isofhlevelf (S O)  gf). apply (isofhlevelfhomot (S O)  gf' gf h is1).  
apply (isofhlevelff (S O)  _ _ is2 (isofhlevelfweq (S (S O)) ( weqcoprodtoboolsum X Y))). Defined. 


Corollary iscontrhfiberii2y ( X Y : UU ) ( y : Y ) : iscontr ( hfiber ( @ii2 X Y ) ( ii2 y ) ) .
Proof. intros . set ( xe1 :=  hfiberpair ( @ii2 _ _ ) y ( idpath ( @ii2 X Y y ) ) ) . apply ( iscontraprop1 ( isinclii2 X Y ( ii2 y ) ) xe1 ) .  Defined .

Corollary neghfiberii2x ( X Y : UU ) ( x : X ) : neg ( hfiber ( @ii2 X Y ) ( ii1 x ) ) .
Proof. intros . intro ye . destruct ye as [ y e ] . apply ( negpathsii2ii1 _ _ e ) .  Defined. 




Lemma negintersectii1ii2 { X Y : UU } (z: coprod X Y): hfiber  (@ii1 X Y) z -> hfiber  (@ii2 _ _) z -> empty.
Proof. intros X Y z X0 X1. destruct X0 as [ t x ]. destruct X1 as [ t0 x0 ].  
set (e:= pathscomp0   x (pathsinv0 x0)). apply (negpathsii1ii2 _ _  e). Defined. 


(** *** [ ii1 ] and [ ii2 ] map isolated points to isoloated points *)

Lemma isolatedtoisolatedii1 (X Y:UU)(x:X)(is:isisolated _ x): isisolated ( coprod X Y ) (ii1 x).
Proof. intros. unfold isisolated .   intro x' .  destruct x' as [ x0 | y ] . destruct (is x0) as [ p | e ] .  apply (ii1  (maponpaths (@ii1 X Y)  p)). apply (ii2  (negf  (invmaponpathsincl  (@ii1 X Y) (isinclii1 X Y) _ _ ) e)). apply (ii2  (negpathsii1ii2  x y)). Defined. 


Lemma isolatedtoisolatedii2 (X Y:UU)(y:Y)(is:isisolated _ y): isisolated ( coprod X Y ) (ii2 y).
Proof. intros.  intro x' .  destruct x' as [ x | y0 ] . apply (ii2  (negpathsii2ii1  x y)). destruct (is y0) as [ p | e ] .  apply (ii1  (maponpaths (@ii2 X Y)  p)). apply (ii2  (negf  (invmaponpathsincl  (@ii2 X Y) (isinclii2 X Y) _ _ ) e)).  Defined. 























(** *** h-fibers of [ coprodf ] of two functions *)


Theorem weqhfibercoprodf1 { X Y X' Y' : UU } (f: X -> X')(g:Y -> Y')(x':X'): weq (hfiber  f x') (hfiber  (coprodf   f g) (ii1  x')).
Proof. intros.  set ( ix := @ii1 X Y ) . set ( ix' := @ii1 X' Y' ) . set ( fpg := coprodf f g ) . set ( fpgix := fun x : X => ( fpg ( ix x ) ) ) .

assert ( w1 : weq ( hfiber f x' ) ( hfiber fpgix ( ix' x' ) ) ) . apply ( samehfibers f ix' ( isinclii1 _ _ ) x' ) .
assert ( w2 : weq ( hfiber fpgix ( ix' x' ) ) ( hfiber fpg ( ix' x' ) ) ) . split with (hfibersgftog  ix fpg ( ix' x' ) ) . unfold isweq. intro y .  

set (u:= invezmaphf ix fpg ( ix' x' ) y).
assert (is: isweq u). apply isweqinvezmaphf. 

apply  (iscontrweqb  ( weqpair u is ) ) . destruct y as [ xy e ] .  destruct xy as [ x0 | y0 ] . simpl .  apply iscontrhfiberofincl . apply ( isinclii1 X Y ) .  apply ( fromempty ( ( negpathsii2ii1 x' ( g y0 ) ) e ) ) .

apply ( weqcomp w1 w2 ) .
Defined.


Theorem weqhfibercoprodf2 { X Y X' Y' : UU } (f: X -> X')(g:Y -> Y')(y':Y'): weq (hfiber  g y') (hfiber  (coprodf   f g) (ii2  y')).
Proof. intros.  set ( iy := @ii2 X Y ) . set ( iy' := @ii2 X' Y' ) . set ( fpg := coprodf f g ) . set ( fpgiy := fun y : Y => ( fpg ( iy y ) ) ) .

assert ( w1 : weq ( hfiber g y' ) ( hfiber fpgiy ( iy' y' ) ) ) . apply ( samehfibers g iy' ( isinclii2 _ _ ) y' ) .
assert ( w2 : weq ( hfiber fpgiy ( iy' y' ) ) ( hfiber fpg ( iy' y' ) ) ) . split with (hfibersgftog  iy fpg ( iy' y' ) ) . unfold isweq. intro y .  

set (u:= invezmaphf iy fpg ( iy' y' ) y).
assert (is: isweq u). apply isweqinvezmaphf. 

apply  (iscontrweqb  ( weqpair u is ) ) . destruct y as [ xy e ] .  destruct xy as [ x0 | y0 ] . simpl .   apply ( fromempty ( ( negpathsii1ii2 ( f x0 ) y' ) e ) ) .  simpl. apply iscontrhfiberofincl . apply ( isinclii2 X Y ) . 

apply ( weqcomp w1 w2 ) .
Defined.

 



(** *** Theorem saying that coproduct of two functions of h-level n is of h-level n *)



Theorem isofhlevelfcoprodf (n:nat) { X Y Z T : UU } (f : X -> Z ) ( g : Y -> T )( is1 : isofhlevelf n  f ) ( is2 : isofhlevelf n  g ) : isofhlevelf n (coprodf f g).
Proof. intros. unfold isofhlevelf .  intro y .  destruct y as [ z | t ] .  apply (isofhlevelweqf n (weqhfibercoprodf1  f g z) ). apply ( is1 z ) . apply (isofhlevelweqf n (weqhfibercoprodf2  f g t )). apply ( is2 t ) . Defined. 





(** *** Theorems about h-levels of coproducts and their component types *)


Theorem isofhlevelsnsummand1 ( n : nat ) ( X Y : UU ) : isofhlevel ( S n ) ( coprod X Y ) -> isofhlevel ( S n ) X .
Proof. intros n X Y is . apply ( isofhlevelXfromfY ( S n ) ( @ii1 X Y ) ( isofhlevelfsnincl n _ ( isinclii1 _ _ ) ) is ) .  Defined.


Theorem isofhlevelsnsummand2 ( n : nat ) ( X Y : UU ) : isofhlevel ( S n ) ( coprod X Y ) -> isofhlevel ( S n ) Y .
Proof. intros n X Y is . apply ( isofhlevelXfromfY ( S n ) ( @ii2 X Y ) ( isofhlevelfsnincl n _ ( isinclii2 _ _ ) ) is ) .  Defined.


Theorem isofhlevelssncoprod ( n : nat ) ( X Y : UU ) ( isx : isofhlevel ( S ( S n ) ) X ) ( isy : isofhlevel ( S ( S n ) ) Y ) : isofhlevel ( S ( S n ) ) ( coprod X Y ) .
Proof. intros . apply isofhlevelfromfun .  set ( f := coprodf ( fun x : X => tt ) ( fun y : Y => tt ) ) . assert ( is1 : isofhlevelf ( S ( S n ) ) f ) . apply ( isofhlevelfcoprodf ( S ( S n ) ) _ _ ( isofhleveltofun _ X isx ) ( isofhleveltofun _ Y isy ) ) .  assert ( is2 : isofhlevel ( S ( S n ) ) ( coprod unit unit ) ) .  apply ( isofhlevelweqb ( S ( S n ) ) boolascoprod ( isofhlevelssnset n _ ( isasetbool ) ) ) . apply ( isofhlevelfgf ( S ( S n ) ) _ _ is1 ( isofhleveltofun _ _ is2 ) ) .  Defined . 


Lemma isasetcoprod ( X Y : UU ) ( isx : isaset X ) ( isy : isaset Y ) : isaset ( coprod X Y ) .
Proof. intros . apply ( isofhlevelssncoprod 0 _ _ isx isy ) . Defined . 



(** *** h-fibers of the sum of two functions [ sumofmaps f g ] *)


Lemma coprodofhfiberstohfiber { X Y Z : UU } ( f : X -> Z ) ( g : Y -> Z ) ( z : Z ) : coprod ( hfiber f z ) ( hfiber g z ) -> hfiber ( sumofmaps f g ) z .
Proof. intros X Y Z f g z hfg .  destruct hfg as [ hf | hg ] .  destruct hf as [ x fe ] . split with ( ii1 x ) . simpl .  assumption .  destruct hg as [ y ge ] .  split with ( ii2 y ) . simpl .  assumption .  
Defined.

Lemma hfibertocoprodofhfibers { X Y Z : UU } ( f : X -> Z ) ( g : Y -> Z ) ( z : Z ) :  hfiber ( sumofmaps f g ) z ->  coprod ( hfiber f z ) ( hfiber g z ) .
Proof. intros X Y Z f g z hsfg . destruct hsfg as [ xy e ] .  destruct xy as [ x | y ] .  simpl in e .  apply ( ii1 ( hfiberpair _ x e ) ) .  simpl in e .  apply ( ii2 ( hfiberpair _ y e ) ) .  Defined .

Theorem weqhfibersofsumofmaps { X Y Z : UU } ( f : X -> Z ) ( g : Y -> Z ) ( z : Z ) : weq ( coprod ( hfiber f z ) ( hfiber g z ) ) ( hfiber ( sumofmaps f g ) z ) .
Proof. intros . set ( ff := coprodofhfiberstohfiber f g z ) . set ( gg := hfibertocoprodofhfibers f g z ) . split with ff .  
assert ( effgg : forall hsfg : _ , paths ( ff ( gg hsfg ) ) hsfg ) . intro .  destruct hsfg as [ xy e ] . destruct xy as [ x | y ] . simpl .  apply idpath .  simpl . apply idpath . 
assert ( eggff : forall hfg : _ , paths ( gg ( ff hfg ) ) hfg ) . intro . destruct hfg as [ hf | hg ] . destruct hf as [ x fe ] . simpl .  apply idpath .  destruct hg as [ y ge ] . simpl . apply idpath .
apply ( gradth _ _ eggff effgg ) . Defined .  




(** *** Theorem saying that the sum of two functions of h-level ( S ( S n ) ) is of hlevel ( S ( S n ) ) *)


Theorem isofhlevelfssnsumofmaps ( n : nat ) { X Y Z : UU } ( f : X -> Z ) ( g : Y -> Z ) ( isf : isofhlevelf ( S ( S n ) ) f ) ( isg : isofhlevelf ( S ( S n ) ) g ) : isofhlevelf ( S ( S n ) ) ( sumofmaps f g ) .
Proof . intros . intro z .  set ( w := weqhfibersofsumofmaps f g z ) .  set ( is := isofhlevelssncoprod n _ _ ( isf z ) ( isg z ) ) .  apply ( isofhlevelweqf _ w is ) .  Defined . 



(** *** Theorem saying that the sum of two functions of h-level n with non-intersecting images is of h-level n *)


Lemma noil1 { X Y Z : UU } ( f : X -> Z ) ( g : Y -> Z ) ( noi : forall ( x : X ) ( y : Y ) , neg ( paths ( f x ) ( g y ) ) ) ( z : Z ) : hfiber f z -> hfiber g z -> empty .
Proof. intros X Y Z f g noi z hfz hgz . destruct hfz as [ x fe ] . destruct hgz as [ y ge ] . apply ( noi x y ( pathscomp0 fe ( pathsinv0 ge ) ) ) .   Defined . 


Lemma weqhfibernoi1  { X Y Z : UU } ( f : X -> Z ) ( g : Y -> Z ) ( noi : forall ( x : X ) ( y : Y ) , neg ( paths ( f x ) ( g y ) ) ) ( z : Z ) ( xe : hfiber f z ) : weq ( hfiber ( sumofmaps f g ) z ) ( hfiber f z ) .
Proof. intros . set ( w1 := invweq ( weqhfibersofsumofmaps f g z ) ) .  assert ( a : neg ( hfiber g z ) ) . intro ye . apply ( noil1 f g noi z xe ye ) .    set ( w2 := invweq ( weqii1withneg ( hfiber f z ) a ) ) .  apply ( weqcomp w1 w2 ) . Defined .  

Lemma weqhfibernoi2  { X Y Z : UU } ( f : X -> Z ) ( g : Y -> Z ) ( noi : forall ( x : X ) ( y : Y ) , neg ( paths ( f x ) ( g y ) ) ) ( z : Z ) ( ye : hfiber g z ) : weq ( hfiber ( sumofmaps f g ) z ) ( hfiber g z ) .
Proof. intros . set ( w1 := invweq ( weqhfibersofsumofmaps f g z ) ) .  assert ( a : neg ( hfiber f z ) ) . intro xe . apply ( noil1 f g noi z xe ye ) .    set ( w2 := invweq ( weqii2withneg ( hfiber g z ) a ) ) .  apply ( weqcomp w1 w2 ) . Defined .  



Theorem isofhlevelfsumofmapsnoi ( n : nat ) { X Y Z : UU } ( f : X -> Z ) ( g : Y -> Z ) ( isf : isofhlevelf n f ) ( isg : isofhlevelf n g ) ( noi : forall ( x : X ) ( y : Y ) , neg ( paths ( f x ) ( g y ) ) ) : isofhlevelf n ( sumofmaps f g ) .
Proof. intros .  intro z .  destruct n as [ | n ] .   set ( zinx := invweq ( weqpair _ isf ) z ) . set ( ziny := invweq ( weqpair _ isg ) z ) . assert ( ex : paths ( f zinx ) z ) .  apply ( homotweqinvweq ( weqpair _ isf ) z ) . assert ( ey : paths ( g ziny ) z ) . apply ( homotweqinvweq ( weqpair _ isg ) z ) .   destruct ( ( noi zinx ziny ) ( pathscomp0 ex ( pathsinv0 ey ) ) ) . 
apply isofhlevelsn . intro hfgz .  destruct ( ( invweq ( weqhfibersofsumofmaps f g z ) hfgz ) ) as [ xe | ye ] .   apply ( isofhlevelweqb _ ( weqhfibernoi1 f g noi z xe ) ( isf z ) ) .   apply ( isofhlevelweqb _ ( weqhfibernoi2 f g noi z ye ) ( isg z ) ) . Defined . 







(** *** Coproducts and complements *)


Definition tocompltoii1x (X Y:UU)(x:X): coprod (compl X x) Y -> compl (coprod X Y) (ii1  x).
Proof. intros X Y x X0. destruct X0 as [ c | y ] .  split with (ii1  (pr1  c)). 
assert (e: neg(paths x (pr1 c) )). apply (pr2  c). apply (negf  (invmaponpathsincl  ( @ii1 _ _ ) (isinclii1 X Y) _ _) e). 
split with (ii2  y). apply (negf  (pathsinv0 ) (negpathsii2ii1 x y)). Defined.


Definition fromcompltoii1x (X Y:UU)(x:X): compl (coprod X Y) (ii1  x) ->  coprod (compl X x) Y.
Proof. intros X Y x X0. destruct X0 as [ t x0 ].  destruct t as [ x1 | y ]. 
assert (ne: neg (paths x x1 )). apply (negf  (maponpaths ( @ii1 _ _ ) ) x0). apply (ii1  (complpair _ _ x1 ne )). apply (ii2  y). Defined. 


Theorem isweqtocompltoii1x (X Y:UU)(x:X): isweq (tocompltoii1x X Y x).
Proof. intros. set (f:= tocompltoii1x X Y x). set (g:= fromcompltoii1x X Y x).
assert (egf:forall nexy:_ , paths (g (f nexy)) nexy). intro. destruct nexy as [ c | y ]. destruct c as [ t x0 ]. simpl. 
assert (e: paths (negf (maponpaths (@ii1 X Y)) (negf (invmaponpathsincl  (@ii1 X Y) (isinclii1 X Y) x t) x0)) x0). apply (isapropneg (paths x t) ). 
apply (maponpaths (fun ee: neg (paths x t ) => ii1  (complpair X x t ee))  e). apply idpath.

assert (efg: forall neii1x:_, paths (f (g neii1x)) neii1x). intro.  destruct neii1x as [ t x0 ]. destruct t as [ x1 | y ].  simpl. 
assert (e: paths  (negf (invmaponpathsincl (@ii1 X Y) (isinclii1 X Y) x x1 ) (negf (maponpaths (@ii1 X Y) ) x0)) x0). apply (isapropneg (paths _ _ )  ).
apply (maponpaths (fun ee: (neg (paths (ii1 x) (ii1 x1))) => (complpair _ _ (ii1 x1) ee))  e). simpl. 
assert (e: paths (negf pathsinv0 (negpathsii2ii1 x y)) x0). apply (isapropneg (paths _ _ ) ).
apply (maponpaths   (fun ee: (neg (paths (ii1 x) (ii2 y) )) => (complpair _ _ (ii2 y) ee))  e). 
apply (gradth  f g egf efg). Defined.


Definition tocompltoii2y (X Y:UU)(y:Y): coprod X (compl Y y) -> compl (coprod X Y) (ii2  y).
Proof. intros X Y y X0. destruct X0 as [ x | c ]. split with (ii1  x). apply (negpathsii2ii1 x y ). 
split with (ii2  (pr1  c)). assert (e: neg(paths y (pr1  c) )). apply (pr2  c). apply (negf  (invmaponpathsincl  ( @ii2 _ _ ) (isinclii2 X Y) _ _ ) e). 
Defined.



Definition fromcompltoii2y (X Y:UU)(y:Y): compl (coprod X Y) (ii2  y) ->  coprod X (compl Y y).
Proof. intros X Y y X0. destruct X0 as [ t x ].  destruct t as [ x0 | y0 ]. apply (ii1  x0). 
assert (ne: neg (paths y y0 )). apply (negf  (maponpaths ( @ii2 _ _ ) ) x). apply (ii2  (complpair _ _ y0 ne)). Defined. 


Theorem isweqtocompltoii2y (X Y:UU)(y:Y): isweq (tocompltoii2y X Y y).
Proof. intros. set (f:= tocompltoii2y X Y y). set (g:= fromcompltoii2y X Y y).
assert (egf:forall nexy:_ , paths (g (f nexy)) nexy). intro. destruct nexy as [ x | c ]. 
apply idpath. destruct c as [ t x ]. simpl. 
assert (e: paths (negf (maponpaths (@ii2 X Y) ) (negf (invmaponpathsincl (@ii2 X Y) (isinclii2 X Y) y t) x)) x). apply (isapropneg (paths y t ) ). 
apply (maponpaths (fun ee: neg ( paths y t ) => ii2  (complpair _ y t ee))  e). 

assert (efg: forall neii2x:_, paths (f (g neii2x)) neii2x). intro.  destruct neii2x as [ t x ]. destruct t as [ x0 | y0 ].  simpl. 
assert (e: paths (negpathsii2ii1 x0 y) x). apply (isapropneg (paths _ _ ) ).
apply (maponpaths   (fun ee: (neg (paths (ii2 y) (ii1 x0)  )) => (complpair _ _ (ii1 x0) ee))  e). simpl.
assert (e: paths  (negf (invmaponpathsincl _ (isinclii2 X Y) y y0 ) (negf (maponpaths (@ii2 X Y) ) x)) x). apply (isapropneg (paths _ _ )  ).
apply (maponpaths (fun ee: (neg (paths (ii2 y) (ii2 y0)  )) => (complpair _ _ (ii2 y0) ee))  e). 
apply (gradth f g egf efg). Defined.







Definition tocompltodisjoint (X:UU): X -> compl (coprod X unit) (ii2  tt) := fun x:_ => complpair _ _ (ii1  x) (negpathsii2ii1 x tt).

Definition fromcompltodisjoint (X:UU): compl (coprod X unit) (ii2  tt) -> X.
Proof. intros X X0. destruct X0 as [ t x ].  destruct t as [ x0 | u ] . assumption.  destruct u. apply (fromempty (x (idpath (ii2 tt)))). Defined.


Lemma isweqtocompltodisjoint (X:UU): isweq (tocompltodisjoint X).
Proof. intros. set (ff:= tocompltodisjoint X). set (gg:= fromcompltodisjoint X). 
assert (egf: forall x:X, paths (gg (ff x)) x).  intro.  apply idpath.
assert (efg: forall xx:_, paths (ff (gg xx)) xx). intro. destruct xx as [ t x ].  destruct t as [ x0 | u ] .   simpl.  unfold ff. unfold tocompltodisjoint. simpl. assert (ee: paths  (negpathsii2ii1 x0 tt) x).  apply (proofirrelevance _ (isapropneg _) ). destruct ee. apply idpath. destruct u.  simpl. apply (fromempty (x (idpath _))). apply (gradth  ff gg egf efg).  Defined. 


Definition weqtocompltodisjoint ( X : UU ) := weqpair _ ( isweqtocompltodisjoint X ) .

Corollary isweqfromcompltodisjoint (X:UU): isweq (fromcompltodisjoint X).
Proof. intros. apply (isweqinvmap  ( weqtocompltodisjoint X ) ). Defined. 














(** ** Decidable propositions and decidable inclusions *)

(** *** Decidable propositions [ isdecprop ] *)

Definition isdecprop ( X : UU ) := iscontr ( coprod X ( neg X ) ) .


Lemma isdecproptoisaprop ( X : UU ) ( is : isdecprop X ) : isaprop X .
Proof. intros X is . apply ( isofhlevelsnsummand1 0 _ _ ( isapropifcontr is ) ) . Defined .  
Coercion isdecproptoisaprop : isdecprop >-> isaprop .

Lemma isdecpropif ( X : UU ) : isaprop X -> ( coprod X ( neg X ) ) -> isdecprop X .
Proof. intros X is a . assert ( is1 : isaprop ( coprod X ( neg X ) ) ) . apply isapropdec . assumption .   apply ( iscontraprop1 is1 a ) . Defined.

Lemma isdecpropfromiscontr { X : UU } ( is : iscontr X ) : isdecprop X .
Proof. intros . apply ( isdecpropif _ (  is ) ( ii1 ( pr1 is ) ) ) . Defined.

Lemma isdecpropempty : isdecprop empty .
Proof. apply ( isdecpropif _ isapropempty ( ii2 ( fun a : empty => a ) ) ) . Defined.

Lemma isdecpropweqf { X Y : UU } ( w : weq X Y ) ( is : isdecprop X ) : isdecprop Y .
Proof. intros . apply  isdecpropif . apply ( isofhlevelweqf 1 w ( isdecproptoisaprop _ is ) ) . destruct ( pr1 is ) as [ x | nx ] . apply ( ii1 ( w x ) ) .  apply ( ii2 ( negf ( invweq w ) nx ) ) . Defined .

Lemma isdecpropweqb { X Y : UU } ( w : weq X Y ) ( is : isdecprop Y ) : isdecprop X .
Proof. intros . apply  isdecpropif . apply ( isofhlevelweqb 1 w ( isdecproptoisaprop _ is ) ) . destruct ( pr1 is ) as [ y | ny ] . apply ( ii1 ( invweq w y ) ) .  apply ( ii2 ( ( negf w ) ny ) ) . Defined .

Lemma isdecproplogeqf { X Y : UU } ( isx : isdecprop X ) ( isy : isaprop Y ) ( lg : X <-> Y ) : isdecprop Y .
Proof . intros. set ( w := weqimplimpl ( pr1 lg ) ( pr2 lg ) isx isy ) . apply ( isdecpropweqf w isx ) . Defined .

Lemma isdecproplogeqb { X Y : UU } ( isx : isaprop X ) ( isy : isdecprop Y ) ( lg : X <-> Y ) : isdecprop X .
Proof . intros. set ( w := weqimplimpl ( pr1 lg ) ( pr2 lg ) isx isy ) . apply ( isdecpropweqb w isy ) . Defined .    



Lemma isdecpropfromneg { X : UU } ( ne : neg X ) : isdecprop X .
Proof. intros . apply ( isdecpropweqb ( weqtoempty ne ) isdecpropempty ) . Defined .  

Lemma isdecproppaths { X : UU } ( is : isdeceq X ) ( x x' : X ) : isdecprop ( paths x x' ) .
Proof. intros . apply ( isdecpropif _ ( isasetifdeceq _ is x x' ) ( is x x' ) ) .  Defined .

Lemma isdeceqif { X : UU } ( is : forall x x' : X , isdecprop ( paths x x' ) ) : isdeceq X .
Proof . intros . intros x x' . apply ( pr1 ( is x x' ) ) . Defined . 

Lemma isaninv1 (X:UU): isdecprop X  -> isaninvprop X.
Proof. intros X is1. unfold isaninvprop. set (is2:= pr1  is1). simpl in is2. 
assert (adjevinv: dneg X -> X). intro X0.  destruct is2 as [ a | b ].  assumption. destruct (X0 b). 
assert (is3: isaprop (dneg X)). apply (isapropneg (X -> empty)). apply (isweqimplimpl  (todneg X) adjevinv is1 is3). Defined. 


Theorem isdecpropfibseq1 { X Y Z : UU } ( f : X -> Y ) ( g : Y -> Z ) ( z : Z ) ( fs : fibseqstr f g z ) : isdecprop X -> isaprop Z -> isdecprop Y .
Proof . intros X Y Z f g z fs isx isz .  assert ( isc : iscontr Z ) . apply ( iscontraprop1 isz z ) .  assert ( isweq f ) . apply ( isweqfinfibseq f g z fs isc ) .  apply ( isdecpropweqf ( weqpair _ X0 ) isx ) . Defined .

Theorem isdecpropfibseq0 { X Y Z : UU } ( f : X -> Y ) ( g : Y -> Z ) ( z : Z ) ( fs : fibseqstr f g z ) : isdecprop Y -> isdeceq Z -> isdecprop X .
Proof . intros X Y Z f g z fs isy isz . assert ( isg : isofhlevelf 1 g ) . apply ( isofhlevelffromXY 1 g ( isdecproptoisaprop _ isy ) ( isasetifdeceq _ isz ) ) . 
assert ( isp : isaprop X ) . apply ( isofhlevelXfromg 1 f g z fs isg ) . 
destruct ( pr1 isy ) as [ y | ny ] .  apply ( isdecpropfibseq1 _ _ y ( fibseq1 f g z fs y ) ( isdecproppaths isz ( g y ) z ) ( isdecproptoisaprop _ isy ) ) . 
apply ( isdecpropif _ isp ( ii2  ( negf f ny ) ) ) . Defined. 

Theorem isdecpropdirprod { X Y : UU } ( isx : isdecprop X ) ( isy : isdecprop Y ) : isdecprop ( dirprod X Y ) .
Proof. intros . assert ( isp : isaprop ( dirprod X Y ) ) . apply ( isofhleveldirprod 1 _ _ ( isdecproptoisaprop _ isx ) ( isdecproptoisaprop _ isy ) ) .  destruct ( pr1 isx ) as [ x | nx ] . destruct ( pr1 isy ) as [ y | ny ] .  apply ( isdecpropif _ isp ( ii1 ( dirprodpair x y ) ) ) . assert ( nxy : neg ( dirprod X Y ) ) . intro xy . destruct xy as [ x0  y0 ] . apply ( ny y0 ) .  apply ( isdecpropif _ isp ( ii2 nxy ) ) .  assert ( nxy : neg ( dirprod X Y ) ) . intro xy . destruct xy as [ x0  y0 ] . apply ( nx x0 ) .  apply ( isdecpropif _ isp ( ii2 nxy ) ) . Defined.

Lemma fromneganddecx { X Y : UU } ( isx : isdecprop X ) ( nf : neg ( dirprod X Y ) ) : coprod ( neg X ) ( neg Y ) .
Proof . intros .  destruct ( pr1 isx ) as [ x | nx ] .  set ( ny := negf ( fun y : Y => dirprodpair x y ) nf ) . apply ( ii2 ny ) .   apply ( ii1 nx ) . Defined .

Lemma fromneganddecy { X Y : UU } ( isy : isdecprop Y ) ( nf : neg ( dirprod X Y ) ) : coprod ( neg X ) ( neg Y ) .
Proof . intros .  destruct ( pr1 isy ) as [ y | ny ] .  set ( nx := negf ( fun x : X => dirprodpair x y ) nf ) . apply ( ii1 nx ) . apply ( ii2 ny ) .   Defined .


(** *** Paths to and from an isolated point form a decidable proposition *)

Lemma isdecproppathsfromisolated ( X : UU ) ( x : X ) ( is : isisolated X x ) ( x' : X ) : isdecprop ( paths x x' ) .
Proof. intros . apply isdecpropif . apply isaproppathsfromisolated .   assumption .  apply ( is x' ) .  Defined .

Lemma isdecproppathstoisolated  ( X : UU ) ( x : X ) ( is : isisolated X x ) ( x' : X ) : isdecprop ( paths x' x ) .
Proof . intros . apply ( isdecpropweqf ( weqpathsinv0 x x' ) ( isdecproppathsfromisolated X x is x' ) ) . Defined .  


(** *** Decidable inclusions *)



Definition isdecincl {X Y:UU} (f :X -> Y) := forall y:Y, isdecprop ( hfiber f y ). 
Lemma isdecincltoisincl { X Y : UU } ( f : X -> Y ) : isdecincl f -> isincl f .
Proof. intros X Y f is . intro y . apply ( isdecproptoisaprop _ ( is y ) ) . Defined.
Coercion isdecincltoisincl : isdecincl >-> isincl .

Lemma isdecinclfromisweq { X Y : UU } ( f : X -> Y ) : isweq f -> isdecincl f .
Proof. intros X Y f iswf .  intro y .  apply ( isdecpropfromiscontr ( iswf y ) ) . Defined .

Lemma isdecpropfromdecincl { X Y : UU } ( f : X -> Y ) : isdecincl f -> isdecprop Y -> isdecprop X .
Proof. intros X Y f isf isy .  destruct ( pr1 isy ) as [ y | n ] . assert ( w : weq ( hfiber f y ) X ) . apply ( weqhfibertocontr f y ( iscontraprop1 ( isdecproptoisaprop _ isy )  y ) ) . apply ( isdecpropweqf w ( isf y ) ) .  apply isdecpropif . apply ( isapropinclb _ isf isy ) .  apply ( ii2 ( negf f n ) ) .  Defined . 


Lemma isdecinclii1 (X Y: UU): isdecincl ( @ii1 X Y ) .
Proof. intros. intro y . destruct y as [ x | y ] . apply ( isdecpropif _ ( isinclii1 X Y ( ii1 x ) ) ( ii1 (hfiberpair  (@ii1 _ _ )  x (idpath _ )) ) ) .   
 apply ( isdecpropif _ ( isinclii1 X Y ( ii2 y ) ) ( ii2 ( neghfiberii1y X Y y ) ) ) .  Defined. 

 
Lemma isdecinclii2 (X Y: UU): isdecincl ( @ii2 X Y ) .
Proof. intros. intro y . destruct y as [ x | y ] .  apply ( isdecpropif _ ( isinclii2 X Y ( ii1 x ) ) ( ii2 ( neghfiberii2x X Y x ) ) ) . 
apply ( isdecpropif _ ( isinclii2 X Y ( ii2 y ) ) ( ii1 (hfiberpair  (@ii2 _ _ )  y (idpath _ )) ) ) .   Defined. 


Lemma isdecinclpr1 { X : UU } ( P : X -> UU ) ( is : forall x : X , isdecprop ( P x ) ) : isdecincl ( @pr1 _ P ) .
Proof . intros . intro x . assert ( w : weq ( P x ) ( hfiber (@pr1 _ P )  x ) ) . apply ezweqpr1 .  apply ( isdecpropweqf w ( is x ) ) . Defined . 


Theorem isdecinclhomot { X Y : UU } ( f g : X -> Y ) ( h : forall x : X , paths ( f x ) ( g x ) ) ( is : isdecincl f ) : isdecincl g .
Proof. intros . intro y . apply ( isdecpropweqf ( weqhfibershomot f g h y ) ( is y ) ) . Defined . 


Theorem isdecinclcomp { X Y Z : UU } ( f : X -> Y ) ( g : Y -> Z ) ( isf : isdecincl f ) ( isg : isdecincl g ) : isdecincl ( fun x : X => g ( f x ) ) .
Proof. intros. intro z .  set ( gf := fun x : X => g ( f x ) ) . assert ( wy : forall ye : hfiber g z , weq ( hfiber f ( pr1 ye ) ) ( hfiber ( hfibersgftog f g z ) ye ) ) . apply  ezweqhf .  
assert ( ww : forall y : Y , weq ( hfiber f y ) ( hfiber gf ( g y ) ) ) . apply samehfibers . apply ( isdecincltoisincl _ isg ) .  
  destruct ( pr1 ( isg z ) ) as [ ye | nye ] . destruct ye as [ y e ] .  destruct e . apply ( isdecpropweqf ( ww y ) ( isf y ) ) .   assert ( wz : weq ( hfiber gf z ) ( hfiber g z ) ) . split with ( hfibersgftog f g z ) . intro ye .   destruct ( nye ye ) .  apply ( isdecpropweqb wz ( isg z ) ) .  Defined .

(** The conditions of the following theorem can be weakened by assuming only that the h-fibers of g satisfy [ isdeceq ] i.e. are "sets with decidable equality". *)

Theorem isdecinclf { X Y Z : UU } ( f : X -> Y ) ( g : Y -> Z ) ( isg : isincl g ) ( isgf : isdecincl ( fun x : X => g ( f x ) ) ) : isdecincl f .
Proof. intros . intro y . set ( gf := fun x : _ => g ( f x ) )  .  assert ( ww :  weq ( hfiber f y ) ( hfiber gf ( g y ) ) ) . apply samehfibers . assumption . apply ( isdecpropweqb ww ( isgf ( g y ) ) ) . Defined . 

(** *)


Theorem isdecinclg { X Y Z : UU } ( f : X -> Y ) ( g : Y -> Z ) ( isf : isweq f ) ( isgf : isdecincl ( fun x : X => g ( f x ) ) ) : isdecincl g .
Proof. intros . intro z . set ( gf := fun x : X => g ( f x ) ) . assert ( w : weq ( hfiber gf z ) ( hfiber g z ) ) . split with ( hfibersgftog f g z ) .  intro ye .  assert ( ww : weq ( hfiber f ( pr1 ye ) ) ( hfiber ( hfibersgftog f g z ) ye ) ) . apply  ezweqhf . apply ( iscontrweqf ww ( isf ( pr1 ye ) ) ) .    apply ( isdecpropweqf w ( isgf z ) ) . Defined . 



(** *** Decibadle inclusions and isolated points *)

Theorem isisolateddecinclf { X Y : UU } ( f : X -> Y ) ( x : X ) : isdecincl f -> isisolated X x -> isisolated Y ( f x ) .
Proof .  intros X Y f x isf isx .   assert ( is' : forall y : Y , isdecincl ( d1g  f y x ) ) . intro y .  intro xe .  set ( w := ezweq2g f x xe ) . apply ( isdecpropweqf w ( isdecproppathstoisolated X x isx _ ) ) .  assert ( is'' : forall y : Y , isdecprop ( paths ( f x ) y ) ) . intro .  apply ( isdecpropfromdecincl _ ( is' y ) ( isf y ) ) . intro y' .   apply ( pr1 ( is'' y' ) ) .  Defined . 



(** *** Decidable inclusions and coprojections *)


Definition negimage { X Y : UU } ( f : X -> Y ) := total2 ( fun y : Y => neg ( hfiber f y ) ) .
Definition negimagepair { X Y : UU } ( f : X -> Y ) := tpair ( fun y : Y => neg ( hfiber f y ) ) .

Lemma isinclfromcoprodwithnegimage { X Y : UU } ( f : X -> Y ) ( is : isincl f ) : isincl ( sumofmaps f ( @pr1 _ ( fun y : Y => neg ( hfiber f y ) ) ) ) . 
Proof .  intros . assert ( noi : forall ( x : X ) ( nx : negimage f ) , neg ( paths ( f x ) ( pr1 nx ) ) ) .  intros x nx e .  destruct nx as [ y nhf ] .  simpl in e .  apply ( nhf ( hfiberpair _ x e ) ) . assert ( is' : isincl ( @pr1 _ ( fun y : Y => neg ( hfiber f y ) ) ) ) .  apply isinclpr1 .   intro y .  apply isapropneg .  apply ( isofhlevelfsumofmapsnoi 1 f _ is is' noi ) .   Defined . 


Definition iscoproj { X Y : UU } ( f : X -> Y ) := isweq ( sumofmaps f ( @pr1 _ ( fun y : Y => neg ( hfiber f y ) ) ) ) . 

Definition weqcoproj { X Y : UU } ( f : X -> Y ) ( is : iscoproj f ) : weq ( coprod X ( negimage f ) ) Y := weqpair _ is . 

Theorem iscoprojfromisdecincl { X Y : UU } ( f : X -> Y ) ( is : isdecincl f ) : iscoproj f .
Proof. intros . set ( p := sumofmaps f ( @pr1 _ ( fun y : Y => neg ( hfiber f y ) ) ) ) .  assert ( is' : isincl p ) .  apply isinclfromcoprodwithnegimage .   apply ( isdecincltoisincl _ is ) . unfold iscoproj .   intro y . destruct ( pr1 ( is y ) ) as [ h | nh ] .   destruct h as [ x e ] .  destruct e .  change ( f x ) with ( p ( ii1 x ) ) . apply iscontrhfiberofincl .  assumption .  change y with ( p ( ii2 ( negimagepair _ y nh ) ) ) .  apply iscontrhfiberofincl .  assumption .  Defined . 

Theorem isdecinclfromiscoproj { X Y : UU } ( f : X -> Y ) ( is : iscoproj f ) : isdecincl f .
Proof . intros . set ( g := ( sumofmaps f ( @pr1 _ ( fun y : Y => neg ( hfiber f y ) ) ) ) ) . set ( f' :=  fun x : X => g ( ii1 x ) ) . assert ( is' : isdecincl f' ) . apply ( isdecinclcomp _ _ ( isdecinclii1 _ _ ) ( isdecinclfromisweq _ is ) ) .    assumption .  Defined . 

















(** ** Results using full form of the functional extentionality axioms. 

Summary: We consider two axioms which address functional extensionality. The first one is etacorrection  which compensates for the absense of eta-reduction in Coq8.3 Eta-reduction is expected to be included as a  basic property of the language in Coq8.4 which will make this axiom and related lemmas unnecessary. The second axiom [ funcontr ] is the functional extensionality for dependent functions formulated as the condition that the space of section of a family with contractible fibers is contractible.

Note : some of the results above this point in code use a very limitted form of functional extensionality . See [ funextempty ] .  

*)


(** *** Axioms and their basic corollaries *)

(** etacorrection *)

Axiom etacorrection: forall T:UU, forall P:T -> UU, forall f: (forall t:T, P t), paths f (fun t:T => f t). 

Lemma isweqetacorrection { T : UU } (P:T -> UU): isweq (fun f: forall t:T, P t => (fun t:T => f t)).
Proof. intros.  apply (isweqhomot  (fun f: forall t:T, P t => f) (fun f: forall t:T, P t => (fun t:T => f t)) (fun f: forall t:T, P t => etacorrection _ P f) (idisweq _)). Defined. 

Definition weqeta { T : UU } (P:T -> UU) := weqpair _ ( isweqetacorrection P ) .

Lemma etacorrectiononpaths { T : UU } (P:T->UU)(s1 s2 :forall t:T, P t) : paths (fun t:T => s1 t) (fun t:T => s2 t)-> paths s1 s2. 
Proof. intros T P s1 s2 X. set (ew := weqeta P). apply (invmaponpathsweq ew s1 s2 X). Defined. 

Definition etacor { X Y : UU } (f:X -> Y) : paths f (fun x:X => f x) := etacorrection _ (fun T:X => Y) f.

Lemma etacoronpaths { X Y : UU } (f1 f2 : X->Y) : paths (fun x:X => f1 x) (fun x:X => f2 x) -> paths f1 f2. 
Proof. intros X Y f1 f2 X0. set (ec:= weqeta (fun x:X => Y) ). apply (invmaponpathsweq  ec f1 f2 X0). Defined.


(** Dependent functions and sections up to homotopy I *)


Definition toforallpaths { T : UU }  (P:T -> UU) (f g :forall t:T, P t) : (paths f g) -> (forall t:T, paths (f t) (g t)).
Proof. intros T P f g X t. destruct X. apply (idpath (f t)). Defined. 


Definition sectohfiber { X : UU } (P:X -> UU): (forall x:X, P x) -> (hfiber (fun f:_ => fun x:_ => pr1  (f x)) (fun x:X => x)) := (fun a : forall x:X, P x => tpair _ (fun x:_ => tpair _ x (a x)) (idpath (fun x:X => x))).

Definition hfibertosec  { X : UU } (P:X -> UU):  (hfiber (fun f:_ => fun x:_ => pr1  (f x)) (fun x:X => x)) -> (forall x:X, P x):= fun se:_  => fun x:X => match se as se' return P x with tpair s e => (transportf P (toforallpaths (fun x:X => X)  (fun x:X => pr1 (s x)) (fun x:X => x) e x) (pr2  (s x))) end.

Definition sectohfibertosec { X : UU } (P:X -> UU): forall a: forall x:X, P x, paths (hfibertosec _  (sectohfiber _ a)) a := fun a:_ => (pathsinv0 (etacorrection _ _ a)).



(** *** Deduction of functional extnsionality for dependent functions (sections) from functional extensionality of usual functions *)

Axiom funextfunax : forall (X Y:UU)(f g:X->Y),  (forall x:X, paths (f x) (g x)) -> (paths f g). 

Lemma isweqlcompwithweq { X X' : UU} (w: weq X X') (Y:UU) : isweq (fun a:X'->Y => (fun x:X => a (w x))).
Proof. intros. set (f:= (fun a:X'->Y => (fun x:X => a (w x)))). set (g := fun b:X-> Y => fun x':X' => b ( invweq  w x')). 
set (egf:= (fun a:X'->Y => funextfunax X' Y (fun x':X' => (g (f a)) x') a (fun x': X' =>  maponpaths a  (homotweqinvweq w x')))).
set (efg:= (fun a:X->Y => funextfunax X Y (fun x:X => (f (g a)) x) a (fun x: X =>  maponpaths a  (homotinvweqweq w x)))). 
apply (gradth  f g egf efg). Defined.



Lemma isweqrcompwithweq { Y Y':UU } (w: weq Y Y')(X:UU): isweq (fun a:X->Y => (fun x:X => w (a x))).
Proof. intros. set (f:= (fun a:X->Y => (fun x:X => w (a x)))). set (g := fun a':X-> Y' => fun x:X => (invweq  w (a' x))). 
set (egf:= (fun a:X->Y => funextfunax X Y (fun x:X => (g (f a)) x) a (fun x: X => (homotinvweqweq w (a x))))).
set (efg:= (fun a':X->Y' => funextfunax X Y' (fun x:X => (f (g a')) x) a' (fun x: X =>  (homotweqinvweq w (a' x))))). 
apply (gradth  f g egf efg). Defined.



Theorem funcontr { X : UU } (P:X -> UU) : (forall x:X, iscontr (P x)) -> iscontr (forall x:X, P x).
Proof. intros X P X0 . set (T1 := forall x:X, P x). set (T2 := (hfiber (fun f: (X -> total2 P)  => fun x: X => pr1  (f x)) (fun x:X => x))). assert (is1:isweq (@pr1 X P)). apply isweqpr1. assumption.  set (w1:= weqpair  (@pr1 X P) is1).  
assert (X1:iscontr T2).  apply (isweqrcompwithweq  w1 X (fun x:X => x)). 
apply ( iscontrretract  _ _  (sectohfibertosec P ) X1). Defined. 

Corollary funcontrtwice { X : UU } (P: X-> X -> UU)(is: forall (x x':X), iscontr (P x x')): iscontr (forall (x x':X), P x x').
Proof. intros. 
assert (is1: forall x:X, iscontr (forall x':X, P x x')). intro. apply (funcontr _ (is x)). apply (funcontr _ is1). Defined. 


(** Proof of the fact that the [ toforallpaths ] from [paths s1 s2] to [forall t:T, paths (s1 t) (s2 t)] is a weak equivalence - a strong form 
of functional extensionality for sections of general families. The proof uses only [funcontr] which is an axiom i.e. its type satisfies [ isaprop ].  *)


Lemma funextweql1 { T : UU } (P:T -> UU)(g: forall t:T, P t): iscontr (total2 (fun f:forall t:T, P t => forall t:T, paths (f t) (g t))).
Proof. intros. set (X:= forall t:T, coconustot _ (g t)). assert (is1: iscontr X). apply (funcontr  (fun t:T => coconustot _ (g t)) (fun t:T => iscontrcoconustot _ (g t))).  set (Y:= total2 (fun f:forall t:T, P t => forall t:T, paths (f t) (g t))). set (p:= fun z: X => tpair (fun f:forall t:T, P t => forall t:T, paths (f t) (g t)) (fun t:T => pr1  (z t)) (fun t:T => pr2  (z t))).  set (s:= fun u:Y => (fun t:T => coconustotpair _ ((pr2  u) t))).  set (etap:= fun u: Y => tpair (fun f:forall t:T, P t => forall t:T, paths (f t) (g t)) (fun t:T => ((pr1  u) t)) (pr2  u)).

assert (eps: forall u:Y, paths (p (s u)) (etap u)).  intro.  destruct u as [ t x ]. unfold p. unfold s. unfold etap.   simpl. assert (ex: paths x (fun t0:T => x t0)). apply etacorrection.  destruct ex. apply idpath. 

assert (eetap: forall u:Y, paths (etap u) u). intro. unfold etap. destruct u as [t x ]. simpl.


set (ff:= fun fe: (total2  (fun f : forall t0 : T, P t0 => forall t0 : T, paths (f t0) (g t0))) => tpair (fun f : forall t0 : T, P t0 => forall t0 : T, paths (f t0) (g t0)) (fun t0:T => (pr1  fe) t0) (pr2  fe)). 

assert (isweqff: isweq ff). apply (isweqfpmap  ( weqeta P ) (fun f: forall t:T, P t => forall t:T, paths (f t) (g t)) ). 

assert (ee: forall fe: (total2 (fun f : forall t0 : T, P t0 => forall t0 : T, paths (f t0) (g t0))), paths (ff (ff fe)) (ff fe)). intro. apply idpath.  assert (eee: forall fe: (total2 (fun f : forall t0 : T, P t0 => forall t0 : T, paths (f t0) (g t0))), paths (ff  fe) fe). intro. apply (invmaponpathsweq ( weqpair ff isweqff )  _ _ (ee fe)).  

apply (eee (tpair _ t x)). assert (eps0: forall u: Y, paths (p (s u)) u). intro. apply (pathscomp0   (eps u) (eetap u)). 
 
apply ( iscontrretract p s eps0). assumption. Defined. 



Theorem isweqtoforallpaths { T : UU } (P:T -> UU)( f g: forall t:T, P t) : isweq (toforallpaths P f g). 
Proof. intros. set (tmap:= fun ff: total2 (fun f0: forall t:T, P t, paths f0 g) => tpair (fun f0:forall t:T, P t => forall t:T, paths (f0 t) (g t)) (pr1  ff) (toforallpaths P (pr1  ff) g (pr2  ff))). assert (is1: iscontr (total2 (fun f0: forall t:T, P t, paths f0 g))). apply (iscontrcoconustot _ g).   assert (is2:iscontr (total2 (fun f0:forall t:T, P t => forall t:T, paths (f0 t) (g t)))). apply funextweql1.  
assert (X: isweq tmap).  apply (isweqcontrcontr  tmap is1 is2).  apply (isweqtotaltofib (fun f0: forall t:T, P t, paths f0 g) (fun f0:forall t:T, P t => forall t:T, paths (f0 t) (g t)) (fun f0:forall t:T, P t =>  (toforallpaths P f0 g)) X f).  Defined. 


Theorem weqtoforallpaths { T : UU } (P:T -> UU)(f g : forall t:T, P t) : weq (paths f g) (forall t:T, paths (f t) (g t)) .
Proof. intros. split with (toforallpaths P f g). apply isweqtoforallpaths. Defined. 


Definition funextsec { T : UU } (P: T-> UU) (s1 s2 : forall t:T, P t) : (forall t:T, paths (s1 t) (s2 t)) -> paths s1 s2 := invmap  (weqtoforallpaths _ s1 s2) .

Definition funextfun { X Y:UU } (f g:X->Y) : (forall x:X, paths (f x) (g x)) -> (paths f g):= funextsec (fun x:X => Y) f g.

(** I do not know at the moment whether [funextfun] is equal (homotopic) to [funextfunax]. It is advisable in all cases to use [funextfun] or, equivalently, [funextsec], since it can be produced from [funcontr] and therefore is well defined up to a canonbical equivalence.  In addition it is a homotopy inverse of [toforallpaths] which may be true or not for [funextsecax]. *) 

Theorem isweqfunextsec { T : UU } (P:T -> UU)(f g : forall t:T, P t) : isweq (funextsec P f g).
Proof. intros. apply (isweqinvmap ( weqtoforallpaths _  f g ) ). Defined. 

Definition weqfunextsec { T : UU } (P:T -> UU)(f g : forall t:T, P t) : weq  (forall t:T, paths (f t) (g t)) (paths f g) := weqpair _ ( isweqfunextsec P f g ) .



 


(** ** Sections of "double fibration" [(P: T -> UU)(PP: forall t:T, P t -> UU)] and pairs of sections *)



(** *** General case *)

Definition totaltoforall { X : UU } (P : X -> UU ) ( PP : forall x:X, P x -> UU ) : total2 (fun s0: forall x:X, P x => forall x:X, PP x (s0 x)) -> forall x:X, total2 (PP x).
Proof. intros X P PP X0 x. destruct X0 as [ t x0 ]. split with (t x). apply (x0 x). Defined.


Definition foralltototal  { X : UU } ( P : X -> UU ) ( PP : forall x:X, P x -> UU ):  (forall x:X, total2 (PP x)) -> total2 (fun s0: forall x:X, P x => forall x:X, PP x (s0 x)).
Proof. intros X P PP X0. split with (fun x:X => pr1  (X0 x)). apply (fun x:X => pr2  (X0 x)). Defined.

Lemma lemmaeta1 { X : UU } (P:X->UU) (Q:(forall x:X, P x) -> UU)(s0: forall x:X, P x)(q: Q (fun x:X => (s0 x))): paths (tpair (fun s: (forall x:X, P x) => Q (fun x:X => (s x))) s0 q) (tpair (fun s: (forall x:X, P x) => Q (fun x:X => (s x))) (fun x:X => (s0 x)) q). 
Proof. intros. set (ff:= fun tp:total2 (fun s: (forall x:X, P x) => Q (fun x:X => (s x))) => tpair _ (fun x:X => pr1  tp x) (pr2  tp)). assert (X0 : isweq ff).  apply (isweqfpmap  ( weqeta P ) Q ). 
assert (ee: paths (ff (tpair (fun s : forall x : X, P x => Q (fun x : X => s x)) s0 q)) (ff (tpair (fun s : forall x : X, P x => Q (fun x : X => s x)) (fun x : X => s0 x) q))). apply idpath. 

apply (invmaponpathsweq ( weqpair ff X0 ) _ _ ee). Defined. 



Definition totaltoforalltototal { X : UU } ( P : X -> UU ) ( PP : forall x:X, P x -> UU )( ss : total2 (fun s0: forall x:X, P x => forall x:X, PP x (s0 x)) ): paths (foralltototal _ _ (totaltoforall  _ _ ss)) ss.
Proof. intros.  destruct ss as [ t x ]. unfold foralltototal. unfold totaltoforall.  simpl.  set (et:= fun x:X => t x). 

assert (paths (tpair (fun s0 : forall x0 : X, P x0 => forall x0 : X, PP x0 (s0 x0)) t x) (tpair (fun s0 : forall x0 : X, P x0 => forall x0 : X, PP x0 (s0 x0)) et x)). apply (lemmaeta1 P (fun s: forall x:X, P x =>  forall x:X, PP x (s x)) t x).  

assert (ee: paths (tpair (fun s0 : forall x0 : X, P x0 => forall x0 : X, PP x0 (s0 x0)) et x) (tpair (fun s0 : forall x0 : X, P x0 => forall x0 : X, PP x0 (s0 x0)) et (fun x0 : X => x x0))). 
assert (eee: paths x (fun x0:X => x x0)). apply etacorrection. destruct eee. apply idpath. destruct ee. apply pathsinv0. assumption. Defined. 



Definition foralltototaltoforall { X : UU } ( P : X -> UU ) ( PP : forall x:X, P x -> UU ) ( ss : forall x:X, total2 (PP x)): paths (totaltoforall _ _ (foralltototal _ _ ss)) ss.
Proof. intros. unfold foralltototal. unfold totaltoforall.  simpl. assert (ee: forall x:X, paths (tpair (PP x) (pr1 (ss x)) (pr2 (ss x))) (ss x)).  intro. apply (pathsinv0   (tppr  (ss x))).  apply (funextsec). assumption. Defined.

Theorem isweqforalltototal { X : UU } ( P : X -> UU ) ( PP : forall x:X, P x -> UU ) : isweq (foralltototal P PP).
Proof. intros.  apply (gradth  (foralltototal P PP) (totaltoforall P PP) (foralltototaltoforall P PP) (totaltoforalltototal P PP)). Defined. 

Theorem isweqtotaltoforall { X : UU } (P:X->UU)(PP:forall x:X, P x -> UU): isweq (totaltoforall P PP).
Proof. intros.  apply (gradth   (totaltoforall P PP) (foralltototal P PP)  (totaltoforalltototal P PP) (foralltototaltoforall P PP)). Defined. 

Definition weqforalltototal { X : UU } ( P : X -> UU ) ( PP : forall x:X, P x -> UU ) := weqpair _ ( isweqforalltototal P PP ) .

Definition weqtotaltoforall { X : UU } ( P : X -> UU ) ( PP : forall x:X, P x -> UU ) := invweq ( weqforalltototal P PP ) . 



(** *** Functions to a dependent sum (to a [ total2 ]) *)

Definition weqfuntototaltototal ( X : UU ) { Y : UU } ( Q : Y -> UU ) : weq ( X -> total2 Q ) ( total2 ( fun f : X -> Y => forall x : X , Q ( f x ) ) ) := weqforalltototal ( fun x : X => Y ) ( fun x : X => Q ) .


(** *** Functions to direct product *)

(** Note: we give direct proofs for this special case. *)


Definition funtoprodtoprod { X Y Z : UU } ( f : X -> dirprod Y Z ) : dirprod ( X -> Y ) ( X -> Z ) := dirprodpair ( fun x : X => pr1 ( f x ) ) ( fun x : X => ( pr2 ( f x ) ) ) .

Definition prodtofuntoprod { X Y Z : UU } ( fg : dirprod ( X -> Y ) ( X -> Z ) ) : X -> dirprod Y Z := match fg with tpair f g => fun x : X => dirprodpair ( f x ) ( g x ) end .

Theorem weqfuntoprodtoprod ( X Y Z : UU ) : weq ( X -> dirprod Y Z ) ( dirprod ( X -> Y ) ( X -> Z ) ) .
Proof. intros. set ( f := @funtoprodtoprod X Y Z ) . set ( g := @prodtofuntoprod X Y Z ) . split with f . 
assert ( egf : forall a : _ , paths ( g ( f a ) ) a ) . intro a . apply funextfun .  intro x .  simpl . apply pathsinv0 . apply tppr . 
assert ( efg : forall a : _ , paths ( f ( g a ) ) a ) . intro a . destruct a as [ fy fz ] . apply pathsdirprod .  simpl . apply pathsinv0 . apply etacorrection . simpl . apply pathsinv0 . apply etacorrection .
apply ( gradth _ _ egf efg ) . Defined .    
  






(** ** Homotopy fibers of the map [forall x:X, P x -> forall x:X, Q x] *) 

(** *** General case *)

Definition maponsec { X:UU }  (P Q : X -> UU) (f: forall x:X, P x -> Q x): (forall x:X, P x) -> (forall x:X, Q x) := 
fun s: forall x:X, P x => (fun x:X => (f x) (s x)).

Definition maponsec1 { X Y : UU } (P:Y -> UU)(f:X-> Y): (forall y:Y, P y) -> (forall x:X, P (f x)) := fun sy: forall y:Y, P y => (fun x:X => sy (f x)).



Definition hfibertoforall { X : UU } (P Q : X -> UU) (f: forall x:X, P x -> Q x)(s: forall x:X, Q x): hfiber  (@maponsec _ _ _ f) s -> forall x:X, hfiber  (f x) (s x).
Proof. intro. intro. intro. intro. intro.  unfold hfiber. 

set (map1:= totalfun (fun pointover : forall x : X, P x =>
      paths (fun x : X => f x (pointover x)) s) (fun pointover : forall x : X, P x =>
      forall x:X, paths  ((f x) (pointover x)) (s x))  (fun pointover: forall x:X, P x => toforallpaths _ (fun x : X => f x (pointover x)) s )).

set (map2 := totaltoforall P (fun x:X => (fun pointover : P x => paths (f x pointover) (s x)))).  

set (themap := fun a:_ => map2 (map1 a)). assumption. Defined. 



Definition foralltohfiber  { X : UU } ( P Q : X -> UU) (f: forall x:X, P x -> Q x)(s: forall x:X, Q x): (forall x:X, hfiber  (f x) (s x)) -> hfiber  (maponsec _ _ f) s.
Proof.  intro. intro. intro. intro.   intro. unfold hfiber. 

set (map2inv := foralltototal P (fun x:X => (fun pointover : P x => paths (f x pointover) (s x)))).
set (map1inv :=  totalfun (fun pointover : forall x : X, P x =>
      forall x:X, paths  ((f x) (pointover x)) (s x)) (fun pointover : forall x : X, P x =>
      paths (fun x : X => f x (pointover x)) s) (fun pointover: forall x:X, P x => funextsec _ (fun x : X => f x (pointover x)) s)).
set (themap := fun a:_=> map1inv (map2inv a)). assumption. Defined. 


Theorem isweqhfibertoforall  { X : UU } (P Q :X -> UU) (f: forall x:X, P x -> Q x)(s: forall x:X, Q x): isweq (hfibertoforall _ _ f s).
Proof. intro. intro. intro. intro. intro. 

set (map1:= totalfun (fun pointover : forall x : X, P x =>
      paths  (fun x : X => f x (pointover x)) s) (fun pointover : forall x : X, P x =>
      forall x:X, paths  ((f x) (pointover x)) (s x))  (fun pointover: forall x:X, P x => toforallpaths _ (fun x : X => f x (pointover x)) s)).

set (map2 := totaltoforall P (fun x:X => (fun pointover : P x => paths (f x pointover) (s x)))).  

assert (is1: isweq map1). apply (isweqfibtototal _ _ (fun pointover: forall x:X, P x => weqtoforallpaths _ (fun x : X => f x (pointover x)) s )).

assert (is2: isweq map2). apply isweqtotaltoforall.

apply (twooutof3c map1 map2 is1 is2). Defined.


Definition weqhfibertoforall  { X : UU } (P Q :X -> UU) (f: forall x:X, P x -> Q x)(s: forall x:X, Q x) := weqpair _ ( isweqhfibertoforall P Q f s ) .



Theorem isweqforalltohfiber  { X : UU } (P Q : X -> UU) (f: forall x:X, P x -> Q x)(s: forall x:X, Q x): isweq (foralltohfiber  _ _ f s).
Proof. intro. intro. intro. intro. intro. 

set (map2inv := foralltototal P (fun x:X => (fun pointover : P x => paths (f x pointover) (s x)))).

assert (is2: isweq map2inv). apply (isweqforalltototal P (fun x:X => (fun pointover : P x => paths (f x pointover) (s x)))).

set (map1inv :=  totalfun (fun pointover : forall x : X, P x =>
      forall x:X, paths  ((f x) (pointover x)) (s x)) (fun pointover : forall x : X, P x =>
      paths (fun x : X => f x (pointover x)) s) (fun pointover: forall x:X, P x => funextsec _  (fun x : X => f x (pointover x)) s)).

assert (is1: isweq map1inv). apply (isweqfibtototal _ _ (fun pointover: forall x:X, P x => weqfunextsec _ (fun x : X => f x (pointover x)) s ) ).

apply (twooutof3c map2inv map1inv is2 is1). Defined. 

Definition weqforalltohfiber  { X : UU } (P Q : X -> UU) (f: forall x:X, P x -> Q x)(s: forall x:X, Q x) := weqpair _ ( isweqforalltohfiber P Q f s ) .



(** *** The weqk equivalence  between section spaces (dependent products) defined by a family of weak equivalences  [ weq ( P x ) ( Q x ) ] *)




Corollary isweqmaponsec { X : UU } (P Q : X-> UU) (f: forall x:X, weq ( P x ) ( Q x) ) : isweq (maponsec _ _ f). 
Proof. intros. unfold isweq.  intro y.
assert (is1: iscontr (forall x:X, hfiber  (f x) (y x))). assert (is2: forall x:X, iscontr (hfiber  (f x) (y x))). intro x. apply ( ( pr2 ( f x ) )  (y x)). apply funcontr. assumption. 
apply (iscontrweqb  (weqhfibertoforall P Q f y) is1 ). Defined. 

Definition weqonseqfibers { X : UU } (P Q : X-> UU) (f: forall x:X, weq ( P x ) ( Q x )) := weqpair _ ( isweqmaponsec P Q f ) .


(** *** Composition of functions with a weak equivalence on the right *)

Definition  weqffun ( X : UU ) { Y Z : UU } ( w : weq Y Z ) : weq ( X -> Y ) ( X -> Z ) := weqonseqfibers _ _ ( fun x : X => w ) . 








(** ** The map between section spaces (dependent products) defined by the map between the bases [ f: Y -> X ] *)


(** *** General case *)


Definition maponsec1l0 { X : UU } (P:X -> UU)(f:X-> X)(h: forall x:X, paths (f x) x)(s: forall x:X, P x): (forall x:X, P x) := (fun x:X => transportf P  (h x) (s (f x))).

Lemma maponsec1l1  { X : UU } (P:X -> UU)(x:X)(s:forall x:X, P x): paths (maponsec1l0 P (fun x:X => x) (fun x:X => idpath x) s x) (s x). 
Proof. intros. unfold maponsec1l0.   apply idpath. Defined. 


Lemma maponsec1l2 { X : UU } (P:X -> UU)(f:X-> X)(h: forall x:X, paths (f x) x)(s: forall x:X, P x)(x:X): paths (maponsec1l0 P f h s x) (s x).
Proof. intros.  

set (map:= fun ff: total2 (fun f0:X->X => forall x:X, paths (f0 x) x) => maponsec1l0 P (pr1  ff) (pr2  ff) s x).
assert (is1: iscontr (total2 (fun f0:X->X => forall x:X, paths (f0 x) x))). apply funextweql1. assert (e: paths (tpair  (fun f0:X->X => forall x:X, paths (f0 x) x) f h) (tpair  (fun f0:X->X => forall x:X, paths (f0 x) x) (fun x0:X => x0) (fun x0:X => idpath x0))). apply proofirrelevancecontr.  assumption.  apply (maponpaths map  e). Defined. 


Theorem isweqmaponsec1 { X Y : UU } (P:Y -> UU)(f: weq X Y ) : isweq (maponsec1 P f).
Proof. intros.
 
set (map:= maponsec1  P f).
set (invf:= invmap f). set (e1:= homotweqinvweq f). set (e2:= homotinvweqweq f ).
set (im1:= fun sx: forall x:X, P (f x) => (fun y:Y => sx (invf y))).
set (im2:= fun sy': forall y:Y, P (f (invf y)) => (fun y:Y => transportf _ (homotweqinvweq f y) (sy' y))).
set (invmapp := (fun sx: forall x:X, P (f x) => im2 (im1 sx))). 

assert (efg0: forall sx: (forall x:X, P (f x)), forall x:X, paths ((map (invmapp sx)) x) (sx x)).  intro. intro. unfold map. unfold invmapp. unfold im1. unfold im2. unfold maponsec1.  simpl. fold invf.  set (ee:=e2 x).  fold invf in ee.

set (e3x:= fun x0:X => invmaponpathsweq f (invf (f x0)) x0 (homotweqinvweq f (f x0))). set (e3:=e3x x). assert (e4: paths (homotweqinvweq f (f x)) (maponpaths f  e3)). apply (pathsinv0  (pathsweq4  f (invf (f x)) x _)).

assert  (e5:paths (transportf P  (homotweqinvweq f (f x)) (sx (invf (f x)))) (transportf P  (maponpaths f  e3) (sx (invf (f x))))). apply (maponpaths (fun e40:_ => (transportf P e40 (sx (invf (f x)))))  e4).

assert (e6: paths (transportf P (maponpaths f e3) (sx (invf (f x)))) (transportf (fun x:X => P (f x))  e3 (sx (invf (f x))))). apply (pathsinv0 (functtransportf  f P  e3 (sx (invf (f x))))).

set (ff:= fun x:X => invf (f x)).
assert (e7: paths (transportf (fun x : X => P (f x)) e3 (sx (invf (f x)))) (sx x)). apply (maponsec1l2 (fun x:X => P (f x)) ff e3x sx x).  apply (pathscomp0   (pathscomp0   e5 e6) e7).

assert (efg: forall sx: (forall x:X, P (f x)), paths  (map (invmapp sx)) sx). intro. apply (funextsec _ _ _ (efg0 sx)).

assert (egf0: forall sy: (forall y:Y, P y), forall y:Y, paths ((invmapp (map sy)) y) (sy y)). intros. unfold invmapp. unfold map.  unfold im1. unfold im2. unfold maponsec1. 

set (ff:= fun y:Y => f (invf y)). fold invf. apply (maponsec1l2 P ff ( homotweqinvweq f ) sy y). 
assert (egf: forall sy: (forall y:Y, P y), paths  (invmapp (map sy)) sy). intro. apply (funextsec _ _ _ (egf0 sy)). 

apply (gradth  map invmapp egf efg). Defined. 

Definition weqonsecbase { X Y : UU } ( P : Y -> UU ) ( f : weq X Y ) := weqpair _ ( isweqmaponsec1 P f ) .  


(** *** Composition of functions with a weak equivalence on the left *)


Definition  weqbfun  { X Y : UU } ( Z : UU ) ( w : weq X Y ) : weq ( Y -> Z ) ( X -> Z ) := weqonsecbase _ w . 



















(** ** Sections of families over an empty type and over coproducts *)

(** *** General case *)

Definition iscontrsecoverempty ( P : empty -> UU ) : iscontr ( forall x : empty , P x ) .
Proof . intro . split with ( fun x : empty => fromempty x )  .  intro t .  apply funextsec .  intro t0 . destruct t0 . Defined . 

Definition iscontrsecoverempty2 { X : UU } ( P : X -> UU ) ( is : neg X ) : iscontr ( forall x : X , P x ) .
Proof . intros .  set ( w := weqtoempty is ) . set ( w' := weqonsecbase P ( invweq w ) ) .   apply ( iscontrweqb w' ( iscontrsecoverempty _ ) ) . Defined . 

Definition secovercoprodtoprod { X Y : UU } ( P : coprod X Y -> UU ) ( a: forall xy : coprod X Y , P xy ) : dirprod ( forall x : X , P ( ii1 x ) ) ( forall y : Y , P ( ii2 y ) ) := dirprodpair ( fun x : X => a ( ii1 x ) ) ( fun y : Y => a ( ii2 y ) )  .

Definition prodtosecovercoprod { X Y : UU } ( P : coprod X Y -> UU ) ( a : dirprod ( forall x : X , P ( ii1 x ) ) ( forall y : Y , P ( ii2 y ) ) ) :  forall xy : coprod X Y , P xy .
Proof . intros . destruct xy as [ x | y ] . apply ( pr1 a x ) .    apply ( pr2 a y ) . Defined . 


Definition weqsecovercoprodtoprod { X Y : UU } ( P : coprod X Y -> UU ) : weq ( forall xy : coprod X Y , P xy ) ( dirprod ( forall x : X , P ( ii1 x ) ) ( forall y : Y , P ( ii2 y ) ) ) .
Proof . intros . set ( f := secovercoprodtoprod P ) .  set ( g := prodtosecovercoprod P ) . split with f . 
assert ( egf : forall a : _ , paths ( g ( f a ) ) a ) . intro . apply funextsec .  intro t .  destruct t as [ x | y ] .  apply idpath . apply idpath . 
assert ( efg : forall a : _ , paths ( f ( g a ) ) a ) . intro .  destruct a as [ ax ay ] . apply ( pathsdirprod ) .  apply funextsec . intro x . apply idpath .  apply funextsec . intro y . apply idpath .
apply ( gradth _ _ egf efg ) . Defined .



(** *** Functions from the empty type *)

Theorem iscontrfunfromempty ( X : UU ) : iscontr ( empty -> X ) .
Proof . intro . split with fromempty . intro t .  apply funextfun .  intro x . destruct x . Defined .

Theorem iscontrfunfromempty2 ( X : UU ) { Y : UU } ( is : neg Y ) : iscontr ( Y -> X ) .
Proof. intros . set ( w := weqtoempty is ) . set ( w' := weqbfun X ( invweq w ) ) .  apply ( iscontrweqb w' ( iscontrfunfromempty X ) ) . Defined . 



(** *** Functions from a coproduct *)

Definition funfromcoprodtoprod { X Y Z : UU } ( f : coprod X Y -> Z ) : dirprod ( X -> Z ) ( Y -> Z ) := dirprodpair ( fun x : X => f ( ii1 x ) ) ( fun y : Y => f ( ii2 y ) ) .

Definition prodtofunfromcoprod { X Y Z : UU } ( fg : dirprod ( X -> Z ) ( Y -> Z ) ) : coprod X Y -> Z := match fg with tpair f g => sumofmaps f g end .

Theorem weqfunfromcoprodtoprod ( X Y Z : UU ) : weq ( coprod X Y -> Z ) ( dirprod ( X -> Z ) ( Y -> Z ) ) .
Proof. intros . set ( f := @funfromcoprodtoprod X Y Z ) . set ( g := @prodtofunfromcoprod X Y Z ) . split with f . 
assert ( egf : forall a : _ , paths ( g ( f a ) ) a ) .  intro a . apply funextfun .   intro xy .  destruct xy as [ x | y ] .  apply idpath . apply idpath . 
assert ( efg : forall a : _ , paths ( f ( g a ) ) a ) . intro a . destruct a as [ fx fy ] . simpl . apply pathsdirprod .  simpl . apply pathsinv0 . apply etacorrection . simpl . apply pathsinv0 . apply etacorrection .
apply ( gradth _ _ egf efg ) . Defined .
















(** ** Sections of families over contractible types and over [ total2 ] (over dependent sums) *)



(** *** General case *)


Definition tosecoverunit ( P : unit -> UU ) ( p : P tt ) : forall t : unit , P t .
Proof . intros . destruct t . apply p . Defined .   
 
Definition weqsecoverunit ( P : unit -> UU ) : weq ( forall t : unit , P t ) ( P tt ) .
Proof . intro. set ( f := fun a : forall t : unit , P t => a tt ) . set ( g := tosecoverunit P ) . split with f . 
assert ( egf : forall a : _ , paths ( g ( f a ) ) a ) . intro . apply funextsec .  intro t . destruct t . apply idpath .  
assert ( efg : forall a : _ , paths ( f ( g a ) ) a ) . intros . apply idpath .
apply ( gradth _ _ egf efg ) . Defined .   


Definition weqsecovercontr { X : UU } ( P : X -> UU ) ( is : iscontr X ) : weq ( forall x : X , P x ) ( P ( pr1 is ) ) .
Proof . intros . set ( w1 := weqonsecbase P ( wequnittocontr is ) ) . apply ( weqcomp w1 ( weqsecoverunit _ ) ) .  Defined . 

Definition tosecovertotal2 { X : UU } ( P : X -> UU ) ( Q : total2 P -> UU ) ( a : forall x : X , forall p : P x , Q ( tpair _ x p ) ) : forall xp : total2 P , Q xp .
Proof . intros . destruct xp as [ x p ] . apply ( a x p ) . Defined .  


Definition weqsecovertotal2 { X : UU } ( P : X -> UU ) ( Q : total2 P -> UU ) : weq ( forall xp : total2 P , Q xp ) ( forall x : X , forall p : P x , Q ( tpair _ x p ) ) .
Proof . intros . set  ( f := fun a : forall xp : total2 P , Q xp => fun x : X => fun p : P x => a ( tpair _ x p ) ) . set ( g := tosecovertotal2 P Q ) . split with f .
assert ( egf : forall a : _ , paths ( g ( f a ) ) a ) . intro . apply funextsec .  intro xp . destruct xp as [ x p ] . apply idpath .  
assert ( efg : forall a : _ , paths ( f ( g a ) ) a ) . intro . apply funextsec . intro x . apply funextsec . intro p . apply idpath .  
apply ( gradth _ _ egf efg ) . Defined .


(** *** Functions from [ unit ] and from contractible types *) 


Definition weqfunfromunit ( X : UU ) : weq ( unit -> X ) X := weqsecoverunit _ . 

Definition  weqfunfromcontr { X : UU } ( Y : UU ) ( is : iscontr X ) : weq ( X -> Y ) Y := weqsecovercontr _ is . 


(** *** Functions from [ total2 ] *)

Definition weqfunfromtotal2 { X : UU } ( P : X -> UU ) ( Y : UU ) : weq ( total2 P -> Y ) ( forall x : X , P x -> Y ) := weqsecovertotal2 P _ .

(** *** Functions from direct product *)

Definition weqfunfromdirprod ( X X' Y : UU ) : weq ( dirprod X X' -> Y ) ( forall x : X , X' -> Y ) := weqsecovertotal2 _ _ . 
















(** ** Theorem saying that if each member of a family is of h-level n then the space of sections of the family is of h-level n. *)

(** *** General case *)

Theorem impred (n:nat) { T : UU } (P:T -> UU): (forall t:T, isofhlevel n (P t)) -> (isofhlevel n (forall t:T, P t)).
Proof. intro. induction n as [ | n IHn ] . intros T P X.  apply (funcontr P X). intros T P X. unfold isofhlevel in X.  unfold isofhlevel. intros x x' . 

assert (is: forall t:T, isofhlevel n (paths (x t) (x' t))).  intro. apply (X t (x t) (x' t)).  
assert (is2: isofhlevel n (forall t:T, paths (x t) (x' t))). apply (IHn _ (fun t0:T => paths (x t0) (x' t0)) is).
set (u:=toforallpaths P x x').  assert (is3:isweq u). apply isweqtoforallpaths.  set (v:= invmap ( weqpair u is3) ). assert (is4: isweq v). apply isweqinvmap. apply (isofhlevelweqf n  ( weqpair v is4 )). assumption. Defined.

Corollary impredtwice  (n:nat) { T T' : UU } (P:T -> T' -> UU): (forall (t:T)(t':T'), isofhlevel n (P t t')) -> (isofhlevel n (forall (t:T)(t':T'), P t t')).
Proof.  intros n T T' P X. assert (is1: forall t:T, isofhlevel n (forall t':T', P t t')). intro. apply (impred n _ (X t)). apply (impred n _ is1). Defined.


Corollary impredfun (n:nat)(X Y:UU)(is: isofhlevel n Y) : isofhlevel n (X -> Y).
Proof. intros. apply (impred n (fun x:_ => Y) (fun x:X => is)). Defined. 


Theorem impredtech1 (n:nat)(X Y: UU) : (X -> isofhlevel n Y) -> isofhlevel n (X -> Y).
Proof. intro. induction n as [ | n IHn ] . intros X Y X0. simpl. split with (fun x:X => pr1  (X0 x)).  intro t . 
assert (s1: forall x:X, paths (t x) (pr1  (X0 x))). intro. apply proofirrelevancecontr. apply (X0 x). 
apply funextsec. assumption. 

intros X Y X0. simpl. assert (X1: X -> isofhlevel (S n) (X -> Y)). intro X1 . apply impred. assumption. intros x x' .
assert (s1: isofhlevel n (forall xx:X, paths (x xx) (x' xx))). apply impred. intro t . apply (X0 t). 
assert (w: weq (forall xx:X, paths (x xx) (x' xx)) (paths x x')). apply (weqfunextsec  _ x x' ). apply (isofhlevelweqf n w s1). Defined. 



(** ***  Functions to a contractible type *)

Theorem iscontrfuntounit ( X : UU ) : iscontr ( X -> unit ) .
Proof . intro . split with ( fun x : X => tt ) . intro f .   apply funextfun . intro x . destruct ( f x ) .  apply idpath . Defined .

Theorem iscontrfuntocontr ( X : UU ) { Y : UU } ( is : iscontr Y ) : iscontr ( X -> Y ) .
Proof . intros . set ( w := weqcontrtounit is ) .   set ( w' := weqffun X w ) .  apply ( iscontrweqb w' ( iscontrfuntounit X ) ) . Defined .  


(** *** Functions to a proposition *)

Lemma isapropimpl ( X Y : UU ) ( isy : isaprop Y ) : isaprop ( X -> Y ) .
Proof. intros. apply impred. intro.   assumption.  Defined. 



(** *** Functions to an empty type (generalization of [ isapropneg ]) *)


Theorem isapropneg2 ( X : UU ) { Y : UU } ( is : neg Y ) : isaprop ( X -> Y ) .
Proof . intros .  apply impred . intro . apply ( isapropempty2 is ) . Defined .   





(** ** Theorems saying that  [ iscontr T ], [ isweq f ] etc. are of h-level 1 *)



Theorem iscontriscontr { X : UU } ( is : iscontr X ) : iscontr ( iscontr X ).
Proof. intros X X0 . 

assert (is0: forall (x x':X), paths x x'). apply proofirrelevancecontr. assumption.

assert (is1: forall cntr:X, iscontr (forall x:X, paths x cntr)). intro. 
assert (is2: forall x:X, iscontr (paths x cntr)). 
assert (is2: isaprop X). apply isapropifcontr. assumption.  
unfold isaprop in is2. unfold isofhlevel in is2. intro x . apply (is2 x cntr).
apply funcontr. assumption. 

set (f:= @pr1 X (fun cntr:X => forall x:X, paths x cntr)). 
assert (X1:isweq f).  apply isweqpr1. assumption. change (total2 (fun cntr : X => forall x : X, paths x cntr)) with (iscontr X) in X1.  apply (iscontrweqb ( weqpair f X1 ) ) . assumption.  Defined. 



Theorem isapropiscontr (T:UU): isaprop (iscontr T).
Proof. intros.  unfold isaprop.  unfold isofhlevel. intros x x' . assert (is: iscontr(iscontr T)). apply iscontriscontr. apply x. assert (is2: isaprop (iscontr T)). apply ( isapropifcontr is  ) . apply (is2 x x'). Defined.  


Theorem isapropisweq { X Y : UU } (f:X-> Y) : isaprop (isweq f).
Proof. intros. unfold isweq.  apply (impred (S O) (fun y:Y => iscontr (hfiber f y)) (fun y:Y => isapropiscontr (hfiber  f y))).  Defined. 


Theorem isapropisisolated ( X : UU ) ( x : X ) : isaprop ( isisolated X x ) .
Proof. intros . apply isofhlevelsn .  intro is . apply impred . intro x' .  apply ( isapropdec _ ( isaproppathsfromisolated X x is x' ) ) .  Defined .  

Theorem isapropisdeceq (X:UU): isaprop (isdeceq X).
Proof. intro. apply ( isofhlevelsn 0 ) .  intro is . unfold isdeceq. apply impred . intro x .  apply ( isapropisisolated X x ) .   Defined . 

Definition isapropisdecprop ( X : UU ) : isaprop ( isdecprop X ) := isapropiscontr ( coprod X ( neg X ) ) .



Theorem isapropisofhlevel (n:nat)(X:UU): isaprop (isofhlevel n X).
Proof. intro.  unfold isofhlevel.    induction n as [ | n IHn ] . apply isapropiscontr.  intro X . 
assert (X0: forall (x x':X), isaprop  ((fix isofhlevel (n0 : nat) (X0 : UU) {struct n0} : UU :=
         match n0 with
         | O => iscontr X0
         | S m => forall x0 x'0 : X0, isofhlevel m (paths x0 x'0)
         end) n (paths x x'))). intros. apply (IHn (paths x x')). 
assert (is1: 
     (forall x:X, isaprop (forall  x' : X,
      (fix isofhlevel (n0 : nat) (X1 : UU) {struct n0} : UU :=
         match n0 with
         | O => iscontr X1
         | S m => forall x0 x'0 : X1, isofhlevel m (paths x0 x'0)
         end) n (paths x x')))). intro.  apply (impred ( S O ) _  (X0 x)). apply (impred (S O) _ is1). Defined. 

Corollary isapropisaprop (X:UU) : isaprop (isaprop X).
Proof. intro. apply (isapropisofhlevel (S O)). Defined. 

Corollary isapropisaset (X:UU): isaprop (isaset X).
Proof. intro. apply (isapropisofhlevel (S (S O))). Defined.


Theorem isapropisofhlevelf ( n : nat ) { X Y : UU } ( f : X -> Y ) : isaprop ( isofhlevelf n f ) .
Proof . intros . unfold isofhlevelf .    apply impred . intro y . apply isapropisofhlevel .  Defined .

Definition isapropisincl { X Y : UU } ( f : X -> Y ) := isapropisofhlevelf 1 f . 




(** ** Theorems saying that various [ pr1 ] maps are inclusions *)


Theorem isinclpr1weq ( X Y : UU ) : isincl ( @pr1 _ ( fun f : X -> Y => isweq f ) ) .
Proof. intros . apply isinclpr1 . intro f.   apply isapropisweq .  Defined . 

Theorem isinclpr1isolated ( T : UU ) : isincl ( pr1isolated T ) .
Proof . intro . apply ( isinclpr1 _ ( fun t : T => isapropisisolated T t ) ) . Defined . 













(** ** Various weak equivalences between spaces of weak equivalences *)

(** *** Composition with a weak quivalence is a weak equivalence on weak equivalences *)

Theorem weqfweq ( X : UU ) { Y Z : UU } ( w : weq Y Z ) : weq ( weq X Y ) ( weq X Z ) .
Proof. intros . set ( f := fun a : weq X Y => weqcomp a w ) . set ( g := fun b : weq X Z  => weqcomp b ( invweq w ) ) . split with f . 
assert ( egf : forall a : _ , paths ( g ( f a ) ) a ) . intro a . apply ( invmaponpathsincl _ ( isinclpr1weq _ _ ) ) . apply funextfun .  intro x .  apply ( homotinvweqweq w ( a x ) ) .   
assert ( efg : forall b : _ , paths ( f ( g b ) ) b ) . intro b .  apply ( invmaponpathsincl _ ( isinclpr1weq _ _ ) ) . apply funextfun . intro x . apply ( homotweqinvweq w ( b x ) ) .  
apply ( gradth _ _ egf efg ) . Defined .

Theorem weqbweq  { X Y : UU } ( Z : UU ) ( w : weq X Y ) : weq ( weq Y Z ) ( weq X Z ) .
Proof. intros . set ( f := fun a : weq Y Z =>  weqcomp w a ) . set ( g := fun b : weq X Z  => weqcomp ( invweq w ) b ) . split with f . 
assert ( egf : forall a : _ , paths ( g ( f a ) ) a ) . intro a .  apply ( invmaponpathsincl _ ( isinclpr1weq _ _ ) ) . apply funextfun .  intro y .  apply ( maponpaths a ( homotweqinvweq w y ) ) .   
assert ( efg : forall b : _ , paths ( f ( g b ) ) b ) . intro b .  apply ( invmaponpathsincl _ ( isinclpr1weq _ _ ) ) . apply funextfun . intro x . apply ( maponpaths b ( homotinvweqweq w x ) ) .  
apply ( gradth _ _ egf efg ) . Defined . 



(** *** Invertion on weak equivalences as a weak equivalence *)

(** Comment : note that full form of [ funextfun ] is only used in the proof of this theorem in the form of [ isapropisweq ]. The rest of the proof can be completed using eta-conversion . *)

Theorem weqinvweq ( X Y : UU ) : weq ( weq X Y ) ( weq Y X ) .
Proof . intros . set ( f := fun w : weq X Y => invweq w ) . set ( g := fun w : weq Y X => invweq w ) . split with f .
assert ( egf : forall w : _ , paths ( g ( f w ) ) w ) . intro . apply ( invmaponpathsincl _ ( isinclpr1weq _ _ ) ) . apply funextfun . intro x .   unfold f.  unfold g . unfold invweq . simpl . unfold invmap . simpl . apply idpath . 
assert ( efg : forall w : _ , paths ( f ( g w ) ) w ) . intro . apply ( invmaponpathsincl _ ( isinclpr1weq _ _ ) ) . apply funextfun . intro x .   unfold f.  unfold g . unfold invweq . simpl . unfold invmap . simpl . apply idpath .
apply ( gradth _ _ egf efg ) . Defined .  



(** ** h-levels of spaces of weak equivalences *)


(** *** Weak equivalences to and from types of h-level ( S n ) *)

Theorem isofhlevelsnweqtohlevelsn ( n : nat ) ( X Y : UU ) ( is : isofhlevel ( S n ) Y ) : isofhlevel ( S n ) ( weq X Y ) .
Proof . intros .  apply ( isofhlevelsninclb n _ ( isinclpr1weq _ _ ) ) .  apply impred . intro .  apply is .  Defined .  

Theorem isofhlevelsnweqfromhlevelsn ( n : nat ) ( X Y : UU ) ( is : isofhlevel ( S n ) Y ) : isofhlevel ( S n ) ( weq Y X ) .
Proof. intros .  apply ( isofhlevelweqf ( S n ) ( weqinvweq X Y ) ( isofhlevelsnweqtohlevelsn n X Y is ) ) .  Defined . 




(** *** Weak equivalences to and from contractible types *)

Theorem isapropweqtocontr ( X : UU ) { Y : UU } ( is : iscontr Y ) : isaprop ( weq X Y ) .
Proof . intros .  apply ( isofhlevelsnweqtohlevelsn 0 _ _ ( isapropifcontr is ) ) . Defined .  

Theorem isapropweqfromcontr ( X : UU ) { Y : UU } ( is : iscontr Y ) : isaprop ( weq Y X ) .
Proof. intros .  apply ( isofhlevelsnweqfromhlevelsn 0 X _ ( isapropifcontr is ) ) . Defined . 


(** *** Weak equivalences to and from propositions *)


Theorem isapropweqtoprop ( X  Y : UU ) ( is : isaprop Y ) : isaprop ( weq X Y ) .
Proof . intros .  apply ( isofhlevelsnweqtohlevelsn 0 _ _ is ) . Defined .  

Theorem isapropweqfromprop ( X Y : UU )( is : isaprop Y ) : isaprop ( weq Y X ) .
Proof. intros .  apply ( isofhlevelsnweqfromhlevelsn 0 X _ is ) . Defined . 


(** *** Weak equivalences to and from sets *)

Theorem isasetweqtoset ( X  Y : UU ) ( is : isaset Y ) : isaset ( weq X Y ) .
Proof . intros .  apply ( isofhlevelsnweqtohlevelsn 1 _ _ is ) . Defined .  

Theorem isasetweqfromset ( X Y : UU )( is : isaset Y ) : isaset ( weq Y X ) .
Proof. intros .  apply ( isofhlevelsnweqfromhlevelsn 1 X _ is ) . Defined . 



(** *** Weak equivalences to an empty type *)

Theorem isapropweqtoempty  ( X : UU ) : isaprop ( weq X empty ) .
Proof . intro . apply ( isofhlevelsnweqtohlevelsn 0 _ _ ( isapropempty ) ) . Defined . 


Theorem isapropweqtoempty2 ( X : UU ) { Y : UU } ( is : neg Y ) : isaprop ( weq X Y ) .
Proof. intros . apply ( isofhlevelsnweqtohlevelsn 0 _ _ ( isapropempty2 is ) ) . Defined . 


(** *** Weak equivalences from an empty type *)

Theorem isapropweqfromempty ( X : UU ) : isaprop ( weq empty X ) .
Proof . intro . apply ( isofhlevelsnweqfromhlevelsn 0 X _ ( isapropempty ) ) . Defined . 

Theorem isapropweqfromempty2 ( X : UU ) { Y : UU } ( is : neg Y ) : isaprop ( weq Y X ) .
Proof. intros .  apply ( isofhlevelsnweqfromhlevelsn 0 X _ ( isapropempty2 is ) ) .  Defined .



(** *** Weak equivalences to and from [ unit ] *)

Theorem isapropweqtounit ( X : UU ) : isaprop ( weq X unit ) .
Proof . intro .  apply ( isofhlevelsnweqtohlevelsn 0 _ _ ( isapropunit ) ) . Defined .  

Theorem isapropweqfromunit ( X : UU ) : isaprop ( weq unit X ) .
Proof. intros . apply ( isofhlevelsnweqfromhlevelsn 0 X _ ( isapropunit ) ) .  Defined . 








(** ** Weak auto-equivalences of a type with an isolated point *)



Definition cutonweq { T : UU } ( t : T ) ( is : isisolated T t ) ( w : weq T T ) : dirprod ( isolated T ) ( weq ( compl T t ) ( compl T t ) ) := dirprodpair  ( isolatedpair T ( w t ) ( isisolatedweqf w t is ) ) ( weqcomp ( weqoncompl w t ) ( weqtranspos0 ( w t ) t ( isisolatedweqf w t is ) is ) ) . 

Definition invcutonweq  { T : UU } ( t : T ) ( is : isisolated T t ) ( t'w : dirprod ( isolated T ) ( weq ( compl T t ) ( compl T t ) ) ) : weq T T := weqcomp ( weqrecomplf t t is is ( pr2 t'w ) ) ( weqtranspos t ( pr1 ( pr1 t'w ) ) is ( pr2 ( pr1 t'w ) ) ) .   

Lemma pathsinvcuntonweqoft  { T : UU } ( t : T ) ( is : isisolated T t ) ( t'w : dirprod ( isolated T ) ( weq ( compl T t ) ( compl T t ) ) ) : paths ( invcutonweq t is t'w t ) ( pr1 ( pr1 t'w ) ) .
Proof. intros .  unfold invcutonweq . simpl . unfold recompl . unfold coprodf . unfold invmap .    simpl .  unfold invrecompl . destruct ( is t ) as [ ett | nett ] .  apply pathsfuntransposoft1 . destruct ( nett ( idpath _ ) ) .  Defined . 

Definition weqcutonweq ( T : UU ) ( t : T ) ( is : isisolated T t ) : weq ( weq T T ) ( dirprod ( isolated T ) ( weq ( compl T t ) ( compl T t ) ) ) .
Proof . intros . set ( f := cutonweq t is  ) . set ( g := invcutonweq t is ) . split with f .

assert ( egf : forall w : _ , paths ( g ( f w ) ) w ) . intro w . apply ( invmaponpathsincl _ ( isinclpr1weq _ _ ) _ _ ) . apply funextfun .  intro t' .  simpl .  unfold invmap .  simpl . unfold coprodf . unfold invrecompl . destruct ( is t' ) as [ ett' | nett' ] .   simpl . rewrite ( pathsinv0 ett' ) .  apply pathsfuntransposoft1 .   simpl . unfold funtranspos0 .  simpl .  destruct ( is ( w t ) ) as [ etwt | netwt ] .  destruct ( is ( w t' ) ) as [ etwt' | netwt' ] . destruct (negf (invmaponpathsincl w (isofhlevelfweq 1 w) t t') nett' (pathscomp0 (pathsinv0 etwt) etwt')) .  simpl . assert ( newtt'' := netwt' ) .  rewrite etwt in netwt' .  apply ( pathsfuntransposofnet1t2 t ( w t ) is _ ( w t' ) newtt'' netwt' ) .  simpl .   destruct ( is ( w t' ) ) as [ etwt' | netwt' ] . simpl . change ( w t' ) with ( pr1 w t' ) in etwt' . rewrite ( pathsinv0 etwt' ).  apply ( pathsfuntransposoft2 t ( w t ) is _ ) .  simpl . assert ( ne : neg ( paths ( w t ) ( w t' ) ) ) . apply ( negf ( invmaponpathsweq w _ _  ) nett' ) .  apply ( pathsfuntransposofnet1t2 t ( w t ) is _  ( w t' ) netwt' ne ) . 

assert ( efg : forall xw : _ , paths ( f ( g xw ) ) xw ) . intro . destruct xw as [ x w ] .  destruct x as [ t' is' ] .  simpl in w .  apply pathsdirprod .

apply ( invmaponpathsincl _ ( isinclpr1isolated _ ) ) .  simpl .   unfold recompl . unfold coprodf . unfold invmap .    simpl .  unfold invrecompl . destruct ( is t ) as [ ett | nett ] .  apply pathsfuntransposoft1 . destruct ( nett ( idpath _ ) ) .

simpl .  apply ( invmaponpathsincl _ ( isinclpr1weq _ _ ) _ _ ) . apply funextfun . intro x .  destruct x as [ x netx ] .  unfold g . unfold invcutonweq .  simpl . 

set ( int := funtranspos ( tpair _ t is ) ( tpair _ t' is' ) (recompl T t (coprodf w (fun x0 : unit => x0) (invmap (weqrecompl T t is) t))) ) . 
assert ( eee : paths int t' ) . unfold int .  unfold recompl . unfold coprodf . unfold invmap .    simpl .  unfold invrecompl . destruct ( is t ) as [ ett | nett ] .  apply ( pathsfuntransposoft1 ) . destruct ( nett ( idpath _ ) ) .   

assert ( isint : isisolated _ int ) . rewrite eee . apply is' .    

apply ( ishomotinclrecomplf _ _ isint ( funtranspos0 _ _ _ ) _ _ ) .  simpl .  change ( recomplf int t isint (funtranspos0 int t is) ) with ( funtranspos ( tpair _ int isint ) ( tpair _ t is ) ) .

assert ( ee : paths ( tpair _ int isint) ( tpair _ t' is' ) ) . apply ( invmaponpathsincl _ ( isinclpr1isolated _ ) _ _ ) .  simpl . apply eee . 

rewrite ee . set ( e := homottranspost2t1t1t2 t t' is is' (recompl T t (coprodf w (fun x0 : unit => x0) (invmap (weqrecompl T t is) x))) ) .  unfold funcomp in e . unfold idfun in e .   rewrite e . unfold recompl . unfold coprodf . unfold invmap .    simpl .  unfold invrecompl . destruct ( is x ) as [ etx | netx' ] . destruct ( netx etx ) .  apply ( maponpaths ( @pr1 _ _ ) ) . apply ( maponpaths w ) .  apply ( invmaponpathsincl _ ( isinclpr1compl _ _ ) _ _  ) .   simpl . apply idpath .

apply ( gradth _ _ egf efg ) . Defined .
  






(* Coprojections i.e. functions which are weakly equivalent to functions of the form ii1: X -> coprod X Y 


Definition locsplit (X:UU)(Y:UU)(f:X -> Y):= forall y:Y, coprod (hfiber  f y) (hfiber  f y -> empty).

Definition dnegimage (X:UU)(Y:UU)(f:X -> Y):= total2 Y (fun y:Y => dneg(hfiber  f y)).
Definition dnegimageincl (X Y:UU)(f:X -> Y):= pr1 Y (fun y:Y => dneg(hfiber  f y)).

Definition xtodnegimage (X:UU)(Y:UU)(f:X -> Y): X -> dnegimage  f:= fun x:X => tpair  (f x) ((todneg _) (hfiberpair  f (f x) x (idpath (f x)))). 

Definition locsplitsec (X:UU)(Y:UU)(f:X->Y)(ls: locsplit  f): dnegimage  f -> X := fun u: _ =>
match u with
tpair y psi =>
match (ls y) with 
ii1 z => pr1  z|
ii2 phi => fromempty  (psi phi)
end
end.


Definition locsplitsecissec  (X Y:UU)(f:X->Y)(ls: locsplit  f)(u:dnegimage  f): paths (xtodnegimage  f (locsplitsec  f ls u)) u.
Proof. intros.  set (p:= xtodnegimage  f). set (s:= locsplitsec  f ls).  
assert (paths (pr1  (p (s u))) (pr1  u)). unfold p. unfold xtodnegimage. unfold s. unfold locsplitsec. simpl. induction u. set (lst:= ls t). induction lst.  simpl. apply (pr2  x0). induction (x y).  
assert (is: isofhlevelf (S O)  (dnegimageincl  f)). apply (isofhlevelfpr1 (S O)  (fun y:Y => isapropdneg (hfiber  f y))).  
assert (isw: isweq (maponpaths (dnegimageincl  f) (p (s u)) u)). apply (isofhlevelfonpaths O   _ is). 
apply (invmap  _ isw X0). Defined.



Definition negimage (X:UU)(Y:UU)(f:X -> Y):= total2 Y (fun y:Y => neg(hfiber  f y)).
Definition negimageincl (X Y:UU)(f:X -> Y):= pr1 Y (fun y:Y => neg(hfiber  f y)).


Definition imsum (X:UU)(Y:UU)(f:X -> Y): coprod (dnegimage  f) (negimage  f) -> Y:= fun u:_ =>
match u with
ii1 z => pr1  z|
ii2 z => pr1  z
end.

*)
 





(* End of the file uu0.v *)<|MERGE_RESOLUTION|>--- conflicted
+++ resolved
@@ -10,11 +10,6 @@
 (** ** Preambule *)
 
 (** Settings *)
-
-<<<<<<< HEAD
-=======
-(* Add Rec LoadPath "../Generalities". *)
->>>>>>> 736d9f71
 
 Unset Automatic Introduction. (* This line has to be removed for the file to compile with Coq8.2 *)
 
