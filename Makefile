# -*- makefile-gmake -*-
UMAKEFILES += Makefile
ifneq "$(INCLUDE)" "no"
ifeq ($(shell test -f build/Makefile-configuration && echo yes),yes)
UMAKEFILES += build/Makefile-configuration
include build/Makefile-configuration
endif
endif
############################################
# The packages, listed in order by dependency:
PACKAGES += Foundations
PACKAGES += MoreFoundations
PACKAGES += Combinatorics
PACKAGES += Algebra
PACKAGES += NumberSystems
PACKAGES += PAdics
PACKAGES += CategoryTheory
PACKAGES += Ktheory
PACKAGES += Topology
PACKAGES += RealNumbers
PACKAGES += Tactics
PACKAGES += SubstitutionSystems
PACKAGES += Folds
PACKAGES += HomologicalAlgebra
<<<<<<< HEAD
PACKAGES += Paradoxes
=======
PACKAGES += Induction
>>>>>>> 5474d933
############################################
# other user options; see also build/Makefile-configuration-template
BUILD_COQ ?= yes
BUILD_COQIDE ?= no
DEBUG_COQ ?= no
COQBIN ?=
############################################
SHOW := $(if $(VERBOSE),@true "",@echo "")
HIDE := $(if $(VERBOSE),,@)
############################################

.PHONY: all everything install lc lcp wc describe clean distclean build-coq doc build-coqide html
all: make-first
all: check-first
all: check-for-change-to-Foundations
all: make-summary-files
everything: TAGS all html install
check-first: enforce-prescribed-ordering check-travis

COQIDE_OPTION := no

ifeq "$(BUILD_COQ)" "yes"
COQBIN=sub/coq/bin/
all: build-coq
build-coq: sub/coq/bin/coqc
ifeq "$(BUILD_COQIDE)" "yes"
all: build-coqide
COQIDE_OPTION := opt
endif
endif

COQ_PATH := -Q UniMath UniMath

# override the definition in build/CoqMakefile.make, to eliminate the -utf8 option
COQDOC := coqdoc
COQDOCFLAGS := -interpolate --charset utf-8 $(COQ_PATH)
COQDOC_OPTIONS := -toc $(COQDOCFLAGS) $(COQDOCLIBS) -utf8

PACKAGE_FILES := $(patsubst %, UniMath/%/.package/files, $(PACKAGES))

ifneq "$(INCLUDE)" "no"
include .coq_makefile_output.conf
VFILES := $(COQMF_VFILES)
VOFILES := $(VFILES:.v=.vo)
endif

ifeq ($(BUILD_COQ),yes)
$(VOFILES) : $(COQBIN)coqc
endif

all html install uninstall $(VOFILES): build/CoqMakefile.make ; $(MAKE) -f build/CoqMakefile.make $@
clean:: build/CoqMakefile.make; $(MAKE) -f build/CoqMakefile.make $@
distclean:: build/CoqMakefile.make; $(MAKE) -f build/CoqMakefile.make cleanall archclean

OTHERFLAGS += $(MOREFLAGS)
OTHERFLAGS += -noinit -indices-matter -type-in-type -w '-notation-overridden,-local-declaration,+uniform-inheritance,-deprecated-option'
ifeq ($(VERBOSE),yes)
OTHERFLAGS += -verbose
endif
ENHANCEDDOCTARGET = enhanced-html
ENHANCEDDOCSOURCE = util/enhanced-doc
LATEXDIR = latex
COQDOCLATEXOPTIONS := -latex -utf8 --body-only

DEFINERS := 
DEFINERS := $(DEFINERS)Axiom\|
DEFINERS := $(DEFINERS)Class\|
DEFINERS := $(DEFINERS)CoFixpoint\|
DEFINERS := $(DEFINERS)CoInductive\|
DEFINERS := $(DEFINERS)Corollary\|
DEFINERS := $(DEFINERS)Definition\|
DEFINERS := $(DEFINERS)Example\|
DEFINERS := $(DEFINERS)Fact\|
DEFINERS := $(DEFINERS)Fixpoint\|
DEFINERS := $(DEFINERS)Function\|
DEFINERS := $(DEFINERS)Identity[[:space:]]+Coercion\|
DEFINERS := $(DEFINERS)Inductive\|
DEFINERS := $(DEFINERS)Instance\|
DEFINERS := $(DEFINERS)Lemma\|
DEFINERS := $(DEFINERS)Ltac\|
DEFINERS := $(DEFINERS)Module[[:space:]]+Import\|
DEFINERS := $(DEFINERS)Module\|
DEFINERS := $(DEFINERS)Notation\|
DEFINERS := $(DEFINERS)Proposition\|
DEFINERS := $(DEFINERS)Record\|
DEFINERS := $(DEFINERS)Remark\|
DEFINERS := $(DEFINERS)Scheme[[:space:]]+Equality[[:space:]]+for\|
DEFINERS := $(DEFINERS)Scheme[[:space:]]+Induction[[:space:]]+for\|
DEFINERS := $(DEFINERS)Scheme\|
DEFINERS := $(DEFINERS)Structure\|
DEFINERS := $(DEFINERS)Theorem\|
DEFINERS := $(DEFINERS)Universe

MODIFIERS := 
MODIFIERS := $(MODIFIERS)Canonical\|
MODIFIERS := $(MODIFIERS)Monomorphic\|
MODIFIERS := $(MODIFIERS)Global\|
MODIFIERS := $(MODIFIERS)Local\|
MODIFIERS := $(MODIFIERS)Private\|
MODIFIERS := $(MODIFIERS)Program\|

COQDEFS := --language=none																\
	-r '/^[[:space:]]*\(\($(MODIFIERS)\)[[:space:]]+\)?\($(DEFINERS)\)[[:space:]]+\([[:alnum:]'\''_]+\)/\4/'					\
	-r "/^[[:space:]]*Notation.* \"'\([[:alnum:]'\''_]+\)'/\1/"											\
	-r '/^[[:space:]]*Tactic[[:space:]]+Notation.*[[:space:]]"\([[:alnum:]'\''_]+\)"[[:space:]]/\1/'						\
	-r '/^[[:space:]]*Delimit[[:space:]]+Scope[[:space:]]+[[:alnum:]'\''_]+[[:space:]]+with[[:space:]]+\([[:alnum:]'\''_]+\)[[:space:]]*\./\1/'

$(foreach P,$(PACKAGES),$(eval TAGS-$P: Makefile $(filter UniMath/$P/%,$(VFILES)); etags $(COQDEFS) -o $$@ $$^))
TAGS : Makefile $(PACKAGE_FILES) $(VFILES); etags $(COQDEFS) $(VFILES)
FILES_FILTER := grep -vE '^[[:space:]]*(\#.*)?$$'
FILES_FILTER_2 := grep -vE '^[[:space:]]*(\#.*)?$$$$'
$(foreach P,$(PACKAGES),												\
	$(eval $P: make-first check-first build/CoqMakefile.make;									\
		+$(MAKE) -f build/CoqMakefile.make									\
			$(shell <UniMath/$P/.package/files $(FILES_FILTER) |sed "s=^\(.*\).v=UniMath/$P/\1.vo=" )	\
			UniMath/$P/All.vo))
install:all
coqwc:; coqwc $(VFILES)
lc:; wc -l $(VFILES)
lcp:; for i in $(PACKAGES) ; do echo ; echo ==== $$i ==== ; for f in $(VFILES) ; do echo "$$f" ; done | grep "UniMath/$$i" | xargs wc -l ; done
wc:; wc -w $(VFILES)
admitted: 
	grep --color=auto Admitted $(VFILES)
axiom:
	grep --color=auto "Axiom " $(VFILES)
describe:; git describe --dirty --long --always --abbrev=40 --all
.coq_makefile_input: $(PACKAGE_FILES) $(UMAKEFILES)
	@ echo making $@ ; ( \
	echo '# -*- makefile-gmake -*-' ;\
	echo ;\
	echo '# DO NOT EDIT THIS FILE!' ;\
	echo '# It is made by automatically (by code in Makefile)' ;\
	echo ;\
	echo 'INSTALLDEFAULTROOT = UniMath';\
	echo ;\
	echo '$(COQ_PATH)' ;\
	echo '-arg "$(OTHERFLAGS)"' ;\
	echo ;\
	for i in $(PACKAGES) ;\
	do <UniMath/$$i/.package/files $(FILES_FILTER) |sed "s=^=UniMath/$$i/="  ;\
	   echo UniMath/$$i/All.v ;\
	done ;\
	echo UniMath/All.v ;\
	echo ;\
	echo '# Local ''Variables:' ;\
	echo '# compile-command: "$(COQBIN)coq_makefile -f .coq_makefile_input -o CoqMakefile.make.tmp && mv CoqMakefile.make.tmp build/CoqMakefile.make"' ;\
	echo '# End:' ;\
	) >$@
# the '' above prevents emacs from mistaking the lines above as providing local variables when visiting this file

ifdef COQBIN
build/CoqMakefile.make .coq_makefile_output.conf: $(COQBIN)coq_makefile
else
build/CoqMakefile.make .coq_makefile_output.conf: $(shell command -v coq_makefile)
endif
build/CoqMakefile.make .coq_makefile_output.conf: .coq_makefile_input
	$(COQBIN)coq_makefile -f .coq_makefile_input -o .coq_makefile_output
	mv .coq_makefile_output build/CoqMakefile.make

# "clean::" occurs also in build/CoqMakefile.make, hence both colons
clean::
	rm -f .coq_makefile_input .coq_makefile_output .coq_makefile_output.conf build/CoqMakefile.make COQC.log
	find UniMath \( -name .\*.aux -o -name \*.glob -o -name \*.d -o -name \*.vo \) -delete
	find UniMath -type d -empty -delete
clean::; rm -rf $(ENHANCEDDOCTARGET)
latex-clean clean::; cd $(LATEXDIR) ; rm -f *.pdf *.tex *.log *.aux *.out *.blg *.bbl

distclean:: clean
distclean::          ; - $(MAKE) -C sub/coq distclean
distclean::          ; rm -f build/Makefile-configuration
distclean::          ; - $(MAKE) -C sub/lablgtk arch-clean

#############################################################################
# building coq:
export PATH:=$(shell pwd)/sub/coq/bin:$(PATH)
CONFIGURE_OPTIONS := -coqide "$(COQIDE_OPTION)" -with-doc no -local -no-custom
BUILD_TARGETS := coqbinaries tools states
ifeq ($(DEBUG_COQ),yes)
CONFIGURE_OPTIONS += -annot
BUILD_TARGETS += byte
BUILD_OPTIONS += VERBOSE=true
BUILD_OPTIONS += READABLE_ML4=yes
endif
ifeq ($(BUILD_COQIDE),yes)
BUILD_TARGETS += coqide-files bin/coqide
endif
sub/coq/configure.ml:
	git submodule update --init sub/coq
sub/coq/config/coq_config.ml: sub/coq/configure.ml
	: making $@ because of $?
	cd sub/coq && ./configure $(CONFIGURE_OPTIONS)
sub/coq/bin/coq_makefile sub/coq/bin/coqc: sub/coq/config/coq_config.ml
.PHONY: rebuild-coq
rebuild-coq sub/coq/bin/coq_makefile sub/coq/bin/coqc:
	$(MAKE) -w -C sub/coq $(BUILD_OPTIONS) $(BUILD_TARGETS)
ifeq ($(DEBUG_COQ),yes)
	$(MAKE) -w -C sub/coq tags
endif
#############################################################################

git-describe:
	git describe --dirty --long --always --abbrev=40
	git submodule foreach git describe --dirty --long --always --abbrev=40 --tags
doc: $(GLOBFILES) $(VFILES) 
	mkdir -p $(ENHANCEDDOCTARGET)
	cp $(ENHANCEDDOCSOURCE)/proofs-toggle.js $(ENHANCEDDOCTARGET)/proofs-toggle.js
	$(SHOW)COQDOC
	$(HIDE)$(COQDOC)							\
	    -toc $(COQDOCFLAGS) -html $(COQDOCLIBS) -d $(ENHANCEDDOCTARGET)	\
	    --with-header $(ENHANCEDDOCSOURCE)/header.html			\
	    $(VFILES)
	sed -i'.bk' -f $(ENHANCEDDOCSOURCE)/proofs-toggle.sed $(ENHANCEDDOCTARGET)/*html

# Jason Gross' coq-tools bug isolator:
# The isolated bug will appear in this file, in the UniMath directory:
ISOLATED_BUG_FILE := isolated_bug.v
# To use it, run something like this command in an interactive shell:
#     make isolate-bug BUGGY_FILE=Foundations/Basics/PartB.v
sub/coq-tools/find-bug.py:
	git submodule update --init sub/coq-tools
help-find-bug:
	sub/coq-tools/find-bug.py --help
isolate-bug: sub/coq-tools/find-bug.py
	cd UniMath &&												\
	rm -f $(ISOLATED_BUG_FILE) &&										\
	../sub/coq-tools/find-bug.py --coqbin ../sub/coq/bin -R . UniMath					\
		--arg " -indices-matter"									\
		--arg " -type-in-type"										\
		--arg " -noinit"										\
		--arg " -indices-matter"									\
		--arg " -type-in-type"										\
		--arg " -w"											\
		--arg " -notation-overridden,-local-declaration,+uniform-inheritance,-deprecated-option"	\
		$(BUGGY_FILE) $(ISOLATED_BUG_FILE)
	@ echo "==="
	@ echo "=== the isolated bug has been deposited in the file UniMath/$(ISOLATED_BUG_FILE)"
	@ echo "==="

world: all html doc latex-doc

latex-doc: $(LATEXDIR)/doc.pdf

$(LATEXDIR)/doc.pdf : $(LATEXDIR)/helper.tex $(LATEXDIR)/references.bib $(LATEXDIR)/latex-preamble.txt $(LATEXDIR)/helper.tex $(LATEXDIR)/latex-epilogue.txt
	cd $(LATEXDIR) && cat latex-preamble.txt helper.tex latex-epilogue.txt > doc.tex
	cd $(LATEXDIR) && latexmk -pdf -interaction=nonstopmode doc

$(LATEXDIR)/coqdoc.sty $(LATEXDIR)/helper.tex : $(VFILES:.v=.glob) $(VFILES)
	$(COQDOC) $(COQ_PATH) $(COQDOC_OPTIONS) $(COQDOCLATEXOPTIONS) $(VFILES) -o $@

.PHONY: enforce-max-line-length
enforce-max-line-length:
	LC_ALL="en_US.UTF-8" gwc -L $(VFILES) | grep -vw total | awk '{ if ($$1 > 100) { printf "%6d  %s\n", $$1, $$2 }}' | sort -r | grep .
show-long-lines:
	LC_ALL="en_US.UTF-8" grep -nE '.{101}' $(VFILES)

# here we assume the shell is bash, which it usually is nowadays:
SHELL = bash
enforce-prescribed-ordering: .enforce-prescribed-ordering.okay
clean::; rm -f .enforce-prescribed-ordering.okay

# We arrange for the *.d files to be made, because we need to read them to enforce the prescribed ordering, by listing them as dependencies here.
# Up to coq version 8.7, each *.v file had a corresponding *.v.d file.
# After that, there is just one *.d file, its name is .coqdeps.d, and it sits in this top-level directory.
# So we have to distinguish the versions somehow; here we do that.
# We expect the file build/CoqMakefile.make to exist now, because we have an include command above for the file .coq_makefile_output.conf,
# and the same rule that make it makes build/CoqMakefile.make.
VDFILE := .coqdeps
clean::; rm -f $(VDFILE).d
ifeq ($(shell grep -q ^VDFILE build/CoqMakefile.make && echo yes),yes)
# Coq >= 8.8
DEPFILES := $(VDFILE).d
.enforce-prescribed-ordering.okay: Makefile $(DEPFILES) $(PACKAGE_FILES)
	: "--- enforce ordering prescribed by the files UniMath/*/.packages/files ---"
	@set -e ;														    \
	if declare -A seqnum 2>/dev/null ;											    \
	then n=0 ;														    \
	     for i in $(VOFILES) ;												    \
	     do n=$$(( $$n + 1 )) ;												    \
		seqnum[$$i]=$$n ;												    \
	     done ;														    \
	     for i in $(VFILES:.v=.vo);												    \
	     do grep "^$$i" $(DEPFILES) ;											    \
	     done														    \
	     | sed -E -e 's/[^ ]*\.(glob|v\.beautified|v)([ :]|$$)/\2/g' -e 's/ *: */ /'					    \
	     | while read line ;												    \
	       do for i in $$line ; do echo $$i ; done										    \
		  | ( read target ;												    \
		      [ "$${seqnum[$$target]}" ] || (echo unknown target: $$target; false) >&2 ;				    \
		      while read prereq ;											    \
		      do [ "$${seqnum[$$prereq]}" ] || (echo "unknown prereq of $$target : $$prereq" ; false) >&2 ;		    \
			 echo "$$(($${seqnum[$$target]} > $${seqnum[$$prereq]})) error: *** $$target should not require $$prereq" ; \
		      done ) ;													    \
	       done | grep ^0 | sed 's/^0 //' |											    \
	       ( haderror= ;													    \
		 while read line ;												    \
		 do if [ ! "$$haderror" ] ; then haderror=1 ; fi ;								    \
		    echo "$$line" ;												    \
		 done ;														    \
		 [ ! "$$haderror" ] ) ;												    \
	else echo "make: *** skipping enforcement of linear ordering of packages, because 'bash' is too old" ;			    \
	fi
	touch $@
else
DEPFILES := $(VFILES:.v=.v.d)
.enforce-prescribed-ordering.okay: Makefile $(DEPFILES) $(PACKAGE_FILES)
	: "--- enforce ordering prescribed by the files UniMath/*/.packages/files ---"
	@set -e ;															\
	if declare -A seqnum 2>/dev/null ;												\
	then n=0 ;															\
	     for i in $(VOFILES) ;													\
	     do n=$$(( $$n + 1 )) ;													\
		seqnum[$$i]=$$n ;													\
	     done ;															\
	     for i in $(DEPFILES);													\
	     do head -1 $$i ;														\
	     done															\
	     | sed -E -e 's/[^ ]*\.(glob|v\.beautified|v)([ :]|$$)/\2/g' -e 's/ *: */ /'						\
	     | while read line ;													\
	       do for i in $$line ; do echo $$i ; done											\
		  | ( read target ;													\
		      [ "$${seqnum[$$target]}" ] || (echo unknown target: $$target; false) >&2 ;					\
		      while read prereq ;												\
		      do [ "$${seqnum[$$prereq]}" ] || (echo "unknown prereq of $$target : $$prereq" ; false) >&2 ;			\
			 echo "$$(($${seqnum[$$target]} > $${seqnum[$$prereq]})) error: *** $$target should not require $$prereq" ;	\
		      done ) ;														\
	       done | grep ^0 | sed 's/^0 //' |												\
	       ( haderror= ;														\
		 while read line ;													\
		 do if [ ! "$$haderror" ] ; then haderror=1 ; fi ;									\
		    echo "$$line" ;													\
		 done ;															\
		 [ ! "$$haderror" ] ) ;													\
	else echo "make: *** skipping enforcement of linear ordering of packages, because 'bash' is too old" ;				\
	fi
	touch $@
endif

# DEPFILES is defined above
$(DEPFILES): | build/CoqMakefile.make
	$(MAKE) -f build/CoqMakefile.make $@

# here we ensure that the travis script checks every package
check-travis:.check-travis.okay
clean::; rm -f .check-travis.okay
.check-travis.okay: Makefile .travis.yml
	: --- check travis script ---
	@set -e ;													\
	for p in $(PACKAGES) ;												\
	do grep -q "PACKAGES=.*$$p" .travis.yml || ( echo "package $$p not checked by .travis.yml" >&2 ; exit 1 ) ;	\
	done
	touch "$@"


# here we ensure that every *.v file F in each package P is listed in the corresponding file UniMath/P/.package/files
# except for those listed in $GRANDFATHER_UNLISTED (currently none)
GRANDFATHER_UNLISTED = 
enforce-listing-of-proof-files:
	@ if declare -A islisted 2>/dev/null ;										\
	  then for i in $(VFILES) $(GRANDFATHER_UNLISTED) ;								\
	       do islisted[$$i]=yes ;											\
	       done ;													\
	       m=0 ;													\
	       for P in $(PACKAGES) ;											\
	       do find UniMath/$$P -name '*.v' |									\
		       (												\
		       n=0 ;												\
		       while read F ;											\
		       do if [ "$${islisted[$$F]}" != yes ] ;								\
			  then echo "error: *** file $$F not listed in appropriate file UniMath/*/.package/files" >&2 ;	\
			       n=$$(( $$n + 1 )) ;									\
			  fi ;												\
		       done ; exit $$n ) ;										\
		  m=$$(( $$m + $$? )) ;											\
	       done ;													\
	       if [ $$m != 0 ] ;											\
	       then echo "error: *** $$m unlisted proof files encountered" >&2 ;					\
		    exit 1 ;												\
	       fi ;													\
	  else echo "make: *** skipping enforcement of listing of proof files, because 'bash' is too old" ;		\
	  fi

# Here we check for changes to UniMath/Foundations, which normally does not change.
# One step of the travis job will fail, if a change is made, see .travis.yml
ifneq ($(FOUNDATIONS_CHANGE_ERROR),yes)
FOUNDATIONS_CHANGE_ERROR0 = -
endif
check-for-change-to-Foundations:
	$(FOUNDATIONS_CHANGE_ERROR0) ! ( git diff --stat master -- UniMath/Foundations | grep . )

# Here we create a table of contents file, in markdown format, for browsing on github
# When the file UniMath/CONTENTS.md changes, the new version should be committed to github.
all: UniMath/CONTENTS.md
UniMath/CONTENTS.md: Makefile UniMath/*/.package/files
	$(SHOW)'making $@'
	$(HIDE) exec >$@ ;													\
	   echo "# Contents of the UniMath library" ;										\
	   echo "The packages and files are listed here in logical order: each file depends only on files occurring earlier." ;	\
	   for P in $(PACKAGES) ;												\
	   do if [ -f UniMath/$$P/README.md ] ;											\
	      then echo "## Package [$$P]($$P/README.md)" ;									\
	      elif [ -f UniMath/$$P/README ] ;											\
	      then echo "## Package [$$P]($$P/README)" ;									\
	      else echo "## Package $$P" ;											\
	      fi ;														\
	      for F in `<UniMath/$$P/.package/files $(FILES_FILTER)` ;								\
	      do echo "   - [$$F]($$P/$$F)" ;											\
	      done ;														\
	      echo "   - [All.v]($$P/All.v)" ;											\
	   done

# Here we call a shell script checking the Coq files for adherence to our style
check-style :
	util/checkstyle $(VFILES)

# Here we create the files UniMath/*/All.v, with * running over the names of the packages.  Each one of these files
# will "Require Export" all of the files in its package.
define make-summary-file
UniMath/$1/All.v: UniMath/$1/.package/files
	$(SHOW)'making $$@'
	$(HIDE)																		\
	exec > $$@ ;																	\
	echo "(* This file has been auto-generated, do not edit it. *)" ;										\
	<UniMath/$1/.package/files $(FILES_FILTER_2) | grep -v '^All.v$$$$' |sed -e "s=^=Require Export UniMath.$1.=" -e "s=/=.=g" -e s/\.v$$$$/./
endef
$(foreach P, $(PACKAGES), $(eval $(call make-summary-file,$P)) $(eval make-summary-files: UniMath/$P/All.v))

# Here we create the file UniMath/All.v.  It will "Require Export" all of the All.v files for the various packages.
make-first: UniMath/All.v
UniMath/All.v: Makefile
	$(SHOW)'making $@'
	$(HIDE)									\
	exec > $@ ;								\
	echo "(* This file has been auto-generated, do not edit it. *)" ;	\
	for P in $(PACKAGES);							\
	do echo "Require Export UniMath.$$P.All.";				\
	done

#################################
# targets best used with INCLUDE=no
git-clean:
	git clean -Xdfq
	git submodule foreach git clean -xdfq
git-deinit:
	git submodule foreach git clean -xdfq
	git submodule deinit -f sub/*
#################################<|MERGE_RESOLUTION|>--- conflicted
+++ resolved
@@ -22,11 +22,8 @@
 PACKAGES += SubstitutionSystems
 PACKAGES += Folds
 PACKAGES += HomologicalAlgebra
-<<<<<<< HEAD
 PACKAGES += Paradoxes
-=======
 PACKAGES += Induction
->>>>>>> 5474d933
 ############################################
 # other user options; see also build/Makefile-configuration-template
 BUILD_COQ ?= yes
