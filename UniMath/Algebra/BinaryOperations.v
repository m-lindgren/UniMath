--- conflicted
+++ resolved
@@ -163,7 +163,6 @@
   apply isapropisunital.
 Defined.
 
-<<<<<<< HEAD
 (** ***** Elements with inverses  *)
 
 Section ElementsWithInverses.
@@ -388,56 +387,14 @@
 
 Definition mk_isinv {X : UU} {opp : binop X} {is : ismonoidop opp} {inv0 : X -> X} (H1 : islinv opp (unel_is is) inv0)
           (H2 : isrinv opp (unel_is is) inv0) : isinv opp (unel_is is) inv0 := dirprodpair H1 H2.
-=======
-(** *)
-
-Definition islinv {X : UU} (opp : binop X) (un0 : X) (inv0 : X -> X) : UU :=
-  ∏ x : X, paths (opp (inv0 x) x) un0.
-
-Lemma isapropislinv {X : hSet} (opp : binop X) (un0 : X) (inv0 : X -> X) :
-  isaprop (islinv opp un0 inv0).
-Proof.
-  apply impred. intro x.
-  apply (setproperty X (opp (inv0 x) x) un0).
-Defined.
-
-Definition isrinv {X : UU} (opp : binop X) (un0 : X) (inv0 : X -> X) : UU :=
-  ∏ x : X, paths (opp x (inv0 x)) un0.
-
-Lemma isapropisrinv {X : hSet} (opp : binop X) (un0 : X) (inv0 : X -> X) :
-  isaprop (isrinv opp un0 inv0).
-Proof.
-  apply impred. intro x.
-  apply (setproperty X).
-Defined.
-
-Definition isinv {X : UU} (opp : binop X) (un0 : X) (inv0 : X -> X) : UU :=
-  (islinv opp un0 inv0) × (isrinv opp un0 inv0).
-
-Definition make_isinv {X : UU} {opp : binop X} {un0 : X} {inv0 : X -> X} (H1 : islinv opp un0 inv0)
-           (H2 : isrinv opp un0 inv0) : isinv opp un0 inv0 := make_dirprod H1 H2.
-
-Lemma isapropisinv {X : hSet} (opp : binop X) (un0 : X) (inv0 : X -> X) :
-  isaprop (isinv opp un0 inv0).
-Proof.
-  apply (isofhleveldirprod 1).
-  apply isapropislinv.
-  apply isapropisrinv.
-Defined.
->>>>>>> 59ea66c6
 
 Definition invstruct {X : UU} (opp : binop X) (is : ismonoidop opp) : UU :=
   total2 (fun inv0 : X -> X => isinv opp (unel_is is) inv0).
 
-<<<<<<< HEAD
-Definition mk_invstruct {X : UU} {opp : binop X} {is : ismonoidop opp} (inv0 : X -> X)
-          (H : isinv opp (unel_is is) inv0) : invstruct opp is := tpair _ inv0 H.
-
-(** ***** Group operations *)
-=======
 Definition make_invstruct {X : UU} {opp : binop X} {is : ismonoidop opp} (inv0 : X -> X)
            (H : isinv opp (unel_is is) inv0) : invstruct opp is := tpair _ inv0 H.
->>>>>>> 59ea66c6
+
+(** ***** Group operations *)
 
 Definition isgrop {X : UU} (opp : binop X) : UU :=
   total2 (λ is : ismonoidop opp, invstruct opp is).
