(** * Algebra 1. Part A. Generalities. Vladimir Voevodsky. Aug. 2011 -. *)
(** ** Contents
- Sets with one and two binary operations
 - Unary operations
 - Binary operations
  - General definitions
  - Standard conditions on one binary operation on a set
  - Standard conditions on a pair of binary operations on a set
 - Sets with one binary operation
  - General definitions
  - Functions compatible with a binary operation (homomorphism)
    and their properties
  - Transport of properties of a binary operation
  - Subobject
  - Relations compatible with a binary operation and quotient objects
  - Relations inversely compatible with a binary operation
  - Homomorphisms and relations
  - Quotient relations
  - Direct products
 - Sets with two binary operations
  - General definitions
  - Functions compatible with a pair of binary operation (homomorphisms)
    and their properties
  - Transport of properties of a pair of binary operations
  - Subobjects
  - Quotient objects
  - Direct products
*)


(** ** Preamble *)

(** Settings *)

(** The following line has to be removed for the file to compile with Coq8.2 *)
Unset Automatic Introduction.

(** Imports *)

Require Export UniMath.Foundations.Sets.

(** To upstream files *)


(** ** Sets with one and two binary operations *)

(** *** Unary operations *)

Definition unop (X : UU) : UU := X -> X.

(** *** Binary operations *)


(** **** General definitions *)

Definition islcancelable {X : UU} (opp : binop X) (x : X) : UU := isincl (fun x0 : X => opp x x0).

Definition isrcancelable {X : UU} (opp : binop X) (x : X) : UU := isincl (fun x0 : X => opp x0 x).

Definition iscancelable {X : UU} (opp : binop X) (x : X) : UU :=
  dirprod (islcancelable opp x) (isrcancelable opp x).

Definition islinvertible {X : UU} (opp : binop X) (x : X) : UU := isweq (fun x0 : X => opp x x0).

Definition isrinvertible {X : UU} (opp : binop X) (x : X) : UU := isweq (fun x0 : X => opp x0 x).

Definition isinvertible {X : UU} (opp : binop X) (x : X) : UU :=
  dirprod (islinvertible opp x) (isrinvertible opp x).

(** **** Transfer of binary operations relative to weak equivalences *)

Definition binop_weq_fwd {X Y : UU} (H : weq X Y) :
  binop X → binop Y :=
  λ (opp : binop X) (x y : Y), H (opp (invmap H x) (invmap H y)).

Definition binop_weq_bck {X Y : UU} (H : weq X Y) :
  binop Y → binop X :=
  λ (opp : binop Y) (x y : X), invmap H (opp (H x) (H y)).

(** **** Standard conditions on one binary operation on a set *)

(** *)

Definition isassoc {X : UU} (opp : binop X) : UU :=
  ∏ x x' x'', paths (opp (opp x x') x'') (opp x (opp x' x'')).

Lemma isapropisassoc {X : hSet} (opp : binop X) : isaprop (isassoc opp).
Proof.
  intros.
  apply impred. intro x.
  apply impred. intro x'.
  apply impred. intro x''.
  simpl. apply (setproperty X).
Defined.

(** *)

Definition islunit {X : UU} (opp : binop X) (un0 : X) : UU := ∏ x : X, paths (opp un0 x) x.

Lemma isapropislunit {X : hSet} (opp : binop X) (un0 : X) : isaprop (islunit opp un0).
Proof.
  intros.
  apply impred. intro x.
  simpl. apply (setproperty X).
Defined.

Definition isrunit {X : UU} (opp : binop X) (un0 : X) : UU := ∏ x : X, paths (opp x un0) x.

Lemma isapropisrunit {X : hSet} (opp : binop X) (un0 : X) : isaprop (isrunit opp un0).
Proof.
  intros.
  apply impred. intro x.
  simpl. apply (setproperty X).
Defined.

Definition isunit {X : UU} (opp : binop X) (un0 : X) : UU :=
  dirprod (islunit opp un0) (isrunit opp un0).

<<<<<<< HEAD
Definition isunitpair {X : hSet} {opp : binop X} {un0 : X} (H1 : islunit opp un0)
           (H2 : isrunit opp un0) : isunit opp un0 := dirprodpair H1 H2.

Definition isunital {X : hSet} (opp : binop X) : UU := total2 (fun un0 : X => isunit opp un0).
=======
Definition isunital {X : UU} (opp : binop X) : UU := total2 (fun un0 : X => isunit opp un0).
>>>>>>> b7b1a8fd

Definition isunitalpair {X : UU} {opp : binop X} (un0 : X) (is : isunit opp un0) :
  isunital opp := tpair _ un0 is.

Lemma isapropisunital {X : hSet} (opp : binop X) : isaprop (isunital opp).
Proof.
  intros.
  apply (@isapropsubtype X (fun un0 : _ => hconj (hProppair _ (isapropislunit opp un0))
                                              (hProppair _ (isapropisrunit opp un0)))).
  intros u1 u2. intros ua1 ua2.
  apply (pathscomp0 (pathsinv0 (pr2 ua2 u1)) (pr1 ua1 u2)).
Defined.

(** *)

Definition ismonoidop {X : UU} (opp : binop X) : UU := dirprod (isassoc opp) (isunital opp).

<<<<<<< HEAD
Definition mk_ismonoidop {X : hSet} {opp : binop X} (H1 : isassoc opp) (H2 : isunital opp) :
  ismonoidop opp := dirprodpair H1 H2.

Definition assocax_is {X : hSet} {opp : binop X} : ismonoidop opp -> isassoc opp := @pr1 _ _.
=======
Definition assocax_is {X : UU} {opp : binop X} : ismonoidop opp -> isassoc opp := @pr1 _ _.
>>>>>>> b7b1a8fd

Definition unel_is {X : UU} {opp : binop X} (is : ismonoidop opp) : X := pr1 (pr2 is).

Definition lunax_is {X : UU} {opp : binop X} (is : ismonoidop opp) :
  islunit opp (pr1 (pr2 is)) := pr1 (pr2 (pr2 is)).

Definition runax_is {X : UU} {opp : binop X} (is : ismonoidop opp) :
  isrunit opp (pr1 (pr2 is)) := pr2 (pr2 (pr2 is)).

Lemma isapropismonoidop {X : hSet} (opp : binop X) : isaprop (ismonoidop opp).
Proof.
  intros.
  apply (isofhleveldirprod 1).
  apply isapropisassoc.
  apply isapropisunital.
Defined.

(** *)

Definition islinv {X : UU} (opp : binop X) (un0 : X) (inv0 : X -> X) : UU :=
  ∏ x : X, paths (opp (inv0 x) x) un0.

Lemma isapropislinv {X : hSet} (opp : binop X) (un0 : X) (inv0 : X -> X) :
  isaprop (islinv opp un0 inv0).
Proof.
  intros.
  apply impred. intro x.
  apply (setproperty X (opp (inv0 x) x) un0).
Defined.

Definition isrinv {X : UU} (opp : binop X) (un0 : X) (inv0 : X -> X) : UU :=
  ∏ x : X, paths (opp x (inv0 x)) un0.

Lemma isapropisrinv {X : hSet} (opp : binop X) (un0 : X) (inv0 : X -> X) :
  isaprop (isrinv opp un0 inv0).
Proof.
  intros.
  apply impred. intro x.
  apply (setproperty X).
Defined.

Definition isinv {X : UU} (opp : binop X) (un0 : X) (inv0 : X -> X) : UU :=
  dirprod (islinv opp un0 inv0) (isrinv opp un0 inv0).

Definition mk_isinv {X : hSet} {opp : binop X} {un0 : X} {inv0 : X -> X} (H1 : islinv opp un0 inv0)
           (H2 : isrinv opp un0 inv0) : isinv opp un0 inv0 := dirprodpair H1 H2.

Lemma isapropisinv {X : hSet} (opp : binop X) (un0 : X) (inv0 : X -> X) :
  isaprop (isinv opp un0 inv0).
Proof.
  intros.
  apply (isofhleveldirprod 1).
  apply isapropislinv.
  apply isapropisrinv.
Defined.

Definition invstruct {X : UU} (opp : binop X) (is : ismonoidop opp) : UU :=
  total2 (fun inv0 : X -> X => isinv opp (unel_is is) inv0).

<<<<<<< HEAD
Definition mk_invstruct {X : hSet} {opp : binop X} {is : ismonoidop opp} (inv0 : X -> X)
           (H : isinv opp (unel_is is) inv0) : invstruct opp is := tpair _ inv0 H.

Definition isgrop {X : hSet} (opp : binop X) : UU :=
=======
Definition isgrop {X : UU} (opp : binop X) : UU :=
>>>>>>> b7b1a8fd
  total2 (fun is : ismonoidop opp => invstruct opp is).

Definition mk_isgrop {X : UU} {opp : binop X} (H1 : ismonoidop opp) (H2 : invstruct opp H1) :
  isgrop opp := tpair _ H1 H2.

Definition isgroppair {X : UU} {opp : binop X} (is1 : ismonoidop opp) (is2 : invstruct opp is1) :
  isgrop opp := tpair (fun is : ismonoidop opp => invstruct opp is) is1 is2.

Definition pr1isgrop (X : UU) (opp : binop X) : isgrop opp -> ismonoidop opp := @pr1 _ _.
Coercion pr1isgrop : isgrop >-> ismonoidop.

Definition grinv_is {X : UU} {opp : binop X} (is : isgrop opp) : X -> X := pr1 (pr2 is).

Definition grlinvax_is {X : UU} {opp : binop X} (is : isgrop opp) :
  islinv opp (unel_is (pr1 is)) (pr1 (pr2 is)) := pr1 (pr2 (pr2 is)).

Definition grrinvax_is {X : UU} {opp : binop X} (is : isgrop opp) :
  isrinv opp (unel_is (pr1 is)) (pr1 (pr2 is)) := pr2 (pr2 (pr2 is)).

Lemma isweqrmultingr_is {X : UU} {opp : binop X} (is : isgrop opp) (x0 : X) :
  isrinvertible opp x0.
Proof.
  intros. destruct is as [ is istr ].
  set (f := fun x : X => opp x x0).
  set (g := fun x : X => opp x ((pr1 istr) x0)).
  destruct is as [ assoc isun0 ].
  destruct istr as [ inv0 axs ].
  destruct isun0 as [ un0 unaxs ].
  simpl in * |-.
  assert (egf : ∏ x : _, paths (g (f x)) x).
  {
    intro x. unfold f. unfold g.
    destruct (pathsinv0 (assoc x x0 (inv0 x0))).
    set (e := pr2 axs x0). simpl in e. rewrite e.
    apply (pr2 unaxs x).
  }
  assert (efg : ∏ x : _, paths (f (g x)) x).
  {
    intro x. unfold f. unfold g.
    destruct (pathsinv0 (assoc x (inv0 x0) x0)).
    set (e := pr1 axs x0). simpl in e. rewrite e.
    apply (pr2 unaxs x).
  }
  apply (gradth _ _ egf efg).
Defined.

Lemma isweqlmultingr_is {X : UU} {opp : binop X} (is : isgrop opp) (x0 : X) :
  islinvertible opp x0.
Proof.
  intros. destruct is as [ is istr ].
  set (f := fun x : X => opp x0 x).
  set (g := fun x : X => opp ((pr1 istr) x0) x).
  destruct is as [ assoc isun0 ].
  destruct istr as [ inv0 axs ].
  destruct isun0 as [ un0 unaxs ].
  simpl in * |-.
  assert (egf : ∏ x : _, paths (g (f x)) x).
  {
    intro x. unfold f. unfold g.
    destruct (assoc (inv0 x0) x0 x).
    set (e := pr1 axs x0). simpl in e. rewrite e.
    apply (pr1 unaxs x).
  }
  assert (efg : ∏ x : _, paths (f (g x)) x).
  {
    intro x. unfold f. unfold g.
    destruct (assoc x0 (inv0 x0) x).
    set (e := pr2 axs x0). simpl in e. rewrite e.
    apply (pr1 unaxs x).
  }
  apply (gradth _ _ egf efg).
Defined.

Lemma isapropinvstruct {X : hSet} {opp : binop X} (is : ismonoidop opp) :
  isaprop (invstruct opp is).
Proof.
  intros. apply isofhlevelsn. intro is0.
  set (un0 := pr1 (pr2 is)).
  assert (int : ∏ (i : X -> X),
                isaprop (dirprod (∏ x : X, paths (opp (i x) x) un0)
                                 (∏ x : X, paths (opp x (i x)) un0))).
  {
    intro i. apply (isofhleveldirprod 1).
    - apply impred. intro x. simpl. apply (setproperty X).
    - apply impred. intro x. simpl. apply (setproperty X).
  }
  apply (isapropsubtype (fun i : _ => hProppair _ (int i))).
  intros inv1 inv2. simpl. intro ax1. intro ax2. apply funextfun. intro x0.
  apply (invmaponpathsweq (weqpair _ (isweqrmultingr_is (tpair _ is is0) x0))).
  simpl. rewrite (pr1 ax1 x0). rewrite (pr1 ax2 x0). apply idpath.
Defined.

Lemma isapropisgrop {X : hSet} (opp : binop X) : isaprop (isgrop opp).
Proof.
  intros.
  apply (isofhleveltotal2 1).
  - apply isapropismonoidop.
  - apply isapropinvstruct.
Defined.

(* (** Unitary monoid where all elements are invertible is a group *)

Definition allinvvertibleinv {X : hSet} {opp : binop X} (is : ismonoidop opp)
  (allinv : ∏ x : X, islinvertible opp x) : X -> X
  := fun x : X => invmap (weqpair _ (allinv x)) (unel_is is).

*)

(** The following lemma is an analog of [Bourbaki, Alg. 1, ex. 2, p. 132] *)

Lemma isgropif {X : hSet} {opp : binop X} (is0 : ismonoidop opp)
      (is : ∏ x : X, hexists (fun x0 : X => (opp x x0) = (unel_is is0))) : isgrop opp.
Proof.
  intros. split with is0.
  destruct is0 as [ assoc isun0 ].
  destruct isun0 as [ un0 unaxs0 ].
  simpl in is.
  simpl in unaxs0. simpl in un0.
  simpl in assoc. simpl in unaxs0.
  assert (l1 : ∏ x' : X, isincl (fun x0 : X => opp x0 x')).
  {
    intro x'.
    apply (@hinhuniv (total2 (fun x0 : X => paths (opp x' x0) un0))
                     (hProppair _ (isapropisincl (fun x0 : X => opp x0 x')))).
    - intro int1. simpl. apply isinclbetweensets.
      + apply (pr2 X).
      + apply (pr2 X).
      + intros a b. intro e.
        rewrite (pathsinv0 (pr2 unaxs0 a)). rewrite (pathsinv0 (pr2 unaxs0 b)).
        destruct int1 as [ invx' eq ].
        rewrite (pathsinv0 eq).
        destruct (assoc a x' invx').
        destruct (assoc b x' invx').
        rewrite e. apply idpath.
    -  apply (is x').
  }
  assert (is' : ∏ x : X, hexists (fun x0 : X => eqset (opp x0 x) un0)).
  {
    intro x. apply (fun f : _  => hinhuniv f (is x)). intro s1.
    destruct s1 as [ x' eq ]. apply hinhpr. split with x'. simpl.
    apply (invmaponpathsincl _ (l1 x')).
    rewrite (assoc x' x x'). rewrite eq. rewrite (pr1 unaxs0 x').
    unfold unel_is. simpl. rewrite (pr2 unaxs0 x'). apply idpath.
  }
  assert (l1' : ∏ x' : X, isincl (fun x0 : X => opp x' x0)).
  {
    intro x'.
    apply (@hinhuniv (total2 (fun x0 : X => paths (opp x0 x') un0))
                     (hProppair _ (isapropisincl (fun x0 : X => opp x' x0)))).
    - intro int1. simpl. apply isinclbetweensets.
      + apply (pr2 X).
      + apply (pr2 X).
      + intros a b. intro e.
        rewrite (pathsinv0 (pr1 unaxs0 a)). rewrite (pathsinv0 (pr1 unaxs0 b)).
        destruct int1 as [ invx' eq ]. rewrite (pathsinv0 eq).
        destruct (pathsinv0 (assoc invx' x' a)).
        destruct (pathsinv0 (assoc invx' x' b)).
        rewrite e. apply idpath.
    - apply (is' x').
  }
  assert (int : ∏ x : X, isaprop (total2 (fun x0 : X => eqset (opp x0 x) un0))).
  {
    intro x. apply isapropsubtype. intros x1 x2. intros eq1 eq2.
    apply (invmaponpathsincl _ (l1 x)).
    rewrite eq1. rewrite eq2. apply idpath.
  }
  simpl.
  set (linv0 := fun x : X => hinhunivcor1 (hProppair _ (int x)) (is' x)).
  simpl in linv0.
  set (inv0 := fun x : X => pr1 (linv0 x)). split with inv0. simpl.
  split with (fun x : _ => pr2 (linv0 x)). intro x.
  apply (invmaponpathsincl _ (l1 x)).
  rewrite (assoc x (inv0 x) x). change (inv0 x) with (pr1 (linv0 x)).
  rewrite (pr2 (linv0 x)). unfold unel_is. simpl.
  rewrite (pr1 unaxs0 x). rewrite (pr2 unaxs0 x). apply idpath.
Defined.

(** *)

Definition iscomm {X : UU} (opp : binop X) : UU := ∏ x x' : X, paths (opp x x') (opp x' x).

Lemma isapropiscomm {X : hSet} (opp : binop X) : isaprop (iscomm opp).
Proof.
  intros.
  apply impred. intros x.
  apply impred. intro x'.
  simpl.
  apply (setproperty X).
Defined.

Definition isabmonoidop {X : UU} (opp : binop X) : UU := dirprod (ismonoidop opp) (iscomm opp).

Definition mk_isabmonoidop {X : UU} {opp : binop X} (H1 : ismonoidop opp) (H2 : iscomm opp) :
  isabmonoidop opp := dirprodpair H1 H2.

Definition pr1isabmonoidop (X : UU) (opp : binop X) : isabmonoidop opp -> ismonoidop opp :=
  @pr1 _ _.
Coercion pr1isabmonoidop : isabmonoidop >-> ismonoidop.

Definition commax_is {X : UU} {opp : binop X} (is : isabmonoidop opp) : iscomm opp := pr2 is.

Lemma isapropisabmonoidop {X : hSet} (opp : binop X) :
  isaprop (isabmonoidop opp).
Proof.
  intros.
  apply (isofhleveldirprod 1).
  apply isapropismonoidop.
  apply isapropiscomm.
Defined.

Lemma abmonoidoprer {X : UU} {opp : binop X} (is : isabmonoidop opp) (a b c d : X) :
  paths (opp (opp a b) (opp c d)) (opp (opp a c) (opp b d)).
Proof.
  intros.
  destruct is as [ is comm ]. destruct is as [ assoc unital0 ].
  simpl in *.
  destruct (assoc (opp a b) c d). destruct (assoc (opp a c) b d).
  destruct (pathsinv0 (assoc a b c)). destruct (pathsinv0 (assoc a c b)).
  destruct (comm b c). apply idpath.
Defined.

(** *)

Lemma weqlcancelablercancelable {X : UU} (opp : binop X) (is : iscomm opp) (x : X) :
  weq (islcancelable opp x) (isrcancelable opp x).
Proof.
  intros.
  assert (f : (islcancelable opp x) -> (isrcancelable opp x)).
  {
    unfold islcancelable. unfold isrcancelable.
    intro isl. apply (fun h : _ => isinclhomot _ _ h isl).
    intro x0. apply is.
  }
  assert (g : (isrcancelable opp x) -> (islcancelable opp x)).
  {
    unfold islcancelable. unfold isrcancelable. intro isr.
    apply (fun h : _ => isinclhomot _ _ h isr). intro x0. apply is.
  }
  split with f.
  apply (isweqimplimpl f g (isapropisincl (fun x0 : X => opp x x0))
                       (isapropisincl (fun x0 : X => opp x0 x))).
Defined.

Lemma weqlinvertiblerinvertible {X : UU} (opp : binop X) (is : iscomm opp) (x : X) :
  weq (islinvertible opp x) (isrinvertible opp x).
Proof.
  intros.
  assert (f : (islinvertible opp x) -> (isrinvertible opp x)).
  {
    unfold islinvertible. unfold isrinvertible. intro isl.
    apply (isweqhomot (fun y => opp x y)).
    - intro z. apply is.
    - apply isl.
  }
  assert (g : (isrinvertible opp x) -> (islinvertible opp x)).
  {
    unfold islinvertible. unfold isrinvertible. intro isr.
    apply (fun h : _ => isweqhomot _ _ h isr).
    intro x0. apply is.
  }
  split with f.
  apply (isweqimplimpl f g (isapropisweq (fun x0 : X => opp x x0))
                       (isapropisweq (fun x0 : X => opp x0 x))).
Defined.

(* Lemma below currently requires X:hSet but should have a proof for X:UU *)

Lemma weqlunitrunit {X : hSet} (opp : binop X) (is : iscomm opp) (un0 : X) :
  weq (islunit opp un0) (isrunit opp un0).
Proof.
  intros.
  assert (f : (islunit opp un0) -> (isrunit opp un0)).
  {
    unfold islunit. unfold isrunit. intro isl. intro x.
    destruct (is un0 x). apply (isl x).
  }
  assert (g : (isrunit opp un0) -> (islunit opp un0)).
  {
    unfold islunit. unfold isrunit. intro isr. intro x.
    destruct (is x un0). apply (isr x).
  }
  split with f.
  apply (isweqimplimpl f g (isapropislunit opp un0) (isapropisrunit opp un0)).
Defined.

(* Same for the following lemma *)

Lemma weqlinvrinv {X : hSet} (opp : binop X) (is : iscomm opp) (un0 : X) (inv0 : X -> X) :
  weq (islinv opp un0 inv0) (isrinv opp un0 inv0).
Proof.
  intros.
  assert (f : (islinv opp un0 inv0) -> (isrinv opp un0 inv0)).
  {
    unfold islinv. unfold isrinv. intro isl. intro x.
    destruct (is (inv0 x) x). apply (isl x).
  }
  assert (g : (isrinv opp un0 inv0) -> (islinv opp un0 inv0)).
  {
    unfold islinv. unfold isrinv. intro isr. intro x.
    destruct (is x (inv0 x)). apply (isr x).
  }
  split with f.
  apply (isweqimplimpl f g (isapropislinv opp un0 inv0) (isapropisrinv opp un0 inv0)).
Defined.
Opaque abmonoidoprer.

(** *)

Definition isabgrop {X : UU} (opp : binop X) : UU := dirprod (isgrop opp) (iscomm opp).

Definition mk_isabgrop {X : UU} {opp : binop X} (H1 : isgrop opp) (H2 : iscomm opp) :
  isabgrop opp := dirprodpair H1 H2.

Definition pr1isabgrop (X : UU) (opp : binop X) : isabgrop opp -> isgrop opp := @pr1 _ _.
Coercion pr1isabgrop : isabgrop >-> isgrop.

Definition isabgroptoisabmonoidop (X : UU) (opp : binop X) : isabgrop opp -> isabmonoidop opp :=
  fun is : _ => dirprodpair (pr1 (pr1 is)) (pr2 is).
Coercion isabgroptoisabmonoidop : isabgrop >-> isabmonoidop.

Lemma isapropisabgrop {X : hSet} (opp : binop X) : isaprop (isabgrop opp).
Proof.
  intros.
  apply (isofhleveldirprod 1).
  apply isapropisgrop.
  apply isapropiscomm.
Defined.

(** **** Standard conditions on a pair of binary operations on a set *)

(** *)

Definition isldistr {X : UU} (opp1 opp2 : binop X) : UU :=
  ∏ x x' x'' : X, paths (opp2 x'' (opp1 x x')) (opp1 (opp2 x'' x) (opp2 x'' x')).

Lemma isapropisldistr {X : hSet} (opp1 opp2 : binop X) : isaprop (isldistr opp1 opp2).
Proof.
  intros.
  apply impred. intro x.
  apply impred. intro x'.
  apply impred. intro x''.
  simpl. apply (setproperty X).
Defined.

Definition isrdistr {X : UU} (opp1 opp2 : binop X) : UU :=
  ∏ x x' x'' : X, paths (opp2 (opp1 x x') x'') (opp1 (opp2 x x'') (opp2 x' x'')).

Lemma isapropisrdistr {X : hSet} (opp1 opp2 : binop X) : isaprop (isrdistr opp1 opp2).
Proof.
  intros.
  apply impred. intro x.
  apply impred. intro x'.
  apply impred. intro x''.
  simpl. apply (setproperty X).
Defined.

Definition isdistr {X : UU} (opp1 opp2 : binop X) : UU :=
  dirprod (isldistr opp1 opp2) (isrdistr opp1 opp2).

Lemma isapropisdistr {X : hSet} (opp1 opp2 : binop X) : isaprop (isdistr opp1 opp2).
Proof.
  intros.
  apply (isofhleveldirprod 1 _ _ (isapropisldistr _ _) (isapropisrdistr _ _)).
Defined.

(** *)

Lemma weqldistrrdistr {X : hSet} (opp1 opp2 : binop X) (is : iscomm opp2) :
  weq (isldistr opp1 opp2) (isrdistr opp1 opp2).
Proof.
  intros.
  assert (f : (isldistr opp1 opp2) -> (isrdistr opp1 opp2)).
  {
    unfold isldistr. unfold isrdistr. intro isl. intros x x' x''.
    destruct (is x'' (opp1 x x')). destruct (is x'' x). destruct (is x'' x').
    apply (isl x x' x'').
  }
  assert (g : (isrdistr opp1 opp2) -> (isldistr opp1 opp2)).
  {
    unfold isldistr. unfold isrdistr. intro isr. intros x x' x''.
    destruct (is (opp1 x x') x''). destruct (is x x''). destruct (is x' x'').
    apply (isr x x' x'').
  }
  split with f.
  apply (isweqimplimpl f g (isapropisldistr opp1 opp2) (isapropisrdistr opp1 opp2)).
Defined.

(** *)

Definition isabsorb {X : UU} (opp1 opp2 : binop X) : UU :=
  ∏ x y : X, opp1 x (opp2 x y) = x.

Lemma isapropisabsorb {X : hSet} (opp1 opp2 : binop X) :
  isaprop (isabsorb opp1 opp2).
Proof.
  intros X opp1 opp2.
  apply impred_isaprop ; intros x.
  apply impred_isaprop ; intros y.
  apply (setproperty X).
Defined.

(** *)

Definition isrigops {X : UU} (opp1 opp2 : binop X) : UU :=
  (∑ axs : (isabmonoidop opp1) × (ismonoidop opp2),
           (∏ x : X, (opp2 (unel_is (pr1 axs)) x) = (unel_is (pr1 axs)))
             × (∏ x : X, (opp2 x (unel_is (pr1 axs))) = (unel_is (pr1 axs))))
    × (isdistr opp1 opp2).

Definition mk_isrigops {X : hSet} {opp1 opp2 : binop X} (H1 : isabmonoidop opp1)
           (H2 : ismonoidop opp2) (H3 : ∏ x : X, (opp2 (unel_is H1) x) = (unel_is H1))
           (H4 : ∏ x : X, (opp2 x (unel_is H1)) = (unel_is H1))
           (H5 : isdistr opp1 opp2) : isrigops opp1 opp2 :=
  tpair _ (tpair _ (dirprodpair H1 H2) (dirprodpair H3 H4)) H5.

Definition rigop1axs_is {X : UU} {opp1 opp2 : binop X} :
  isrigops opp1 opp2 -> isabmonoidop opp1 := fun is : _ => pr1 (pr1 (pr1 is)).

Definition rigop2axs_is {X : UU} {opp1 opp2 : binop X} : isrigops opp1 opp2 -> ismonoidop opp2 :=
  fun is : _ => pr2 (pr1 (pr1 is)).

Definition rigdistraxs_is {X : UU} {opp1 opp2 : binop X} :
  isrigops opp1 opp2 -> isdistr opp1 opp2 := fun is : _ =>  pr2 is.

Definition rigldistrax_is {X : UU} {opp1 opp2 : binop X} :
  isrigops opp1 opp2 -> isldistr opp1 opp2 := fun is : _ => pr1 (pr2 is).

Definition rigrdistrax_is {X : UU} {opp1 opp2 : binop X} :
  isrigops opp1 opp2 -> isrdistr opp1 opp2 := fun is : _ => pr2 (pr2 is).

Definition rigunel1_is {X : UU} {opp1 opp2 : binop X} (is : isrigops opp1 opp2) : X :=
  pr1 (pr2 (pr1 (rigop1axs_is is))).

Definition rigunel2_is {X : UU} {opp1 opp2 : binop X} (is : isrigops opp1 opp2) : X :=
  (pr1 (pr2 (rigop2axs_is is))).

Definition rigmult0x_is {X : UU} {opp1 opp2 : binop X} (is : isrigops opp1 opp2) (x : X) :
  paths (opp2 (rigunel1_is is) x) (rigunel1_is is) := pr1 (pr2 (pr1 is)) x.

Definition rigmultx0_is {X : UU} {opp1 opp2 : binop X} (is : isrigops opp1 opp2) (x : X) :
  paths (opp2 x (rigunel1_is is)) (rigunel1_is is) := pr2 (pr2 (pr1 is)) x.

Lemma isapropisrigops {X : hSet} (opp1 opp2 : binop X) : isaprop (isrigops opp1 opp2).
Proof.
  intros.
  apply (isofhleveldirprod 1).
  - apply (isofhleveltotal2 1).
    + apply (isofhleveldirprod 1).
      * apply isapropisabmonoidop.
      * apply isapropismonoidop.
    + intro x. apply (isofhleveldirprod 1).
      * apply impred. intro x'.
        apply (setproperty X).
      * apply impred. intro x'.
        apply (setproperty X).
  - apply isapropisdistr.
Defined.

(** *)

Definition isrngops {X : UU} (opp1 opp2 : binop X) : UU :=
  dirprod (dirprod (isabgrop opp1) (ismonoidop opp2)) (isdistr opp1 opp2).

Definition mk_isrngops {X : UU} {opp1 opp2 : binop X} (H1 : isabgrop opp1) (H2 : ismonoidop opp2)
           (H3 : isdistr opp1 opp2) : isrngops opp1 opp2 :=
  dirprodpair (dirprodpair H1 H2) H3.

Definition rngop1axs_is {X : UU} {opp1 opp2 : binop X} : isrngops opp1 opp2 -> isabgrop opp1 :=
  fun is : _ => pr1 (pr1 is).

Definition rngop2axs_is {X : UU} {opp1 opp2 : binop X} : isrngops opp1 opp2 -> ismonoidop opp2 :=
  fun is : _ => pr2 (pr1 is).

Definition rngdistraxs_is {X : UU} {opp1 opp2 : binop X} :
  isrngops opp1 opp2 -> isdistr opp1 opp2 := fun is : _ => pr2 is.

Definition rngldistrax_is {X : UU} {opp1 opp2 : binop X} :
  isrngops opp1 opp2 -> isldistr opp1 opp2 := fun is : _ => pr1 (pr2 is).

Definition rngrdistrax_is {X : UU} {opp1 opp2 : binop X} :
  isrngops opp1 opp2 -> isrdistr opp1 opp2 := fun is : _ => pr2 (pr2 is).

Definition rngunel1_is {X : UU} {opp1 opp2 : binop X} (is : isrngops opp1 opp2) : X :=
  unel_is (pr1 (pr1 is)).

Definition rngunel2_is {X : UU} {opp1 opp2 : binop X} (is : isrngops opp1 opp2) : X :=
  unel_is (pr2 (pr1 is)).

Lemma isapropisrngops {X : hSet} (opp1 opp2 : binop X) : isaprop (isrngops opp1 opp2).
Proof.
  intros.
  apply (isofhleveldirprod 1).
  - apply (isofhleveldirprod 1).
    + apply isapropisabgrop.
    + apply isapropismonoidop.
  - apply isapropisdistr.
Defined.

Lemma multx0_is_l {X : UU} {opp1 opp2 : binop X} (is1 : isgrop opp1) (is2 : ismonoidop opp2)
      (is12 : isdistr opp1 opp2) : ∏ x : X, paths (opp2 x (unel_is (pr1 is1))) (unel_is (pr1 is1)).
Proof.
  intros.
  destruct is12 as [ ldistr0 rdistr0 ].
  destruct is2 as [ assoc2 [ un2 [ lun2 run2 ] ] ].
  simpl in *.
  apply (invmaponpathsweq (weqpair _ (isweqrmultingr_is is1 (opp2 x un2)))).
  simpl.
  destruct is1 as [ [ assoc1 [ un1 [ lun1 run1 ] ] ] [ inv0 [ linv0 rinv0 ] ] ].
  unfold unel_is. simpl in *.
  rewrite (lun1 (opp2 x un2)). destruct (ldistr0 un1 un2 x).
  rewrite (run2 x). rewrite (lun1 un2). rewrite (run2 x). apply idpath.
Defined.
Opaque multx0_is_l.

Lemma mult0x_is_l {X : UU} {opp1 opp2 : binop X} (is1 : isgrop opp1) (is2 : ismonoidop opp2)
      (is12 : isdistr opp1 opp2) : ∏ x : X, paths (opp2 (unel_is (pr1 is1)) x) (unel_is (pr1 is1)).
Proof.
  intros.
  destruct is12 as [ ldistr0 rdistr0 ].
  destruct is2 as [ assoc2 [ un2 [ lun2 run2 ] ] ]. simpl in *.
  apply (invmaponpathsweq (weqpair _ (isweqrmultingr_is is1 (opp2 un2 x)))).
  simpl.
  destruct is1 as [ [ assoc1 [ un1 [ lun1 run1 ] ] ] [ inv0 [ linv0 rinv0 ] ] ].
  unfold unel_is. simpl in *.
  rewrite (lun1 (opp2 un2 x)). destruct (rdistr0 un1 un2 x).
  rewrite (lun2 x). rewrite (lun1 un2). rewrite (lun2 x). apply idpath.
Defined.
Opaque mult0x_is_l.

Definition minus1_is_l {X : UU} {opp1 opp2 : binop X} (is1 : isgrop opp1)
           (is2 : ismonoidop opp2) := (grinv_is is1) (unel_is is2).

Lemma islinvmultwithminus1_is_l {X : UU} {opp1 opp2 : binop X}
      (is1 : isgrop opp1) (is2 : ismonoidop opp2) (is12 : isdistr opp1 opp2)
      (x : X) : paths (opp1 (opp2 (minus1_is_l is1 is2) x) x) (unel_is (pr1 is1)).
Proof.
  intros.
  set (xinv := opp2 (minus1_is_l is1 is2) x).
  rewrite (pathsinv0 (lunax_is is2 x)).
  unfold xinv.
  rewrite (pathsinv0 (pr2 is12 _ _ x)).
  unfold minus1_is_l. unfold grinv_is.
  rewrite (grlinvax_is is1 _). apply mult0x_is_l.
  - apply is2.
  - apply is12.
Defined.
Opaque islinvmultwithminus1_is_l.

Lemma isrinvmultwithminus1_is_l {X : UU} {opp1 opp2 : binop X} (is1 : isgrop opp1)
      (is2 : ismonoidop opp2) (is12 : isdistr opp1 opp2) (x : X) :
  paths (opp1 x (opp2 (minus1_is_l is1 is2) x)) (unel_is (pr1 is1)).
Proof.
  intros.
  set (xinv := opp2 (minus1_is_l is1 is2) x).
  rewrite (pathsinv0 (lunax_is is2 x)). unfold xinv.
  rewrite (pathsinv0 (pr2 is12 _ _ x)). unfold minus1_is_l. unfold grinv_is.
  rewrite (grrinvax_is is1 _).
  apply mult0x_is_l. apply is2. apply is12.
Defined.
Opaque isrinvmultwithminus1_is_l.

Lemma isminusmultwithminus1_is_l {X : UU} {opp1 opp2 : binop X} (is1 : isgrop opp1)
      (is2 : ismonoidop opp2) (is12 : isdistr opp1 opp2) (x : X) :
  paths (opp2 (minus1_is_l is1 is2) x) (grinv_is is1 x).
Proof.
  intros.
  apply (invmaponpathsweq (weqpair _ (isweqrmultingr_is is1 x))).
  simpl. rewrite (islinvmultwithminus1_is_l is1 is2 is12 x).
  unfold grinv_is. rewrite (grlinvax_is is1 x). apply idpath.
Defined.
Opaque isminusmultwithminus1_is_l.

Lemma isrngopsif {X : UU} {opp1 opp2 : binop X} (is1 : isgrop opp1) (is2 : ismonoidop opp2)
      (is12 : isdistr opp1 opp2) : isrngops opp1 opp2.
Proof.
  intros.
  set (assoc1 := pr1 (pr1 is1)).
  split.
  - split.
    + split with is1.
      intros x y.
      apply (invmaponpathsweq
               (weqpair _ (isweqrmultingr_is is1 (opp2 (minus1_is_l is1 is2) (opp1 x y))))).
      simpl. rewrite (isrinvmultwithminus1_is_l is1 is2 is12 (opp1 x y)).
      rewrite (pr1 is12 x y _).
      destruct (assoc1 (opp1 y x) (opp2 (minus1_is_l is1 is2) x) (opp2 (minus1_is_l is1 is2) y)).
      rewrite (assoc1 y x _).
      destruct (pathsinv0 (isrinvmultwithminus1_is_l is1 is2 is12 x)).
      unfold unel_is. rewrite (runax_is (pr1 is1) y).
      rewrite (isrinvmultwithminus1_is_l is1 is2 is12 y).
      apply idpath.
    + apply is2.
  - apply is12.
Defined.

Definition rngmultx0_is {X : UU} {opp1 opp2 : binop X} (is : isrngops opp1 opp2) :
  ∏ (x : X), opp2 x (unel_is (pr1 (rngop1axs_is is))) = unel_is (pr1 (rngop1axs_is is)) :=
  multx0_is_l (rngop1axs_is is) (rngop2axs_is is) (rngdistraxs_is is).

Definition rngmult0x_is {X : UU} {opp1 opp2 : binop X} (is : isrngops opp1 opp2) :
  ∏ (x : X), opp2 (unel_is (pr1 (rngop1axs_is is))) x = unel_is (pr1 (rngop1axs_is is)) :=
  mult0x_is_l (rngop1axs_is is) (rngop2axs_is is) (rngdistraxs_is is).

Definition rngminus1_is {X : UU} {opp1 opp2 : binop X} (is : isrngops opp1 opp2) : X :=
  minus1_is_l (rngop1axs_is is) (rngop2axs_is is).

Definition rngmultwithminus1_is {X : UU} {opp1 opp2 : binop X} (is : isrngops opp1 opp2) :
  ∏ (x : X),
  opp2 (minus1_is_l (rngop1axs_is is) (rngop2axs_is is)) x = grinv_is (rngop1axs_is is) x :=
  isminusmultwithminus1_is_l (rngop1axs_is is) (rngop2axs_is is) (rngdistraxs_is is).

Definition isrngopstoisrigops (X : UU) (opp1 opp2 : binop X) (is : isrngops opp1 opp2) :
  isrigops opp1 opp2.
Proof.
  intros. split.
  - split with (dirprodpair (isabgroptoisabmonoidop _ _ (rngop1axs_is is)) (rngop2axs_is is)).
    split.
    + simpl. apply (rngmult0x_is).
    + simpl. apply (rngmultx0_is).
  - apply (rngdistraxs_is is).
Defined.
Coercion isrngopstoisrigops : isrngops >-> isrigops.

(** *)

Definition iscommrigops {X : UU} (opp1 opp2 : binop X) : UU :=
  dirprod (isrigops opp1 opp2) (iscomm opp2).

Definition pr1iscommrigops (X : UU) (opp1 opp2 : binop X) :
  iscommrigops opp1 opp2 -> isrigops opp1 opp2 := @pr1 _ _.
Coercion pr1iscommrigops : iscommrigops >-> isrigops.

Definition rigiscommop2_is {X : UU} {opp1 opp2 : binop X} (is : iscommrigops opp1 opp2) :
  iscomm opp2 := pr2 is.

Lemma isapropiscommrig {X : hSet} (opp1 opp2 : binop X) : isaprop (iscommrigops opp1 opp2).
Proof.
  intros.
  apply (isofhleveldirprod 1).
  - apply isapropisrigops.
  - apply isapropiscomm.
Defined.

(** *)

Definition iscommrngops {X : UU} (opp1 opp2 : binop X) : UU :=
  dirprod (isrngops opp1 opp2) (iscomm opp2).

Definition pr1iscommrngops (X : UU) (opp1 opp2 : binop X) :
  iscommrngops opp1 opp2 -> isrngops opp1 opp2 := @pr1 _ _.
Coercion pr1iscommrngops : iscommrngops >-> isrngops.

Definition rngiscommop2_is {X : UU} {opp1 opp2 : binop X} (is : iscommrngops opp1 opp2) :
  iscomm opp2 := pr2 is.

Lemma isapropiscommrng {X : hSet} (opp1 opp2 : binop X) : isaprop (iscommrngops opp1 opp2).
Proof.
  intros.
  apply (isofhleveldirprod 1).
  - apply isapropisrngops.
  - apply isapropiscomm.
Defined.

Definition iscommrngopstoiscommrigops (X : UU) (opp1 opp2 : binop X)
           (is : iscommrngops opp1 opp2) : iscommrigops opp1 opp2 :=
  dirprodpair (isrngopstoisrigops _ _ _ (pr1 is)) (pr2 is).
Coercion iscommrngopstoiscommrigops : iscommrngops >-> iscommrigops.

(** **** Transfer properties of binary operations relative to weak equivalences *)

(** binop_weq_fwd *)

Lemma isassoc_weq_fwd {X Y : UU} (H : weq X Y) (opp : binop X) :
  isassoc opp → isassoc (binop_weq_fwd H opp).
Proof.
  intros X Y H opp is.
  intros x y z.
  apply (maponpaths H).
  refine (pathscomp0 _ (pathscomp0 (is _ _ _) _)).
  - apply (maponpaths (λ x, opp x _)).
    apply homotinvweqweq.
  - apply maponpaths.
    apply homotinvweqweq0.
Defined.
Lemma islunit_weq_fwd {X Y : UU} (H : weq X Y) (opp : binop X) (x0 : X) :
  islunit opp x0 → islunit (binop_weq_fwd H opp) (H x0).
Proof.
  intros X Y H opp x0 is.
  intros y.
  unfold binop_weq_fwd.
  refine (pathscomp0 (maponpaths _ _) _).
  - refine (pathscomp0 (maponpaths (λ x, opp x _) _) _).
    + apply homotinvweqweq.
    + apply is.
  - apply homotweqinvweq.
Defined.
Lemma isrunit_weq_fwd {X Y : UU} (H : weq X Y) (opp : binop X) (x0 : X) :
  isrunit opp x0 → isrunit (binop_weq_fwd H opp) (H x0).
Proof.
  intros X Y H opp x0 is.
  intros y.
  unfold binop_weq_fwd.
  refine (pathscomp0 (maponpaths _ _) _).
  - refine (pathscomp0 (maponpaths (opp _) _) _).
    + apply homotinvweqweq.
    + apply is.
  - apply homotweqinvweq.
Defined.
Lemma isunit_weq_fwd {X Y : UU} (H : weq X Y) (opp : binop X) (x0 : X) :
  isunit opp x0 → isunit (binop_weq_fwd H opp) (H x0).
Proof.
  intros X Y H opp x0 is.
  split.
  apply islunit_weq_fwd, (pr1 is).
  apply isrunit_weq_fwd, (pr2 is).
Defined.

Lemma isunital_weq_fwd {X Y : UU} (H : weq X Y) (opp : binop X) :
  isunital opp → isunital (binop_weq_fwd H opp).
Proof.
  intros X Y H opp is.
  exists (H (pr1 is)).
  apply isunit_weq_fwd, (pr2 is).
Defined.

Lemma ismonoidop_weq_fwd {X Y : UU} (H : weq X Y) (opp : binop X) :
  ismonoidop opp → ismonoidop (binop_weq_fwd H opp).
Proof.
  intros X Y H opp is.
  split.
  apply isassoc_weq_fwd, (pr1 is).
  apply isunital_weq_fwd, (pr2 is).
Defined.

Lemma islinv_weq_fwd {X Y : UU} (H : weq X Y) (opp : binop X) (x0 : X) (inv : X → X) :
  islinv opp x0 inv → islinv (binop_weq_fwd H opp) (H x0) (λ y : Y, H (inv (invmap H y))).
Proof.
  intros X Y H opp x0 inv is.
  intros y.
  unfold binop_weq_fwd.
  apply maponpaths.
  refine (pathscomp0 _ (is _)).
  apply (maponpaths (λ x, opp x _)).
  apply homotinvweqweq.
Defined.
Lemma isrinv_weq_fwd {X Y : UU} (H : weq X Y) (opp : binop X) (x0 : X) (inv : X → X) :
  isrinv opp x0 inv → isrinv (binop_weq_fwd H opp) (H x0) (λ y : Y, H (inv (invmap H y))).
Proof.
  intros X Y H opp x0 inv is.
  intros y.
  unfold binop_weq_fwd.
  apply maponpaths.
  refine (pathscomp0 _ (is _)).
  apply (maponpaths (opp _)).
  apply homotinvweqweq.
Defined.
Lemma isinv_weq_fwd {X Y : UU} (H : weq X Y) (opp : binop X) (x0 : X) (inv : X → X) :
  isinv opp x0 inv → isinv (binop_weq_fwd H opp) (H x0) (λ y : Y, H (inv (invmap H y))).
Proof.
  intros X Y H opp x0 inv is.
  split.
  apply islinv_weq_fwd, (pr1 is).
  apply isrinv_weq_fwd, (pr2 is).
Defined.
Lemma invstruct_weq_fwd {X Y : UU} (H : weq X Y) (opp : binop X) (is : ismonoidop opp) :
  invstruct opp is → invstruct (binop_weq_fwd H opp) (ismonoidop_weq_fwd H opp is).
Proof.
  intros X Y H opp is inv.
  exists (λ y : Y, H (pr1 inv (invmap H y))).
  apply isinv_weq_fwd, (pr2 inv).
Defined.

Lemma isgrop_weq_fwd {X Y : UU} (H : weq X Y) (opp : binop X) :
  isgrop opp → isgrop (binop_weq_fwd H opp).
Proof.
  intros X Y H opp is.
  mkpair.
  apply ismonoidop_weq_fwd, (pr1 is).
  apply invstruct_weq_fwd, (pr2 is).
Defined.

Lemma iscomm_weq_fwd {X Y : UU} (H : weq X Y) (opp : binop X) :
  iscomm opp → iscomm (binop_weq_fwd H opp).
Proof.
  intros X Y H opp is.
  intros x y.
  unfold binop_weq_fwd.
  apply maponpaths, is.
Defined.

Lemma isabmonoidop_weq_fwd {X Y : UU} (H : weq X Y) (opp : binop X) :
  isabmonoidop opp → isabmonoidop (binop_weq_fwd H opp).
Proof.
  intros X Y H opp is.
  split.
  apply ismonoidop_weq_fwd, (pr1 is).
  apply iscomm_weq_fwd, (pr2 is).
Defined.

Lemma isabgrop_weq_fwd {X Y : UU} (H : weq X Y) (opp : binop X) :
  isabgrop opp → isabgrop (binop_weq_fwd H opp).
Proof.
  intros X Y H opp is.
  split.
  apply isgrop_weq_fwd, (pr1 is).
  apply iscomm_weq_fwd, (pr2 is).
Defined.

Lemma isldistr_weq_fwd {X Y : UU} (H : weq X Y) (op1 op2 : binop X) :
  isldistr op1 op2 → isldistr (binop_weq_fwd H op1) (binop_weq_fwd H op2).
Proof.
  intros X Y H op1 op2 is.
  intros x y z.
  unfold binop_weq_fwd.
  apply maponpaths.
  refine (pathscomp0 _ (pathscomp0 (is _ _ _) _)).
  - apply maponpaths.
    apply homotinvweqweq.
  - apply map_on_two_paths ; apply homotinvweqweq0.
Defined.
Lemma isrdistr_weq_fwd {X Y : UU} (H : weq X Y) (op1 op2 : binop X) :
  isrdistr op1 op2 → isrdistr (binop_weq_fwd H op1) (binop_weq_fwd H op2).
Proof.
  intros X Y H op1 op2 is.
  intros x y z.
  unfold binop_weq_fwd.
  apply maponpaths.
  refine (pathscomp0 _ (pathscomp0 (is _ _ _) _)).
  - apply (maponpaths (λ x, op2 x _)).
    apply homotinvweqweq.
  - apply map_on_two_paths ; apply homotinvweqweq0.
Defined.

Lemma isdistr_weq_fwd {X Y : UU} (H : weq X Y) (op1 op2 : binop X) :
  isdistr op1 op2 → isdistr (binop_weq_fwd H op1) (binop_weq_fwd H op2).
Proof.
  intros X Y H op1 op2 is.
  split.
  apply isldistr_weq_fwd, (pr1 is).
  apply isrdistr_weq_fwd, (pr2 is).
Defined.

Lemma isabsorb_weq_fwd {X Y : UU} (H : weq X Y) (op1 op2 : binop X) :
  isabsorb op1 op2 → isabsorb (binop_weq_fwd H op1) (binop_weq_fwd H op2).
Proof.
  intros X Y H op1 op2 is.
  intros x y.
  unfold binop_weq_fwd.
  refine (pathscomp0 _ (homotweqinvweq H _)).
  apply maponpaths.
  refine (pathscomp0 _ (is _ _)).
  apply maponpaths.
  apply (homotinvweqweq H).
Defined.

Lemma isrigops_weq_fwd {X Y : UU} (H : weq X Y) (op1 op2 : binop X) :
  isrigops op1 op2 → isrigops (binop_weq_fwd H op1) (binop_weq_fwd H op2).
Proof.
  intros X Y H op1 op2 is.
  split.
  - mkpair.
    + split.
      apply isabmonoidop_weq_fwd, (pr1 (pr1 (pr1 is))).
      apply ismonoidop_weq_fwd, (pr2 (pr1 (pr1 is))).
    + split ; simpl.
      * intros x.
        apply (maponpaths H).
        refine (pathscomp0 _ (pr1 (pr2 (pr1 is)) _)).
        apply (maponpaths (λ x, op2 x _)).
        apply homotinvweqweq.
      * intros x.
        apply (maponpaths H).
        refine (pathscomp0 _ (pr2 (pr2 (pr1 is)) _)).
        apply (maponpaths (op2 _)).
        apply homotinvweqweq.
  - apply isdistr_weq_fwd, (pr2 is).
Defined.

Lemma isrngops_weq_fwd {X Y : UU} (H : weq X Y) (op1 op2 : binop X) :
  isrngops op1 op2 → isrngops (binop_weq_fwd H op1) (binop_weq_fwd H op2).
Proof.
  intros X Y H op1 op2 is.
  split.
  - split.
    + apply isabgrop_weq_fwd, (pr1 (pr1 is)).
    + apply ismonoidop_weq_fwd, (pr2 (pr1 is)).
  - apply isdistr_weq_fwd, (pr2 is).
Defined.

Lemma iscommrigops_weq_fwd {X Y : UU} (H : weq X Y) (op1 op2 : binop X) :
  iscommrigops op1 op2 → iscommrigops (binop_weq_fwd H op1) (binop_weq_fwd H op2).
Proof.
  intros X Y H op1 op2 is.
  split.
  - apply isrigops_weq_fwd, (pr1 is).
  - apply iscomm_weq_fwd, (pr2 is).
Defined.

Lemma iscommrngops_weq_fwd {X Y : UU} (H : weq X Y) (op1 op2 : binop X) :
  iscommrngops op1 op2 → iscommrngops (binop_weq_fwd H op1) (binop_weq_fwd H op2).
Proof.
  intros X Y H op1 op2 is.
  split.
  - apply isrngops_weq_fwd, (pr1 is).
  - apply iscomm_weq_fwd, (pr2 is).
Defined.

(** binop_weq_bck *)

Lemma isassoc_weq_bck {X Y : UU} (H : weq X Y) (opp : binop Y) :
  isassoc opp → isassoc (binop_weq_bck H opp).
Proof.
  intros X Y H opp is.
  intros x y z.
  apply (maponpaths (invmap H)).
  refine (pathscomp0 _ (pathscomp0 (is _ _ _) _)).
  - apply (maponpaths (λ x, opp x _)).
    apply homotweqinvweq.
  - apply maponpaths.
    apply pathsinv0, homotweqinvweq.
Defined.
Lemma islunit_weq_bck {X Y : UU} (H : weq X Y) (opp : binop Y) (x0 : Y) :
  islunit opp x0 → islunit (binop_weq_bck H opp) (invmap H x0).
Proof.
  intros X Y H opp x0 is.
  intros y.
  unfold binop_weq_bck.
  refine (pathscomp0 (maponpaths _ _) _).
  - refine (pathscomp0 (maponpaths (λ x, opp x _) _) _).
    + apply homotweqinvweq.
    + apply is.
  - apply homotinvweqweq.
Defined.
Lemma isrunit_weq_bck {X Y : UU} (H : weq X Y) (opp : binop Y) (x0 : Y) :
  isrunit opp x0 → isrunit (binop_weq_bck H opp) (invmap H x0).
Proof.
  intros X Y H opp x0 is.
  intros y.
  unfold binop_weq_bck.
  refine (pathscomp0 (maponpaths _ _) _).
  - refine (pathscomp0 (maponpaths (opp _) _) _).
    + apply homotweqinvweq.
    + apply is.
  - apply homotinvweqweq.
Defined.
Lemma isunit_weq_bck {X Y : UU} (H : weq X Y) (opp : binop Y) (x0 : Y) :
  isunit opp x0 → isunit (binop_weq_bck H opp) (invmap H x0).
Proof.
  intros X Y H opp x0 is.
  split.
  apply islunit_weq_bck, (pr1 is).
  apply isrunit_weq_bck, (pr2 is).
Defined.

Lemma isunital_weq_bck {X Y : UU} (H : weq X Y) (opp : binop Y) :
  isunital opp → isunital (binop_weq_bck H opp).
Proof.
  intros X Y H opp is.
  exists (invmap H (pr1 is)).
  apply isunit_weq_bck, (pr2 is).
Defined.

Lemma ismonoidop_weq_bck {X Y : UU} (H : weq X Y) (opp : binop Y) :
  ismonoidop opp → ismonoidop (binop_weq_bck H opp).
Proof.
  intros X Y H opp is.
  split.
  apply isassoc_weq_bck, (pr1 is).
  apply isunital_weq_bck, (pr2 is).
Defined.

Lemma islinv_weq_bck {X Y : UU} (H : weq X Y) (opp : binop Y) (x0 : Y) (inv : Y → Y) :
  islinv opp x0 inv → islinv (binop_weq_bck H opp) (invmap H x0) (λ y : X, invmap H (inv (H y))).
Proof.
  intros X Y H opp x0 inv is.
  intros y.
  unfold binop_weq_bck.
  apply maponpaths.
  refine (pathscomp0 _ (is _)).
  apply (maponpaths (λ x, opp x _)).
  apply homotweqinvweq.
Defined.
Lemma isrinv_weq_bck {X Y : UU} (H : weq X Y) (opp : binop Y) (x0 : Y) (inv : Y → Y) :
  isrinv opp x0 inv → isrinv (binop_weq_bck H opp) (invmap H x0) (λ y : X, invmap H (inv (H y))).
Proof.
  intros X Y H opp x0 inv is.
  intros y.
  unfold binop_weq_bck.
  apply maponpaths.
  refine (pathscomp0 _ (is _)).
  apply (maponpaths (opp _)).
  apply homotweqinvweq.
Defined.
Lemma isinv_weq_bck {X Y : UU} (H : weq X Y) (opp : binop Y) (x0 : Y) (inv : Y → Y) :
  isinv opp x0 inv → isinv (binop_weq_bck H opp) (invmap H x0) (λ y : X, invmap H (inv (H y))).
Proof.
  intros X Y H opp x0 inv is.
  split.
  apply islinv_weq_bck, (pr1 is).
  apply isrinv_weq_bck, (pr2 is).
Defined.
Lemma invstruct_weq_bck {X Y : UU} (H : weq X Y) (opp : binop Y) (is : ismonoidop opp) :
  invstruct opp is → invstruct (binop_weq_bck H opp) (ismonoidop_weq_bck H opp is).
Proof.
  intros X Y H opp is inv.
  exists (λ y : X, invmap H (pr1 inv (H y))).
  apply isinv_weq_bck, (pr2 inv).
Defined.

Lemma isgrop_weq_bck {X Y : UU} (H : weq X Y) (opp : binop Y) :
  isgrop opp → isgrop (binop_weq_bck H opp).
Proof.
  intros X Y H opp is.
  mkpair.
  apply ismonoidop_weq_bck, (pr1 is).
  apply invstruct_weq_bck, (pr2 is).
Defined.

Lemma iscomm_weq_bck {X Y : UU} (H : weq X Y) (opp : binop Y) :
  iscomm opp → iscomm (binop_weq_bck H opp).
Proof.
  intros X Y H opp is.
  intros x y.
  unfold binop_weq_bck.
  apply maponpaths, is.
Defined.

Lemma isabmonoidop_weq_bck {X Y : UU} (H : weq X Y) (opp : binop Y) :
  isabmonoidop opp → isabmonoidop (binop_weq_bck H opp).
Proof.
  intros X Y H opp is.
  split.
  apply ismonoidop_weq_bck, (pr1 is).
  apply iscomm_weq_bck, (pr2 is).
Defined.

Lemma isabgrop_weq_bck {X Y : UU} (H : weq X Y) (opp : binop Y) :
  isabgrop opp → isabgrop (binop_weq_bck H opp).
Proof.
  intros X Y H opp is.
  split.
  apply isgrop_weq_bck, (pr1 is).
  apply iscomm_weq_bck, (pr2 is).
Defined.

Lemma isldistr_weq_bck {X Y : UU} (H : weq X Y) (op1 op2 : binop Y) :
  isldistr op1 op2 → isldistr (binop_weq_bck H op1) (binop_weq_bck H op2).
Proof.
  intros X Y H op1 op2 is.
  intros x y z.
  unfold binop_weq_bck.
  apply maponpaths.
  refine (pathscomp0 _ (pathscomp0 (is _ _ _) _)).
  - apply maponpaths.
    apply homotweqinvweq.
  - apply map_on_two_paths ; apply pathsinv0, homotweqinvweq.
Defined.
Lemma isrdistr_weq_bck {X Y : UU} (H : weq X Y) (op1 op2 : binop Y) :
  isrdistr op1 op2 → isrdistr (binop_weq_bck H op1) (binop_weq_bck H op2).
Proof.
  intros X Y H op1 op2 is.
  intros x y z.
  unfold binop_weq_bck.
  apply maponpaths.
  refine (pathscomp0 _ (pathscomp0 (is _ _ _) _)).
  - apply (maponpaths (λ x, op2 x _)).
    apply homotweqinvweq.
  - apply map_on_two_paths ; apply pathsinv0, homotweqinvweq.
Defined.

Lemma isdistr_weq_bck {X Y : UU} (H : weq X Y) (op1 op2 : binop Y) :
  isdistr op1 op2 → isdistr (binop_weq_bck H op1) (binop_weq_bck H op2).
Proof.
  intros X Y H op1 op2 is.
  split.
  apply isldistr_weq_bck, (pr1 is).
  apply isrdistr_weq_bck, (pr2 is).
Defined.

Lemma isabsorb_weq_bck {X Y : UU} (H : weq X Y) (op1 op2 : binop Y) :
  isabsorb op1 op2 → isabsorb (binop_weq_bck H op1) (binop_weq_bck H op2).
Proof.
  intros X Y H op1 op2 is.
  intros x y.
  unfold binop_weq_bck.
  refine (pathscomp0 _ (homotinvweqweq H _)).
  apply maponpaths.
  refine (pathscomp0 _ (is _ _)).
  apply maponpaths.
  apply (homotweqinvweq H).
Defined.

Lemma isrigops_weq_bck {X Y : UU} (H : weq X Y) (op1 op2 : binop Y) :
  isrigops op1 op2 → isrigops (binop_weq_bck H op1) (binop_weq_bck H op2).
Proof.
  intros X Y H op1 op2 is.
  split.
  - mkpair.
    + split.
      apply isabmonoidop_weq_bck, (pr1 (pr1 (pr1 is))).
      apply ismonoidop_weq_bck, (pr2 (pr1 (pr1 is))).
    + split ; simpl.
      * intros x.
        apply (maponpaths (invmap H)).
        refine (pathscomp0 _ (pr1 (pr2 (pr1 is)) _)).
        apply (maponpaths (λ x, op2 x _)).
        apply homotweqinvweq.
      * intros x.
        apply (maponpaths (invmap H)).
        refine (pathscomp0 _ (pr2 (pr2 (pr1 is)) _)).
        apply (maponpaths (op2 _)).
        apply homotweqinvweq.
  - apply isdistr_weq_bck, (pr2 is).
Defined.

Lemma isrngops_weq_bck {X Y : UU} (H : weq X Y) (op1 op2 : binop Y) :
  isrngops op1 op2 → isrngops (binop_weq_bck H op1) (binop_weq_bck H op2).
Proof.
  intros X Y H op1 op2 is.
  split.
  - split.
    + apply isabgrop_weq_bck, (pr1 (pr1 is)).
    + apply ismonoidop_weq_bck, (pr2 (pr1 is)).
  - apply isdistr_weq_bck, (pr2 is).
Defined.

Lemma iscommrigops_weq_bck {X Y : UU} (H : weq X Y) (op1 op2 : binop Y) :
  iscommrigops op1 op2 → iscommrigops (binop_weq_bck H op1) (binop_weq_bck H op2).
Proof.
  intros X Y H op1 op2 is.
  split.
  - apply isrigops_weq_bck, (pr1 is).
  - apply iscomm_weq_bck, (pr2 is).
Defined.

Lemma iscommrngops_weq_bck {X Y : UU} (H : weq X Y) (op1 op2 : binop Y) :
  iscommrngops op1 op2 → iscommrngops (binop_weq_bck H op1) (binop_weq_bck H op2).
Proof.
  intros X Y H op1 op2 is.
  split.
  - apply isrngops_weq_bck, (pr1 is).
  - apply iscomm_weq_bck, (pr2 is).
Defined.


(** *** Sets with one binary operation *)

(** **** General definitions *)

Definition setwithbinop : UU := total2 (fun X : hSet => binop X).

Definition setwithbinoppair (X : hSet) (opp : binop X) : setwithbinop :=
  tpair (fun X : hSet => binop X) X opp.

Definition pr1setwithbinop : setwithbinop -> hSet := @pr1 _ (fun X : hSet => binop X).
Coercion pr1setwithbinop : setwithbinop >-> hSet.

Definition op {X : setwithbinop} : binop X := pr2 X.

Definition isasetbinoponhSet {X : hSet} : isaset (@binop X).
Proof.
  intros X.
  use impred_isaset. intros t1.
  use impred_isaset. intros t2.
  use setproperty.
Defined.
Opaque isasetbinoponhSet.

Notation "x + y" := (op x y) : addoperation_scope.
Notation "x * y" := (op x y) : multoperation_scope.


(** **** Functions compatible with a binary operation (homomorphisms) and their properties *)

Definition isbinopfun {X Y : setwithbinop} (f : X -> Y) : UU :=
  ∏ x x' : X, paths (f (op x x')) (op (f x) (f x')).

Definition mk_isbinopfun {X Y : setwithbinop} {f : X -> Y}
           (H : ∏ x x' : X, f (op x x') = op (f x) (f x')) : isbinopfun f := H.

Lemma isapropisbinopfun {X Y : setwithbinop} (f : X -> Y) : isaprop (isbinopfun f).
Proof.
  intros.
  apply impred. intro x.
  apply impred. intro x'.
  apply (setproperty Y).
Defined.

Definition isbinopfun_twooutof3b {A B C : setwithbinop} (f : A -> B) (g : B -> C)
           (H : issurjective f) : isbinopfun (g ∘ f)%functions -> isbinopfun f -> isbinopfun g.
Proof.
  intros A B C f g H H1 H2.
  use mk_isbinopfun.
  intros b1 b2.
  use (squash_to_prop (H b1) (@setproperty C _ _)). intros H1'.
  use (squash_to_prop (H b2) (@setproperty C _ _)). intros H2'.
  rewrite <- (hfiberpr2 _ _ H1'). rewrite <- (hfiberpr2 _ _ H2').
  use (pathscomp0
         (! (maponpaths (fun b : B => g b) (H2 (hfiberpr1 f b1 H1') (hfiberpr1 f b2 H2'))))).
  exact (H1 (hfiberpr1 f b1 H1') (hfiberpr1 f b2 H2')).
Qed.

Definition binopfun (X Y : setwithbinop) : UU := total2 (fun f : X -> Y => isbinopfun f).

Definition binopfunpair {X Y : setwithbinop} (f : X -> Y) (is : isbinopfun f) : binopfun X Y :=
  tpair _ f is.

Definition pr1binopfun (X Y : setwithbinop) : binopfun X Y -> (X -> Y) := @pr1 _ _.
Coercion pr1binopfun : binopfun >-> Funclass.

Definition binopfunisbinopfun {X Y : setwithbinop} (f : binopfun X Y) : isbinopfun f := pr2 f.

Lemma isasetbinopfun  (X Y : setwithbinop) : isaset (binopfun X Y).
Proof.
  intros.
  apply (isasetsubset (pr1binopfun X Y)).
  - change (isofhlevel 2 (X -> Y)).
    apply impred. intro.
    apply (setproperty Y).
  - refine (isinclpr1 _ _). intro.
    apply isapropisbinopfun.
Defined.

Lemma isbinopfuncomp {X Y Z : setwithbinop} (f : binopfun X Y) (g : binopfun Y Z) :
  isbinopfun (funcomp (pr1 f) (pr1 g)).
Proof.
  intros.
  set (axf := pr2 f). set (axg := pr2 g).
  intros a b. unfold funcomp.
  rewrite (axf a b). rewrite (axg (pr1 f a) (pr1 f b)).
  apply idpath.
Defined.
Opaque isbinopfuncomp.

Definition binopfuncomp {X Y Z : setwithbinop} (f : binopfun X Y) (g : binopfun Y Z) :
  binopfun X Z := binopfunpair (funcomp (pr1 f) (pr1 g)) (isbinopfuncomp f g).

Definition binopmono (X Y : setwithbinop) : UU := total2 (fun f : incl X Y => isbinopfun (pr1 f)).

Definition binopmonopair {X Y : setwithbinop} (f : incl X Y) (is : isbinopfun f) :
  binopmono X Y := tpair _  f is.

Definition pr1binopmono (X Y : setwithbinop) : binopmono X Y -> incl X Y := @pr1 _ _.
Coercion pr1binopmono : binopmono >-> incl.

Definition binopincltobinopfun (X Y : setwithbinop) :
  binopmono X Y -> binopfun X Y := fun f => binopfunpair (pr1 (pr1 f)) (pr2 f).
Coercion binopincltobinopfun : binopmono >-> binopfun.

Definition binopmonocomp {X Y Z : setwithbinop} (f : binopmono X Y) (g : binopmono Y Z) :
  binopmono X Z := binopmonopair (inclcomp (pr1 f) (pr1 g)) (isbinopfuncomp f g).

Definition binopiso (X Y : setwithbinop) : UU := total2 (fun f : weq X Y => isbinopfun f).

Definition binopisopair {X Y : setwithbinop} (f : weq X Y) (is : isbinopfun f) :
  binopiso X Y := tpair _  f is.

Definition pr1binopiso (X Y : setwithbinop) : binopiso X Y -> weq X Y := @pr1 _ _.
Coercion pr1binopiso : binopiso >-> weq.

Lemma isasetbinopiso (X Y : setwithbinop) : isaset (binopiso X Y).
Proof.
  intros X Y.
  use isaset_total2.
  - use isaset_total2.
    + use impred_isaset. intros t. use setproperty.
    + intros x. use isasetaprop. use isapropisweq.
  - intros w. use isasetaprop. use isapropisbinopfun.
Defined.
Opaque isasetbinopiso.

Definition binopisotobinopmono (X Y : setwithbinop) :
  binopiso X Y -> binopmono X Y := fun f => binopmonopair (pr1 f) (pr2 f).
Coercion binopisotobinopmono : binopiso >-> binopmono.

Definition binopisocomp {X Y Z : setwithbinop} (f : binopiso X Y) (g : binopiso Y Z) :
  binopiso X Z := binopisopair (weqcomp (pr1 f) (pr1 g)) (isbinopfuncomp f g).

Lemma isbinopfuninvmap {X Y : setwithbinop} (f : binopiso X Y) : isbinopfun (invmap (pr1 f)).
Proof.
  intros. set (axf := pr2 f). intros a b.
  apply (invmaponpathsweq (pr1 f)).
  rewrite (homotweqinvweq (pr1 f) (op a b)).
  rewrite (axf (invmap (pr1 f) a) (invmap (pr1 f) b)).
  rewrite (homotweqinvweq (pr1 f) a).
  rewrite (homotweqinvweq (pr1 f) b).
  apply idpath.
Defined.
Opaque isbinopfuninvmap.

Definition invbinopiso {X Y : setwithbinop} (f : binopiso X Y) :
  binopiso Y X := binopisopair (invweq (pr1 f)) (isbinopfuninvmap f).

Definition idbinopiso (X : setwithbinop) : binopiso X X.
Proof.
  intros X.
  use binopisopair.
  - exact (idweq X).
  - intros x1 x2. use idpath.
Defined.


(** **** (X = Y) ≃ (binopiso X Y)
   The idea is to use the composition (X = Y) ≃ (X ╝ Y) ≃ (binopiso X Y)
*)

Definition setwithbinop_univalence_weq1 (X Y : setwithbinop) : (X = Y) ≃ (X ╝ Y) :=
  total2_paths_equiv _ X Y.

Definition setwithbinop_univalence_weq2 (X Y : setwithbinop) : (X ╝ Y) ≃ (binopiso X Y).
Proof.
  intros X Y.
  use weqbandf.
  - use hSet_univalence.
  - intros e. use invweq. induction X as [X Xop]. induction Y as [Y Yop]. cbn in e.
    induction e. use weqimplimpl.
    + intros i.
      use funextfun. intros x1.
      use funextfun. intros x2.
      exact (i x1 x2).
    + intros e. change (Xop = Yop) in e. intros x1 x2. induction e. use idpath.
    + use isapropisbinopfun.
    + use isasetbinoponhSet.
Defined.

Definition setwithbinop_univalence_map (X Y : setwithbinop) : X = Y -> binopiso X Y.
Proof.
  intros X Y e. induction e. exact (idbinopiso X).
Defined.

Lemma setwithbinop_univalence_isweq (X Y : setwithbinop) :
  isweq (setwithbinop_univalence_map X Y).
Proof.
  intros X Y.
  use isweqhomot.
  - exact (weqcomp (setwithbinop_univalence_weq1 X Y) (setwithbinop_univalence_weq2 X Y)).
  - intros e. induction e. use weqcomp_to_funcomp_app.
  - use weqproperty.
Defined.
Opaque setwithbinop_univalence_isweq.

Definition setwithbinop_univalence (X Y : setwithbinop) : (X = Y) ≃ (binopiso X Y).
Proof.
  intros X Y.
  use weqpair.
  - exact (setwithbinop_univalence_map X Y).
  - exact (setwithbinop_univalence_isweq X Y).
Defined.
Opaque setwithbinop_univalence.


(** **** hfiber and binop*)
Local Lemma hfiberbinop_path {A B : setwithbinop} (f : binopfun A B) (b1 b2 : B)
      (hf1 : hfiber (pr1 f) b1) (hf2 : hfiber (pr1 f) b2) :
  pr1 f (@op A (pr1 hf1) (pr1 hf2)) = (@op B b1 b2).
Proof.
  intros A B f b1 b2 hf1 hf2.
  use (pathscomp0 (binopfunisbinopfun f _ _)).
  rewrite <- (hfiberpr2 _ _ hf1). rewrite <- (hfiberpr2 _ _ hf2). use idpath.
Qed.

Definition hfiberbinop {A B : setwithbinop} (f : binopfun A B) (b1 b2 : B)
           (hf1 : hfiber (pr1 f) b1) (hf2 : hfiber (pr1 f) b2) :
  hfiber (pr1 f) (@op B b1 b2) :=
  hfiberpair (pr1 f) (@op A (pr1 hf1) (pr1 hf2)) (hfiberbinop_path f b1 b2 hf1 hf2).


(** **** Transport of properties of a binary operation  *)

Lemma islcancelablemonob {X Y : setwithbinop} (f : binopmono X Y) (x : X)
      (is : islcancelable (@op Y) (f x)) : islcancelable (@op X) x.
Proof.
  intros. unfold islcancelable.
  apply (isincltwooutof3a (fun x0 : X => op x x0) f (pr2 (pr1 f))).
  assert (h : homot (funcomp f (fun y0 : Y => op (f x) y0)) (funcomp (fun x0 : X => op x x0) f)).
  {
    intro x0. unfold funcomp. apply (pathsinv0 ((pr2 f) x x0)).
  }
  apply (isinclhomot _ _ h).
  apply (isinclcomp f (inclpair _ is)).
Defined.

Lemma isrcancelablemonob {X Y : setwithbinop} (f : binopmono X Y) (x : X)
      (is : isrcancelable (@op Y) (f x)) : isrcancelable (@op X) x.
Proof.
  intros. unfold islcancelable.
  apply (isincltwooutof3a (fun x0 : X => op x0 x) f (pr2 (pr1 f))).
  assert (h : homot (funcomp f (fun y0 : Y => op y0 (f x))) (funcomp (fun x0 : X => op x0 x) f)).
  {
    intro x0. unfold funcomp. apply (pathsinv0 ((pr2 f) x0 x)).
  }
  apply (isinclhomot _ _ h). apply (isinclcomp f (inclpair _ is)).
Defined.

Lemma iscancelablemonob {X Y : setwithbinop} (f : binopmono X Y) (x : X)
      (is : iscancelable (@op Y) (f x)) : iscancelable (@op X) x.
Proof.
  intros.
  apply (dirprodpair (islcancelablemonob f x (pr1 is)) (isrcancelablemonob f x (pr2 is))).
Defined.

Notation islcancelableisob := islcancelablemonob.
Notation isrcancelableisob := isrcancelablemonob.
Notation iscancelableisob := iscancelablemonob.

Lemma islinvertibleisob {X Y : setwithbinop} (f : binopiso X Y) (x : X)
      (is : islinvertible (@op Y) (f x)) : islinvertible (@op X) x.
Proof.
  intros. unfold islinvertible. apply (twooutof3a (fun x0 : X => op x x0) f).
  - assert (h : homot (funcomp f (fun y0 : Y => op (f x) y0)) (funcomp (fun x0 : X => op x x0) f)).
    {
      intro x0. unfold funcomp. apply (pathsinv0 ((pr2 f) x x0)).
    }
    apply (isweqhomot _ _ h). apply (pr2 (weqcomp f (weqpair _ is))).
  - apply (pr2 (pr1 f)).
Defined.

Lemma isrinvertibleisob {X Y : setwithbinop} (f : binopiso X Y) (x : X)
      (is : isrinvertible (@op Y) (f x)) : isrinvertible (@op X) x.
Proof.
  intros.
  unfold islinvertible. apply (twooutof3a (fun x0 : X => op x0 x) f).
  - assert (h : homot (funcomp f (fun y0 : Y => op y0 (f x))) (funcomp (fun x0 : X => op x0 x) f)).
    {
      intro x0. unfold funcomp. apply (pathsinv0 ((pr2 f) x0 x)).
    }
    apply (isweqhomot _ _ h). apply (pr2 (weqcomp f (weqpair _ is))).
  - apply (pr2 (pr1 f)).
Defined.

Lemma isinvertiblemonob {X Y : setwithbinop} (f : binopiso X Y) (x : X)
      (is : isinvertible (@op Y) (f x)) : isinvertible (@op X) x.
Proof.
  intros.
  apply (dirprodpair (islinvertibleisob f x (pr1 is)) (isrinvertibleisob f x (pr2 is))).
Defined.

Definition islinvertibleisof {X Y : setwithbinop} (f : binopiso X Y) (x : X)
           (is : islinvertible (@op X) x) : islinvertible (@op Y) (f x).
Proof.
  intros. unfold islinvertible. apply (twooutof3b f).
  - apply (pr2 (pr1 f)).
  - assert (h : homot (funcomp (fun x0 : X => op x x0) f) (fun x0 : X => op (f x) (f x0))).
    {
      intro x0. unfold funcomp. apply (pr2 f x x0).
    }
    apply (isweqhomot _ _ h). apply (pr2 (weqcomp (weqpair _ is) f)).
Defined.

Definition isrinvertibleisof {X Y : setwithbinop} (f : binopiso X Y) (x : X)
           (is : isrinvertible (@op X) x) : isrinvertible (@op Y) (f x).
Proof.
  intros. unfold isrinvertible. apply (twooutof3b f).
  - apply (pr2 (pr1 f)).
  - assert (h : homot (funcomp (fun x0 : X => op x0 x) f) (fun x0 : X => op (f x0) (f x))).
    {
      intro x0. unfold funcomp. apply (pr2 f x0 x).
    }
    apply (isweqhomot _ _ h). apply (pr2 (weqcomp (weqpair _ is) f)).
Defined.

Lemma isinvertiblemonof {X Y : setwithbinop} (f : binopiso X Y) (x : X)
      (is : isinvertible (@op X) x) : isinvertible (@op Y) (f x).
Proof.
  intros.
  apply (dirprodpair (islinvertibleisof f x (pr1 is)) (isrinvertibleisof f x (pr2 is))).
Defined.

Lemma isassocmonob {X Y : setwithbinop} (f : binopmono X Y) (is : isassoc (@op Y)) :
  isassoc (@op X).
Proof.
  intros.
  set (axf := pr2 f). simpl in axf. intros a b c.
  apply (invmaponpathsincl _ (pr2 (pr1 f))).
  rewrite (axf (op a b) c). rewrite (axf a b).
  rewrite (axf a (op b c)). rewrite (axf b c). apply is.
Defined.
Opaque isassocmonob.

Lemma iscommmonob {X Y : setwithbinop} (f : binopmono X Y) (is : iscomm (@op Y)) : iscomm (@op X).
Proof.
  intros. set (axf := pr2 f). simpl in axf. intros a b.
  apply (invmaponpathsincl _ (pr2 (pr1 f))).
  rewrite (axf a b). rewrite (axf b a). apply is.
Defined.
Opaque iscommmonob.

Notation isassocisob := isassocmonob.
Notation iscommisob := iscommmonob.

Lemma isassocisof {X Y : setwithbinop} (f : binopiso X Y) (is : isassoc (@op X)) : isassoc (@op Y).
Proof.
  intros. apply (isassocmonob (invbinopiso f) is).
Defined.
Opaque isassocisof.

Lemma iscommisof {X Y : setwithbinop} (f : binopiso X Y) (is : iscomm (@op X)) : iscomm (@op Y).
Proof.
  intros. apply (iscommmonob (invbinopiso f) is).
Defined.
Opaque iscommisof.

Lemma isunitisof {X Y : setwithbinop} (f : binopiso X Y) (unx : X) (is : isunit (@op X) unx) :
  isunit (@op Y) (f unx).
Proof.
  intros. set (axf := pr2 f). split.
  - intro a. change (f unx) with (pr1 f unx).
    apply (invmaponpathsweq (pr1 (invbinopiso f))).
    rewrite (pr2 (invbinopiso f) (pr1 f unx) a). simpl.
    rewrite (homotinvweqweq (pr1 f) unx). apply (pr1 is).
  - intro a. change (f unx) with (pr1 f unx).
    apply (invmaponpathsweq (pr1 (invbinopiso f))).
    rewrite (pr2 (invbinopiso f) a (pr1 f unx)). simpl.
    rewrite (homotinvweqweq (pr1 f) unx). apply (pr2 is).
Defined.
Opaque isunitisof.

Definition isunitalisof {X Y : setwithbinop} (f : binopiso X Y) (is : isunital (@op X)) :
  isunital (@op Y) := isunitalpair (f (pr1 is)) (isunitisof f (pr1 is) (pr2 is)).

Lemma isunitisob {X Y : setwithbinop} (f : binopiso X Y) (uny : Y) (is : isunit (@op Y) uny) :
  isunit (@op X) ((invmap f) uny).
Proof.
  intros. set (int := isunitisof (invbinopiso f)). simpl. simpl in int.
  apply int. apply is.
Defined.
Opaque isunitisob.

Definition isunitalisob {X Y : setwithbinop} (f : binopiso X Y) (is : isunital (@op Y)) :
  isunital (@op X) := isunitalpair ((invmap f) (pr1 is)) (isunitisob f (pr1 is) (pr2 is)).

Definition ismonoidopisof {X Y : setwithbinop} (f : binopiso X Y) (is : ismonoidop (@op X)) :
  ismonoidop (@op Y) := dirprodpair (isassocisof f (pr1 is)) (isunitalisof f (pr2 is)).

Definition ismonoidopisob {X Y : setwithbinop} (f : binopiso X Y) (is : ismonoidop (@op Y)) :
  ismonoidop (@op X) := dirprodpair (isassocisob f (pr1 is)) (isunitalisob f (pr2 is)).

Lemma isinvisof {X Y : setwithbinop} (f : binopiso X Y) (unx : X) (invx : X -> X)
      (is : isinv (@op X) unx invx) :
  isinv (@op Y) (pr1 f unx) (funcomp (invmap (pr1 f)) (funcomp invx (pr1 f))).
Proof.
  intros. set (axf := pr2 f). set (axinvf := pr2 (invbinopiso f)).
  simpl in axf. simpl in axinvf. unfold funcomp. split.
  - intro a. apply (invmaponpathsweq (pr1 (invbinopiso f))).
    simpl. rewrite (axinvf ((pr1 f) (invx (invmap (pr1 f) a))) a).
    rewrite (homotinvweqweq (pr1 f) unx).
    rewrite (homotinvweqweq (pr1 f) (invx (invmap (pr1 f) a))).
    apply (pr1 is).
  - intro a. apply (invmaponpathsweq (pr1 (invbinopiso f))).
    simpl. rewrite (axinvf a ((pr1 f) (invx (invmap (pr1 f) a)))).
    rewrite (homotinvweqweq (pr1 f) unx).
    rewrite (homotinvweqweq (pr1 f) (invx (invmap (pr1 f) a))).
    apply (pr2 is).
Defined.
Opaque isinvisof.

Definition isgropisof {X Y : setwithbinop} (f : binopiso X Y) (is : isgrop (@op X)) :
  isgrop (@op Y) := tpair _ (ismonoidopisof f is)
                          (tpair _ (funcomp (invmap (pr1 f)) (funcomp (grinv_is is) (pr1 f)))
                                 (isinvisof f (unel_is is) (grinv_is is) (pr2 (pr2 is)))).

Lemma isinvisob {X Y : setwithbinop} (f : binopiso X Y) (uny : Y) (invy : Y -> Y)
      (is : isinv (@op Y) uny invy) : isinv (@op X) (invmap (pr1 f) uny)
                                            (funcomp (pr1 f) (funcomp invy (invmap (pr1 f)))).
Proof.
  intros. apply (isinvisof (invbinopiso f) uny invy is).
Defined.
Opaque isinvisob.

Definition isgropisob {X Y : setwithbinop} (f : binopiso X Y) (is : isgrop (@op Y)) :
  isgrop (@op X) := tpair _ (ismonoidopisob f is)
                          (tpair _  (funcomp (pr1 f) (funcomp (grinv_is is) (invmap (pr1 f))))
                                 (isinvisob f (unel_is is) (grinv_is is) (pr2 (pr2 is)))).

Definition isabmonoidopisof {X Y : setwithbinop} (f : binopiso X Y) (is : isabmonoidop (@op X)) :
  isabmonoidop (@op Y) := tpair _ (ismonoidopisof f is) (iscommisof f (commax_is is)).

Definition isabmonoidopisob {X Y : setwithbinop} (f : binopiso X Y) (is : isabmonoidop (@op Y)) :
  isabmonoidop (@op X) := tpair _ (ismonoidopisob f is) (iscommisob f (commax_is is)).

Definition isabgropisof {X Y : setwithbinop} (f : binopiso X Y) (is : isabgrop (@op X)) :
  isabgrop (@op Y) := tpair _ (isgropisof f is) (iscommisof f (commax_is is)).

Definition isabgropisob {X Y : setwithbinop} (f : binopiso X Y) (is : isabgrop (@op Y)) :
  isabgrop (@op X) := tpair _ (isgropisob f is) (iscommisob f (commax_is is)).


(** **** Subobjects *)

Definition issubsetwithbinop {X : hSet} (opp : binop X) (A : hsubtype X) : UU :=
  ∏ a a' : A, A (opp (pr1 a) (pr1 a')).

Lemma isapropissubsetwithbinop {X : hSet} (opp : binop X) (A : hsubtype X) :
  isaprop (issubsetwithbinop opp A).
Proof.
  intros.
  apply impred. intro a.
  apply impred. intros a'.
  apply (pr2 (A (opp (pr1 a) (pr1 a')))).
Defined.

Definition subsetswithbinop {X : setwithbinop} : UU :=
  total2 (fun A : hsubtype X => issubsetwithbinop (@op X) A).

Definition subsetswithbinoppair {X : setwithbinop} :
  ∏ (t : hsubtype X), (λ A : hsubtype X, issubsetwithbinop op A) t →
                       ∑ A : hsubtype X, issubsetwithbinop op A :=
  tpair (fun A : hsubtype X => issubsetwithbinop (@op X) A).

Definition subsetswithbinopconstr {X : setwithbinop} :
  ∏ (t : hsubtype X), (λ A : hsubtype X, issubsetwithbinop op A) t →
                       ∑ A : hsubtype X, issubsetwithbinop op A := @subsetswithbinoppair X.

Definition pr1subsetswithbinop (X : setwithbinop) : @subsetswithbinop X -> hsubtype X :=
  @pr1 _ (fun A : hsubtype X => issubsetwithbinop (@op X) A).
Coercion pr1subsetswithbinop : subsetswithbinop >-> hsubtype.

Definition pr2subsetswithbinop {X : setwithbinop} (Y : @subsetswithbinop X) :
  issubsetwithbinop (@op X) (pr1subsetswithbinop X Y) := pr2 Y.

Definition totalsubsetwithbinop (X : setwithbinop) : @subsetswithbinop X.
Proof.
  intros. split with (fun x : X => htrue). intros x x'. apply tt.
Defined.

Definition carrierofasubsetwithbinop {X : setwithbinop} (A : @subsetswithbinop X) : setwithbinop.
Proof.
  intros.
  set (aset := (hSetpair (carrier A) (isasetsubset (pr1carrier A) (setproperty X)
                                                   (isinclpr1carrier A))) : hSet).
  split with aset.
  set (subopp := (fun a a' : A => carrierpair A (op (pr1carrier _ a) (pr1carrier _ a')) (pr2 A a a')) :
                   (A -> A -> A)).
  simpl. unfold binop. apply subopp.
Defined.
Coercion carrierofasubsetwithbinop : subsetswithbinop >-> setwithbinop.


(** **** Relations compatible with a binary operation and quotient objects *)

Definition isbinophrel {X : setwithbinop} (R : hrel X) : UU :=
  dirprod (∏ a b c : X, R a b -> R (op c a) (op c b)) (∏ a b c : X, R a b -> R (op a c) (op b c)).

Definition isbinophrellogeqf {X : setwithbinop} {L R : hrel X}
           (lg : hrellogeq L R) (isl : isbinophrel L) : isbinophrel R.
Proof.
  intros. split.
  - intros a b c rab.
    apply ((pr1 (lg _ _) ((pr1 isl) _ _ _ (pr2 (lg  _ _) rab)))).
  - intros a b c rab.
    apply ((pr1 (lg _ _) ((pr2 isl) _ _ _ (pr2 (lg  _ _) rab)))).
Defined.

Lemma isapropisbinophrel {X : setwithbinop} (R : hrel X) : isaprop (isbinophrel R).
Proof.
  intros. apply isapropdirprod.
  - apply impred. intro a.
    apply impred. intro b.
    apply impred. intro c.
    apply impred. intro r.
    apply (pr2 (R _ _)).
  - apply impred. intro a.
    apply impred. intro b.
    apply impred. intro c.
    apply impred. intro r.
    apply (pr2 (R _ _)).
Defined.

Lemma isbinophrelif {X : setwithbinop} (R : hrel X) (is : iscomm (@op X))
      (isl : ∏ a b c : X, R a b -> R (op c a) (op c b)) : isbinophrel R.
Proof.
  intros. split with isl. intros a b c rab.
  destruct (is c a). destruct (is c b). apply (isl _ _ _ rab).
Defined.

Lemma iscompbinoptransrel {X : setwithbinop} (R : hrel X) (ist : istrans R) (isb : isbinophrel R) :
  iscomprelrelfun2 R R (@op X).
Proof.
  intros. intros a b c d. intros rab rcd.
  set (racbc := pr2 isb a b c rab). set (rbcbd := pr1 isb c d b rcd).
  apply (ist _ _ _ racbc rbcbd).
Defined.

Lemma isbinopreflrel {X : setwithbinop} (R : hrel X) (isr : isrefl R)
      (isb : iscomprelrelfun2 R R (@op X)) : isbinophrel R.
Proof.
  intros. split.
  - intros a b c rab. apply (isb c c a b (isr c) rab).
  - intros a b c rab. apply (isb a b c c rab (isr c)).
Defined.

Definition binophrel {X : setwithbinop} : UU := total2 (fun R : hrel X => isbinophrel R).

Definition binophrelpair {X : setwithbinop} :
  ∏ (t : hrel X), (λ R : hrel X, isbinophrel R) t → ∑ R : hrel X, isbinophrel R :=
  tpair (fun R : hrel X => isbinophrel R).

Definition pr1binophrel (X : setwithbinop) : @binophrel X -> hrel X :=
  @pr1 _ (fun R : hrel X => isbinophrel R).
Coercion pr1binophrel : binophrel >-> hrel.

Definition binoppo {X : setwithbinop} : UU := total2 (fun R : po X => isbinophrel R).

Definition binoppopair {X : setwithbinop} :
  ∏ (t : po X), (λ R : po X, isbinophrel R) t → ∑ R : po X, isbinophrel R :=
  tpair (fun R : po X => isbinophrel R).

Definition pr1binoppo (X : setwithbinop) : @binoppo X -> po X := @pr1 _ (fun R : po X => isbinophrel R).
Coercion pr1binoppo : binoppo >-> po.

Definition binopeqrel {X : setwithbinop} : UU := total2 (fun R : eqrel X => isbinophrel R).

Definition binopeqrelpair {X : setwithbinop} :
  ∏ (t : eqrel X), (λ R : eqrel X, isbinophrel R) t → ∑ R : eqrel X, isbinophrel R :=
  tpair (fun R : eqrel X => isbinophrel R).

Definition pr1binopeqrel (X : setwithbinop) : @binopeqrel X -> eqrel X :=
  @pr1 _ (fun R : eqrel X => isbinophrel R).
Coercion pr1binopeqrel : binopeqrel >-> eqrel.

Definition setwithbinopquot {X : setwithbinop} (R : @binopeqrel X) : setwithbinop.
Proof.
  intros. split with (setquotinset R).
  set (qt  := setquot R). set (qtset := setquotinset R).
  assert (iscomp : iscomprelrelfun2 R R op) by apply (iscompbinoptransrel R (eqreltrans R) (pr2 R)).
  set (qtmlt := setquotfun2 R R op iscomp).
  simpl. unfold binop. apply qtmlt.
Defined.

Definition ispartbinophrel {X : setwithbinop} (S : hsubtype X) (R : hrel X) : UU :=
  dirprod (∏ a b c : X, S c -> R a b -> R (op c a) (op c b))
          (∏ a b c : X, S c -> R a b -> R (op a c) (op b c)).

Definition isbinoptoispartbinop {X : setwithbinop} (S : hsubtype X) (L : hrel X)
           (is : isbinophrel L) : ispartbinophrel S L.
Proof.
  intros X S L.
  unfold isbinophrel. unfold ispartbinophrel. intro d2. split.
  - intros a b c is. apply (pr1 d2 a b c).
  - intros a b c is. apply (pr2 d2 a b c).
Defined.

Definition ispartbinophrellogeqf {X : setwithbinop} (S : hsubtype X) {L R : hrel X}
           (lg : hrellogeq L R) (isl : ispartbinophrel S L) : ispartbinophrel S R.
Proof.
  intros. split.
  - intros a b c is rab.
    apply ((pr1 (lg _ _) ((pr1 isl) _ _ _ is (pr2 (lg _ _) rab)))).
  - intros a b c is rab.
    apply ((pr1 (lg _ _) ((pr2 isl) _ _ _ is (pr2 (lg  _ _) rab)))).
Defined.

Lemma ispartbinophrelif {X : setwithbinop} (S : hsubtype X) (R : hrel X) (is : iscomm (@op X))
      (isl : ∏ a b c : X, S c -> R a b -> R (op c a) (op c b)) : ispartbinophrel S R.
Proof.
  intros. split with isl.
  intros a b c s rab. destruct (is c a). destruct (is c b).
  apply (isl _ _ _ s rab).
Defined.


(** **** Relations inversely compatible with a binary operation *)

Definition isinvbinophrel {X : setwithbinop} (R : hrel X) : UU :=
  dirprod (∏ a b c : X, R (op c a) (op c b) ->  R a b) (∏ a b c : X, R (op a c) (op b c) -> R a b).

Definition isinvbinophrellogeqf {X : setwithbinop} {L R : hrel X} (lg : hrellogeq L R)
           (isl : isinvbinophrel L) : isinvbinophrel R.
Proof.
  intros. split.
  - intros a b c rab.
    apply ((pr1 (lg _ _) ((pr1 isl) _ _ _ (pr2 (lg  _ _) rab)))).
  - intros a b c rab.
    apply ((pr1 (lg _ _) ((pr2 isl) _ _ _ (pr2 (lg  _ _) rab)))).
Defined.

Lemma isapropisinvbinophrel {X : setwithbinop} (R : hrel X) : isaprop (isinvbinophrel R).
Proof.
  intros. apply isapropdirprod.
  - apply impred. intro a.
    apply impred. intro b.
    apply impred. intro c.
    apply impred. intro r.
    apply (pr2 (R _ _)).
  - apply impred. intro a.
    apply impred. intro b.
    apply impred. intro c.
    apply impred. intro r.
    apply (pr2 (R _ _)).
Defined.

Lemma isinvbinophrelif {X : setwithbinop} (R : hrel X) (is : iscomm (@op X))
      (isl : ∏ a b c : X,  R (op c a) (op c b) -> R a b) : isinvbinophrel R.
Proof.
  intros. split with isl. intros a b c rab.
  destruct (is c a). destruct (is c b).
  apply (isl _ _ _ rab).
Defined.

Definition ispartinvbinophrel {X : setwithbinop} (S : hsubtype X) (R : hrel X) : UU :=
  dirprod (∏ a b c : X, S c -> R (op c a) (op c b) -> R a b)
          (∏ a b c : X, S c -> R (op a c) (op b c) -> R a b).

Definition isinvbinoptoispartinvbinop {X : setwithbinop} (S : hsubtype X) (L : hrel X)
           (is : isinvbinophrel L) : ispartinvbinophrel S L.
Proof.
  intros X S L.
  unfold isinvbinophrel. unfold ispartinvbinophrel. intro d2.
  split.
  - intros a b c s. apply (pr1 d2 a b c).
  - intros a b c s. apply (pr2 d2 a b c).
Defined.

Definition ispartinvbinophrellogeqf {X : setwithbinop} (S : hsubtype X) {L R : hrel X}
           (lg : hrellogeq L R) (isl : ispartinvbinophrel S L) : ispartinvbinophrel S R.
Proof.
  intros. split.
  - intros a b c s rab.
    apply ((pr1 (lg _ _) ((pr1 isl) _ _ _ s (pr2 (lg  _ _) rab)))).
  - intros a b c s rab.
    apply ((pr1 (lg _ _) ((pr2 isl) _ _ _ s (pr2 (lg  _ _) rab)))).
Defined.

Lemma ispartinvbinophrelif {X : setwithbinop} (S : hsubtype X) (R : hrel X) (is : iscomm (@op X))
      (isl : ∏ a b c : X, S c -> R (op c a) (op c b) -> R a b) : ispartinvbinophrel S R.
Proof.
  intros. split with isl. intros a b c s rab.
  destruct (is c a). destruct (is c b).
  apply (isl _ _ _ s rab).
Defined.


(** **** Homomorphisms and relations *)

Lemma binophrelandfun {X Y : setwithbinop} (f : binopfun X Y) (R : hrel Y) (is : @isbinophrel Y R) :
  @isbinophrel X (fun x x' => R (f x) (f x')).
Proof.
  intros.
  set (ish := (pr2 f) : ∏ a0 b0, paths (f (op a0 b0)) (op (f a0) (f b0))).
  split.
  - intros a b c r. rewrite (ish _ _). rewrite (ish _ _).
    apply (pr1 is). apply r.
  - intros a b c r. rewrite (ish _ _). rewrite (ish _ _).
    apply (pr2 is). apply r.
Defined.

Lemma ispartbinophrelandfun {X Y : setwithbinop} (f : binopfun X Y) (SX : hsubtype X)
      (SY : hsubtype Y) (iss : ∏ x : X, (SX x) -> (SY (f x))) (R : hrel Y)
      (is : @ispartbinophrel Y SY R) : @ispartbinophrel X SX (fun x x' => R (f x) (f x')).
Proof.
  intros.
  set (ish := (pr2 f) : ∏ a0 b0, paths (f (op a0 b0)) (op (f a0) (f b0))).
  split.
  - intros a b c s r. rewrite (ish _ _). rewrite (ish _ _).
    apply ((pr1 is) _ _ _ (iss _ s) r).
  - intros a b c s r. rewrite (ish _ _). rewrite (ish _ _).
    apply ((pr2 is) _ _ _ (iss _ s) r).
Defined.

Lemma invbinophrelandfun {X Y : setwithbinop} (f : binopfun X Y) (R : hrel Y)
      (is : @isinvbinophrel Y R) : @isinvbinophrel X (fun x x' => R (f x) (f x')).
Proof.
  intros.
  set (ish := (pr2 f) : ∏ a0 b0, paths (f (op a0 b0)) (op (f a0) (f b0))).
  split.
  - intros a b c r. rewrite (ish _ _) in r. rewrite (ish _ _) in r.
    apply ((pr1 is) _ _ _ r).
  - intros a b c r. rewrite (ish _ _) in r. rewrite (ish _ _) in r.
    apply ((pr2 is) _ _ _ r).
Defined.

Lemma ispartinvbinophrelandfun {X Y : setwithbinop} (f : binopfun X Y) (SX : hsubtype X)
      (SY : hsubtype Y) (iss : ∏ x : X, (SX x) -> (SY (f x))) (R : hrel Y)
      (is : @ispartinvbinophrel Y SY R) : @ispartinvbinophrel X SX (fun x x' => R (f x) (f x')).
Proof.
  intros.
  set (ish := (pr2 f) : ∏ a0 b0, paths (f (op a0 b0)) (op (f a0) (f b0))).
  split.
  - intros a b c s r. rewrite (ish _ _) in r. rewrite (ish _ _) in r.
    apply ((pr1 is) _ _ _ (iss _ s) r).
  - intros a b c s r. rewrite (ish _ _) in r. rewrite (ish _ _) in r.
    apply ((pr2 is) _ _ _ (iss _ s) r).
Defined.


(** **** Quotient relations *)

Lemma isbinopquotrel {X : setwithbinop} (R : @binopeqrel X) {L : hrel X} (is : iscomprelrel R L)
      (isl : isbinophrel L) : @isbinophrel (setwithbinopquot R) (quotrel is).
Proof.
  intros. unfold isbinophrel. split.
  - assert (int : ∏ (a b c : setwithbinopquot R),
                  isaprop (quotrel is a b -> quotrel is (op c a) (op c b))).
    {
      intros a b c. apply impred. intro. apply (pr2 (quotrel is _ _)).
    }
    apply (setquotuniv3prop R (fun a b c => hProppair _ (int a b c))).
    exact (pr1 isl).
  - assert (int : ∏ (a b c : setwithbinopquot R),
                  isaprop (quotrel is a b -> quotrel is (op a c) (op b c))).
    {
      intros a b c. apply impred. intro. apply (pr2 (quotrel is _ _)).
    }
    apply (setquotuniv3prop R (fun a b c => hProppair _ (int a b c))).
    exact (pr2 isl).
Defined.


(** **** Direct products *)

Definition setwithbinopdirprod (X Y : setwithbinop) : setwithbinop.
Proof.
  intros. split with (setdirprod X Y). unfold binop. simpl.
  (* ??? in 8.4-8.5-trunk the following apply generates an error message if the
     type of xy and xy' is left as _ despite the fact that the type of goal is
     dirprod X Y -> dirprod X Y ->.. *)
  apply (fun xy xy' : dirprod X Y => dirprodpair (op (pr1 xy) (pr1 xy')) (op (pr2 xy) (pr2 xy'))).
Defined.


(** *** Sets with two binary operations *)

(** **** General definitions *)

Definition setwith2binop : UU := total2 (fun X : hSet => dirprod (binop X) (binop X)).

Definition setwith2binoppair (X : hSet) (opps : dirprod (binop X) (binop X)) :
  setwith2binop := tpair (fun X : hSet => dirprod (binop X) (binop X)) X opps.

Definition pr1setwith2binop : setwith2binop -> hSet :=
  @pr1 _ (fun X : hSet => dirprod (binop X) (binop X)).
Coercion pr1setwith2binop : setwith2binop >-> hSet.

Definition op1 {X : setwith2binop} : binop X := pr1 (pr2 X).

Definition op2 {X : setwith2binop} : binop X := pr2 (pr2 X).

Definition setwithbinop1 (X : setwith2binop) : setwithbinop := setwithbinoppair (pr1 X) (@op1 X).

Definition setwithbinop2 (X : setwith2binop) : setwithbinop := setwithbinoppair (pr1 X) (@op2 X).

Notation "x + y" := (op1 x y) : twobinops_scope.
Notation "x * y" := (op2 x y) : twobinops_scope.

Definition isasettwobinoponhSet {X : hSet} : isaset (dirprod (binop X) (binop X)).
Proof.
  intros X.
  use isasetdirprod.
  - use isasetbinoponhSet.
  - use isasetbinoponhSet.
Defined.
Opaque isasettwobinoponhSet.


(** **** Functions compatible with a pair of binary operation (homomorphisms) and their properties *)

Definition istwobinopfun {X Y : setwith2binop} (f : X -> Y) : UU :=
  dirprod (∏ x x' : X, paths (f (op1 x x')) (op1 (f x) (f x')))
          (∏ x x' : X, paths (f (op2 x x')) (op2 (f x) (f x'))).

Definition mk_istwobinopfun {X Y : setwith2binop} (f : X -> Y)
           (H1 : ∏ x x' : X, paths (f (op1 x x')) (op1 (f x) (f x')))
           (H2 : ∏ x x' : X, paths (f (op2 x x')) (op2 (f x) (f x'))) :
  istwobinopfun f := dirprodpair H1 H2.

Lemma isapropistwobinopfun {X Y : setwith2binop} (f : X -> Y) : isaprop (istwobinopfun f).
Proof.
  intros. apply isofhleveldirprod.
  - apply impred. intro x.
    apply impred. intro x'.
    apply (setproperty Y).
  - apply impred. intro x.
    apply impred. intro x'.
    apply (setproperty Y).
Defined.

Definition twobinopfun (X Y : setwith2binop) : UU := total2 (fun f : X -> Y => istwobinopfun f).

Definition twobinopfunpair {X Y : setwith2binop} (f : X -> Y) (is : istwobinopfun f) :
  twobinopfun X Y := tpair _ f is.

Definition pr1twobinopfun (X Y : setwith2binop) : twobinopfun X Y -> (X -> Y) := @pr1 _ _.
Coercion pr1twobinopfun : twobinopfun >-> Funclass.

Definition binop1fun {X Y : setwith2binop} (f : twobinopfun X Y) :
  binopfun (setwithbinop1 X) (setwithbinop1 Y) :=
  @binopfunpair (setwithbinop1 X) (setwithbinop1 Y) (pr1 f) (pr1 (pr2 f)).

Definition binop2fun {X Y : setwith2binop} (f : twobinopfun X Y) :
  binopfun (setwithbinop2 X) (setwithbinop2 Y) :=
  @binopfunpair (setwithbinop2 X) (setwithbinop2 Y) (pr1 f) (pr2 (pr2 f)).

Definition twobinopfun_paths {X Y : setwith2binop} (f g : twobinopfun X Y)
           (e : pr1 f = pr1 g) : f = g.
Proof.
  intros X Y f g e.
  use total2_paths_f.
  - exact e.
  - use proofirrelevance. use isapropistwobinopfun.
Defined.
Opaque twobinopfun_paths.

Lemma isasettwobinopfun  (X Y : setwith2binop) : isaset (twobinopfun X Y).
Proof.
  intros.
  apply (isasetsubset (pr1twobinopfun X Y)).
  - change (isofhlevel 2 (X -> Y)).
    apply impred. intro. apply (setproperty Y).
  - refine (isinclpr1 _ _). intro. apply isapropistwobinopfun.
Defined.
Opaque isasettwobinopfun.

Lemma istwobinopfuncomp {X Y Z : setwith2binop} (f : twobinopfun X Y) (g : twobinopfun Y Z) :
  istwobinopfun (funcomp (pr1 f) (pr1 g)).
Proof.
  intros.
  set (ax1f := pr1 (pr2 f)). set (ax2f := pr2 (pr2 f)).
  set (ax1g := pr1 (pr2 g)). set (ax2g := pr2 (pr2 g)).
  split.
  - intros a b. unfold funcomp.
    rewrite (ax1f a b). rewrite (ax1g (pr1 f a) (pr1 f b)).
    apply idpath.
  - intros a b. unfold funcomp.
    rewrite (ax2f a b). rewrite (ax2g (pr1 f a) (pr1 f b)).
    apply idpath.
Defined.
Opaque istwobinopfuncomp.

Definition twobinopfuncomp {X Y Z : setwith2binop} (f : twobinopfun X Y) (g : twobinopfun Y Z) :
  twobinopfun X Z := twobinopfunpair (funcomp (pr1 f) (pr1 g)) (istwobinopfuncomp f g).

Definition twobinopmono (X Y : setwith2binop) : UU := total2 (fun f : incl X Y => istwobinopfun f).

Definition twobinopmonopair {X Y : setwith2binop} (f : incl X Y) (is : istwobinopfun f) :
  twobinopmono X Y := tpair _  f is.

Definition pr1twobinopmono (X Y : setwith2binop) : twobinopmono X Y -> incl X Y := @pr1 _ _.
Coercion pr1twobinopmono : twobinopmono >-> incl.

Definition twobinopincltotwobinopfun (X Y : setwith2binop) :
  twobinopmono X Y -> twobinopfun X Y := fun f => twobinopfunpair (pr1 (pr1 f)) (pr2 f).
Coercion twobinopincltotwobinopfun : twobinopmono >-> twobinopfun.

Definition binop1mono {X Y : setwith2binop} (f : twobinopmono X Y) :
  binopmono (setwithbinop1 X) (setwithbinop1 Y) :=
  @binopmonopair (setwithbinop1 X) (setwithbinop1 Y) (pr1 f) (pr1 (pr2 f)).

Definition binop2mono {X Y : setwith2binop} (f : twobinopmono X Y) :
  binopmono (setwithbinop2 X) (setwithbinop2 Y) :=
  @binopmonopair (setwithbinop2 X) (setwithbinop2 Y) (pr1 f) (pr2 (pr2 f)).

Definition twobinopmonocomp {X Y Z : setwith2binop} (f : twobinopmono X Y) (g : twobinopmono Y Z) :
  twobinopmono X Z := twobinopmonopair (inclcomp (pr1 f) (pr1 g)) (istwobinopfuncomp f g).

Definition twobinopiso (X Y : setwith2binop) : UU := total2 (fun f : weq X Y => istwobinopfun f).

Definition twobinopisopair {X Y : setwith2binop} (f : weq X Y) (is : istwobinopfun f) :
  twobinopiso X Y := tpair _  f is.

Definition pr1twobinopiso (X Y : setwith2binop) : twobinopiso X Y -> weq X Y := @pr1 _ _.
Coercion pr1twobinopiso : twobinopiso >-> weq.

Definition twobinopisototwobinopmono (X Y : setwith2binop) :
  twobinopiso X Y -> twobinopmono X Y := fun f => twobinopmonopair (pr1 f) (pr2 f).
Coercion twobinopisototwobinopmono : twobinopiso >-> twobinopmono.

Definition twobinopisototwobinopfun {X Y : setwith2binop} (f : twobinopiso X Y) :
  twobinopfun X Y := twobinopfunpair f (pr2 f).

Lemma twobinopiso_paths {X Y : setwith2binop} (f g : twobinopiso X Y) (e : pr1 f = pr1 g) : f = g.
Proof.
  intros X Y f g e.
  use total2_paths_f.
  - exact e.
  - use proofirrelevance. use isapropistwobinopfun.
Defined.
Opaque twobinopiso_paths.

Definition binop1iso {X Y : setwith2binop} (f : twobinopiso X Y) :
  binopiso (setwithbinop1 X) (setwithbinop1 Y) :=
  @binopisopair (setwithbinop1 X) (setwithbinop1 Y) (pr1 f) (pr1 (pr2 f)).

Definition binop2iso {X Y : setwith2binop} (f : twobinopiso X Y) :
  binopiso (setwithbinop2 X) (setwithbinop2 Y) :=
  @binopisopair (setwithbinop2 X) (setwithbinop2 Y) (pr1 f) (pr2 (pr2 f)).

Definition twobinopisocomp {X Y Z : setwith2binop} (f : twobinopiso X Y) (g : twobinopiso Y Z) :
  twobinopiso X Z := twobinopisopair (weqcomp (pr1 f) (pr1 g)) (istwobinopfuncomp f g).

Lemma istwobinopfuninvmap {X Y : setwith2binop} (f : twobinopiso X Y) :
  istwobinopfun (invmap (pr1 f)).
Proof.
  intros.
  set (ax1f := pr1 (pr2 f)). set (ax2f := pr2 (pr2 f)).
  split.
  - intros a b. apply (invmaponpathsweq (pr1 f)).
    rewrite (homotweqinvweq (pr1 f) (op1 a b)).
    rewrite (ax1f (invmap (pr1 f) a) (invmap (pr1 f) b)).
    rewrite (homotweqinvweq (pr1 f) a).
    rewrite (homotweqinvweq (pr1 f) b).
    apply idpath.
  - intros a b. apply (invmaponpathsweq (pr1 f)).
    rewrite (homotweqinvweq (pr1 f) (op2 a b)).
    rewrite (ax2f (invmap (pr1 f) a) (invmap (pr1 f) b)).
    rewrite (homotweqinvweq (pr1 f) a).
    rewrite (homotweqinvweq (pr1 f) b).
    apply idpath.
Defined.
Opaque istwobinopfuninvmap.

Definition invtwobinopiso {X Y : setwith2binop} (f : twobinopiso X Y) :
  twobinopiso Y X := twobinopisopair (invweq (pr1 f)) (istwobinopfuninvmap f).

Definition idtwobinopiso (X : setwith2binop) : twobinopiso X X.
Proof.
  intros X.
  use twobinopisopair.
  - use (idweq X).
  - use mk_istwobinopfun.
    + intros x x'. use idpath.
    + intros x x'. use idpath.
Defined.


(** **** X = Y ≃ (X ≃ Y)
   The idea is to use the composition X = Y ≃ X ╝ Y ≃ (twobinopiso X Y)
*)

Definition setwith2binop_univalence_weq1 (X Y : setwith2binop) : (X = Y) ≃ (X ╝ Y) :=
  total2_paths_equiv _ X Y.

Definition setwith2binop_univalence_weq2 (X Y : setwith2binop) : (X ╝ Y) ≃ (twobinopiso X Y).
Proof.
  intros X Y.
  use weqbandf.
  - use hSet_univalence.
  - intros e. use invweq. induction X as [X Xop]. induction Y as [Y Yop]. cbn in e.
    induction e. use weqimplimpl.
    + intros i.
      use dirprod_paths.
      * use funextfun. intros x1.
        use funextfun. intros x2.
        exact ((dirprod_pr1 i) x1 x2).
      * use funextfun. intros x1.
        use funextfun. intros x2.
        exact ((dirprod_pr2 i) x1 x2).
    + intros e. change (Xop = Yop) in e.
      use mk_istwobinopfun.
      * intros x1 x2. induction e. use idpath.
      * intros x1 x2. induction e. use idpath.
    + use isapropistwobinopfun.
    + use isasettwobinoponhSet.
Defined.
Opaque setwith2binop_univalence_weq2.

Definition setwith2binop_univalence_map (X Y : setwith2binop) : X = Y -> twobinopiso X Y.
Proof.
  intros X Y e. induction e. exact (idtwobinopiso X).
Defined.

Lemma setwith2binop_univalence_isweq (X Y : setwith2binop) :
  isweq (setwith2binop_univalence_map X Y).
Proof.
  intros X Y.
  use isweqhomot.
  - exact (weqcomp (setwith2binop_univalence_weq1 X Y) (setwith2binop_univalence_weq2 X Y)).
  - intros e. induction e. use weqcomp_to_funcomp_app.
  - use weqproperty.
Defined.
Opaque setwith2binop_univalence_isweq.

Definition setwith2binop_univalence (X Y : setwith2binop) : (X = Y) ≃ (twobinopiso X Y).
Proof.
  intros X Y.
  use weqpair.
  - exact (setwith2binop_univalence_map X Y).
  - exact (setwith2binop_univalence_isweq X Y).
Defined.
Opaque setwith2binop_univalence.


(** **** Transport of properties of a pair of binary operations *)

Lemma isldistrmonob {X Y : setwith2binop} (f : twobinopmono X Y) (is : isldistr (@op1 Y) (@op2 Y)) :
  isldistr (@op1 X) (@op2 X).
Proof.
  intros.
  set (ax1f := pr1 (pr2 f)). set (ax2f := pr2 (pr2 f)).
  intros a b c. apply (invmaponpathsincl _ (pr2 (pr1 f))).
  change (paths ((pr1 f) (op2 c (op1 a b))) ((pr1 f) (op1 (op2 c a) (op2 c b)))).
  rewrite (ax2f c (op1 a b)).
  rewrite (ax1f a b).
  rewrite (ax1f (op2 c a) (op2 c b)).
  rewrite (ax2f c a).
  rewrite (ax2f c b).
  apply is.
Defined.
Opaque isldistrmonob.

Lemma isrdistrmonob {X Y : setwith2binop} (f : twobinopmono X Y)
      (is : isrdistr (@op1 Y) (@op2 Y)) : isrdistr (@op1 X) (@op2 X).
Proof.
  intros.
  set (ax1f := pr1 (pr2 f)). set (ax2f := pr2 (pr2 f)).
  intros a b c.
  apply (invmaponpathsincl _ (pr2 (pr1 f))).
  change (paths ((pr1 f) (op2 (op1 a b) c)) ((pr1 f) (op1 (op2 a c) (op2 b c)))).
  rewrite (ax2f (op1 a b) c).
  rewrite (ax1f a b).
  rewrite (ax1f (op2 a c) (op2 b c)).
  rewrite (ax2f a c).
  rewrite (ax2f b c).
  apply is.
Defined.
Opaque isrdistrmonob.

Definition isdistrmonob {X Y : setwith2binop} (f : twobinopmono X Y)
           (is : isdistr (@op1 Y) (@op2 Y)) :
  isdistr (@op1 X) (@op2 X) := dirprodpair (isldistrmonob f (pr1 is)) (isrdistrmonob f (pr2 is)).

Notation isldistrisob := isldistrmonob.
Notation isrdistrisob := isrdistrmonob.
Notation isdistrisob := isdistrmonob.

Lemma isldistrisof {X Y : setwith2binop} (f : twobinopiso X Y) (is : isldistr (@op1 X) (@op2 X)) :
  isldistr (@op1 Y) (@op2 Y).
Proof.
  intros. apply (isldistrisob (invtwobinopiso f) is).
Defined.

Lemma isrdistrisof {X Y : setwith2binop} (f : twobinopiso X Y) (is : isrdistr (@op1 X) (@op2 X)) :
  isrdistr (@op1 Y) (@op2 Y).
Proof.
  intros. apply (isrdistrisob (invtwobinopiso f) is).
Defined.

Lemma isdistrisof {X Y : setwith2binop} (f : twobinopiso X Y) (is : isdistr (@op1 X) (@op2 X)) :
  isdistr (@op1 Y) (@op2 Y).
Proof.
  intros. apply (isdistrisob (invtwobinopiso f) is).
Defined.

Definition isrigopsisof {X Y : setwith2binop} (f : twobinopiso X Y)
           (is : isrigops (@op1 X) (@op2 X)) : isrigops (@op1 Y) (@op2 Y).
Proof.
  intros. split.
  - split with (dirprodpair (isabmonoidopisof (binop1iso f) (rigop1axs_is is))
                            (ismonoidopisof (binop2iso f) (rigop2axs_is is))).
    simpl.
    change (unel_is (ismonoidopisof (binop1iso f) (rigop1axs_is is)))
    with ((pr1 f) (rigunel1_is is)).
    split.
    + intro y.
      rewrite (pathsinv0 (homotweqinvweq f y)).
      rewrite (pathsinv0 ((pr2 (pr2 f)) _ _)).
      apply (maponpaths (pr1 f)). apply (rigmult0x_is is).
    + intro y.
      rewrite (pathsinv0 (homotweqinvweq f y)).
      rewrite (pathsinv0 ((pr2 (pr2 f)) _ _)).
      apply (maponpaths (pr1 f)).
      apply (rigmultx0_is is).
  - apply (isdistrisof f). apply (rigdistraxs_is is).
Defined.

Definition isrigopsisob {X Y : setwith2binop} (f : twobinopiso X Y)
           (is : isrigops (@op1 Y) (@op2 Y)) : isrigops (@op1 X) (@op2 X).
Proof.
  intros. apply (isrigopsisof (invtwobinopiso f) is).
Defined.

Definition isrngopsisof {X Y : setwith2binop} (f : twobinopiso X Y)
           (is : isrngops (@op1 X) (@op2 X)) : isrngops (@op1 Y) (@op2 Y) :=
  dirprodpair (dirprodpair (isabgropisof (binop1iso f) (rngop1axs_is is))
                           (ismonoidopisof (binop2iso f) (rngop2axs_is is)))
              (isdistrisof f (pr2 is)).

Definition isrngopsisob {X Y : setwith2binop} (f : twobinopiso X Y)
           (is : isrngops (@op1 Y) (@op2 Y)) : isrngops (@op1 X) (@op2 X) :=
  dirprodpair (dirprodpair (isabgropisob (binop1iso f) (rngop1axs_is is))
                           (ismonoidopisob (binop2iso f) (rngop2axs_is is)))
              (isdistrisob f (pr2 is)).

Definition iscommrngopsisof {X Y : setwith2binop} (f : twobinopiso X Y)
           (is : iscommrngops (@op1 X) (@op2 X)) : iscommrngops (@op1 Y) (@op2 Y) :=
  dirprodpair (isrngopsisof f is) (iscommisof (binop2iso f) (pr2 is)).

Definition iscommrngopsisob {X Y : setwith2binop} (f : twobinopiso X Y)
           (is : iscommrngops (@op1 Y) (@op2 Y)) : iscommrngops (@op1 X) (@op2 X) :=
  dirprodpair (isrngopsisob f is) (iscommisob (binop2iso f) (pr2 is)).


(** **** Subobjects *)

Definition issubsetwith2binop {X : setwith2binop} (A : hsubtype X) : UU :=
  dirprod (∏ a a' : A, A (op1 (pr1 a) (pr1 a'))) (∏ a a' : A, A (op2 (pr1 a) (pr1 a'))).

Lemma isapropissubsetwith2binop {X : setwith2binop} (A : hsubtype X) :
  isaprop (issubsetwith2binop A).
Proof.
  intros. apply (isofhleveldirprod 1).
  - apply impred. intro a.
    apply impred. intros a'.
    apply (pr2 (A (op1 (pr1 a) (pr1 a')))).
  - apply impred. intro a.
    apply impred. intros a'.
    apply (pr2 (A (op2 (pr1 a) (pr1 a')))).
Defined.

Definition subsetswith2binop {X : setwith2binop} : UU :=
  total2 (fun A : hsubtype X => issubsetwith2binop A).

Definition subsetswith2binoppair {X : setwith2binop} :
  ∏ (t : hsubtype X), (λ A : hsubtype X, issubsetwith2binop A) t →
                       ∑ A : hsubtype X, issubsetwith2binop A :=
  tpair (fun A : hsubtype X => issubsetwith2binop A).

Definition subsetswith2binopconstr {X : setwith2binop} :
  ∏ (t : hsubtype X), (λ A : hsubtype X, issubsetwith2binop A) t →
                       ∑ A : hsubtype X, issubsetwith2binop A :=
  @subsetswith2binoppair X.

Definition pr1subsetswith2binop (X : setwith2binop) : @subsetswith2binop X -> hsubtype X :=
  @pr1 _ (fun A : hsubtype X => issubsetwith2binop A).
Coercion pr1subsetswith2binop : subsetswith2binop >-> hsubtype.

Definition totalsubsetwith2binop (X : setwith2binop) : @subsetswith2binop X.
Proof.
  intros. split with (fun x : X => htrue). split.
  - intros x x'. apply tt.
  - intros. apply tt.
Defined.

Definition carrierofsubsetwith2binop {X : setwith2binop} (A : @subsetswith2binop X) : setwith2binop.
Proof.
  intros.
  set (aset := (hSetpair (carrier A) (isasetsubset (pr1carrier A) (setproperty X)
                                                   (isinclpr1carrier A))) : hSet).
  split with aset.
  set (subopp1 := (fun a a' : A => carrierpair A (op1 (pr1carrier _ a) (pr1carrier _ a'))
                                            (pr1 (pr2 A) a a')) : (A -> A -> A)).
  set (subopp2 := (fun a a' : A => carrierpair A (op2 (pr1carrier _ a) (pr1carrier _ a'))
                                            (pr2 (pr2 A) a a')) : (A -> A -> A)).
  simpl. apply (dirprodpair subopp1 subopp2).
Defined.
Coercion carrierofsubsetwith2binop : subsetswith2binop >-> setwith2binop.


(** **** Quotient objects *)

Definition is2binophrel {X : setwith2binop} (R : hrel X) : UU :=
  dirprod (@isbinophrel (setwithbinop1 X) R) (@isbinophrel (setwithbinop2 X) R).

Lemma isapropis2binophrel {X : setwith2binop} (R : hrel X) : isaprop (is2binophrel R).
Proof.
  intros. apply (isofhleveldirprod 1).
  - apply isapropisbinophrel.
  - apply isapropisbinophrel.
Defined.

Lemma iscomp2binoptransrel {X : setwith2binop} (R : hrel X) (is : istrans R)
      (isb : is2binophrel R) :
  dirprod (iscomprelrelfun2 R R (@op1 X)) (iscomprelrelfun2 R R (@op2 X)).
Proof.
  intros. split.
  - apply (@iscompbinoptransrel (setwithbinop1 X) R is (pr1 isb)).
  - apply (@iscompbinoptransrel (setwithbinop2 X) R is (pr2 isb)).
Defined.

Definition twobinophrel {X : setwith2binop} : UU := total2 (fun R : hrel X => is2binophrel R).

Definition twobinophrelpair {X : setwith2binop} :
  ∏ (t : hrel X), (λ R : hrel X, is2binophrel R) t → ∑ R : hrel X, is2binophrel R :=
  tpair (fun R : hrel X => is2binophrel R).

Definition pr1twobinophrel (X : setwith2binop) : @twobinophrel X -> hrel X :=
  @pr1 _ (fun R : hrel X => is2binophrel R).
Coercion pr1twobinophrel : twobinophrel >-> hrel.

Definition twobinoppo {X : setwith2binop} : UU := total2 (fun R : po X => is2binophrel R).

Definition twobinoppopair {X : setwith2binop} :
  ∏ (t : po X), (λ R : po X, is2binophrel R) t → ∑ R : po X, is2binophrel R :=
  tpair (fun R : po X => is2binophrel R).

Definition pr1twobinoppo (X : setwith2binop) : @twobinoppo X -> po X :=
  @pr1 _ (fun R : po X => is2binophrel R).
Coercion pr1twobinoppo : twobinoppo >-> po.

Definition twobinopeqrel {X : setwith2binop} : UU := total2 (fun R : eqrel X => is2binophrel R).

Definition twobinopeqrelpair {X : setwith2binop} :
  ∏ (t : eqrel X), (λ R : eqrel X, is2binophrel R) t → ∑ R : eqrel X, is2binophrel R :=
  tpair (fun R : eqrel X => is2binophrel R).

Definition pr1twobinopeqrel (X : setwith2binop) : @twobinopeqrel X -> eqrel X :=
  @pr1 _ (fun R : eqrel X => is2binophrel R).
Coercion pr1twobinopeqrel : twobinopeqrel >-> eqrel.

Definition setwith2binopquot {X : setwith2binop} (R : @twobinopeqrel X) : setwith2binop.
Proof.
  intros. split with (setquotinset R).
  set (qt := setquot R). set (qtset := setquotinset R).
  assert (iscomp1 : iscomprelrelfun2 R R (@op1 X))
    by apply (pr1 (iscomp2binoptransrel (pr1 R) (eqreltrans _) (pr2 R))).
  set (qtop1 := setquotfun2 R R (@op1 X) iscomp1).
  assert (iscomp2 : iscomprelrelfun2 R R (@op2 X))
    by apply (pr2 (iscomp2binoptransrel (pr1 R) (eqreltrans _) (pr2 R))).
  set (qtop2 := setquotfun2 R R (@op2 X) iscomp2).
  simpl. apply (dirprodpair qtop1 qtop2).
Defined.


(** **** Direct products *)

Definition setwith2binopdirprod (X Y : setwith2binop) : setwith2binop.
Proof.
  intros. split with (setdirprod X Y). simpl.
  (* ??? same issue as with setwithbinopdirpro above *)
  apply (dirprodpair
           (fun xy xy' : dirprod X Y => dirprodpair (op1 (pr1 xy) (pr1 xy')) (op1 (pr2 xy) (pr2 xy')))
           (fun xy xy' : dirprod X Y => dirprodpair (op2 (pr1 xy) (pr1 xy'))
                                                 (op2 (pr2 xy) (pr2 xy')))).
Defined.

(* End of file *)<|MERGE_RESOLUTION|>--- conflicted
+++ resolved
@@ -116,14 +116,10 @@
 Definition isunit {X : UU} (opp : binop X) (un0 : X) : UU :=
   dirprod (islunit opp un0) (isrunit opp un0).
 
-<<<<<<< HEAD
-Definition isunitpair {X : hSet} {opp : binop X} {un0 : X} (H1 : islunit opp un0)
+Definition isunitpair {X : UU} {opp : binop X} {un0 : X} (H1 : islunit opp un0)
            (H2 : isrunit opp un0) : isunit opp un0 := dirprodpair H1 H2.
 
-Definition isunital {X : hSet} (opp : binop X) : UU := total2 (fun un0 : X => isunit opp un0).
-=======
 Definition isunital {X : UU} (opp : binop X) : UU := total2 (fun un0 : X => isunit opp un0).
->>>>>>> b7b1a8fd
 
 Definition isunitalpair {X : UU} {opp : binop X} (un0 : X) (is : isunit opp un0) :
   isunital opp := tpair _ un0 is.
@@ -141,14 +137,10 @@
 
 Definition ismonoidop {X : UU} (opp : binop X) : UU := dirprod (isassoc opp) (isunital opp).
 
-<<<<<<< HEAD
-Definition mk_ismonoidop {X : hSet} {opp : binop X} (H1 : isassoc opp) (H2 : isunital opp) :
+Definition mk_ismonoidop {X : UU} {opp : binop X} (H1 : isassoc opp) (H2 : isunital opp) :
   ismonoidop opp := dirprodpair H1 H2.
 
-Definition assocax_is {X : hSet} {opp : binop X} : ismonoidop opp -> isassoc opp := @pr1 _ _.
-=======
 Definition assocax_is {X : UU} {opp : binop X} : ismonoidop opp -> isassoc opp := @pr1 _ _.
->>>>>>> b7b1a8fd
 
 Definition unel_is {X : UU} {opp : binop X} (is : ismonoidop opp) : X := pr1 (pr2 is).
 
@@ -193,7 +185,7 @@
 Definition isinv {X : UU} (opp : binop X) (un0 : X) (inv0 : X -> X) : UU :=
   dirprod (islinv opp un0 inv0) (isrinv opp un0 inv0).
 
-Definition mk_isinv {X : hSet} {opp : binop X} {un0 : X} {inv0 : X -> X} (H1 : islinv opp un0 inv0)
+Definition mk_isinv {X : UU} {opp : binop X} {un0 : X} {inv0 : X -> X} (H1 : islinv opp un0 inv0)
            (H2 : isrinv opp un0 inv0) : isinv opp un0 inv0 := dirprodpair H1 H2.
 
 Lemma isapropisinv {X : hSet} (opp : binop X) (un0 : X) (inv0 : X -> X) :
@@ -208,14 +200,10 @@
 Definition invstruct {X : UU} (opp : binop X) (is : ismonoidop opp) : UU :=
   total2 (fun inv0 : X -> X => isinv opp (unel_is is) inv0).
 
-<<<<<<< HEAD
-Definition mk_invstruct {X : hSet} {opp : binop X} {is : ismonoidop opp} (inv0 : X -> X)
+Definition mk_invstruct {X : UU} {opp : binop X} {is : ismonoidop opp} (inv0 : X -> X)
            (H : isinv opp (unel_is is) inv0) : invstruct opp is := tpair _ inv0 H.
 
-Definition isgrop {X : hSet} (opp : binop X) : UU :=
-=======
 Definition isgrop {X : UU} (opp : binop X) : UU :=
->>>>>>> b7b1a8fd
   total2 (fun is : ismonoidop opp => invstruct opp is).
 
 Definition mk_isgrop {X : UU} {opp : binop X} (H1 : ismonoidop opp) (H2 : invstruct opp H1) :
@@ -900,6 +888,7 @@
   - apply maponpaths.
     apply homotinvweqweq0.
 Defined.
+
 Lemma islunit_weq_fwd {X Y : UU} (H : weq X Y) (opp : binop X) (x0 : X) :
   islunit opp x0 → islunit (binop_weq_fwd H opp) (H x0).
 Proof.
@@ -912,6 +901,7 @@
     + apply is.
   - apply homotweqinvweq.
 Defined.
+
 Lemma isrunit_weq_fwd {X Y : UU} (H : weq X Y) (opp : binop X) (x0 : X) :
   isrunit opp x0 → isrunit (binop_weq_fwd H opp) (H x0).
 Proof.
@@ -924,6 +914,7 @@
     + apply is.
   - apply homotweqinvweq.
 Defined.
+
 Lemma isunit_weq_fwd {X Y : UU} (H : weq X Y) (opp : binop X) (x0 : X) :
   isunit opp x0 → isunit (binop_weq_fwd H opp) (H x0).
 Proof.
