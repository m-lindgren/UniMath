--- conflicted
+++ resolved
@@ -104,15 +104,6 @@
   simpl. apply (setproperty X).
 Defined.
 
-<<<<<<< HEAD
-(** cancellativity *)
-
-Definition isrcancellative {X : UU} (opp : binop X) : UU :=
-  ∏ x:X, isrcancelable opp x.
-
-Definition islcancellative {X : UU} (opp : binop X) : UU :=
-  ∏ x:X, islcancelable opp x.
-=======
 (** Compare to [CategoryTheory.Categories.assoc4] *)
 Lemma assoc4 {X : UU} (opp : binop X) (isa : isassoc opp) :
   ∏ w x y z : X, opp (opp (opp w x) y) z = opp (opp w (opp x y)) z.
@@ -120,7 +111,14 @@
   intros.
   repeat rewrite isa; exact (idpath _).
 Qed.
->>>>>>> fa9a745e
+
+(** cancellativity *)
+
+Definition isrcancellative {X : UU} (opp : binop X) : UU :=
+  ∏ x:X, isrcancelable opp x.
+
+Definition islcancellative {X : UU} (opp : binop X) : UU :=
+  ∏ x:X, islcancelable opp x.
 
 (** *)
 
