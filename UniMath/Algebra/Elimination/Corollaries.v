--- conflicted
+++ resolved
@@ -38,13 +38,8 @@
 
   (* output: a solution [x] to [mat ** x = vec] (if one exists?) *)
   (* TODO: what conditions on [mat] are needed to ensure this is a solution? *)
-<<<<<<< HEAD
-  Definition back_sub_step { n : nat } ( iter : (⟦ n ⟧)%stn ) 
+  Definition back_sub_step { n : nat } ( iter : (⟦ n ⟧)%stn )
     (mat : Matrix hq n n) (b : Vector hq n) (vec : Vector hq n) : Vector hq n.
-=======
-  Definition back_sub_step { n : nat } ( iter : (⟦ n ⟧)%stn )
-  (mat : Matrix hq n n) (b : Vector hq n) (vec : Vector hq n) : Vector hq n.
->>>>>>> fdd64888
   Proof.
     intros i.
     destruct (nat_eq_or_neq iter i).
@@ -501,11 +496,7 @@
     unfold col, transpose, flip.
     apply funextfun; intros ?.
     unfold upper_triangular_right_inverse_construction.
-<<<<<<< HEAD
-    rewrite (@col_vec_mult_eq hq n n mat 
-=======
-    rewrite (@col_vec_mult_eq hq n mat
->>>>>>> fdd64888
+    rewrite (@col_vec_mult_eq hq n n mat
       (λ y : (⟦ n ⟧)%stn, upper_triangular_right_inverse_construction mat y x) (@identity_matrix hq n x)).
     - destruct (stn_eq_or_neq i x) as [eq | neq].
       {rewrite eq; reflexivity. }
@@ -661,13 +652,8 @@
         apply H1; try assumption.
         2: {exact (pr2 i). }
         unfold is_row_echelon_partial.
-<<<<<<< HEAD
-        pose (H2 := @gauss_clear_rows_up_to_inv1 n n A gt (n,, natgthsnn n)).
+        pose (H2 := @gauss_clear_rows_up_to_inv1 hq n n A gt (n,, natgthsnn n)).
         pose (H3 := @gauss_clear_rows_up_to_inv2 n n A gt (n,, natgthsnn n)).
-=======
-        pose (H2 := @gauss_clear_rows_up_to_inv1 hq n A gt (n,, natgthsnn n)).
-        pose (H3 := @gauss_clear_rows_up_to_inv2 n A gt (n,, natgthsnn n)).
->>>>>>> fdd64888
         use tpair.
         - rewrite <- (gauss_clear_rows_up_to_as_matrix_eq _ _ gt) in H2.
           apply H2.
@@ -756,15 +742,9 @@
     set (BA := B ** A).
     set (C := upper_triangular_right_inverse_construction (BA)).
     assert (ut : is_upper_triangular (BA)).
-<<<<<<< HEAD
-    { unfold BA. 
-      pose ( is_echelon := @gauss_clear_rows_up_to_inv3 _ _ A gt (n,, natgthsnn n)).
+    { unfold BA.
+      pose ( is_echelon := @gauss_clear_rows_up_to_inv3 hq _ _ A gt (n,, natgthsnn n)).
       rewrite <- (gauss_clear_rows_up_to_as_matrix_eq _ _ gt) in is_echelon.
-=======
-    { unfold BA.
-      pose ( is_echelon := @gauss_clear_rows_up_to_inv3 hq _ A gt (n,, natgthsnn n)).
-      rewrite <- gauss_clear_rows_up_to_as_matrix_eq in is_echelon.
->>>>>>> fdd64888
       apply row_echelon_to_upper_triangular; try assumption.
     }
     destruct (diagonal_all_nonzero_compute (λ i : (stn n), BA i i)) as [nz | hasz].
