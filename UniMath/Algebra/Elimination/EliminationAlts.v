--- conflicted
+++ resolved
@@ -35,34 +35,12 @@
 
 Section EliminationAlts.
 
-<<<<<<< HEAD
   Context { F : fld }.
-=======
-(* A variant of gccut that does not switch rows
- This will be used to find a witness to non-invertibility for lower triangular input matrices.  *)
-Definition gauss_clear_columns_up_to_no_switch
-  { n : nat } (k : (⟦ S n ⟧%stn))
-  (mat : Matrix hq n n) : Matrix hq n n.
-Proof.
-  destruct k as [k lt_k_n].
-  induction k as [ | k' gauss_clear_earlier_columns].
-  - exact mat.
-  - assert (lt : k' < S n). {apply (istransnatlth _ _ _ (natgthsnn k') lt_k_n ). }
-    set (piv := k').
-    destruct (isdeceqhq (mat (k',, lt_k_n) (k',, lt_k_n)) 0%hq).
-    + refine ( (gauss_clear_earlier_columns _ )).
-      exact lt.
-    + refine (gauss_clear_column_old _   (k' ,, lt_k_n)  (k' ,, lt_k_n) (n ,, natlthnsn n ) ).
-      refine ( (gauss_clear_earlier_columns _ )).
-      exact lt.
-Defined.
->>>>>>> 547199d2
 
   Local Notation Σ := (iterop_fun F op1).
   Local Notation "A ** B" := (@matrix_mult F _ _ A _ B) (at level 80).
   Local Notation "R1 ^ R2" := ((pointwise _ op2) R1 R2).
 
-<<<<<<< HEAD
   (* A variant of gccut that does not switch rows
   This will be used to find a witness to non-invertibility for lower triangular input matrices.  *)
   Definition gauss_clear_columns_up_to_no_switch
@@ -216,8 +194,7 @@
     destruct (natgthorleh k iter).
     2: { rewrite gauss_clear_column_inv3; try reflexivity; try assumption. apply IHiter. }
     rewrite gauss_clear_column_inv1.
-    3: { apply (pr2 k). }
-    2: {exact F. }
+    2: { apply (pr2 k). }
     unfold gauss_clear_column_step'.
     destruct (stn_eq_or_neq _ _); try apply IHiter; try assumption.
     2: {assumption. }
@@ -393,9 +370,8 @@
           rewrite gauss_clear_column_inv6; try reflexivity; try assumption.
           rewrite IH1; try reflexivity; try assumption.
         * rewrite gauss_clear_column_inv1; try assumption.
-          4: { rewrite j_eq_n' in j_lt_i. apply j_lt_i. }
-          3: { apply (pr2 i). }
-          2: { exact F. }
+          3: { rewrite j_eq_n' in j_lt_i. apply j_lt_i. }
+          2: { apply (pr2 i). }
           rewrite <- gauss_clear_column_step_eq.
           revert IH1. revert s. revert n0. revert j_lt_sn. revert lt_n'_n. rewrite <- j_eq_n'.
           intros.
@@ -459,9 +435,8 @@
             apply isreflnatgeh.
       }
       rewrite gauss_clear_column_inv1.
-      4: { apply le. }
-      3: { simpl. assumption. }
-      2: { exact F. }
+      3: { apply le. }
+      2: { simpl. assumption. }
       try rewrite gauss_clear_column_step_eq.
       unfold gauss_clear_column_step'.
       destruct (stn_eq_or_neq _ _).
@@ -545,8 +520,7 @@
             reflexivity.
         }
         rewrite gauss_clear_column_inv1; try assumption.
-        3: {apply (pr2 IH_idx). }
-        2: {exact F. }
+        2: {apply (pr2 IH_idx). }
         unfold gauss_clear_column_step'.
         destruct (stn_eq_or_neq _ _).
         { change (pr1 iter_stn) with (iter).
@@ -599,8 +573,7 @@
               reflexivity.
           }
           rewrite gauss_clear_column_inv1; try assumption.
-          3: {apply (pr2 (IH_idx)). }
-          2: {exact F. }
+          2: {apply (pr2 (IH_idx)). }
           unfold gauss_clear_column_step'.
           unfold gauss_add_row.
           set (f := nat_rect _ _ _).
@@ -630,326 +603,11 @@
             assert (eq'  : pr1 k = stntonat n k). {reflexivity. }
             revert s. revert k_lt_iter. revert n0. revert lt.
             change (stntonat n k) with (pr1 k).
-=======
-Lemma clear_columns_up_to_no_switch_as_left_matrix_internal
-  { n : nat }
-  (k : (⟦ S n ⟧%stn)) (mat : Matrix hq n n) :  Matrix hq n n.
-  Proof.
-   destruct k as [k lt_k_n].
-   induction k as [ | k' gauss_clear_earlier_columns].
-   { exact (@identity_matrix hq n). }
-   assert (lt : k' < S n). {apply (istransnatlth _ _ _ (natgthsnn k') lt_k_n ). }
-   set (mat_by_normal_op :=  (gauss_clear_columns_up_to_no_switch (k' ,, lt) mat )).
-   set (piv :=  make_stn n k' lt_k_n).
-   destruct (isdeceqhq (mat (k',, lt_k_n) (k',, lt_k_n)) 0%hq).
-   - refine (gauss_clear_earlier_columns _ ).
-     exact lt.
-   - refine ((gauss_clear_column_as_left_matrix
-       (n,, natlthnsn n) _ (k' ,, lt_k_n) (k' ,, lt_k_n)) ** _ ).
-   + exact ( mat_by_normal_op ).
-   + refine (gauss_clear_earlier_columns _).
-   assumption.
-Defined.
-
-Lemma clear_columns_up_to_no_switch_as_left_matrix 
-  { n : nat }
-  (k : (⟦ S n ⟧%stn))
-  (mat : Matrix hq n n) : Matrix hq n n.
-Proof.
-  exact ((clear_columns_up_to_no_switch_as_left_matrix_internal k mat)).
-Defined.
-
-Lemma clear_columns_up_to_matrix_no_switch_invertible
-  {n : nat}
-  (iter : ⟦ S n ⟧%stn)
-  (k : (⟦ n ⟧%stn))
-  (mat : Matrix hq n n)
-  : @matrix_inverse hq _  (clear_columns_up_to_no_switch_as_left_matrix iter mat).
-Proof.
-  unfold clear_columns_up_to_no_switch_as_left_matrix.
-  set (pre := gauss_clear_column_as_left_matrix iter mat k).
-  unfold gauss_clear_column_as_left_matrix in pre.
-  destruct iter as [iter ?].
-  induction iter.
-  - simpl. apply identity_matrix_is_inv.
-  - unfold clear_columns_up_to_no_switch_as_left_matrix_internal.
-    rewrite nat_rect_step.
-    destruct (isdeceqhq _ _).
-    {apply IHiter. }
-    refine (inv_matrix_prod_is_inv _ _ _ _ ).
-    { apply clear_column_matrix_invertible . }
-    apply IHiter.
-Defined.
-
-Lemma gauss_clear_columns_up_to_no_switch_inv0
-  ( n : nat ) (mat : Matrix hq n n)
-  (iter1 iter2 : ⟦ S n ⟧%stn)  :
-  iter1 ≤ iter2 ->
-    @is_lower_triangular hq n n (@gauss_clear_columns_up_to_no_switch n iter1 mat)
-  -> @is_lower_triangular hq n n (@gauss_clear_columns_up_to_no_switch n iter2 mat).
-Proof.
-  intros iter1_le_iter2.
-  destruct (natlehchoice iter1 iter2) as [iter1_lt_iter2 | eq]. {assumption. }
-  2: { intros H. clear iter1_le_iter2. unfold is_lower_triangular. intros ? ? ?.
-    replace iter2 with iter1. {apply H; assumption. }
-    apply subtypePath_prop in eq. {rewrite eq; reflexivity. }
-  }
-  clear iter1_le_iter2.
-  destruct iter1 as [iter1 ?].
-  destruct iter2 as [iter2 iter2_lt].
-  induction iter2.
-  { apply fromempty. apply negnatlthn0 in iter1_lt_iter2. contradiction. }
-  unfold gauss_clear_columns_up_to_no_switch in *.
-  rewrite nat_rect_step.
-  destruct (isdeceqhq _ _) as [eq | neq].
-  - intros lt i j i_lt_j.
-    destruct (natlehchoice iter1 iter2) as [? | iter1_eq_iter2]. { apply natlthsntoleh. exact iter1_lt_iter2. }
-    { apply (IHiter2 (istransnatlth _ _ _ (natgthsnn iter2) iter2_lt));
-      try reflexivity; try assumption.
-    }
-    simpl in iter2_lt.
-    replace iter2 with (iter1).
-    2: {rewrite <- iter1_eq_iter2. reflexivity. }
-    rewrite <- (lt i j); try assumption.
-    set (f := nat_rect _ _ _).
-    revert iter1_lt_iter2.
-    revert eq. revert iter2_lt.
-    rewrite <- iter1_eq_iter2.
-    intros.
-    apply maponpaths_3.
-    apply proofirrelevance.
-    apply propproperty.
-  - intros lt i j i_lt_j.
-    destruct (natlehchoice iter1 iter2) as [lt' | eq'].
-    { apply natlthsntoleh in iter1_lt_iter2. assumption.  }
-    + rewrite gauss_clear_column_inv5; try reflexivity; try assumption.
-      intros i' j' i'_lt_j'.
-      rewrite (IHiter2 (istransnatlth iter2 (S iter2) (S n) (natgthsnn iter2) iter2_lt)
-        lt' lt i' j' i'_lt_j').
-      reflexivity.
-    + rewrite gauss_clear_column_inv5; try reflexivity; try assumption.
-      intros i' j' i'_lt_j'.
-      rewrite <- (lt i' j'); try assumption.
-      simpl in iter2_lt.
-      revert iter1_lt_iter2.
-      revert neq. revert iter2_lt.
-      rewrite <- eq'.
-      intros.
-      change (S iter2 < S n) with (iter2 < n) in iter2_lt.
-      set (f := nat_rect _ _ _).
-      try rewrite <- eq'.
-      apply maponpaths_3.
-      intros.
-      apply proofirrelevance.
-      apply propproperty.
-  Defined.
-
-Lemma gauss_clear_columns_up_to_no_switch_inv4
-  { n : nat }
-  (mat : Matrix hq n n)
-  (iter : ⟦ S n ⟧%stn)
-  (is_lt : @is_lower_triangular hq n n mat)
-  (k : ⟦ n ⟧%stn) :
-  (@gauss_clear_columns_up_to_no_switch n iter mat) k k = mat k k.
-Proof.
-  destruct iter as [iter iter_lt].
-  pose (inv0 := gauss_clear_columns_up_to_no_switch_inv0).
-  unfold is_lower_triangular in *.
-  unfold gauss_clear_columns_up_to_no_switch in *.
-  induction iter. { simpl. reflexivity. }
-  rewrite nat_rect_step.
-  destruct (isdeceqhq _ _).
-  { rewrite IHiter; reflexivity. }
-  destruct (natgthorleh k iter).
-  2: { rewrite gauss_clear_column_inv3; try reflexivity; try assumption. apply IHiter. }
-  rewrite gauss_clear_column_inv1. 2: { apply (pr2 k). }
-  unfold gauss_clear_column_step'.
-  destruct (stn_eq_or_neq _ _); try apply IHiter; try assumption.
-  2: {assumption. }
-  set (f := nat_rect _ _ _ _).
-  set (s := (istransnatlth iter (S iter) (S n) (natgthsnn iter) iter_lt)).
-  unfold gauss_add_row; rewrite stn_eq_or_neq_refl; simpl.
-  etrans.
-  { apply maponpaths.
-    destruct (natgthorleh k iter).
-    - rewrite hqmultcomm; replace  (f s _ k) with 0%hq.
-    {rewrite (@rigmult0x hq); reflexivity. }
-    unfold f, s; change 0%rig with 0%hq in inv0.
-    set (iter_stn := make_stn (S n ) iter (istransnatlth _ _ _ (natgthsnn iter) iter_lt)).
-    change iter with (pr1 iter_stn).
-    rewrite (inv0 n _ (0,, natgthsn0 n)); try reflexivity; try assumption.
-    - replace  (f s k _) with 0%hq.
-      + etrans.
-        { rewrite hqmultcomm; apply maponpaths; rewrite hqmultcomm; rewrite (@rigmultx0 hq).
-          simpl.
-          pose (riu1 := ringinvunel1 hq).
-          change (- 0)%ring with (- 0)%hq in riu1; change 0%ring with 0%hq in riu1.
-          change 0%rig with 0%hq; rewrite riu1; reflexivity.
-        }
-        rewrite (@rigmultx0 hq); reflexivity.
-      + unfold f, s.
-        change 0%rig with 0%hq in inv0.
-        set (iter_stn := make_stn (S n ) iter (istransnatlth _ _ _ (natgthsnn iter) iter_lt)).
-        change iter with (pr1 iter_stn).
-        rewrite (inv0 n _ (0,, natgthsn0 n)); try reflexivity; try assumption.
-        destruct (natlehchoice k iter); try assumption.
-        simpl in h. rewrite p in h.
-        contradiction (isirreflnatgth _ h).
-  }
-  rewrite (@rigrunax1 hq).
-  apply IHiter.
-Admitted. (* TODO - WHY slow ?*)
-
-
-Lemma gauss_clear_columns_up_to_no_switch_inv3
-  ( n : nat ) (mat : Matrix hq n n)
-  (iter1 iter2 : ⟦ S n ⟧%stn) (p' : @is_lower_triangular hq n n mat)
-  (i j : ⟦ n ⟧%stn) (le' : i ≤ j)
-  :
-  iter1 ≤ iter2
-  -> (@gauss_clear_columns_up_to_no_switch n iter1 mat ) i j = (0%hq)
-  -> (@gauss_clear_columns_up_to_no_switch n iter2 mat ) i j = (0%hq).
-Proof.
-  destruct (natlehchoice i j) as [lt | eq]. {try assumption.  }
-  2: { intros le H.
-  replace j with i in *. 2: {apply subtypePath_prop in eq. rewrite eq. reflexivity. }
-  rewrite  gauss_clear_columns_up_to_no_switch_inv4 in *; try assumption. }
-  intros le.
-  destruct (natlehchoice iter1 iter2) as [lt' | eq]. {assumption. }
-  2: { clear le. intros H. rewrite <- H. apply maponpaths_4. symmetry. apply subtypePath_prop. assumption. }
-  clear le.
-  destruct iter2 as [iter2 p2].
-  intros H. revert H. revert lt. revert le'. revert i j.
-  revert lt'; revert p'.
-  unfold is_lower_triangular.
-  induction iter2 as [| iter2 IH].
-  { simpl. intros.  apply fromempty. apply nopathsfalsetotrue. assumption. (*apply p'. assumption.*) }
-  intros lowt iter1_lt_siter2. intros i j. intros le. intros lt. intros H (*lt*).
-  pose( inv0 := gauss_clear_columns_up_to_no_switch_inv0 ).
-  unfold gauss_clear_columns_up_to_no_switch in *.
-  assert (iter1_le_iter2 : iter1 ≤ iter2). {apply natlthsntoleh in iter1_lt_siter2. assumption. }
-  rewrite nat_rect_step.
-  destruct (isdeceqhq _ _).
-  - destruct (natlehchoice iter1 iter2) as [lt' | eq]. {assumption. }
-    + assert (iter1_lt_iter2 : iter1 < iter2). {assumption. }
-      { rewrite (IH (istransnatlth iter2 (S iter2) (S n) (natgthsnn iter2) p2)
-          lowt iter1_lt_iter2  i j); try reflexivity; try assumption. }
-    + symmetry. etrans.
-      { rewrite <- H. reflexivity. }
-      revert p. revert iter1_lt_siter2. revert lt. revert p2. rewrite <- eq.
-      change (pr1 iter1) with (iter1).
-      intros.
-      apply maponpaths_3.
-      apply propproperty.
-    - rewrite gauss_clear_column_inv5; try reflexivity; try assumption.
-      destruct (natlehchoice iter1 iter2) as [? | eq]. {assumption. }
-      2: {unfold is_lower_triangular. intros i' j' ?.
-        set (f := nat_rect _ _ _ _).
-        set (s := (istransnatlth iter2 (S iter2) (S n) (natgthsnn iter2) p2)).
-        set (f' := f s).
-        unfold f', f.
-        try rewrite (inv0 n f' p iter1 (iter2,, s) iter1_le_iter2 lowt i' j').
-        change 0%rig with 0%hq.
-        set (iter2_stn := make_stn (S n) iter2 s).
-        change (iter2) with (pr1 iter2_stn).
-        rewrite (inv0 n  _ (0,, natgthsn0 n)); try reflexivity; try assumption.
-      }
-      intros i' j' lt''.
-      destruct (natgthorleh i' j') as [gt | le'].
-      + apply fromempty. apply isasymmnatlth in gt; try contradiction; assumption.
-      + destruct (natlehchoice i' j') as [le'' | eq]. {assumption. }
-        * symmetry.
-          etrans. { change 0%rig with 0%hq. rewrite <- H. reflexivity. }
-          assert (iter1_lt_iter2 : iter1 < iter2). {assumption. }
-          rewrite (IH (istransnatlth
-            iter2 (S iter2) (S n) (natgthsnn iter2) p2)
-              lowt iter1_lt_iter2 i' j'); try reflexivity; try assumption.
-          unfold gauss_clear_columns_up_to_no_switch in inv0.
-          assert (obv'' : 0 < S n). {apply natgthsn0. }
-          destruct (natchoice0 iter1) as [z | eqz].
-          { rewrite (inv0 n _ (0,, obv'')); try reflexivity; try assumption. }
-          apply natlthtoleh in eqz.
-          refine (inv0 n _ (0,, obv'') iter1 eqz _ _ _ _ ); assumption.
-        * rewrite IH; try reflexivity; try assumption.
-          rewrite eq in lt''.
-          apply isirreflnatlth in lt''.
-          apply fromempty; assumption.
-Defined.
-
-
-(* This is in a way an invariant for a failure case during elimination;
-if we have constructed an upper triangular matrix,
-this matrix has an inverse iff it's lower triangular transpose has an inverse.
-Working on the transpose, we can turn this into a diagonal matrix,
-and if the input matrix to gccut is lower triangular with a 0 entry on the diagonal,
-we can use elementary row operations to attain a matrix A' with a constant 0 row,
-a witness to non-invertibility. *)
-Lemma gauss_clear_columns_up_to_no_switch_inv2
-  ( n : nat ) (mat : Matrix hq n n)
-  (iter : ⟦ S n ⟧%stn) (p' : @is_lower_triangular hq n n mat)
-  : coprod
-  (∏ i j: ⟦ n ⟧%stn, j < iter ->  j < i
-    -> (@gauss_clear_columns_up_to_no_switch n iter mat) i j = 0%hq)
-  (∑ i : ⟦ n ⟧%stn, (@gauss_clear_columns_up_to_no_switch n iter mat) i = (const_vec 0%hq)).
-Proof.
-  destruct iter as [n' lt_n'_n].
-  unfold const_vec.
-  induction n' as [| n' IH].
-  { left.  simpl. intros. apply nopathsfalsetotrue in X. contradiction. }
-  unfold gauss_clear_columns_up_to_no_switch in *.
-  set (s :=  (istransnatlth n' (S n') (S n) (natgthsnn n') lt_n'_n) ).
-  pose (inv0 := gauss_clear_columns_up_to_no_switch_inv0).
-  pose (inv4 := @gauss_clear_columns_up_to_no_switch_inv4).
-  destruct (IH s) as [IH1 | IH2].
-  - rewrite nat_rect_step.
-    destruct (isdeceqhq _ _).
-    + right.
-      use tpair.
-      {exact  (n',, lt_n'_n). }
-      apply funextfun. intros j.
-      destruct (natgthorleh n' j) as [gt | le].
-      * rewrite IH1; try reflexivity; try assumption.
-      * destruct (natlehchoice n' j) as [le' | eq]. {assumption. }
-        -- unfold is_lower_triangular in inv0.
-          unfold gauss_clear_columns_up_to_no_switch in inv0.
-          set (n'_stn := (make_stn (S n) n' (istransnatlth n' (S n') (S n) (natgthsnn n') lt_n'_n))).
-          change 0%rig with 0%hq in inv0.
-          change n' with (pr1 n'_stn).
-          rewrite (inv0 n _ (0,, natgthsn0 n)); try reflexivity; try assumption.
-        --  pose (inv3 := gauss_clear_columns_up_to_no_switch_inv3).
-            unfold gauss_clear_columns_up_to_no_switch in inv3.
-            set (n_stn := make_stn (S n) n' (istransnatlth n' (S n') (S n) (natgthsnn n') lt_n'_n) ).
-            change n' with (pr1 n_stn).
-            rewrite (inv3 n _ (0,, natgthsn0 n)); try reflexivity; try assumption.
-            simpl.
-            revert IH1. revert s.  revert n_stn. revert p. revert lt_n'_n.
-            rewrite eq.
-            intros; simpl.
-            rewrite <- p.
-            apply maponpaths.
-            apply subtypePath_prop.
-            reflexivity.
-    + left. intros i j ? ?.
-      destruct (natlehchoice j n') as [j_le_n' | j_eq_n']. {apply natlthsntoleh in X. assumption. }
-      * symmetry. etrans. { rewrite <- (IH1 i j); try assumption. reflexivity. }
-        rewrite gauss_clear_column_inv6; try reflexivity; try assumption.
-        rewrite IH1; try reflexivity; try assumption.
-      * rewrite gauss_clear_column_inv1; try assumption.
-        3: { rewrite j_eq_n' in X0. apply X0. }
-        2: {apply (pr2 i). }
-        rewrite <- gauss_clear_column_step_eq.
-        revert IH1. revert s. revert n0. revert X. revert lt_n'_n. rewrite <- j_eq_n'.
-        intros.
-        simpl in lt_n'_n.
-        replace (stntonat _ j,, lt_n'_n) with j.
-        2: { revert X. revert n0. revert IH1. revert s. revert lt_n'_n.
->>>>>>> 547199d2
             intros.
             assert (eq'' :  lt = (pr2 k)). {apply proofirrelevance; apply propproperty. }
             rewrite eq''.
             reflexivity.
         }
-<<<<<<< HEAD
         contradiction.
       }
       destruct (inv2 n mat (pr1 k,, s)) as [c1 | c2] ; try assumption.
@@ -1012,275 +670,6 @@
     induction iter as [| iter IH].
     - simpl. apply identity_matrix_is_inv.
     - unfold clear_columns_up_to_no_switch_as_left_matrix,
-=======
-        apply (gauss_clear_column_step_inv1 hq).
-        2: { apply natgthtoneq. apply X0. }
-        unfold gauss_clear_columns_up_to_no_switch in inv4.
-        rewrite  (inv4 n _ (pr1 j,,  (istransnatlth j (S j) (S n) (natgthsnn j) lt_n'_n))); try assumption.
-        replace (stntonat _ j,, lt_n'_n) with j in n0; try assumption.
-        unfold stntonat. change j with (pr1 j,, pr2 j).
-        simpl.
-        assert (eq :  (pr2 j) = lt_n'_n). { apply proofirrelevance. apply propproperty. }
-        rewrite eq; reflexivity.
-  - right.
-    rewrite nat_rect_step.
-    destruct IH2 as [IH2 IH2p].
-    use tpair. {apply IH2.  }
-    destruct (isdeceqhq _ _).
-    + pose (inv3 := gauss_clear_columns_up_to_no_switch_inv3).
-      unfold gauss_clear_columns_up_to_no_switch in * .
-      set (n'_stn := make_stn (S n) n' (istransnatlth n' (S n') (S n) (natgthsnn n') lt_n'_n)).
-      unfold const_vec in inv3.
-      change n' with (pr1 n'_stn).
-      apply funextfun; intros j.
-      destruct (natgthorleh (pr1 IH2) j).
-      * try rewrite (inv3 n'_stn). try rewrite IHn'. change (pr1 n'_stn) with n'. unfold s in IH2p.
-        rewrite IH2p; reflexivity.
-      * rewrite  (inv3 _ _ n'_stn); try reflexivity; try assumption.
-        {try apply isreflnatgeh. }
-        destruct IH2 as [IH_idx IH_p].
-        clear inv3.
-        change n' with (pr1 n'_stn) in IH2p.
-        change s with (pr2 n'_stn) in IH2p.
-        change (pr1 (IH_idx,, IH_p)) with IH_idx.
-        change (pr2 n'_stn) with lt_n'_n.
-        try simpl in *; try rewrite IH2p; try apply idpath.
-  + apply funextfun. intros j.
-    destruct IH2 as [inv rw].
-    destruct (natgthorleh n' inv).
-    { rewrite gauss_clear_column_inv3.
-      change (istransnatlth n' (S n') (S n) (natgthsnn n') lt_n'_n) with s.
-      rewrite IH2p; reflexivity.
-      apply natgthtogeh.
-      assumption.
-    }
-    destruct (natlehchoice n' inv) as [le | eq]. { assumption. }
-    2: { rewrite gauss_clear_column_inv3.
-        - change (istransnatlth n' (S n') (S n) (natgthsnn n') lt_n'_n) with s.
-          rewrite IH2p; reflexivity.
-        - change (stntonat _ (inv,, rw )) with inv.
-          change (stntonat _ (n',, lt_n'_n)) with n'.
-          rewrite eq.
-          apply isreflnatgeh.
-    }
-    rewrite gauss_clear_column_inv1.
-    3: { apply le. }
-    2: { simpl. assumption. }
-    try rewrite gauss_clear_column_step_eq.
-    unfold gauss_clear_column_step'.
-    destruct (stn_eq_or_neq _ _).
-    { change (istransnatlth n' (S n') (S n) (natgthsnn n') lt_n'_n) with s.
-      try apply rw.
-      revert IH2p.
-      set (f := nat_rect  _ _ _).
-      simpl; intros.
-      rewrite IH2p; reflexivity.
-    }
-    unfold gauss_clear_columns_up_to_no_switch in *.
-    set (n'_stn := make_stn (S n) n' (istransnatlth n' (S n') (S n) (natgthsnn n') lt_n'_n)).
-    change n' with (pr1 n'_stn).
-    unfold is_lower_triangular in *.
-    set (f := nat_rect _  _ _ _).
-    set (s' := istransnatlth _ _ _ _).
-    set (f' := f (s' lt_n'_n)).
-    unfold gauss_add_row.
-    rewrite (stn_eq_or_neq_refl); rewrite coprod_rect_compute_1.
-    replace (f' (inv,, rw) j) with 0%hq.
-    2: { unfold f', f. change n' with (pr1 n'_stn) in IH2p.
-        change s with (s' lt_n'_n) in IH2p. rewrite IH2p; reflexivity. }
-    replace (f' (inv,, rw) (pr1 n'_stn,, lt_n'_n)) with 0%hq.
-    2: {unfold f', f. change n' with (pr1 n'_stn) in IH2p.
-        change s with (s' lt_n'_n) in IH2p. rewrite IH2p; reflexivity.  }
-    rewrite (@riglunax1 hq).
-    etrans. {apply maponpaths_2. apply maponpaths.  rewrite (@rigmult0x hq). apply idpath. }
-    change 0%rig with 0%hq. replace (- 0)%hq with 0%hq.
-    2 : { try rewrite (@ringinvunel1 hq ).
-          pose (eq := @ringinvunel1 hq).
-          change 0%ring with 0%hq in eq.
-          change (- 0%hq)%ring with ( - 0%hq)%hq in eq.
-          rewrite eq.
-          reflexivity.
-    }
-    rewrite hqmult0x.
-    apply idpath.
-Defined.
-
-Lemma gauss_clear_columns_up_to_no_switch_inv5
-  ( n : nat ) (mat : Matrix hq n n)
-  (iter : ⟦ S n ⟧%stn) (p' : @is_lower_triangular hq n n mat)
-  (k : ⟦ n ⟧%stn) (p'' : mat k k = 0%hq) :
-  k < iter ->
-  ∑ i : ⟦ n ⟧%stn, (@gauss_clear_columns_up_to_no_switch n iter mat) i = (const_vec 0%hq).
-Proof.
-  pose (inv0 := gauss_clear_columns_up_to_no_switch_inv0).
-  pose (inv2 := gauss_clear_columns_up_to_no_switch_inv2).
-  pose (inv3 := gauss_clear_columns_up_to_no_switch_inv3).
-  pose (inv4 := @gauss_clear_columns_up_to_no_switch_inv4).
-  unfold gauss_clear_columns_up_to_no_switch in *.
-  intros k_lt_iter.
-  unfold gauss_clear_columns_up_to_no_switch.
-  destruct iter as [iter lt].
-  induction iter. {simpl. apply fromempty. apply negnatlthn0  in k_lt_iter. assumption. }
-  rewrite nat_rect_step.
-  set (s := (istransnatlth iter (S iter) (S n) (natgthsnn iter) lt)).
-  destruct (natlehchoice k iter) as [? | eq]. {apply natlthsntoleh in k_lt_iter. assumption. }
-  - destruct (IHiter s) as [IH_idx IH_p]. {assumption. }
-    use tpair. {exact IH_idx. }
-    destruct (isdeceqhq (mat (iter,, lt) (iter,, lt)) 0%hq).
-    { apply IH_p. }
-    apply funextfun. intros j.
-    destruct (natgthorleh IH_idx j).
-    + 
-      set (iter_stn := (make_stn (S n) iter  (istransnatlth iter (n) (S n) lt (natgthsnn n)))).
-      set (iter_stn' := (make_stn n iter lt)).
-      change (iter,, lt) with iter_stn'.
-      assert (obv : isaprop (hProptoType (iter < S n))). {apply propproperty. }
-      replace s with (pr2 iter_stn).
-      2: {unfold iter_stn.
-          rewrite (proofirrelevance _ obv s
-        ( pr2 (make_stn (S n) iter (istransnatlth iter n (S n) lt (natgthsnn n)))) ). reflexivity. }
-      change iter with (pr1 iter_stn).
-      try rewrite (inv4 iter_stn').
-      destruct (natgthorleh IH_idx iter_stn').
-      2: {rewrite gauss_clear_column_inv3; try assumption.
-          change (pr1 iter_stn) with (stntonat _ iter_stn).
-          assert (eq : (pr2 iter_stn) = s).
-          { apply proofirrelevance; apply propproperty. }
-          rewrite eq; rewrite <- IH_p.
-          reflexivity.
-      }
-      rewrite gauss_clear_column_inv1; try assumption.
-      2: {apply (pr2 IH_idx). }
-      unfold gauss_clear_column_step'.
-      destruct (stn_eq_or_neq _ _).
-      { change (pr1 iter_stn) with (iter).
-        assert (eq' : (pr2 iter_stn) = s). { apply proofirrelevance. apply propproperty. }
-        rewrite eq'; rewrite IH_p.
-        reflexivity.
-      }
-      unfold gauss_add_row.
-      set (f := nat_rect _ _ _).
-      rewrite (stn_eq_or_neq_refl); rewrite coprod_rect_compute_1.
-      set (f' := f _ _).
-      replace (f' IH_idx j) with 0%hq.
-      2: { unfold f', f.
-          change (pr1 iter_stn) with (iter).
-          assert (eq' : (pr2 iter_stn) = s).
-          { apply proofirrelevance. apply propproperty. }
-          rewrite eq'. rewrite  IH_p.
-          reflexivity.
-      }
-      replace (f' IH_idx iter_stn') with 0%hq.
-      2: { unfold f', f.
-          unfold f', f.
-          change (pr1 iter_stn) with (iter).
-          assert (eq' : (pr2 iter_stn) = s).
-          { apply proofirrelevance. apply propproperty. }
-          rewrite eq'. rewrite  IH_p.
-          reflexivity.
-      }
-      rewrite (@riglunax1 hq).
-      etrans. { apply maponpaths_2. apply maponpaths. rewrite hqmult0x. reflexivity. }
-      etrans. {apply maponpaths_2. apply maponpaths.  apply idpath. }
-      change 0%rig with 0%hq. replace (- 0)%hq with 0%hq.
-      2: {try rewrite (@ringinvunel1 hq ).
-          pose (eq := @ringinvunel1 hq).
-          change 0%ring with 0%hq in eq.
-          change (- 0%hq)%ring with ( - 0%hq)%hq in eq.
-          rewrite eq.
-          reflexivity.
-      }
-      rewrite hqmult0x. reflexivity.
-    + destruct (natlehchoice IH_idx j). {assumption. }
-      * rewrite  gauss_clear_column_inv5; try reflexivity; try assumption.
-        unfold is_lower_triangular; intros.
-        set (s' := ((istransnatlth iter (S iter) (S n) (natgthsnn iter) lt))).
-        set (iter_stn := (make_stn (S n) iter s')).
-        change iter with (pr1 iter_stn).
-        change s with (pr2 iter_stn).
-        rewrite (inv0 n _ (0,, natgthsn0 n)); try reflexivity; try assumption.
-      * replace j with (IH_idx). 2: {apply subtypePath_prop in p. rewrite p. reflexivity. }
-        try rewrite inv4.
-        destruct (natgthorleh IH_idx iter).
-        2: {rewrite gauss_clear_column_inv3; try assumption.
-            rewrite <- IH_p.
-            reflexivity.
-        }
-        rewrite gauss_clear_column_inv1; try assumption.
-        2: {apply (pr2 (IH_idx)). }
-        unfold gauss_clear_column_step'.
-        unfold gauss_add_row.
-        set (f := nat_rect _ _ _).
-        destruct (stn_eq_or_neq _ _).
-        { rewrite <- IH_p. unfold f. reflexivity. }
-        rewrite (stn_eq_or_neq_refl); rewrite coprod_rect_compute_1.
-        set (f' := f _ _).
-        replace (f' IH_idx (iter,, lt)) with 0%hq. 2: {unfold f'. unfold f. rewrite  IH_p. reflexivity. }
-        replace (f' IH_idx IH_idx) with 0%hq. 2: {unfold f'. unfold f. rewrite  IH_p. reflexivity. }
-        rewrite (@riglunax1 hq).
-        etrans. {apply maponpaths_2.
-                apply maponpaths.
-                rewrite hqmult0x.
-                reflexivity. }
-        change 0%rig with 0%hq.
-        replace (- 0)%hq with 0%hq.
-        2: {try rewrite (@ringinvunel1 hq ).
-            pose (eq := @ringinvunel1 hq).
-            change 0%ring with 0%hq in eq.
-            change (- 0%hq)%ring with ( - 0%hq)%hq in eq.
-            rewrite eq.
-        reflexivity. }
-        rewrite hqmult0x.
-        reflexivity.
-  - revert k_lt_iter. revert s. revert lt. rewrite <- eq in *.
-    intros.
-    destruct (isdeceqhq _ _).
-    2: {rewrite <- p'' in n0. replace (stntonat _ k,, lt) with k in n0.
-      2: {change k with (pr1 k,, pr2 k) at 1.
-          assert (eq'  : pr1 k = stntonat n k). {reflexivity. }
-          revert s. revert k_lt_iter. revert n0. revert lt.
-          change (stntonat n k) with (pr1 k).
-          intros.
-          assert (eq'' :  lt = (pr2 k)). {apply proofirrelevance; apply propproperty. }
-          rewrite eq''.
-          reflexivity.
-      }
-      contradiction.
-    }
-    destruct (inv2 n mat (pr1 k,, s)) as [c1 | c2] ; try assumption.
-    use tpair. {exact k. }
-    apply funextfun. intros j.
-    destruct (natgthorleh k j).
-    { rewrite c1 ; try reflexivity; try assumption. }
-    destruct (natlehchoice k j). {assumption. }
-    + set (kstn := make_stn (S n) k (istransnatlth k (S k) (S n) (natgthsnn k) lt)).
-      change (stntonat _ k) with (pr1 kstn).
-      change s with (pr2 kstn).
-      rewrite (inv0 n _ (0,, natgthsn0 n)); try reflexivity; try assumption.
-    + revert c1. revert s. revert k_lt_iter. revert p. revert lt.
-      replace k with j. 2 : {apply subtypePath_prop in p0. symmetry. rewrite p0. reflexivity.  }
-      intros.
-      set (j_stn := (make_stn (S n) j ( (istransnatlth j n (S n)  (pr2 j) (natgthsnn n) )))).
-      change (stntonat _ j) with (pr1 j_stn).
-      assert (eq' : s = (pr2 j_stn)). {apply proofirrelevance; apply propproperty. }
-      rewrite eq'; rewrite inv4; try assumption.
-      replace k with j.
-      2 : { rewrite (@subtypePath_prop _ _ _ _ p0); reflexivity. }
-      rewrite <- p.
-      unfold const_vec.
-      apply maponpaths_12; try apply subtypePath_prop; try reflexivity.
-Defined.
-
-Lemma gauss_clear_columns_up_to_no_switch_as_matrix_eq
-  { n : nat }
-  (iter : ⟦ S n ⟧%stn)
-  (mat : Matrix hq n n)
-  : ((@clear_columns_up_to_no_switch_as_left_matrix _ iter mat) ** mat)
-  = (gauss_clear_columns_up_to_no_switch iter mat).
-Proof.
-  intros.
-  unfold clear_columns_up_to_no_switch_as_left_matrix, gauss_clear_columns_up_to_no_switch,
->>>>>>> 547199d2
         clear_columns_up_to_no_switch_as_left_matrix_internal.
       rewrite nat_rect_step.
       destruct (fldchoice0 _).
@@ -1290,7 +679,6 @@
         * apply IH.
     Defined.
 
-<<<<<<< HEAD
   Lemma gauss_clear_columns_up_to_no_switch_inv6
     ( n : nat )
     (mat : Matrix F n n)
@@ -1338,73 +726,4 @@
     apply (matrix_left_inverse_to_transpose_right_inverse _ contr_inv1).
   Defined.
 
-End EliminationAlts.
-=======
-Lemma clear_columns_up_to_no_switch_matrix_invertible
-  {n : nat}
-  (iter : ⟦ S n ⟧%stn)
-  (mat : Matrix hq n n)
-  : @matrix_inverse hq _  (clear_columns_up_to_no_switch_as_left_matrix iter mat).
-Proof.
-  unfold clear_columns_up_to_no_switch_as_left_matrix,
-    clear_columns_up_to_no_switch_as_left_matrix.
-  destruct iter as [iter iter_lt].
-  induction iter as [| iter IH].
-  - simpl. apply identity_matrix_is_inv.
-  - unfold clear_columns_up_to_no_switch_as_left_matrix,
-      clear_columns_up_to_no_switch_as_left_matrix_internal.
-    rewrite nat_rect_step.
-    destruct (isdeceqhq _ _).
-    + apply IH.
-    + apply inv_matrix_prod_is_inv; try assumption.
-      * apply clear_column_matrix_invertible.
-      * apply IH.
-  Defined.
-
-Lemma gauss_clear_columns_up_to_no_switch_inv6
-  ( n : nat )
-  (mat : Matrix hq n n)
-  (iter : ⟦ S n ⟧%stn)
-  (p' : @is_lower_triangular hq n n mat)
-  (k : ⟦ n ⟧%stn)
-  (p'' : mat k k = 0%hq) :
-  k < iter ->
-  (@matrix_right_inverse hq n n mat) -> empty.
-Proof.
-  intros lt contr_inv1.
-  assert (forall m' : Matrix hq n n,
-    (@matrix_right_inverse hq n n m') -> matrix_right_inverse (mat ** m')).
-  { intros. apply right_inv_matrix_prod_is_right_inv; try assumption. }
-  pose (C := @clear_columns_up_to_no_switch_as_left_matrix n (n,, natgthsnn n) mat).
-  assert (contr_inv2 : @matrix_right_inverse hq n n C).
-  { pose (H := @clear_columns_up_to_no_switch_matrix_invertible n (n,, natgthsnn n) mat).
-    apply matrix_inverse_to_right_and_left_inverse in H.
-    apply H.
-  }
-  assert (contr_inv3 : @matrix_right_inverse hq n n (C ** mat)).
-  {apply right_inv_matrix_prod_is_right_inv; assumption. }
-  pose (H2 := gauss_clear_columns_up_to_no_switch_inv5 n mat (n,, natgthsnn n)
-    p' k p'' (pr2 k)).
-  rewrite <- gauss_clear_columns_up_to_no_switch_as_matrix_eq in H2.
-  apply (zero_row_to_non_right_invertibility (C ** mat) (pr1 H2)); try assumption.
-  unfold C.
-  destruct H2 as [H2 H3].
-  apply H3.
-Defined.
-
-Lemma gauss_clear_columns_up_to_no_switch_inv7
-  ( n : nat )
-  (mat : Matrix hq n n)
-  (iter : ⟦ S n ⟧%stn) 
-  (p' : @is_upper_triangular hq n n mat)
-  (k : ⟦ n ⟧%stn)
-  (p'' : mat k k = 0%hq) :
-  k < iter ->
-  (@matrix_left_inverse hq n n mat) -> empty.
-Proof.
-  intros lt contr_inv1.
-  apply (gauss_clear_columns_up_to_no_switch_inv6 n (transpose mat)
-    iter (upper_triangular_transpose_is_lower_triangular mat p') k); try assumption.
-  apply (matrix_left_inverse_to_transpose_right_inverse _ contr_inv1).
-Defined.
->>>>>>> 547199d2
+End EliminationAlts.