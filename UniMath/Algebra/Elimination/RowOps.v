--- conflicted
+++ resolved
@@ -36,27 +36,6 @@
     - exact ( op1 ( mat r2 j )  ( op2 s ( mat r1 j ))).
     - exact ( mat i j ).
   Defined.
-
-<<<<<<< HEAD
-  (*Definition add_row_op { n : nat } (mat : Matrix hq n n) (r1 r2 : ⟦ n ⟧ %stn) (s : hq) : Matrix hq n n.
-=======
-  Definition gauss_add_row_comp1 { m n : nat } ( mat : Matrix hq m n )
-    ( r1 r2 : ⟦ m ⟧%stn ) (s : hq) (c : ⟦ n ⟧%stn)
-    : (gauss_add_row mat r1 r2 s) r2 c = op1 (mat r2 c) (op2 s (mat r1 c)).
-  Proof.
-    unfold gauss_add_row.
-    rewrite stn_eq_or_neq_refl.
-    simpl. reflexivity.
-  Qed.
-
-  Definition add_row_op { n : nat } (mat : Matrix hq n n) (r1 r2 : ⟦ n ⟧ %stn) (s : hq) : Matrix hq n n.
->>>>>>> fdd64888
-  Proof.
-    intros i.
-    induction (stn_eq_or_neq i r2).
-    - exact (pointwise n op1 (mat r1) (mat r2)).
-    - exact (mat i).
-  Defined.*)
 
   (* TODO rename *)
   Definition make_add_row_matrix { n : nat } (r1 r2 : ⟦ n ⟧%stn) (s : hq)  : Matrix hq n n.
