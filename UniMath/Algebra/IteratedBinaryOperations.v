Require Export UniMath.Combinatorics.Lists.
Require Export UniMath.Combinatorics.FiniteSequences.
Require Export UniMath.Algebra.Monoids_and_Groups.
Require Export UniMath.Foundations.UnivalenceAxiom.
Unset Automatic Introduction.

(* move upstream *)

Local Arguments dni {_} _ _.

Local Arguments firstelement {_}. (* make non local *)

Local Arguments lastelement {_}. (* make non local *)

(* end of move upstream *)

Local Notation "[]" := Lists.nil (at level 0, format "[]").
Local Infix "::" := cons.

(** general associativity for binary operations on types *)

Section BinaryOperations.

  Context {X:UU} (unit:X) (op:binop X).

  (* we use an extra induction step in each of the following definitions so
     we don't end up with superfluous unit factors *)

  Definition product_list : list X -> X.
  Proof.
    intro k.
    simple refine (list_ind (λ _, X) _ _ k).
    - simpl. exact unit.
    - intros x m _.
      generalize x; clear x.
      simple refine (list_ind (λ _, X -> X) _ _ m).
      + simpl. intro x. exact x.
      + simpl. intros y _ z x. exact (op x (z y)).
  Defined.

  Definition product_fun {n} (x:stn n->X) : X.
  Proof.
    intros.
    induction n as [|n _].
    { exact unit. }
    { induction n as [|n I].
      { exact (x firstelement). }
      { exact (op (I (x ∘ dni_lastelement)) (x lastelement)). }}
  Defined.

  Definition product_seq : Sequence X -> X.
  Proof.
    intros x.
    exact (product_fun x).
  Defined.

  (* now define products of products *)

  Definition prodprod_list : list(list X) -> X.
  Proof.
    intros w.
    exact (product_list (map product_list w)).
  Defined.

  Definition prodprod_fun {n} {m:stn n -> nat} : (Π i (j:stn (m i)), X) -> X.
  Proof.
    intros ? ? x.
    exact (product_fun (λ i, product_fun (x i))).
  Defined.

  Definition prodprod_seq : Sequence (Sequence X) -> X.
  Proof.
    intros x.
    exact (prodprod_fun (λ i j, x i j)).
  Defined.

  Definition isAssociative_list := Π (x:list (list X)), product_list (Lists.flatten x) = prodprod_list x.

  Definition isAssociative_fun :=
    Π n (m:stn n -> nat) (x : Π i (j:stn (m i)), X), product_fun (FiniteSequences.flatten' x) = prodprod_fun x.

  Definition isAssociative_seq :=
    Π (x : Sequence (Sequence X)), product_seq (FiniteSequences.flatten x) = prodprod_seq x.

  Lemma assoc_fun_to_seq : isAssociative_fun -> isAssociative_seq.
  Proof.
    intros assoc x.
    exact (assoc _ _ (λ i j, x i j)).
  Defined.

  Definition product_list_step (runax : isrunit op unit) (x:X) (xs:list X) :
    product_list (x::xs) = op x (product_list xs).
  Proof.
    intros runax x xs.
    generalize x; clear x.
    apply (list_ind (λ xs, Π x : X, product_list (x :: xs) = op x (product_list xs))).
    { intro x. simpl. apply pathsinv0,runax. }
    intros y rest IH x.
    reflexivity.
  Defined.

End BinaryOperations.

(** general associativity for monoids *)

Local Open Scope multmonoid.

Definition product_list_mon {M:monoid} : list M -> M.
Proof.
  intros ? x.
  exact (product_list (unel M) (@op M) x).
Defined.

Definition product_seq_mon {M:monoid} : Sequence M -> M.
Proof.
  intros ? x.
  exact (product_seq (unel M) (@op M) x).
Defined.

Definition prodprod_seq_mon {M:monoid} : Sequence (Sequence M) -> M.
Proof.
  intros ? x.
  exact (prodprod_seq (unel M) (@op M) x).
Defined.

Definition prodprod_list_mon {M:monoid} : list (list M) -> M.
Proof.
  intros ? x.
  exact (prodprod_list (unel M) (@op M) x).
Defined.

(* some rewriting rules *)

Definition product_seq_mon_step {M:monoid} {n} (x:stn (S n) -> M) :
  product_seq_mon (S n,,x) = product_seq_mon (n,,x ∘ dni_lastelement) * x lastelement.
Proof.
  intros.
  induction n as [|n _].
  { apply pathsinv0, lunax. }
  reflexivity.
Defined.

Definition product_list_mon_step {M:monoid} (x:M) (xs:list M) :
  product_list_mon (x::xs) = x * product_list_mon xs.
Proof.
  intros M x xs.
  apply product_list_step.
  apply runax.
Defined.

Local Definition product_seq_mon_append {M:monoid} (x:Sequence M) (m:M) :
  product_seq_mon (append x m) = product_seq_mon x * m.
Proof.
   intros ? [n x] ?. unfold append. rewrite product_seq_mon_step.
   rewrite append_fun_compute_2.
   apply (maponpaths (λ a, a * m)).
   apply (maponpaths (λ x, product_seq_mon (n,,x))).
   apply funextfun; intros [i b]; simpl.
   unfold funcomp.
   now rewrite append_fun_compute_1.
Defined.

Local Definition prodprod_step {M:monoid} {n} (x:stn (S n) -> Sequence M) :
  prodprod_seq_mon (S n,,x) = prodprod_seq_mon (n,,x ∘ dni_lastelement) * product_seq_mon (x lastelement).
Proof.
  intros.
  induction n as [|n _].
  - simpl. apply pathsinv0,lunax.
  - reflexivity.
Defined.

(* The general associativity theorem. *)


Theorem associativityOfProducts {M:monoid} (x:Sequence (Sequence M)) :
  product_seq_mon (flatten x) = prodprod_seq_mon x.
Proof.
  (** This proof comes from the Associativity theorem, % \cite[section 1.3, Theorem 1, page 4]{BourbakiAlgebraI}. \par % *)
  (* this proof comes from the Associativity theorem, Bourbaki, Algebra, § 1.3, Theorem 1, page 4. *)
  intros ? [n x].
  induction n as [|n IHn].
  { reflexivity. }
  (* { rewrite flattenStep, prodprod_step. *)
  (*   generalize (x lastelement) as z. *)
  (*   generalize (x ∘ dni_lastelement) as y. *)
  (*   intros y [m z]. *)
  (*   induction m as [|m IHm]. *)
  (*   { change (product_seq_mon (0,, z)) with (unel M). rewrite runax. *)
(*       change (concatenate (flatten (n,, y)) (0,, z)) with (flatten (n,, y)). *)
(*       exact (IHn y). } *)
(*     { rewrite product_seq_mon_step, concatenateStep. *)
(*       generalize (z lastelement) as w; generalize (z ∘ dni _ lastelement) as v; intros. *)
(*       rewrite <- assocax. *)
(*       rewrite product_seq_mon_append. *)
(*       apply (maponpaths (λ u, u*w)). *)
(*       apply IHm. } } *)
(* Defined. *)
Abort.

Theorem associativityOfProducts {M:monoid} (x:list (list M)) :
  product_list_mon (Lists.flatten x) = prodprod_list_mon x.
Proof.
  (** This proof comes from the Associativity theorem, % \cite[section 1.3, Theorem 1, page 4]{BourbakiAlgebraI}. \par % *)
  (* this proof comes from the Associativity theorem, Bourbaki, Algebra, § 1.3, Theorem 1, page 4. *)
  intros M.
  apply list_ind.
  - simpl. reflexivity.
  - intros x xs ind. simpl in ind. cbn beta.
    rewrite Lists.flattenStep.
    unfold prodprod_list_mon. unfold prodprod_list.
    rewrite mapStep.
    rewrite (product_list_step _ _ (runax M)).
    intermediate_path (product_list_mon x * product_list_mon (Lists.flatten xs)).
    + generalize (Lists.flatten xs) as y; clear xs ind; intro y.
      generalize x; clear x.
      apply list_ind.
      * cbn. apply pathsinv0, lunax.
      * intros x xs e. rewrite Lists.concatenateStep.
        rewrite product_list_mon_step. rewrite product_list_mon_step.
        rewrite assocax. apply maponpaths. exact e.
    + apply maponpaths. exact ind.
Defined.

(** commutativity *)

Local Notation "s □ x" := (append s x) (at level 64, left associativity).

Theorem commutativityOfProducts {M:abmonoid} {n} (x:stn n->M) (f:stn n ≃ stn n) :
  product_seq_mon (n,,x) = product_seq_mon (n,,x∘f).
Proof.
  (** This proof comes from % \cite[section 1.5, Theorem 2, page 9]{BourbakiAlgebraI}. \par % *)
  (* this proof comes from Bourbaki, Algebra, § 1.5, Theorem 2, page 9 *)
  intros.
  induction n as [|n IH].
  - reflexivity.
<<<<<<< HEAD
  - assert (specialcase : Π (y:stn _->M) (g : stn _ ≃ stn _), g lastelement = lastelement ->
        product_seq_mon (S n,, y) = product_seq_mon (S n,, y ∘ g)).
    { intros ? ? a. rewrite 2? product_seq_mon_step. change ((_ ∘ _) _) with (y (g lastelement)).
      rewrite a. apply (maponpaths (λ m, m * _)). change (_ ∘ _ ∘ _) with (y ∘ (g ∘ dni_lastelement)).
      set (h := eqweqmap (maponpaths stn_compl a)).
      assert (pr1_h : Π i, pr1 (pr1 (h i)) = pr1 (pr1 i)). { intros. induction a. reflexivity. }
      set (wc := weqdnicompl n lastelement).
      set (g' := (invweq wc ∘ (h ∘ (weqoncompl_ne g lastelement (stnneq _) (stnneq _) ∘ wc))) %weq).
      intermediate_path (product_seq_mon (n,, y ∘ dni_lastelement ∘ g')).
=======
  - assert (specialcase : ∏ (y:stn _->M) (g : stn _ ≃ stn _), g (lastelement n) = lastelement n ->
        sequenceProduct (S n,, y) = sequenceProduct (S n,, y ∘ g)).
    { intros ? ? a. rewrite 2? sequenceProductStep. change ((_ ∘ _) _) with (y (g (lastelement n))).
      rewrite a. apply (maponpaths (λ m, m * _)). change (_ ∘ _ ∘ _) with (y ∘ (g ∘ dni_lastelement)).
      set (h := eqweqmap (maponpaths stn_compl a)).
      assert (pr1_h : ∏ i, pr1 (pr1 (h i)) = pr1 (pr1 i)). { intros. induction a. reflexivity. }
      set (wc := weqdnicompl n (lastelement n)).
      set (g' := (invweq wc ∘ (h ∘ (weqoncompl_ne g (lastelement n) (stnneq _) (stnneq _) ∘ wc))) %weq).
      intermediate_path (sequenceProduct (n,, y ∘ dni_lastelement ∘ g')).
>>>>>>> 1c57129f
      { apply IH. }
      { change ((_ ∘ _) ∘ _) with (y ∘ (dni_lastelement ∘ g')).
        apply maponpaths; apply maponpaths.
        apply (maponpaths (λ h i, y(h i))).
        apply funextfun; intros i.
        unfold funcomp. apply isinjstntonat. rewrite pr1_dni_lastelement. unfold g'.
        rewrite 3? weqcomp_to_funcomp_app. rewrite inv_weqdnicompl_compute_last. rewrite pr1_h.
        unfold pr1weq.
        unfold weqoncompl_ne.
        (* change (pr1 *)
        (*    (weqpair *)
        (*       (maponcomplweq_ne g lastelement  *)
        (*          (stnneq lastelement) (stnneq (pr1 g lastelement))) *)
        (*       (isweqmaponcompl_ne g lastelement *)
        (*          (stnneq lastelement) (stnneq (pr1 g lastelement)))) *)
        (*    (pr1 wc i)) *)
        (* with (maponcomplweq_ne g lastelement  *)
        (*                        (stnneq lastelement) (stnneq (pr1 g lastelement)) *)
        (*                        (pr1 wc i) *)
        (*      ). *)
        (* unfold wc. *)
        (* unfold weqdnicompl. *)

        (* induction (natlthorgeh j lastelement) as [t|t]. *)

        (* rewrite weqdnicompl_compute_last. *) (* rewrite pr1_dni_lastelement. *)
        (* reflexivity. *)
        admit.
      }}
    set (j := f lastelement).
    induction j as [j jlt].
    assert (jle := natlthsntoleh _ _ jlt).
    Local Open Scope nat.
    set (m := nil □ j □ 1 □ n-j).
    set (m' := nil □ j □ n-j □ 1).
    set (sw := (nil □ ●0 □ ●2 □ ●1 : Sequence (stn 3)) % stn).
    assert (B : stnsum m = S n).
    { unfold stnsum; simpl. repeat unfold append_fun; simpl. rewrite natplusassoc. rewrite (natpluscomm 1). rewrite <- natplusassoc.
      rewrite natpluscomm. apply (maponpaths S). rewrite natpluscomm. now apply minusplusnmm. }
    assert (B' : stnsum m' = S n).
    { unfold stnsum; simpl. rewrite natplusassoc. rewrite (natpluscomm _ 1). rewrite <- natplusassoc. apply B. }
    assert (C : m' ∘ sw ~ m).
    { intro i. change (pr1 sw) with 3 in i.
      induction i as [i b]. inductive_reflexivity i b. }
    assert (isweqsw : isweq sw).
    { refine (gradth sw sw _ _); ( intros [i b]; inductive_reflexivity i b). }
    set (w := weqstnsum1 m). rewrite B in w. change (pr1 m) with 3 in w.
    set (w' := weqstnsum1 m'). rewrite B' in w'. change (pr1 m') with 3 in w'.

(*
    induction (isdeceqstn (S n) (f lastelement) lastelement) as [p|p].
    + now apply specialcase.
    +
*)

Abort.<|MERGE_RESOLUTION|>--- conflicted
+++ resolved
@@ -62,7 +62,7 @@
     exact (product_list (map product_list w)).
   Defined.
 
-  Definition prodprod_fun {n} {m:stn n -> nat} : (Π i (j:stn (m i)), X) -> X.
+  Definition prodprod_fun {n} {m:stn n -> nat} : (∏ i (j:stn (m i)), X) -> X.
   Proof.
     intros ? ? x.
     exact (product_fun (λ i, product_fun (x i))).
@@ -74,13 +74,13 @@
     exact (prodprod_fun (λ i j, x i j)).
   Defined.
 
-  Definition isAssociative_list := Π (x:list (list X)), product_list (Lists.flatten x) = prodprod_list x.
+  Definition isAssociative_list := ∏ (x:list (list X)), product_list (Lists.flatten x) = prodprod_list x.
 
   Definition isAssociative_fun :=
-    Π n (m:stn n -> nat) (x : Π i (j:stn (m i)), X), product_fun (FiniteSequences.flatten' x) = prodprod_fun x.
+    ∏ n (m:stn n -> nat) (x : ∏ i (j:stn (m i)), X), product_fun (FiniteSequences.flatten' x) = prodprod_fun x.
 
   Definition isAssociative_seq :=
-    Π (x : Sequence (Sequence X)), product_seq (FiniteSequences.flatten x) = prodprod_seq x.
+    ∏ (x : Sequence (Sequence X)), product_seq (FiniteSequences.flatten x) = prodprod_seq x.
 
   Lemma assoc_fun_to_seq : isAssociative_fun -> isAssociative_seq.
   Proof.
@@ -93,7 +93,7 @@
   Proof.
     intros runax x xs.
     generalize x; clear x.
-    apply (list_ind (λ xs, Π x : X, product_list (x :: xs) = op x (product_list xs))).
+    apply (list_ind (λ xs, ∏ x : X, product_list (x :: xs) = op x (product_list xs))).
     { intro x. simpl. apply pathsinv0,runax. }
     intros y rest IH x.
     reflexivity.
@@ -233,27 +233,15 @@
   intros.
   induction n as [|n IH].
   - reflexivity.
-<<<<<<< HEAD
-  - assert (specialcase : Π (y:stn _->M) (g : stn _ ≃ stn _), g lastelement = lastelement ->
+  - assert (specialcase : ∏ (y:stn _->M) (g : stn _ ≃ stn _), g lastelement = lastelement ->
         product_seq_mon (S n,, y) = product_seq_mon (S n,, y ∘ g)).
     { intros ? ? a. rewrite 2? product_seq_mon_step. change ((_ ∘ _) _) with (y (g lastelement)).
       rewrite a. apply (maponpaths (λ m, m * _)). change (_ ∘ _ ∘ _) with (y ∘ (g ∘ dni_lastelement)).
       set (h := eqweqmap (maponpaths stn_compl a)).
-      assert (pr1_h : Π i, pr1 (pr1 (h i)) = pr1 (pr1 i)). { intros. induction a. reflexivity. }
+      assert (pr1_h : ∏ i, pr1 (pr1 (h i)) = pr1 (pr1 i)). { intros. induction a. reflexivity. }
       set (wc := weqdnicompl n lastelement).
       set (g' := (invweq wc ∘ (h ∘ (weqoncompl_ne g lastelement (stnneq _) (stnneq _) ∘ wc))) %weq).
       intermediate_path (product_seq_mon (n,, y ∘ dni_lastelement ∘ g')).
-=======
-  - assert (specialcase : ∏ (y:stn _->M) (g : stn _ ≃ stn _), g (lastelement n) = lastelement n ->
-        sequenceProduct (S n,, y) = sequenceProduct (S n,, y ∘ g)).
-    { intros ? ? a. rewrite 2? sequenceProductStep. change ((_ ∘ _) _) with (y (g (lastelement n))).
-      rewrite a. apply (maponpaths (λ m, m * _)). change (_ ∘ _ ∘ _) with (y ∘ (g ∘ dni_lastelement)).
-      set (h := eqweqmap (maponpaths stn_compl a)).
-      assert (pr1_h : ∏ i, pr1 (pr1 (h i)) = pr1 (pr1 i)). { intros. induction a. reflexivity. }
-      set (wc := weqdnicompl n (lastelement n)).
-      set (g' := (invweq wc ∘ (h ∘ (weqoncompl_ne g (lastelement n) (stnneq _) (stnneq _) ∘ wc))) %weq).
-      intermediate_path (sequenceProduct (n,, y ∘ dni_lastelement ∘ g')).
->>>>>>> 1c57129f
       { apply IH. }
       { change ((_ ∘ _) ∘ _) with (y ∘ (dni_lastelement ∘ g')).
         apply maponpaths; apply maponpaths.
