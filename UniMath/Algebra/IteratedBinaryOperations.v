--- conflicted
+++ resolved
@@ -4,7 +4,6 @@
 Require Export UniMath.Foundations.UnivalenceAxiom.
 Unset Automatic Introduction.
 
-<<<<<<< HEAD
 (* move upstream *)
 
 Local Arguments dni {_} _.
@@ -14,10 +13,9 @@
 Local Arguments lastelement {_}. (* make non local *)
 
 (* end of move upstream *)
-=======
+
 Local Notation "[]" := nil (at level 0, format "[]").
 Local Infix "::" := cons.
->>>>>>> 46409a31
 
 (** general associativity for monoids *)
 
