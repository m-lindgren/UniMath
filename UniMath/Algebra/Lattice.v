--- conflicted
+++ resolved
@@ -946,7 +946,6 @@
 
 End truncminus_gt.
 
-<<<<<<< HEAD
 Close Scope addmonoid.
 
 (** ** lattice and [weq] *)
@@ -1659,7 +1658,7 @@
 Defined.
 
 Close Scope multmonoid.
-=======
+
 Section hProp_lattice.
 
 Definition hProp_lattice : lattice (hProp,,isasethProp).
@@ -1687,5 +1686,4 @@
   + intros P; apply htrue_hconj.
 Defined.
 
-End hProp_lattice.
->>>>>>> 8c28ee1c
+End hProp_lattice.