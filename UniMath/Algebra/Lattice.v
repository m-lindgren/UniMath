--- conflicted
+++ resolved
@@ -145,15 +145,9 @@
 Definition islatticeop {X : hSet} (min max : binop X) :=
   ((isassoc min) × (iscomm min))
     × ((isassoc max) × (iscomm max))
-<<<<<<< HEAD
     × (isabsorb min max)
     × (isabsorb max min).
 Definition lattice (X : hSet) := Σ min max : binop X, islatticeop min max.
-=======
-    × (∏ x y : X, min x (max x y) = x)
-    × (∏ x y : X, max x (min x y) = x).
-Definition lattice (X : hSet) := ∑ min max : binop X, latticeop min max.
->>>>>>> 1c57129f
 
 Definition mklattice {X : hSet} {min max : binop X} : islatticeop min max → lattice X :=
   λ (is : islatticeop min max), min,, max ,, is.
@@ -174,17 +168,9 @@
   pr1 (pr1 (pr2 (pr2 (pr2 is)))).
 Definition iscomm_Lmax : iscomm (Lmax is) :=
   pr2 (pr1 (pr2 (pr2 (pr2 is)))).
-<<<<<<< HEAD
 Definition Lmin_absorb : isabsorb (Lmin is) (Lmax is) :=
   pr1 (pr2 (pr2 (pr2 (pr2 is)))).
 Definition Lmax_absorb : isabsorb (Lmax is) (Lmin is) :=
-=======
-Definition Lmin_absorb :
-  ∏ x y : X, Lmin is x (Lmax is x y) = x :=
-  pr1 (pr2 (pr2 (pr2 (pr2 is)))).
-Definition Lmax_absorb :
-  ∏ x y : X, Lmax is x (Lmin is x y) = x :=
->>>>>>> 1c57129f
   pr2 (pr2 (pr2 (pr2 (pr2 is)))).
 
 Lemma Lmin_id :
@@ -403,7 +389,6 @@
 
 (** ** Lattice with a strong order *)
 
-<<<<<<< HEAD
 Definition islatticewithgtrel {X : hSet} (is : lattice X) (gt : StrongOrder X) :=
   (Π x y : X, (¬ (gt x y)) <-> Lle is x y)
     × (Π x y z : X, gt x z → gt y z → gt (Lmin is x y) z)
@@ -411,15 +396,6 @@
 
 Definition latticewithgt (X : hSet) :=
   Σ (is : lattice X) (gt : StrongOrder X), islatticewithgtrel is gt.
-=======
-Definition latticewithgtrel {X : hSet} (is : lattice X) (gt : StrongOrder X) :=
-  (∏ x y : X, (¬ (gt x y)) <-> Lle is x y)
-    × (∏ x y z : X, gt x z → gt y z → gt (Lmin is x y) z)
-    × (∏ x y z : X, gt z x → gt z y → gt z (Lmax is x y)).
-
-Definition latticewithgt (X : hSet) :=
-  ∑ (is : lattice X) (gt : StrongOrder X), latticewithgtrel is gt.
->>>>>>> 1c57129f
 
 Definition lattice_latticewithgt {X : hSet} : latticewithgt X → lattice X :=
   pr1.
@@ -693,11 +669,7 @@
 
 Context {X : abmonoid}
         (is : lattice X)
-<<<<<<< HEAD
         (is0 : isinvbinophrel (λ x y, hProppair (x = y) (setproperty X _ _)))
-=======
-        (is0 : ∏ x y z : X, y + x = z + x → y = z)
->>>>>>> 1c57129f
         (is2 : isrdistr (Lmin is) op).
 
 Lemma op_le_r :
@@ -733,11 +705,7 @@
 Definition extruncminus {X : abmonoid} (is : lattice X) :=
   ∑ minus : binop X, istruncminus is minus.
 Lemma isaprop_extruncminus {X : abmonoid} (is : lattice X)
-<<<<<<< HEAD
       (Hop : isinvbinophrel (λ x y, hProppair (x = y) (setproperty X _ _))) :
-=======
-      (Hop : ∏ x y z : X, y + x = z + x → y = z) :
->>>>>>> 1c57129f
   isaprop (extruncminus is).
 Proof.
   intros X is Hop.
@@ -774,11 +742,7 @@
 Context {X : abmonoid}
         {is : lattice X}
         (ex : extruncminus is)
-<<<<<<< HEAD
         (is1 : isinvbinophrel (λ x y, hProppair (x = y) (setproperty X _ _)))
-=======
-        (is1 : ∏ x y z : X, y + x = z + x → y = z)
->>>>>>> 1c57129f
         (is2 : isrdistr (Lmax is) op)
         (is3 : isrdistr (Lmin is) op)
         (is4 : isrdistr (Lmin is) (Lmax is))
