(** * Lattice *)
(** Catherine Lelay. Nov. 2016 - *)
(**
Definition of a lattice: (Burris, S., & Sankappanavar, H. P. (2006).
A Course in Universal Algebra-With 36 Illustrations. Chapter I)
A lattice is a set with two binary operators min and max such that:
- min and max are associative
- min and max are commutative
- ∏ x y : X, min x (max x y) = x
- ∏ x y : X, max x (min x y) = x

In a lattice, we can define a partial order:
- le := λ (x y : X), min is x y = x

Lattice with a strict order:
A lattice with a strict order gt is lattice such that:
- ∏ (x y : X), (¬ gt x y) <-> le x y
- ∏ x y z : X, gt x z → gt y z → gt (min x y) z
- ∏ x y z : X, gt z x → gt z y → gt z (max is x y)

Lattice with a total and decidable order:
- le is total and decidable
- it is a lattice with a strong order *)

(**
Lattice in an abelian monoid:
- compatibility and cancelation of addition for le

Truncated minus is a lattice:
- a function minus such that: ∏ (x y : X), (minus x y) + y = max x y *)

(**
Define new lattices using:
- weq
- abmonoidfrac
*)

Require Export UniMath.Algebra.Domains_and_Fields.

Require Import UniMath.MoreFoundations.Tactics.

Unset Automatic Introduction.

(** ** Strong Order *)
(* todo : move it into UniMath.Foundations.Sets *)

Definition isStrongOrder {X : UU} (R : hrel X) : UU :=
  istrans R × iscotrans R × isirrefl R.
Definition mkStrongOrder {X : UU} (R : hrel X)
           (Htrans : istrans R) (Hcotrans : iscotrans R) (Hirrefl : isirrefl R) :
  isStrongOrder R := Htrans,,Hcotrans,,Hirrefl.
Definition StrongOrder (X : UU) := ∑ R : hrel X, isStrongOrder R.
Definition pairStrongOrder {X : UU} (R : hrel X) (is : isStrongOrder R) : StrongOrder X :=
  R,,is.
Definition pr1StrongOrder {X : UU} : StrongOrder X → hrel X := pr1.
Coercion  pr1StrongOrder : StrongOrder >-> hrel.

Section so_pty.

Context {X : UU}.
Context (R : StrongOrder X).

Definition istrans_StrongOrder : istrans R :=
  pr1 (pr2 R).
Definition iscotrans_StrongOrder : iscotrans R :=
  pr1 (pr2 (pr2 R)).
Definition isirrefl_StrongOrder : isirrefl R :=
  pr2 (pr2 (pr2 R)).
Definition isasymm_StrongOrder : isasymm R :=
  istransandirrefltoasymm
    istrans_StrongOrder
    isirrefl_StrongOrder.

End so_pty.

Lemma isStrongOrder_bck {X Y : UU} (f : Y → X) (gt : hrel X) :
  isStrongOrder gt → isStrongOrder (fun_hrel_comp f gt).
Proof.
  intros X Y H gt is.
  apply mkStrongOrder.
  - intros x y z.
    apply (istrans_StrongOrder (_,,is)).
  - intros x y z.
    apply (iscotrans_StrongOrder (_,,is)).
  - intros x.
    apply (isirrefl_StrongOrder (_,,is)).
Qed.
Definition StrongOrder_bck {X Y : UU} (f : Y → X) (gt : StrongOrder X) : StrongOrder Y :=
  (fun_hrel_comp f gt) ,, isStrongOrder_bck f _ (pr2 gt).

Lemma isStrongOrder_setquot {X : UU} {R : eqrel X} {L : hrel X} (is : iscomprelrel R L) :
  isStrongOrder L → isStrongOrder (quotrel is).
Proof.
  intros X R L is H.
  apply mkStrongOrder.
  - apply istransquotrel, (istrans_StrongOrder (_,,H)).
  - apply iscotransquotrel, (iscotrans_StrongOrder (_,,H)).
  - apply isirreflquotrel, (isirrefl_StrongOrder (_,,H)).
Qed.
Definition StrongOrder_setquot {X : UU} {R : eqrel X} {L : StrongOrder X} (is : iscomprelrel R L) : StrongOrder (setquot R) :=
  quotrel is,, isStrongOrder_setquot is (pr2 L).

Lemma isStrongOrder_abmonoidfrac {X : abmonoid} (Y : @submonoid X) (gt : hrel X)
      (Hgt : ispartbinophrel Y gt) :
  isStrongOrder gt → isStrongOrder (abmonoidfracrel X Y Hgt).
Proof.
  intros X Y gt Hgt H.
  apply mkStrongOrder.
  - apply istransabmonoidfracrel, (istrans_StrongOrder (_,,H)).
  - apply iscotransabmonoidfracrel, (iscotrans_StrongOrder (_,,H)).
  - apply isirreflabmonoidfracrel, (isirrefl_StrongOrder (_,,H)).
Qed.
Definition StrongOrder_abmonoidfrac {X : abmonoid} (Y : @submonoid X) (gt : StrongOrder X)
           (Hgt : ispartbinophrel Y gt) : StrongOrder (abmonoidfrac X Y) :=
  abmonoidfracrel X Y Hgt,, isStrongOrder_abmonoidfrac Y gt Hgt (pr2 gt).

Lemma isStrongOrder_abgrdiff {X : abmonoid} (gt : hrel X)
      (Hgt : isbinophrel gt) :
  isStrongOrder gt → isStrongOrder (abgrdiffrel X Hgt).
Proof.
  intros X gt Hgt H.
  apply mkStrongOrder.
  - apply istransabgrdiffrel, (istrans_StrongOrder (_,,H)).
  - apply iscotransabgrdiffrel, (iscotrans_StrongOrder (_,,H)).
  - apply isirreflabgrdiffrel, (isirrefl_StrongOrder (_,,H)).
Qed.
Definition StrongOrder_abgrdiff {X : abmonoid} (gt : StrongOrder X)
           (Hgt : isbinophrel gt) : StrongOrder (abgrdiff X) :=
  abgrdiffrel X Hgt,, isStrongOrder_abgrdiff gt Hgt (pr2 gt).

Lemma StrongOrder_correct_commrngfrac (X : commrng) (Y : @subabmonoid (rngmultabmonoid X))
      (gt : StrongOrder X)
      Hgt Hle Hmult Hpos :
  commrngfracgt X Y (R := gt) Hle Hmult Hpos = StrongOrder_abmonoidfrac Y gt Hgt.
Proof.
  intros X Y gt Hgt Hle Hmult Hpos.
  apply funextfun ; intros x.
  apply funextfun ; intros y.
  apply (maponpaths (λ H, abmonoidfracrel (rngmultabmonoid X) Y H x y)).
  assert (H : isaprop (ispartbinophrel Y gt)).
  { apply isapropdirprod ;
    apply impred_isaprop ; intros a ;
    apply impred_isaprop ; intros b ;
    apply impred_isaprop ; intros c ;
    apply isapropimpl, isapropimpl, (pr2 (gt _ _)). }
  apply H.
Qed.

(** ** Definition *)

Definition islatticeop {X : hSet} (min max : binop X) :=
  ((isassoc min) × (iscomm min))
    × ((isassoc max) × (iscomm max))
    × (isabsorb min max)
    × (isabsorb max min).
Definition lattice (X : hSet) :=
  ∑ min max : binop X, islatticeop min max.

Definition mklattice {X : hSet} {min max : binop X} : islatticeop min max → lattice X :=
  λ (is : islatticeop min max), min,, max ,, is.

Definition Lmin {X : hSet} (is : lattice X) : binop X := pr1 is.
Definition Lmax {X : hSet} (is : lattice X) : binop X := pr1 (pr2 is).

Section lattice_pty.

Context {X : hSet}
        (is : lattice X).

Definition isassoc_Lmin : isassoc (Lmin is) :=
  pr1 (pr1 (pr2 (pr2 is))).
Definition iscomm_Lmin : iscomm (Lmin is) :=
  pr2 (pr1 (pr2 (pr2 is))).
Definition isassoc_Lmax : isassoc (Lmax is) :=
  pr1 (pr1 (pr2 (pr2 (pr2 is)))).
Definition iscomm_Lmax : iscomm (Lmax is) :=
  pr2 (pr1 (pr2 (pr2 (pr2 is)))).
Definition Lmin_absorb : isabsorb (Lmin is) (Lmax is) :=
  pr1 (pr2 (pr2 (pr2 (pr2 is)))).
Definition Lmax_absorb : isabsorb (Lmax is) (Lmin is) :=
  pr2 (pr2 (pr2 (pr2 (pr2 is)))).

Lemma Lmin_id :
  ∏ x : X, Lmin is x x = x.
Proof.
  intros x.
  apply (pathscomp0 (b := Lmin is x (Lmax is x (Lmin is x x)))).
  - apply maponpaths, pathsinv0, Lmax_absorb.
  - apply Lmin_absorb.
Qed.
Lemma Lmax_id :
  ∏ x : X, Lmax is x x = x.
Proof.
  intros x.
  apply (pathscomp0 (b := Lmax is x (Lmin is x (Lmax is x x)))).
  - apply maponpaths, pathsinv0, Lmin_absorb.
  - apply Lmax_absorb.
Qed.

End lattice_pty.

(** ** Partial order in a lattice *)

(** [Lle] *)

Definition Lle {X : hSet} (is : lattice X) : hrel X :=
  λ (x y : X), hProppair (Lmin is x y = x) (setproperty X (Lmin is x y) x).

Section lattice_le.

Context {X : hSet}
        (is : lattice X).

Definition isrefl_Lle : isrefl (Lle is) :=
  Lmin_id is.
Lemma isantisymm_Lle :
  isantisymm (Lle is).
Proof.
  intros x y Hxy Hyx.
  apply pathscomp0 with (1 := pathsinv0 Hxy).
  apply pathscomp0 with (2 := Hyx).
  apply iscomm_Lmin.
Qed.
Lemma istrans_Lle :
  istrans (Lle is).
Proof.
  intros x y z <- <-.
  simpl.
  rewrite !isassoc_Lmin, Lmin_id.
  reflexivity.
Qed.
Lemma isPartialOrder_Lle :
  isPartialOrder (Lle is).
Proof.
  split ; [ split | ].
  - exact istrans_Lle.
  - exact isrefl_Lle.
  - exact isantisymm_Lle.
Qed.

Lemma Lmin_le_l :
  ∏ x y : X, Lle is (Lmin is x y) x.
Proof.
  intros x y.
  simpl.
  rewrite iscomm_Lmin, <- isassoc_Lmin, Lmin_id.
  reflexivity.
Qed.
Lemma Lmin_le_r :
  ∏ x y : X, Lle is (Lmin is x y) y.
Proof.
  intros x y.
  rewrite iscomm_Lmin.
  apply Lmin_le_l.
Qed.
Lemma Lmin_le_case :
  ∏ x y z : X, Lle is z x → Lle is z y → Lle is z (Lmin is x y).
Proof.
  intros x y z <- <-.
  simpl.
  rewrite (iscomm_Lmin _ x), <- isassoc_Lmin.
  rewrite (isassoc_Lmin _ _ _ y), Lmin_id.
  rewrite isassoc_Lmin, (iscomm_Lmin _ y).
  rewrite isassoc_Lmin, <- (isassoc_Lmin _ x), Lmin_id.
  apply pathsinv0, isassoc_Lmin.
Qed.

Lemma Lmax_le_l :
  ∏ x y : X, Lle is x (Lmax is x y).
Proof.
  intros x y.
  simpl.
  apply Lmin_absorb.
Qed.
Lemma Lmax_le_r :
  ∏ x y : X, Lle is y (Lmax is x y).
Proof.
  intros x y.
  rewrite iscomm_Lmax.
  apply Lmax_le_l.
Qed.
Lemma Lmax_le_case :
  isrdistr (Lmax is) (Lmin is)
  → ∏ x y z : X, Lle is x z → Lle is y z → Lle is (Lmax is x y) z.
Proof.
  intros H x y z <- <-.
  rewrite <- H.
  apply Lmin_le_r.
Qed.

Lemma Lmin_le_eq_l :
  ∏ x y : X, Lle is x y → Lmin is x y = x.
Proof.
  intros x y H.
  apply H.
Qed.
Lemma Lmin_le_eq_r :
  ∏ x y : X, Lle is y x → Lmin is x y = y.
Proof.
  intros x y H.
  rewrite iscomm_Lmin.
  apply H.
Qed.

Lemma Lmax_le_eq_l :
  ∏ x y : X, Lle is y x → Lmax is x y = x.
Proof.
  intros x y <-.
  rewrite iscomm_Lmin.
  apply Lmax_absorb.
Qed.
Lemma Lmax_le_eq_r :
  ∏ x y : X, Lle is x y → Lmax is x y = y.
Proof.
  intros x y H.
  rewrite iscomm_Lmax.
  now apply Lmax_le_eq_l.
Qed.

End lattice_le.

(** [Lge] *)

Definition Lge {X : hSet} (is : lattice X) : hrel X :=
  λ x y : X, Lle is y x.

Section Lge_pty.

Context {X : hSet}
        (is : lattice X).

Definition isrefl_Lge : isrefl (Lge is) :=
  isrefl_Lle is.
Lemma isantisymm_Lge :
  isantisymm (Lge is).
Proof.
  intros x y Hle Hge.
  apply (isantisymm_Lle is).
  exact Hge.
  exact Hle.
Qed.
Lemma istrans_Lge :
  istrans (Lge is).
Proof.
  intros x y z Hxy Hyz.
  apply (istrans_Lle is) with y.
  exact Hyz.
  exact Hxy.
Qed.
Lemma isPartialOrder_Lge :
  isPartialOrder (Lge is).
Proof.
  split ; [ split | ].
  - exact istrans_Lge.
  - exact isrefl_Lge.
  - exact isantisymm_Lge.
Qed.

Definition Lmin_ge_l :
  ∏ (x y : X), Lge is x (Lmin is x y) :=
  Lmin_le_l is.
Definition Lmin_ge_r :
  ∏ (x y : X), Lge is y (Lmin is x y) :=
  Lmin_le_r is.
Definition Lmin_ge_case :
  ∏ (x y z : X),
  Lge is x z → Lge is y z → Lge is (Lmin is x y) z :=
  Lmin_le_case is.

Definition Lmax_ge_l :
  ∏ (x y : X), Lge is (Lmax is x y) x :=
  Lmax_le_l is.
Definition Lmax_ge_r :
  ∏ (x y : X), Lge is (Lmax is x y) y :=
  Lmax_le_r is.
Definition Lmax_ge_case :
  isrdistr (Lmax is) (Lmin is)
  → ∏ x y z : X, Lge is z x → Lge is z y → Lge is z (Lmax is x y) :=
  Lmax_le_case is.

Definition Lmin_ge_eq_l :
  ∏ (x y : X), Lge is y x → Lmin is x y = x :=
  Lmin_le_eq_l is.
Definition Lmin_ge_eq_r :
  ∏ (x y : X), Lge is x y → Lmin is x y = y :=
  Lmin_le_eq_r is.

Definition Lmax_ge_eq_l :
  ∏ (x y : X), Lge is x y → Lmax is x y = x :=
  Lmax_le_eq_l is.
Definition Lmax_ge_eq_r :
  ∏ (x y : X), Lge is y x → Lmax is x y = y :=
  Lmax_le_eq_r is.

End Lge_pty.

(** ** Lattice with a strong order *)

Definition islatticewithgtrel {X : hSet} (is : lattice X) (gt : StrongOrder X) :=
  (∏ x y : X, (¬ (gt x y)) <-> Lle is x y)
    × (∏ x y z : X, gt x z → gt y z → gt (Lmin is x y) z)
    × (∏ x y z : X, gt z x → gt z y → gt z (Lmax is x y)).

Definition latticewithgt (X : hSet) :=
  ∑ (is : lattice X) (gt : StrongOrder X), islatticewithgtrel is gt.

Definition lattice_latticewithgt {X : hSet} : latticewithgt X → lattice X :=
  pr1.
Coercion lattice_latticewithgt : latticewithgt >-> lattice.

(** [Lgt] *)

Definition Lgt {X : hSet} (is : latticewithgt X) : StrongOrder X :=
  pr1 (pr2 is).

Section latticewithgt_pty.

Context {X : hSet}
        (is : latticewithgt X).

Definition notLgt_Lle :
  ∏ x y : X, (¬ Lgt is x y) → Lle is x y :=
  λ x y : X, pr1 (pr1 (pr2 (pr2 is)) x y).
Definition Lle_notLgt :
  ∏ x y : X, Lle is x y → ¬ Lgt is x y :=
  λ x y : X, pr2 (pr1 (pr2 (pr2 is)) x y).

Definition isirrefl_Lgt : isirrefl (Lgt is) :=
  isirrefl_StrongOrder (Lgt is).
Definition istrans_Lgt : istrans (Lgt is) :=
  istrans_StrongOrder (Lgt is).
Definition iscotrans_Lgt : iscotrans (Lgt is) :=
  iscotrans_StrongOrder (Lgt is).
Definition isasymm_Lgt : isasymm (Lgt is) :=
  isasymm_StrongOrder (Lgt is).

Lemma Lgt_Lge :
  ∏ x y : X, Lgt is x y → Lge is x y.
Proof.
  intros x y H.
  apply notLgt_Lle.
  intro H0.
  eapply isasymm_Lgt.
  exact H.
  exact H0.
Qed.

Lemma istrans_Lgt_Lge :
  ∏ x y z : X, Lgt is x y → Lge is y z → Lgt is x z.
Proof.
  intros x y z Hgt Hge.
  generalize (iscotrans_Lgt _ z _ Hgt).
  apply hinhuniv.
  apply sumofmaps ; intros H.
  - exact H.
  - apply fromempty.
    refine (Lle_notLgt _ _ _ _).
    exact Hge.
    exact H.
Qed.
Lemma istrans_Lge_Lgt :
  ∏ x y z : X, Lge is x y → Lgt is y z → Lgt is x z.
Proof.
  intros x y z Hge Hgt.
  generalize (iscotrans_Lgt _ x _ Hgt).
  apply hinhuniv.
  apply sumofmaps ; intros H.
  - apply fromempty.
    refine (Lle_notLgt _ _ _ _).
    exact Hge.
    exact H.
  - exact H.
Qed.

Definition Lmin_Lgt :
  ∏ x y z : X, Lgt is x z → Lgt is y z → Lgt is (Lmin is x y) z :=
  pr1 (pr2 (pr2 (pr2 is))).

Definition Lmax_Lgt :
  ∏ x y z : X, Lgt is z x → Lgt is z y → Lgt is z (Lmax is x y) :=
  pr2 (pr2 (pr2 (pr2 is))).

End latticewithgt_pty.

(** ** Lattice with a total order *)

Definition latticedec (X : hSet) :=
  ∑ is : lattice X, istotal (Lle is) × (isdecrel (Lle is)).
Definition lattice_latticedec {X : hSet} (is : latticedec X) : lattice X :=
  pr1 is.
Coercion lattice_latticedec : latticedec >-> lattice.
Definition istotal_latticedec {X : hSet} (is : latticedec X) : istotal (Lle is) :=
  pr1 (pr2 is).
Definition isdecrel_latticedec {X : hSet} (is : latticedec X) : isdecrel (Lle is) :=
  pr2 (pr2 is).

Section latticedec_pty.

Context {X : hSet}
        (is : latticedec X).

Lemma Lmin_case_strong :
  ∏ (P : X → UU) (x y : X),
  (Lle is x y → P x) → (Lle is y x → P y) → P (Lmin is x y).
Proof.
  intros P x y Hx Hy.
  generalize (isdecrel_latticedec is x y).
  apply sumofmaps ; intros H.
  - rewrite Lmin_le_eq_l.
    apply Hx, H.
    exact H.
  - enough (H0 : Lle is y x).
    + rewrite Lmin_le_eq_r.
      apply Hy, H0.
      exact H0.
    + generalize (istotal_latticedec is x y).
      apply hinhuniv, sumofmaps ; intros H0.
      apply fromempty, H, H0.
      exact H0.
Qed.
Lemma Lmin_case :
  ∏ (P : X → UU) (x y : X),
  P x → P y → P (Lmin is x y).
Proof.
  intros P x y Hx Hy.
  apply Lmin_case_strong ; intros _.
  - exact Hx.
  - exact Hy.
Qed.

Lemma Lmax_case_strong :
  ∏ (P : X → UU) (x y : X),
  (Lle is y x → P x) → (Lle is x y → P y) → P (Lmax is x y).
Proof.
  intros P x y Hx Hy.
  generalize (isdecrel_latticedec is x y).
  apply sumofmaps ; intros H.
  - rewrite Lmax_le_eq_r.
    apply Hy, H.
    exact H.
  - enough (H0 : Lle is y x).
    + rewrite Lmax_le_eq_l.
      apply Hx, H0.
      exact H0.
    + generalize (istotal_latticedec is x y).
      apply hinhuniv, sumofmaps ; intros H0.
      apply fromempty, H, H0.
      exact H0.
Qed.
Lemma Lmax_case :
  ∏ (P : X → UU) (x y : X),
  P x → P y → P (Lmax is x y).
Proof.
  intros P x y Hx Hy.
  apply Lmax_case_strong ; intros _.
  - exact Hx.
  - exact Hy.
Qed.

End latticedec_pty.

(** It is a lattice with a strong order *)

Section latticedec_gt.

Context {X : hSet}
        (is : latticedec X).

Definition latticedec_gt_rel : hrel X :=
  λ x y, hneg (Lle is x y).

Lemma latticedec_gt_ge :
  ∏ x y : X, latticedec_gt_rel x y → Lge is x y.
Proof.
  intros x y Hxy.
  generalize (istotal_latticedec is x y).
  apply hinhuniv, sumofmaps ; intros H.
  - apply fromempty.
    exact (Hxy H).
  - exact H.
Qed.

Lemma istrans_latticedec_gt_rel :
  istrans latticedec_gt_rel.
Proof.
  intros x y z Hxy Hyz Hxz.
  simple refine (Hxy _).
  apply istrans_Lle with z.
  apply Hxz.
  apply latticedec_gt_ge.
  exact Hyz.
Qed.
Lemma iscotrans_latticedec_gt_rel :
  iscotrans latticedec_gt_rel.
Proof.
  intros x y z Hxz.
  induction (isdecrel_latticedec is x y) as [Hxy | Hyx].
  - apply hinhpr, ii2.
    intros Hyz.
    simple refine (Hxz _).
    apply istrans_Lle with y.
    exact Hxy.
    exact Hyz.
  - apply hinhpr, ii1.
    exact Hyx.
Qed.

Definition latticedec_gt_so : StrongOrder X.
Proof.
<<<<<<< HEAD
  simple refine (pairStrongOrder _ _).
  - apply latticedec_gt_rel.
  - apply mkStrongOrder.
    + apply istrans_latticedec_gt_rel.
    + apply iscotrans_latticedec_gt_rel.
    + intros x Hx.
      apply Hx.
      apply isrefl_Lle.
=======
  exists latticedec_gt_rel.
  split ; [ | split].
  - apply istrans_latticedec_gt_rel.
  - apply iscotrans_latticedec_gt_rel.
  - intros x Hx.
    simple refine (Hx _).
    apply isrefl_Lle.
>>>>>>> 128bdd38
Defined.

Lemma latticedec_notgtle :
  ∏ (x y : X), ¬ latticedec_gt_so x y → Lle is x y.
Proof.
  intros x y H.
  induction (isdecrel_latticedec is x y) as [H0 | H0].
  + exact H0.
  + apply fromempty, H.
    exact H0.
Qed.

Lemma latticedec_lenotgt :
  ∏ (x y : X), Lle is x y → ¬ latticedec_gt_so x y.
Proof.
  intros x y H H0.
  simple refine (H0 _).
  exact H.
Qed.

Lemma latticedec_gtmin :
  ∏ (x y z : X),
  latticedec_gt_so x z
  → latticedec_gt_so y z → latticedec_gt_so (Lmin is x y) z.
Proof.
  intros x y z Hxz Hyz.
  apply (Lmin_case is (λ t : X, latticedec_gt_so t z)).
  - exact Hxz.
  - exact Hyz.
Qed.

Lemma latticedec_gtmax :
  ∏ (x y z : X),
  latticedec_gt_so z x
  → latticedec_gt_so z y → latticedec_gt_so z (Lmax is x y).
Proof.
  intros x y z Hxz Hyz.
  apply (Lmax_case is (latticedec_gt_so z)).
  - exact Hxz.
  - exact Hyz.
Qed.

Definition latticedec_gt : latticewithgt X.
Proof.
  exists (lattice_latticedec is).
  exists latticedec_gt_so.
  split ; split.
  - apply latticedec_notgtle.
  - apply latticedec_lenotgt.
  - apply latticedec_gtmin.
  - apply latticedec_gtmax.
Defined.

End latticedec_gt.

(** ** Lattice in an abmonoid *)

Local Open Scope addmonoid.

Section lattice_abmonoid.

Context {X : abmonoid}
        (is : lattice X)
        (is0 : isinvbinophrel (λ x y, hProppair (x = y) (setproperty X _ _)))
        (is2 : isrdistr (Lmin is) op).

Lemma op_le_r :
  ∏ k x y : X, Lle is x y → Lle is (x + k) (y + k).
Proof.
  intros k x y H.
  unfold Lle ; simpl.
  now rewrite <- is2, H.
Qed.
Lemma op_le_r' :
  ∏ k x y : X, Lle is (x + k) (y + k) → Lle is x y.
Proof.
  intros k x y H.
  apply (pr2 is0 _ _ k).
  now rewrite is2, H.
Qed.

End lattice_abmonoid.

(** ** Truncated minus *)

Definition istruncminus {X : abmonoid} (is : lattice X) (minus : binop X) :=
  ∏ x y : X, minus x y + y = Lmax is x y.
Lemma isaprop_istruncminus {X : abmonoid} (is : lattice X) (minus : binop X) :
  isaprop (istruncminus is minus).
Proof.
  intros X is minus.
  apply impred_isaprop ; intros x.
  apply impred_isaprop ; intros y.
  apply setproperty.
Qed.

Definition extruncminus {X : abmonoid} (is : lattice X) :=
  ∑ minus : binop X, istruncminus is minus.
Lemma isaprop_extruncminus {X : abmonoid} (is : lattice X)
      (Hop : isinvbinophrel (λ x y, hProppair (x = y) (setproperty X _ _))) :
  isaprop (extruncminus is).
Proof.
  intros X is Hop.
  intros minus1 minus2 ; simpl.
  rewrite (subtypeEquality' (s := minus1) (s' := minus2)).
  - apply iscontrloopsifisaset.
    apply isaset_total2.
    apply impred_isaset ; intros _.
    apply impred_isaset ; intros _.
    apply setproperty.
    intros minus.
    apply isasetaprop.
    apply isaprop_istruncminus.
  - apply weqfunextsec ; intros x.
    apply weqfunextsec ; intros y.
    apply (pr2 Hop _ _ y).
    rewrite (pr2 minus1).
    apply pathsinv0, (pr2 minus2).
  - apply isaprop_istruncminus.
Qed.

Definition truncminus {X : abmonoid} {is : lattice X} (ex : extruncminus is) : binop X :=
  pr1 ex.

Lemma istruncminus_ex {X : abmonoid} {is : lattice X} (ex : extruncminus is) :
  ∏ x y : X, truncminus ex x y + y = Lmax is x y.
Proof.
  intros X is ex.
  apply (pr2 ex).
Qed.

Section truncminus_pty.

Context {X : abmonoid}
        {is : lattice X}
        (ex : extruncminus is)
        (is1 : isinvbinophrel (λ x y, hProppair (x = y) (setproperty X _ _)))
        (is2 : isrdistr (Lmax is) op)
        (is3 : isrdistr (Lmin is) op)
        (is4 : isrdistr (Lmin is) (Lmax is))
        (is5 : isrdistr (Lmax is) (Lmin is)).

Lemma truncminus_0_r :
  ∏ x : X, truncminus ex x 0 = Lmax is x 0.
Proof.
  intros x.
  rewrite <- (runax _ (truncminus _ _ _)).
  apply (istruncminus_ex).
Qed.

Lemma truncminus_eq_0 :
  ∏ x y : X, Lle is x y → truncminus ex x y = 0.
Proof.
  intros x y H.
  apply (pr2 is1 _ _ y).
  simpl.
  refine (pathscomp0 _ _).
  apply istruncminus_ex.
  refine (pathscomp0 _ _).
  apply Lmax_le_eq_r, H.
  apply pathsinv0, (lunax X).
Qed.

Lemma truncminus_0_l_ge0 :
  ∏ x : X, Lle is 0 x → truncminus ex 0 x = 0.
Proof.
  intros x Hx.
  apply truncminus_eq_0, Hx.
Qed.
Lemma truncminus_0_l_le0 :
  ∏ x : X, Lle is x 0 → truncminus ex 0 x + x = 0.
Proof.
  intros x Hx.
  rewrite istruncminus_ex.
  apply Lmax_le_eq_l, Hx.
Qed.

Lemma truncminus_ge_0 :
  ∏ x y : X, Lle is 0 (truncminus ex x y).
Proof.
  intros x y.
  apply (op_le_r' _ is1 is3 y).
  rewrite istruncminus_ex, lunax.
  apply Lmax_ge_r.
Qed.

Lemma truncminus_le :
  ∏ x y : X,
          Lle is 0 x → Lle is 0 y
          → Lle is (truncminus ex x y) x.
Proof.
  intros x y Hx Hy.
  apply (op_le_r' _ is1 is3 y).
  rewrite istruncminus_ex.
  apply Lmax_le_case.
  - apply is5.
  - apply istrans_Lle with (0 + x).
    + rewrite (lunax _ x).
      apply isrefl_Lle.
    + rewrite (commax _ x).
      now apply op_le_r.
  - apply istrans_Lle with (0 + y).
    + rewrite (lunax _ y).
      apply isrefl_Lle.
    + now apply op_le_r.
Qed.

Lemma truncminus_truncminus :
  ∏ x y, Lle is 0 x → Lle is x y → truncminus ex y (truncminus ex y x) = x.
Proof.
  intros x y Hx Hxy.
  apply (pr2 is1 _ _ (truncminus ex y x)).
  simpl.
  rewrite (commax _ x), istruncminus_ex.
  refine (pathscomp0 _ _).
  apply istruncminus_ex.
  rewrite !Lmax_le_eq_l.
  - reflexivity.
  - exact Hxy.
  - apply truncminus_le.
    apply istrans_Lle with x.
    exact Hx.
    exact Hxy.
    exact Hx.
Qed.

Lemma truncminus_le_r :
  ∏ k x y : X, Lle is x y → Lle is (truncminus ex x k) (truncminus ex y k).
Proof.
  intros k x y <-.
  apply (pr2 is1 _ _ k).
  simpl.
  rewrite is3, 2!istruncminus_ex.
  rewrite is4, isassoc_Lmin, Lmin_id.
  rewrite <- is4.
  apply pathsinv0, istruncminus_ex.
Qed.
Lemma truncminus_le_l :
  ∏ k x y : X, Lle is y x → Lle is (truncminus ex k x) (truncminus ex k y).
Proof.
  intros k x y H.
  apply (pr2 is1 _ _ y).
  change ((Lmin is (truncminus ex k x) (truncminus ex k y) * y)%multmonoid =
     (truncminus ex k x * y)%multmonoid).
  rewrite is3, istruncminus_ex.
  apply (pr2 is1 _ _ x).
  change ((Lmin is (truncminus ex k x * y) (Lmax is k y) * x)%multmonoid =
     (truncminus ex k x * y * x)%multmonoid).
  rewrite is3, assocax, (commax _ y), <- assocax, istruncminus_ex.
  rewrite !is2, (commax _ y), <- is4, !(commax _ k), <- is3, H.
  reflexivity.
Qed.

Lemma truncminus_Lmax_l :
  ∏ (k x y : X),
  truncminus ex (Lmax is x y) k = Lmax is (truncminus ex x k) (truncminus ex y k).
Proof.
  intros k x y.
  apply (pr2 is1 _ _ k).
  change ((truncminus ex (Lmax is x y) k * k)%multmonoid =
     (Lmax is (truncminus ex x k) (truncminus ex y k) * k)%multmonoid).
  rewrite is2, !istruncminus_ex.
  rewrite !isassoc_Lmax, (iscomm_Lmax _ k), isassoc_Lmax, Lmax_id.
  reflexivity.
Qed.
Lemma truncminus_Lmax_r :
  ∏ (k x y : X),
  Lle is (Lmin is (y + y) (x + x)) (x + y) →
  truncminus ex k (Lmax is x y) = Lmin is (truncminus ex k x) (truncminus ex k y).
Proof.
  intros k x y H.
  apply (pr2 is1 _ _ (Lmax is x y)).
  change ((truncminus ex k (Lmax is x y) * Lmax is x y)%multmonoid =
     (Lmin is (truncminus ex k x) (truncminus ex k y) * Lmax is x y)%multmonoid).
  rewrite is3, istruncminus_ex.
  rewrite !(commax _ _ (Lmax _ _ _)), !is2.
  rewrite !(commax _ _ (truncminus _ _ _)), !istruncminus_ex.
  rewrite (iscomm_Lmax _ (_*_)%multmonoid (Lmax _ _ _)).
  rewrite !isassoc_Lmax, !(iscomm_Lmax _ k).
  rewrite <- is4.

  apply (pr2 is1 _ _ x).
  change ((Lmax is (Lmax is x y) k * x)%multmonoid =
     (Lmax is
        (Lmin is (Lmax is x (truncminus ex k x * y))
           (Lmax is y (truncminus ex k y * x))) k * x)%multmonoid).
  rewrite !is2, is3, !is2.
  rewrite assocax, (commax _ y x), <- assocax.
  rewrite istruncminus_ex, is2.

  apply (pr2 is1 _ _ y).
  change ((Lmax is (Lmax is (x * x) (x * y)) (k * x) * y)%multmonoid =
     (Lmax is
        (Lmin is (Lmax is (x * x) (Lmax is (k * y) (x * y)))
           (Lmax is (x * y) (truncminus ex k y * x * x)))
        (k * x) * y)%multmonoid).
  rewrite !is2, is3, !is2.
  rewrite !assocax, (commax _ (truncminus _ _ _)), !assocax, (commax _ _ (truncminus _ _ _)).
  rewrite istruncminus_ex.
  rewrite (commax _ _ (Lmax _ _ _)), is2.
  rewrite (commax _ _ (Lmax _ _ _)), is2.

  rewrite 4!(commax _ _ x).
  rewrite <- (isassoc_Lmax _ _ _ (x * (y * y))%multmonoid).
  rewrite (iscomm_Lmax _ (x * (y * y))%multmonoid (Lmax _ _ _)).

  rewrite <- is4.
  rewrite (iscomm_Lmax _ (x * (x * y))%multmonoid (k * (y * y))%multmonoid), <- is4.
  rewrite !(commax _ k), <- !assocax.
  rewrite <- is3.
  rewrite !(iscomm_Lmax _ _ (x * y * k)%multmonoid), <- !isassoc_Lmax.
  rewrite (Lmax_le_eq_l _ (x * y * k)%multmonoid
                     (Lmin is (y * y) (x * x) * k)%multmonoid).
  reflexivity.
  apply op_le_r.
  exact is3.
  exact H.
Qed.

Lemma truncminus_Lmin_l :
  ∏ k x y : X, truncminus ex (Lmin is x y) k = Lmin is (truncminus ex x k) (truncminus ex y k).
Proof.
  intros k x y.
  apply (pr2 is1 _ _ k).
  simpl.
  rewrite is3, 2!istruncminus_ex.
  apply (pathscomp0 (istruncminus_ex _ _ _)).
  apply is4.
Qed.

End truncminus_pty.

Lemma abgr_truncminus {X : abgr} (is : lattice X) :
  isrdistr (Lmax is) op →
  istruncminus (X := abgrtoabmonoid X) is (λ x y : X, Lmax is 0 (x + grinv X y)).
Proof.
  intros X is H x y.
  rewrite H, assocax, grlinvax, lunax, runax.
  apply iscomm_Lmax.
Qed.

Section truncminus_gt.

Context {X : abmonoid}
        (is : latticewithgt X)
        (ex : extruncminus is)
        (is0 : ∏ x y z : X, Lgt is y z → Lgt is (y + x) (z + x))
        (is1 : ∏ x y z : X, Lgt is (y + x) (z + x) → Lgt is y z).

Lemma truncminus_pos :
  ∏ x y : X, Lgt is x y → Lgt is (truncminus ex x y) 0.
Proof.
  intros x y.
  intros H.
  apply (is1 y).
  rewrite lunax, istruncminus_ex.
  rewrite Lmax_le_eq_l.
  exact H.
  apply Lgt_Lge, H.
Qed.

Lemma truncminus_pos' :
  ∏ x y : X, Lgt is (truncminus ex x y) 0 → Lgt is x y.
Proof.
  intros x y Hgt.
  apply (is0 y) in Hgt.
  rewrite istruncminus_ex, lunax in Hgt.
  rewrite <- (Lmax_le_eq_l is x y).
  exact Hgt.
  apply notLgt_Lle.
  intros H ; revert Hgt.
  apply Lle_notLgt.
  rewrite Lmax_le_eq_r.
  apply isrefl_Lle.
  apply Lgt_Lge.
  exact H.
Qed.

End truncminus_gt.

Close Scope addmonoid.

(** ** lattice and [weq] *)

(** *** Definition *)

Lemma islatticeop_weq {X Y : hSet} (H : weq Y X) {min max : binop X} (is : islatticeop min max) :
  islatticeop (binop_weq_bck H min) (binop_weq_bck H max).
Proof.
  intros.
  split ; [ | split] ; split.
  - apply (isassoc_weq_bck H), (isassoc_Lmin (_,,_,,is)).
  - apply (iscomm_weq_bck H), (iscomm_Lmin (_,,_,,is)).
  - apply (isassoc_weq_bck H), (isassoc_Lmax (_,,_,,is)).
  - apply (iscomm_weq_bck H), (iscomm_Lmax (_,,_,,is)).
  - apply (isabsorb_weq_bck H), (Lmin_absorb (_,,_,,is)).
  - apply (isabsorb_weq_bck H), (Lmax_absorb (_,,_,,is)).
Qed.

Definition lattice_weq {X Y : hSet} (H : weq Y X) (is : lattice X) : lattice Y.
Proof.
  intros X Y H is.
  exists (binop_weq_bck H (Lmin is)), (binop_weq_bck H (Lmax is)).
  apply islatticeop_weq.
  apply (pr2 (pr2 is)).
Defined.

(** *** Value of [Lle] *)

Lemma Lle_correct_weq {X Y : hSet} (H : weq Y X) (is : lattice X) :
  fun_hrel_comp H (Lle is) = Lle (lattice_weq H is).
Proof.
  intros X Y H is.
  apply funextfun ; intros x.
  apply funextfun ; intros y.
  apply hPropUnivalence ; intros Hle.
  - apply pathsinv0, pathsweq1, pathsinv0.
    apply Hle.
  - apply pathsinv0, pathsweq1', pathsinv0.
    apply Hle.
Qed.

(** *** Lattice with strong order *)

Lemma islatticewithgtrel_weq {X Y : hSet} (H : weq Y X) {gt : StrongOrder X} (is : lattice X) :
  islatticewithgtrel is gt →
  islatticewithgtrel (lattice_weq H is) (StrongOrder_bck H gt).
Proof.
  intros X Y H gt is Hgt.
  split ; split.
  - intros Hngt.
    unfold Lle ; simpl.
    unfold binop_weq_bck.
    rewrite (pr1 (pr1 Hgt _ _)).
    apply homotinvweqweq.
    apply Hngt.
  - intros Hle.
    apply (pr2 (pr1 Hgt _ _)).
    unfold Lle ; simpl.
    apply pathsinv0, pathsweq1', pathsinv0.
    apply Hle.
  - simpl ; intros x y z Hx Hy.
    unfold binop_weq_bck, fun_hrel_comp.
    rewrite homotweqinvweq.
    apply (pr1 (pr2 Hgt)).
    exact Hx.
    exact Hy.
  - unfold Lmax ; simpl ; intros x y z Hx Hy.
    unfold binop_weq_bck, fun_hrel_comp.
    rewrite homotweqinvweq.
    apply (pr2 (pr2 Hgt)).
    exact Hx.
    exact Hy.
Qed.
Definition latticewithgt_weq {X Y : hSet} (H : weq Y X) (is : latticewithgt X) :
  latticewithgt Y.
Proof.
  intros X Y H is.
  exists (lattice_weq H is), (StrongOrder_bck H (Lgt is)).
  apply islatticewithgtrel_weq.
  apply (pr2 (pr2 is)).
Defined.

(** *** Lattice with a decidable order *)

Lemma istotal_Lle_weq {X Y : hSet} (H : weq Y X)
      (is : lattice X) (is' : istotal (Lle is)) :
  istotal (Lle (lattice_weq H is)).
Proof.
  intros X Y H is is'.
  intros x y.
  generalize (is' (H x) (H y)).
  apply hinhfun, sumofmaps ; intros Hmin.
  - apply ii1, (pathscomp0 (maponpaths (invmap H) Hmin)), homotinvweqweq.
  - apply ii2, (pathscomp0 (maponpaths (invmap H) Hmin)), homotinvweqweq.
Qed.
Lemma isdecrel_Lle_weq {X Y : hSet} (H : weq Y X)
      (is : lattice X) (is' : isdecrel (Lle is)) :
  isdecrel (Lle (lattice_weq H is)).
Proof.
  intros X Y H is is'.
  intros x y.
  generalize (is' (H x) (H y)).
  apply sumofmaps ; intros Hmin.
  - apply ii1, (pathscomp0 (maponpaths (invmap H) Hmin)), homotinvweqweq.
  - apply ii2.
    intros Hinv ; apply Hmin.
    apply pathsinv0, pathsweq1', pathsinv0, Hinv.
Qed.

Definition latticedec_weq {X Y : hSet} (H : weq Y X) :
  latticedec X → latticedec Y.
Proof.
  intros X Y H is.
  exists (lattice_weq H (lattice_latticedec is)).
  split.
  - apply istotal_Lle_weq.
    apply istotal_latticedec.
  - apply isdecrel_Lle_weq.
    apply isdecrel_latticedec.
Defined.

(** ** lattice in [abmonoid] *)

Open Scope multmonoid.

Lemma abmonoidfrac_setquotpr_equiv {X : abmonoid} {Y : @submonoid X} :
  ∏ (k : Y) (x : X) (y : Y),
  setquotpr (binopeqrelabmonoidfrac X Y) (x,,y) = setquotpr (binopeqrelabmonoidfrac X Y) (x * pr1 k,, @op Y y k).
Proof.
  intros X Y k x y.
  apply iscompsetquotpr, hinhpr.
  exists y ; simpl.
  rewrite !(assocax X) ;
    apply maponpaths.
  rewrite commax, !assocax.
  reflexivity.
Qed.

Definition ispartrdistr {X : abmonoid} (Y : @submonoid X) (opp1 opp2 : binop X) :=
  ∏ (x y : X) (k : Y),
  opp2 (opp1 x y) (pr1 k) = opp1 (opp2 x (pr1 k)) (opp2 y (pr1 k)).

Section abmonoidfrac_lattice.

Context (X : abmonoid)
        (Y : @submonoid X)
        {min max : binop X}
        (Hmin_assoc : isassoc min)
        (Hmin_comm : iscomm min)
        (Hmax_assoc : isassoc max)
        (Hmax_comm : iscomm max)
        (Hmin_max : isabsorb min max)
        (Hmax_min : isabsorb max min)
        (Hmin : ispartrdistr Y min op)
        (Hmax : ispartrdistr Y max op).

(** generic lemmas *)

Local Definition abmonoidfrac_lattice_fun (f : binop X) : binop (X × Y) :=
  λ x y,
  (f (pr1 x * pr1 (pr2 y))%multmonoid (pr1 y * pr1 (pr2 x))%multmonoid ,, @op Y (pr2 x) (pr2 y)).

Local Lemma abmonoidfrac_lattice_def :
  ∏ (f : X → X → X),
  ispartrdistr Y f op →
  iscomprelrelfun2 (binopeqrelabmonoidfrac X Y) (binopeqrelabmonoidfrac X Y)
                   (abmonoidfrac_lattice_fun f).
Proof.
  intros f Hf.
  intros x y x' y'.
  apply hinhfun2.
  intros c c'.
  unfold abmonoidfrac_lattice_fun.
  do 2 rewrite rewrite_pr1_tpair, rewrite_pr2_tpair.
  exists (@op Y (pr1 c) (pr1 c')).
  - do 4 rewrite Hf.
    apply map_on_two_paths.
    + change ((pr1 x * pr1 (pr2 x') * (pr1 (pr2 y) * pr1 (pr2 y')) * (pr1 (pr1 c) * pr1 (pr1 c')))%multmonoid =
  (pr1 y * pr1 (pr2 y') * (pr1 (pr2 x) * pr1 (pr2 x')) * (pr1 (pr1 c) * pr1 (pr1 c')))%multmonoid).
      rewrite (assocax X (pr1 x)), (assocax X (pr1 y)).
      rewrite (commax X (pr1 (pr2 x'))), (commax X (pr1 (pr2 y'))).
      do 2 rewrite <- (assocax X (pr1 x)), <- (assocax X (pr1 y)).
      do 2 rewrite (assocax X (pr1 x * pr1 (pr2 y))%multmonoid), (assocax X (pr1 y * pr1 (pr2 x))%multmonoid).
      do 2 rewrite (commax X _ (pr1 (pr1 c) * _)%multmonoid).
      do 2 rewrite <- (assocax X _ (pr1 (pr1 c) * _)%multmonoid).
      do 2 rewrite <- (assocax X _ (pr1 (pr1 c))%multmonoid).
      rewrite (commax X (pr1 (pr2 y'))).
      apply (maponpaths (λ x, (x * _ * _)%multmonoid)).
      apply (pr2 c).
    + rewrite (commax _ (pr2 y)), (commax _ (pr2 x)), (iscommcarrier Y (pr1 c)).
      change ((pr1 x' * pr1 (pr2 x) * (pr1 (pr2 y') * pr1 (pr2 y)) * (pr1 (pr1 c') * pr1 (pr1 c)))%multmonoid =
  (pr1 y' * pr1 (pr2 y) * (pr1 (pr2 x') * pr1 (pr2 x)) * (pr1 (pr1 c') * pr1 (pr1 c)))%multmonoid).
      rewrite (assocax X (pr1 x')), (assocax X (pr1 y')).
      rewrite (commax X (pr1 (pr2 x))), (commax X (pr1 (pr2 y))).
      do 2 rewrite <- (assocax X (pr1 x')), <- (assocax X (pr1 y')).
      do 2 rewrite (assocax X (pr1 x' * pr1 (pr2 y'))%multmonoid), (assocax X (pr1 y' * pr1 (pr2 x'))%multmonoid).
      do 2 rewrite (commax X _ (pr1 (pr1 c') * _)%multmonoid).
      do 2 rewrite <- (assocax X _ (pr1 (pr1 c') * _)%multmonoid).
      do 2 rewrite <- (assocax X _ (pr1 (pr1 c'))%multmonoid).
      rewrite (commax X (pr1 (pr2 y))).
      apply (maponpaths (λ x, (x * _ * _)%multmonoid)).
      apply (pr2 c').
Qed.

Local Lemma iscomm_abmonoidfrac_def :
  ∏ (f : X → X → X) Hf,
  iscomm f →
  iscomm (X := abmonoidfrac X Y)
         (setquotfun2 (binopeqrelabmonoidfrac X Y) (binopeqrelabmonoidfrac X Y) _
                      (abmonoidfrac_lattice_def f Hf)).
Proof.
  intros f Hf Hcomm.
  simple refine (setquotuniv2prop _ (λ x y, (_ x y = _ y x) ,, _) _).
  - apply (pr2 (pr1 (pr1 (abmonoidfrac X Y)))).
  - intros x y.
    simpl.
    rewrite !(setquotfun2comm (eqrelabmonoidfrac X Y)).
    unfold abmonoidfrac_lattice_fun.
    rewrite Hcomm, (commax X (pr1 x)), (commax _ (pr2 x)).
    reflexivity.
Qed.
Local Lemma isassoc_abmonoidfrac_def :
  ∏ (f : X → X → X) Hf,
  isassoc f →
  isassoc (X := abmonoidfrac X Y)
         (setquotfun2 (binopeqrelabmonoidfrac X Y) (binopeqrelabmonoidfrac X Y) _
                      (abmonoidfrac_lattice_def f Hf)).
Proof.
  intros f Hf Hassoc.
  simple refine (setquotuniv3prop _ (λ x y z, (_ (_ x y) z = _ x (_ y z)) ,, _) _).
  - apply (pr2 (pr1 (pr1 (abmonoidfrac X Y)))).
  - intros x y z ; simpl.
    rewrite !(setquotfun2comm (eqrelabmonoidfrac X Y)).
    apply (iscompsetquotpr (eqrelabmonoidfrac X Y)), hinhpr.
    exists (pr2 x).
    apply (maponpaths (λ x, (x * _)%multmonoid)).
    unfold abmonoidfrac_lattice_fun.
    rewrite !rewrite_pr1_tpair, !rewrite_pr2_tpair.
    simpl ; unfold pr1carrier ; simpl.
    rewrite (assocax X (pr1 (pr2 x))).
    apply (maponpaths (λ x: X, op x _)).
    do 2 rewrite Hf.
    rewrite Hassoc.
    do 4 rewrite (assocax X).
    do 2 rewrite (commax X (pr1 (pr2 x))).
    reflexivity.
Qed.

Local Lemma isabsorb_abmonoidfrac_def :
  ∏ f g Hf Hg,
  isabsorb f g →
  isabsorb (X := abmonoidfrac X Y) (setquotfun2 (binopeqrelabmonoidfrac X Y) (binopeqrelabmonoidfrac X Y) _
                        (abmonoidfrac_lattice_def f Hf))
           (setquotfun2 (binopeqrelabmonoidfrac X Y) (binopeqrelabmonoidfrac X Y) _
                        (abmonoidfrac_lattice_def g Hg)).
Proof.
  intros f g Hf Hg Habsorb.
  simple refine (setquotuniv2prop _ (λ x y, (_ x (_ x y) = x) ,, _) _).
  - apply (setproperty (abmonoidfrac X Y)).
  - intros x y.
    simpl.
    rewrite !(setquotfun2comm (eqrelabmonoidfrac X Y)).
    unfold abmonoidfrac_lattice_fun.
    rewrite !rewrite_pr1_tpair, !rewrite_pr2_tpair.
    apply (iscompsetquotpr (eqrelabmonoidfrac X Y)), hinhpr.
    exists (pr2 x).
    apply (maponpaths (λ x, (x * _)%multmonoid)).
    rewrite !rewrite_pr1_tpair, !rewrite_pr2_tpair.
    simpl ; unfold pr1carrier ; simpl.
    rewrite Hf, Hg, Hg.
    do 3 rewrite (assocax X (pr1 x)).
    rewrite (commax X (pr1 (pr2 y))).
    do 2 rewrite (assocax X (pr1 (pr2 x))).
    do 2 rewrite (commax X (pr1 (pr2 y))).
    apply Habsorb.
Qed.

(** definition of abmonoidfrac_lattice *)

Definition abmonoidfrac_min : binop (abmonoidfrac X Y) :=
  setquotfun2 (binopeqrelabmonoidfrac X Y) (binopeqrelabmonoidfrac X Y) _
              (abmonoidfrac_lattice_def min Hmin).
Definition abmonoidfrac_max : binop (abmonoidfrac X Y) :=
  setquotfun2 (binopeqrelabmonoidfrac X Y) (binopeqrelabmonoidfrac X Y) _
              (abmonoidfrac_lattice_def max Hmax).

Lemma iscomm_abmonoidfrac_min :
  iscomm abmonoidfrac_min.
Proof.
  apply iscomm_abmonoidfrac_def.
  apply Hmin_comm.
Qed.

Lemma isassoc_abmonoidfrac_min :
  isassoc abmonoidfrac_min.
Proof.
  apply isassoc_abmonoidfrac_def.
  apply Hmin_assoc.
Qed.

Lemma iscomm_abmonoidfrac_max :
  iscomm abmonoidfrac_max.
Proof.
  apply iscomm_abmonoidfrac_def.
  apply Hmax_comm.
Qed.

Lemma isassoc_abmonoidfrac_max :
  isassoc abmonoidfrac_max.
Proof.
  apply isassoc_abmonoidfrac_def.
  apply Hmax_assoc.
Qed.

Lemma isabsorb_abmonoidfrac_max_min :
  isabsorb abmonoidfrac_max abmonoidfrac_min.
Proof.
  apply isabsorb_abmonoidfrac_def.
  apply Hmax_min.
Qed.

Lemma isabsorb_abmonoidfrac_min_max :
  isabsorb abmonoidfrac_min abmonoidfrac_max.
Proof.
  apply isabsorb_abmonoidfrac_def.
  apply Hmin_max.
Qed.

End abmonoidfrac_lattice.

Lemma abmonoidfrac_islatticeop (X : abmonoid) (Y : @submonoid X) (is : lattice X) :
  ∏ (Hmin : ispartrdistr Y (Lmin is) op) (Hmax : ispartrdistr Y (Lmax is) op),
  islatticeop (abmonoidfrac_min X Y Hmin) (abmonoidfrac_max X Y Hmax).
Proof.
  intros X Y is Hmin Hmax.
  repeat split.
  - apply isassoc_abmonoidfrac_min, isassoc_Lmin.
  - apply iscomm_abmonoidfrac_min, iscomm_Lmin.
  - apply isassoc_abmonoidfrac_max, isassoc_Lmax.
  - apply iscomm_abmonoidfrac_max, iscomm_Lmax.
  - apply isabsorb_abmonoidfrac_min_max, Lmin_absorb.
  - apply isabsorb_abmonoidfrac_max_min, Lmax_absorb.
Qed.

Definition abmonoidfrac_lattice (X : abmonoid) (Y : @submonoid X) (is : lattice X)
           (Hmin : ispartrdistr Y (Lmin is) op) (Hmax : ispartrdistr Y (Lmax is) op) : lattice (abmonoidfrac X Y).
Proof.
  intros X Y is Hmin Hmax.
  mkpair.
  exact (abmonoidfrac_min X Y Hmin).
  mkpair.
  exact (abmonoidfrac_max X Y Hmax).
  apply abmonoidfrac_islatticeop.
Defined.

Lemma ispartbinophrel_Lle (X : abmonoid) (Y : @submonoid X) (is : lattice X)
      (Hmin : ispartrdistr Y (Lmin is) op) :
  ispartbinophrel Y (Lle is).
Proof.
  intros X Y is Hmin.
  split.
  - intros a b c Yc.
    rewrite !(commax _ c).
    unfold Lle ; rewrite <- (Hmin _ _ (c,,Yc)).
    apply (maponpaths (λ x, op x _)).
  - intros a b c Yc.
    unfold Lle ; rewrite <- (Hmin _ _ (c,,Yc)).
    apply (maponpaths (λ x, op x _)).
Qed.

Lemma abmonoidfrac_Lle_1 (X : abmonoid) (Y : @submonoid X) (is : lattice X)
      (Hmin : ispartrdistr _ (Lmin is) op) :
  ∏ (x y : abmonoiddirprod X _),
  abmonoidfracrel X Y (ispartbinophrel_Lle X Y is Hmin)
                  (setquotpr (binopeqrelabmonoidfrac X Y) x)
                  (setquotpr (binopeqrelabmonoidfrac X Y) y) →
  abmonoidfrac_min X Y Hmin (setquotpr (binopeqrelabmonoidfrac X Y) x)
                   (setquotpr (binopeqrelabmonoidfrac X Y) y) =
  setquotpr (binopeqrelabmonoidfrac X Y) x.
Proof.
  intros X Y is Hmin.
  intros x y.
  unfold abmonoidfracrel, quotrel, abmonoidfrac_min.
  rewrite setquotuniv2comm, setquotfun2comm.
  intros H.
  apply iscompsetquotpr.
  revert H.
  apply hinhfun.
  intros c.
  exists (pr1 c).
  simpl in c |- *.
  rewrite (assocax X), (commax _ _ (pr1 (pr1 c))), <- (assocax X).
  rewrite Hmin.
  refine (pathscomp0 _ _).
  refine (maponpaths (λ x, x * _) _).
  apply (pr2 c).
  do 3 rewrite (assocax X) ;
    apply maponpaths.
  do 2 rewrite commax, assocax.
  apply pathsinv0, assocax.
Qed.
Lemma abmonoidfrac_Lle_2 (X : abmonoid) (Y : @submonoid X) (is : lattice X)
      (Hmin : ispartrdistr _ (Lmin is) op) :
  ∏ (x y : abmonoiddirprod X _),
  abmonoidfrac_min X Y Hmin (setquotpr (binopeqrelabmonoidfrac X Y) x)
                   (setquotpr (binopeqrelabmonoidfrac X Y) y) =
  setquotpr (binopeqrelabmonoidfrac X Y) x
  → abmonoidfracrel X Y (ispartbinophrel_Lle X Y is Hmin)
                    (setquotpr (binopeqrelabmonoidfrac X Y) x)
                    (setquotpr (binopeqrelabmonoidfrac X Y) y).
Proof.
  intros X Y is Hmin.
  intros x y.
  unfold abmonoidfracrel, quotrel, abmonoidfrac_min.
  rewrite setquotuniv2comm, setquotfun2comm.
  intros H.
  generalize (invmap (weqpathsinsetquot _ _ _) H).
  apply hinhfun.
  simpl.
  intros c.
  exists (pr2 x * pr1 c).
  rewrite <- Hmin.
  change (pr1 (pr2 x * pr1 c))%multmonoid
  with (pr1 (pr2 x) * pr1 (pr1 c))%multmonoid.
  rewrite <- assocax.
  refine (pathscomp0 _ _).
  apply (pr2 c).
  do 3 rewrite (assocax X) ;
    apply maponpaths.
  rewrite commax, assocax.
  apply maponpaths.
  apply commax.
Qed.

Lemma abmonoidfrac_Lle (X : abmonoid) (Y : @submonoid X) (is : lattice X)
      (Hmin : ispartrdistr Y (Lmin is) op) (Hmax : ispartrdistr Y (Lmax is) op) :
  ∏ x y : abmonoidfrac X Y, abmonoidfracrel X Y (ispartbinophrel_Lle X Y is Hmin) x y <-> Lle (abmonoidfrac_lattice X Y is Hmin Hmax) x y.
Proof.
  intros X Y is Hmin Hmax.
  simple refine (setquotuniv2prop _ (λ x y, _ ,, _) _).
  - apply isapropdirprod ;
    apply isapropimpl, propproperty.
  - intros x y.
    split.
    + apply abmonoidfrac_Lle_1.
    + apply abmonoidfrac_Lle_2.
Qed.

(** *** lattice with a strong order in [abmonoidfrac] *)

Section abmonoidfrac_latticewithgt.

Context (X : abmonoid)
        (Y : @submonoid X)
        (is : lattice X)
        (gt : StrongOrder X)
        (Hnotgtle : ∏ x y : X, ¬ gt x y → Lle is x y)
        (Hlenotgt : ∏ x y : X, Lle is x y → ¬ gt x y)
        (Hgtmin : ∏ x y z : X, gt x z → gt y z → gt (Lmin is x y) z)
        (Hgtmax : ∏ x y z : X, gt z x → gt z y → gt z (Lmax is x y))

        (Hgt : ispartbinophrel Y gt)
        (Hop : ∏ (x : Y) (y z : X), y * pr1 x = z * pr1 x → y = z)
        (Hmin : ispartrdistr Y (Lmin is) op)
        (Hmax : ispartrdistr Y (Lmax is) op).

Lemma abmonoidfrac_notgtle :
  ∏ (x y : abmonoidfrac X Y),
  ¬ (StrongOrder_abmonoidfrac Y gt Hgt) x y
  → Lle (abmonoidfrac_lattice X Y is Hmin Hmax) x y.
Proof.
  simple refine (setquotuniv2prop (eqrelabmonoidfrac X Y) (λ _ _, _ ,, _) _).
  - apply isapropimpl, propproperty.
  - intros x y H.
    apply abmonoidfrac_Lle.
    unfold abmonoidfracrel, quotrel.
    rewrite setquotuniv2comm.
    apply hinhpr.
    exists (pr2 x).
    apply Hnotgtle.
    intros H0 ; apply H.
    change (abmonoidfracrel X Y Hgt
                            (setquotpr (eqrelabmonoidfrac X Y) x)
                            (setquotpr (eqrelabmonoidfrac X Y) y)).
    unfold abmonoidfracrel, quotrel.
    rewrite setquotuniv2comm.
    apply hinhpr.
    exists (pr2 x).
    exact H0.
Qed.

Lemma abmonoidfrac_lenotgt :
  ∏ (x y : abmonoidfrac X Y),
  Lle (abmonoidfrac_lattice X Y is Hmin Hmax) x y
  → ¬ (StrongOrder_abmonoidfrac Y gt Hgt) x y.
Proof.
  simple refine (setquotuniv2prop (eqrelabmonoidfrac X Y) (λ _ _, _ ,, _) _).
  + apply isapropimpl, isapropimpl, isapropempty.
  + intros x y H.
    apply (pr2 (abmonoidfrac_Lle _ _ _ _ _ _ _)) in H.
    change (abmonoidfracrel X Y Hgt
                            (setquotpr (eqrelabmonoidfrac X Y) x)
                            (setquotpr (eqrelabmonoidfrac X Y) y) → ∅).
    revert H.
    unfold abmonoidfracrel, quotrel.
    do 2 rewrite setquotuniv2comm.
    apply (hinhuniv2 (P := hProppair _ isapropempty)).
    intros c c'.
    refine (Hlenotgt _ _ _ _).
    2: apply (pr2 c').
    unfold Lle.
    rewrite <- Hmin.
    apply (maponpaths (λ x, op x _)).
    apply (Hop (pr1 c)).
    rewrite Hmin.
    apply (pr2 c).
Qed.

Lemma abmonoidfrac_gtmin :
  ∏ (x y z : abmonoidfrac X Y),
  (StrongOrder_abmonoidfrac Y gt Hgt) x z
  → (StrongOrder_abmonoidfrac Y gt Hgt) y z
  → (StrongOrder_abmonoidfrac Y gt Hgt)
      (Lmin (abmonoidfrac_lattice X Y is Hmin Hmax) x y) z.
Proof.
  simple refine (setquotuniv3prop (eqrelabmonoidfrac X Y) (λ _ _ _, _ ,, _) _).
  - apply isapropimpl, isapropimpl, propproperty.
  - intros x y z.
    change (abmonoidfracrel X Y Hgt (setquotpr (eqrelabmonoidfrac X Y) x) (setquotpr (eqrelabmonoidfrac X Y) z)
            → abmonoidfracrel X Y Hgt (setquotpr (eqrelabmonoidfrac X Y) y) (setquotpr (eqrelabmonoidfrac X Y) z)
            → abmonoidfracrel X Y Hgt (abmonoidfrac_min X Y Hmin (setquotpr (eqrelabmonoidfrac X Y) x) (setquotpr (eqrelabmonoidfrac X Y) y)) (setquotpr (eqrelabmonoidfrac X Y) z)).
    unfold abmonoidfrac_min, abmonoidfracrel, quotrel.
    rewrite setquotfun2comm ;
      do 3 rewrite setquotuniv2comm.
    apply hinhfun2.
    intros cx cy.
    unfold abmonoidfrac_lattice_fun.
    rewrite rewrite_pr1_tpair, rewrite_pr2_tpair.
    exists (@op Y (pr1 cx) (pr1 cy)).
    do 2 rewrite Hmin.
    apply Hgtmin.
    + simpl ; unfold pr1carrier.
      rewrite (assocax X (pr1 x)).
      rewrite (commax X (pr1 (pr2 y))).
      rewrite <- (assocax X (pr1 x)), <- (assocax X (pr1 z)).
      rewrite (assocax X (pr1 x * pr1 (pr2 z))%multmonoid), (assocax X (pr1 z * pr1 (pr2 x))%multmonoid).
      do 2 rewrite (commax X (pr1 (pr2 y))).
      do 2 rewrite <- (assocax X (pr1 x * pr1 (pr2 z))%multmonoid), <- (assocax X (pr1 z * pr1 (pr2 x))%multmonoid).
      apply (pr2 Hgt).
      apply (pr2 (pr2 y)).
      apply (pr2 Hgt).
      apply (pr2 (pr1 cy)).
      apply (pr2 cx).
    + simpl ; unfold pr1carrier.
      rewrite (commax X (pr1 (pr1 cx))).
      rewrite (assocax X (pr1 y)).
      do 2 rewrite (commax X (pr1 (pr2 x))).
      rewrite <- (assocax X (pr1 y)), <- (assocax X (pr1 z)).
      rewrite (assocax X (pr1 y * pr1 (pr2 z))%multmonoid), (assocax X (pr1 z * pr1 (pr2 y))%multmonoid).
      rewrite (commax X (pr1 (pr2 x))).
      do 2 rewrite <- (assocax X (pr1 y * pr1 (pr2 z))%multmonoid), <- (assocax X (pr1 z * pr1 (pr2 y))%multmonoid).
      apply (pr2 Hgt).
      apply (pr2 (pr2 x)).
      apply (pr2 Hgt).
      apply (pr2 (pr1 cx)).
      apply (pr2 cy).
Qed.

Lemma abmonoidfrac_gtmax :
  ∏ (x y z : abmonoidfrac X Y),
  (StrongOrder_abmonoidfrac Y gt Hgt) z x
  → (StrongOrder_abmonoidfrac Y gt Hgt) z y
    → (StrongOrder_abmonoidfrac Y gt Hgt) z
         (Lmax (abmonoidfrac_lattice X Y is Hmin Hmax) x y).
Proof.
  simple refine (setquotuniv3prop (eqrelabmonoidfrac X Y) (λ _ _ _, _ ,, _) _).
  - apply isapropimpl, isapropimpl, propproperty.
  - intros x y z.
    change (abmonoidfracrel X Y Hgt (setquotpr (eqrelabmonoidfrac X Y) z) (setquotpr (eqrelabmonoidfrac X Y) x)
            → abmonoidfracrel X Y Hgt (setquotpr (eqrelabmonoidfrac X Y) z) (setquotpr (eqrelabmonoidfrac X Y) y)
            → abmonoidfracrel X Y Hgt (setquotpr (eqrelabmonoidfrac X Y) z) (abmonoidfrac_max X Y Hmax (setquotpr (eqrelabmonoidfrac X Y) x) (setquotpr (eqrelabmonoidfrac X Y) y))).
    unfold abmonoidfrac_max, abmonoidfracrel, quotrel.
    rewrite setquotfun2comm ;
      do 3 rewrite setquotuniv2comm.
    apply hinhfun2.
    intros cx cy.
    unfold abmonoidfrac_lattice_fun.
    rewrite rewrite_pr1_tpair, rewrite_pr2_tpair.
    exists (@op Y (pr1 cx) (pr1 cy)).
    do 2 rewrite Hmax.
    apply Hgtmax.
    + simpl ; unfold pr1carrier.
      rewrite (assocax X (pr1 x)).
      rewrite (commax X (pr1 (pr2 y))).
      rewrite <- (assocax X (pr1 x)), <- (assocax X (pr1 z)).
      rewrite (assocax X (pr1 x * pr1 (pr2 z))%multmonoid), (assocax X (pr1 z * pr1 (pr2 x))%multmonoid).
      do 2 rewrite (commax X (pr1 (pr2 y))).
      do 2 rewrite <- (assocax X (pr1 x * pr1 (pr2 z))%multmonoid), <- (assocax X (pr1 z * pr1 (pr2 x))%multmonoid).
      apply (pr2 Hgt).
      apply (pr2 (pr2 y)).
      apply (pr2 Hgt).
      apply (pr2 (pr1 cy)).
      apply (pr2 cx).
    + simpl ; unfold pr1carrier.
      rewrite (commax X (pr1 (pr1 cx))).
      rewrite (assocax X (pr1 y)).
      do 2 rewrite (commax X (pr1 (pr2 x))).
      rewrite <- (assocax X (pr1 y)), <- (assocax X (pr1 z)).
      rewrite (assocax X (pr1 y * pr1 (pr2 z))%multmonoid), (assocax X (pr1 z * pr1 (pr2 y))%multmonoid).
      rewrite (commax X (pr1 (pr2 x))).
      do 2 rewrite <- (assocax X (pr1 y * pr1 (pr2 z))%multmonoid), <- (assocax X (pr1 z * pr1 (pr2 y))%multmonoid).
      apply (pr2 Hgt).
      apply (pr2 (pr2 x)).
      apply (pr2 Hgt).
      apply (pr2 (pr1 cx)).
      apply (pr2 cy).
Qed.

End abmonoidfrac_latticewithgt.

Definition abmonoidfrac_latticewithgt (X : abmonoid) (Y : @submonoid X) (is : latticewithgt X)
           (Hgt : ispartbinophrel Y (Lgt is))
           (Hop : ∏ (x : Y) (y z : X), y * pr1 x = z * pr1 x → y = z)
           (Hmin : ispartrdistr Y (Lmin is) op) (Hmax : ispartrdistr Y (Lmax is) op) : latticewithgt (abmonoidfrac X Y).
Proof.
  intros X Y is Hgt Hop Hmin Hmax.
  mkpair.
  refine (abmonoidfrac_lattice _ _ _ _ _).
  exact Hmin.
  exact Hmax.
  mkpair.
  simple refine (StrongOrder_abmonoidfrac _ _ _).
  apply (Lgt is).
  apply Hgt.
  split ; split.
  - apply abmonoidfrac_notgtle.
    apply notLgt_Lle.
  - apply abmonoidfrac_lenotgt.
    apply Lle_notLgt.
    apply Hop.
  - apply abmonoidfrac_gtmin.
    apply Lmin_Lgt.
  - apply abmonoidfrac_gtmax.
    apply Lmax_Lgt.
Defined.

(** *** lattice with a decidable order in [abmonoidfrac] *)

Lemma istotal_Lle_abmonoidfrac {X : abmonoid} (Y : @submonoid X) (is : lattice X) (is' : istotal (Lle is))
           (Hmin : ispartrdistr Y (Lmin is) op) (Hmax : ispartrdistr Y (Lmax is) op) :
  istotal (Lle (abmonoidfrac_lattice X Y is Hmin Hmax)).
Proof.
  intros X Y is is' Hmin Hmax.
  refine (istotallogeqf _ _).
  - apply abmonoidfrac_Lle.
  - apply istotalabmonoidfracrel, is'.
Qed.
Lemma isdecrel_Lle_abmonoidfrac {X : abmonoid} (Y : @submonoid X) (is : lattice X) (is' : isdecrel (Lle is))
           (Hop : ∏ (x : Y) (y z : X), y * pr1 x = z * pr1 x → y = z)
           (Hmin : ispartrdistr Y (Lmin is) op) (Hmax : ispartrdistr Y (Lmax is) op) :
  isdecrel (Lle (abmonoidfrac_lattice X Y is Hmin Hmax)).
Proof.
  intros X Y is is' Hop Hmin Hmax.
  refine (isdecrellogeqf _ _).
  - apply abmonoidfrac_Lle.
  - apply isdecabmonoidfracrel.
    split.
    + clear -Hmin Hop.
      intros x y z Hz ;
        rewrite !(commax X z) ;
        unfold Lle ;
        rewrite <- (Hmin _ _ (z,,Hz)) ;
        apply Hop.
    + clear -Hmin Hop.
      intros x y z Hz ;
        unfold Lle ;
        rewrite <- (Hmin _ _ (z,,Hz)) ;
        apply Hop.
    + apply is'.
Qed.

Definition abmonoidfrac_latticedec {X : abmonoid} (Y : @submonoid X) (is : latticedec X)
           (Hop : ∏ (x : Y) (y z : X), y * pr1 x = z * pr1 x → y = z)
           (Hmin : ispartrdistr Y (Lmin is) op) (Hmax : ispartrdistr Y (Lmax is) op) :
  latticedec (abmonoidfrac X Y).
Proof.
  intros X Y is Hop Hmin Hmax.
  mkpair.
  apply (abmonoidfrac_lattice X Y is Hmin Hmax).
  split.
  - apply istotal_Lle_abmonoidfrac.
    apply istotal_latticedec.
  - apply isdecrel_Lle_abmonoidfrac.
    + apply isdecrel_latticedec.
    + apply Hop.
Defined.

Close Scope multmonoid.<|MERGE_RESOLUTION|>--- conflicted
+++ resolved
@@ -607,24 +607,14 @@
 
 Definition latticedec_gt_so : StrongOrder X.
 Proof.
-<<<<<<< HEAD
   simple refine (pairStrongOrder _ _).
   - apply latticedec_gt_rel.
   - apply mkStrongOrder.
     + apply istrans_latticedec_gt_rel.
     + apply iscotrans_latticedec_gt_rel.
     + intros x Hx.
-      apply Hx.
+      simple refine (Hx _).
       apply isrefl_Lle.
-=======
-  exists latticedec_gt_rel.
-  split ; [ | split].
-  - apply istrans_latticedec_gt_rel.
-  - apply iscotrans_latticedec_gt_rel.
-  - intros x Hx.
-    simple refine (Hx _).
-    apply isrefl_Lle.
->>>>>>> 128bdd38
 Defined.
 
 Lemma latticedec_notgtle :
@@ -1179,7 +1169,11 @@
   apply hinhfun2.
   intros c c'.
   unfold abmonoidfrac_lattice_fun.
-  do 2 rewrite rewrite_pr1_tpair, rewrite_pr2_tpair.
+  change (∑ a0 : Y,
+  f (pr1 x * pr1 (pr2 x')) (pr1 x' * pr1 (pr2 x)) *
+  pr1 (pr2 y * pr2 y') * pr1 a0 =
+  f (pr1 y * pr1 (pr2 y')) (pr1 y' * pr1 (pr2 y)) *
+  pr1 (pr2 x * pr2 x') * pr1 a0).
   exists (@op Y (pr1 c) (pr1 c')).
   - do 4 rewrite Hf.
     apply map_on_two_paths.
@@ -1269,7 +1263,6 @@
     simpl.
     rewrite !(setquotfun2comm (eqrelabmonoidfrac X Y)).
     unfold abmonoidfrac_lattice_fun.
-    rewrite !rewrite_pr1_tpair, !rewrite_pr2_tpair.
     apply (iscompsetquotpr (eqrelabmonoidfrac X Y)), hinhpr.
     exists (pr2 x).
     apply (maponpaths (λ x, (x * _)%multmonoid)).
@@ -1279,7 +1272,7 @@
     do 3 rewrite (assocax X (pr1 x)).
     rewrite (commax X (pr1 (pr2 y))).
     do 2 rewrite (assocax X (pr1 (pr2 x))).
-    do 2 rewrite (commax X (pr1 (pr2 y))).
+    do 3 rewrite (commax X (pr1 (pr2 x))).
     apply Habsorb.
 Qed.
 
@@ -1547,19 +1540,22 @@
     exists (@op Y (pr1 cx) (pr1 cy)).
     do 2 rewrite Hmin.
     apply Hgtmin.
-    + simpl ; unfold pr1carrier.
+    + change (gt (pr1 x * pr1 (pr2 y) * pr1 (pr2 z) * (pr1 (pr1 cx) * pr1 (pr1 cy)))
+                 (pr1 z * (pr1 (pr2 x) * pr1 (pr2 y)) * (pr1 (pr1 cx) * pr1 (pr1 cy)))).
       rewrite (assocax X (pr1 x)).
       rewrite (commax X (pr1 (pr2 y))).
       rewrite <- (assocax X (pr1 x)), <- (assocax X (pr1 z)).
       rewrite (assocax X (pr1 x * pr1 (pr2 z))%multmonoid), (assocax X (pr1 z * pr1 (pr2 x))%multmonoid).
-      do 2 rewrite (commax X (pr1 (pr2 y))).
+      generalize (commax X (pr1 (pr2 y)) (pr1 (pr1 cx) * pr1 (pr1 cy))).
+      intros ->.
       do 2 rewrite <- (assocax X (pr1 x * pr1 (pr2 z))%multmonoid), <- (assocax X (pr1 z * pr1 (pr2 x))%multmonoid).
       apply (pr2 Hgt).
       apply (pr2 (pr2 y)).
       apply (pr2 Hgt).
       apply (pr2 (pr1 cy)).
       apply (pr2 cx).
-    + simpl ; unfold pr1carrier.
+    + change (gt (pr1 y * pr1 (pr2 x) * pr1 (pr2 z) * (pr1 (pr1 cx) * pr1 (pr1 cy)))
+                 (pr1 z * (pr1 (pr2 x) * pr1 (pr2 y)) * (pr1 (pr1 cx) * pr1 (pr1 cy)))).
       rewrite (commax X (pr1 (pr1 cx))).
       rewrite (assocax X (pr1 y)).
       do 2 rewrite (commax X (pr1 (pr2 x))).
@@ -1593,23 +1589,30 @@
     apply hinhfun2.
     intros cx cy.
     unfold abmonoidfrac_lattice_fun.
-    rewrite rewrite_pr1_tpair, rewrite_pr2_tpair.
+    change (∑ c0 : Y,
+  gt
+    (pr1 z * pr1 (pr2 x * pr2 y) * pr1 c0)
+    (Lmax is (pr1 x * pr1 (pr2 y)) (pr1 y * pr1 (pr2 x)) *
+     pr1 (pr2 z) * pr1 c0)).
     exists (@op Y (pr1 cx) (pr1 cy)).
     do 2 rewrite Hmax.
     apply Hgtmax.
-    + simpl ; unfold pr1carrier.
+    + change (gt (pr1 z * (pr1 (pr2 x) * pr1 (pr2 y)) * (pr1 (pr1 cx) * pr1 (pr1 cy)))
+    (pr1 x * pr1 (pr2 y) * pr1 (pr2 z) * (pr1 (pr1 cx) * pr1 (pr1 cy)))).
       rewrite (assocax X (pr1 x)).
       rewrite (commax X (pr1 (pr2 y))).
       rewrite <- (assocax X (pr1 x)), <- (assocax X (pr1 z)).
       rewrite (assocax X (pr1 x * pr1 (pr2 z))%multmonoid), (assocax X (pr1 z * pr1 (pr2 x))%multmonoid).
-      do 2 rewrite (commax X (pr1 (pr2 y))).
+      generalize (commax X (pr1 (pr2 y)) (pr1 (pr1 cx) * pr1 (pr1 cy))).
+      intros ->.
       do 2 rewrite <- (assocax X (pr1 x * pr1 (pr2 z))%multmonoid), <- (assocax X (pr1 z * pr1 (pr2 x))%multmonoid).
       apply (pr2 Hgt).
       apply (pr2 (pr2 y)).
       apply (pr2 Hgt).
       apply (pr2 (pr1 cy)).
       apply (pr2 cx).
-    + simpl ; unfold pr1carrier.
+    + change (gt (pr1 z * (pr1 (pr2 x) * pr1 (pr2 y)) * (pr1 (pr1 cx) * pr1 (pr1 cy)))
+    (pr1 y * pr1 (pr2 x) * pr1 (pr2 z) * (pr1 (pr1 cx) * pr1 (pr1 cy)))).
       rewrite (commax X (pr1 (pr1 cx))).
       rewrite (assocax X (pr1 y)).
       do 2 rewrite (commax X (pr1 (pr2 x))).
