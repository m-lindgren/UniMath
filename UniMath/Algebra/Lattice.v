--- conflicted
+++ resolved
@@ -29,67 +29,19 @@
 Truncated minus is a lattice:
 - a function minus such that: ∏ (x y : X), (minus x y) + y = max x y *)
 
-<<<<<<< HEAD
 (**
 Define new lattices using:
 - weq
 - abmonoidfrac
 *)
 
-Require Export UniMath.Foundations.Sets.
-Require Export UniMath.Algebra.Domains_and_Fields.
-
-Require Import UniMath.MoreFoundations.All.
-
-Unset Automatic Introduction.
-
-=======
+Require Import UniMath.Foundations.Sets.
+Require Import UniMath.Algebra.Domains_and_Fields.
 Require Import UniMath.MoreFoundations.Tactics.
 Require Import UniMath.MoreFoundations.Propositions.
 Require Export UniMath.Algebra.Monoids.
 Require Import UniMath.Algebra.Groups.
 
-(** ** Strong Order *)
-(* todo : move it into UniMath.Foundations.Sets *)
-
-Definition isStrongOrder {X : UU} (R : hrel X) := istrans R × iscotrans R × isirrefl R.
-Definition StrongOrder (X : UU) := ∑ R : hrel X, isStrongOrder R.
-Definition pairStrongOrder {X : UU} (R : hrel X) (is : isStrongOrder R) : StrongOrder X :=
-  tpair (λ R : hrel X, isStrongOrder R ) R is.
-Definition pr1StrongOrder {X : UU} : StrongOrder X → hrel X := pr1.
-Coercion  pr1StrongOrder : StrongOrder >-> hrel.
-
-Section so_pty.
-
-Context {X : UU}.
-Context (R : StrongOrder X).
-
-Definition istrans_StrongOrder : istrans R :=
-  pr1 (pr2 R).
-Definition iscotrans_StrongOrder : iscotrans R :=
-  pr1 (pr2 (pr2 R)).
-Definition isirrefl_StrongOrder : isirrefl R :=
-  pr2 (pr2 (pr2 R)).
-Definition isasymm_StrongOrder : isasymm R :=
-  istransandirrefltoasymm
-    istrans_StrongOrder
-    isirrefl_StrongOrder.
-
-End so_pty.
-
-Lemma isStrongOrder_setquot {X : UU} {R : eqrel X} {L : hrel X} (is : iscomprelrel R L) :
-  isStrongOrder L → isStrongOrder (quotrel is).
-Proof.
-  intros H.
-  split ; [ | split].
-  - apply istransquotrel, (pr1 H).
-  - apply iscotransquotrel, (pr1 (pr2 H)).
-  - apply isirreflquotrel, (pr2 (pr2 H)).
-Qed.
-Definition StrongOrder_setquot {X : UU} {R : eqrel X} {L : StrongOrder X} (is : iscomprelrel R L) : StrongOrder (setquot R) :=
-  quotrel is,, isStrongOrder_setquot is (pr2 L).
-
->>>>>>> 1966eac1
 (** ** Definition *)
 
 Definition islatticeop {X : hSet} (min max : binop X) : UU :=
@@ -201,13 +153,8 @@
 
 (** [Lle] *)
 
-<<<<<<< HEAD
 Definition Lle {X : hSet} (lat : lattice X) : hrel X :=
   λ (x y : X), (Lmin lat x y = x)%set.
-=======
-Definition Lle {X : hSet} (is : lattice X) : hrel X :=
-  λ (x y : X), make_hProp (Lmin is x y = x) ((pr2 X) (Lmin is x y) x).
->>>>>>> 1966eac1
 
 Section lattice_le.
 
@@ -283,12 +230,7 @@
   apply Lmax_le_l.
 Qed.
 Lemma Lmax_le_case :
-<<<<<<< HEAD
-  isrdistr (Lmax lat) (Lmin lat)
-  → ∏ x y z : X, Lle lat x z → Lle lat y z → Lle lat (Lmax lat x y) z.
-=======
-  ∏ x y z : X, Lle is x z → Lle is y z → Lle is (Lmax is x y) z.
->>>>>>> 1966eac1
+  ∏ x y z : X, Lle lat x z → Lle lat y z → Lle lat (Lmax lat x y) z.
 Proof.
   intros x y z <- <-.
   set (w := Lmax _ (Lmin _ x z) (Lmin _ y z)).
@@ -385,14 +327,8 @@
   ∏ (x y : X), Lge lat (Lmax lat x y) y :=
   Lmax_le_r lat.
 Definition Lmax_ge_case :
-<<<<<<< HEAD
-  isrdistr (Lmax lat) (Lmin lat)
-  → ∏ x y z : X, Lge lat z x → Lge lat z y → Lge lat z (Lmax lat x y) :=
-  Lmax_le_case lat.
-=======
   ∏ x y z : X, Lge is z x → Lge is z y → Lge is z (Lmax is x y) :=
   Lmax_le_case is.
->>>>>>> 1966eac1
 
 Definition Lmin_ge_eq_l :
   ∏ (x y : X), Lge lat y x → Lmin lat x y = x :=
@@ -721,10 +657,6 @@
 Lemma isaprop_istruncminus {X : abmonoid} (lat : lattice X) (minus : binop X) :
   isaprop (istruncminus lat minus).
 Proof.
-<<<<<<< HEAD
-  intros X lat minus.
-=======
->>>>>>> 1966eac1
   apply impred_isaprop ; intros x.
   apply impred_isaprop ; intros y.
   apply setproperty.
@@ -736,10 +668,6 @@
       (Hop : isinvbinophrel (λ x y : X, (x = y)%set)) :
   isaprop (extruncminus lat).
 Proof.
-<<<<<<< HEAD
-  intros X lat Hop.
-=======
->>>>>>> 1966eac1
   intros minus1 minus2 ; simpl.
   apply iscontraprop1.
   - apply isaset_total2.
@@ -749,14 +677,6 @@
     intros minus.
     apply isasetaprop.
     apply isaprop_istruncminus.
-<<<<<<< HEAD
-  - apply weqfunextsec ; intros x.
-    apply weqfunextsec ; intros y.
-    apply (pr2 Hop _ _ y).
-    rewrite (pr2 minus1).
-    apply pathsinv0, (pr2 minus2).
-  - apply isaprop_istruncminus.
-=======
   - apply subtypePath.
     + intros f. apply isaprop_istruncminus.
     + apply weqfunextsec ; intros x.
@@ -764,7 +684,6 @@
       apply (Hop y).
       rewrite (pr2 minus1).
       apply pathsinv0, (pr2 minus2).
->>>>>>> 1966eac1
 Qed.
 
 Definition truncminus {X : abmonoid} {lat : lattice X} (ex : extruncminus lat) : binop X :=
@@ -773,10 +692,6 @@
 Lemma istruncminus_ex {X : abmonoid} {lat : lattice X} (ex : extruncminus lat) :
   ∏ x y : X, truncminus ex x y + y = Lmax lat x y.
 Proof.
-<<<<<<< HEAD
-  intros X lat ex.
-=======
->>>>>>> 1966eac1
   apply (pr2 ex).
 Qed.
 
@@ -984,11 +899,7 @@
   isrdistr (Lmax lat) op →
   istruncminus (X := abgrtoabmonoid X) lat (λ x y : X, Lmax lat 0 (x + grinv X y)).
 Proof.
-<<<<<<< HEAD
-  intros X lat H x y.
-=======
   intros H x y.
->>>>>>> 1966eac1
   rewrite H, assocax, grlinvax, lunax, runax.
   apply iscomm_Lmax.
 Qed.
