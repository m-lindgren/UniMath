(** * Algebra I. Part B.  Monoids, abelian monoids groups, abelian groups. Vladimir Voevodsky. Aug. 2011 - . *)
(** ** Contents
- Standard Algebraic Structures
 - Monoids
  - Basics definitions
  - Univalence for monoids
  - Functions between monoids compatible with structures (homomorphisms)
    and their properties
  - Subobjects
  - Quotient objects
  - Direct products
 - Abelian (commutative) monoids
  - Basic definitions
  - Univalence for abelian monoids
  - Subobjects
  - Quotient objects
  - Direct products
  - Monoid of fractions of an abelian monoid
  - Canonical homomorphism to the monoid of fractions
  - Abelian monoid of fractions in the case when elements of the
    localization submonoid are cancelable
  - Relations on the abelian monoid of fractions
  - Relations and canonical homomorphism to [abmonoidfrac]
 - Groups
  - Basic definitions
  - Univalence for groups
  - Computation lemmas for groups
  - Relations on groups
  - Subobjects
  - Quotient objects
  - Direct products
 - Abelian groups
  - Basic definitions
  - Univalence for abelian groups
  - Subobjects
  - Quotient objects
  - Direct products
  - Abelian group of fractions of an abelian unitary monoid
  - Abelian group of fractions and abelian monoid of fractions
  - Canonical homomorphism to the abelian group of fractions
  - Abelian group of fractions in the case when all elements are
    cancelable
  - Relations on the abelian group of fractions
  - Relations and the canonical homomorphism to [abgrdiff]
*)


(** ** Preamble *)


(** Settings *)

(** The following line has to be removed for the file to compile with Coq8.2 *)
Unset Kernel Term Sharing.

(** Imports *)

Require Export UniMath.Algebra.BinaryOperations.
Require Import UniMath.MoreFoundations.Subtypes.

(** To upstream files *)


(** ** Standard Algebraic Structures *)


(** *** Monoids *)


(** ****  Basic definitions *)

Definition monoid : UU := total2 (λ X : setwithbinop, ismonoidop (@op X)).

Definition monoidpair :
  ∏ (t : setwithbinop), (λ X : setwithbinop, ismonoidop op) t → ∑ X : setwithbinop, ismonoidop op :=
  tpair (λ X : setwithbinop, ismonoidop (@op X)).

Definition pr1monoid : monoid -> setwithbinop := @pr1 _ _.
Coercion pr1monoid : monoid >-> setwithbinop.

Definition assocax (X : monoid) : isassoc (@op X) := pr1 (pr2 X).

Definition unel (X : monoid) : X := pr1 (pr2 (pr2 X)).

Definition lunax (X : monoid) : islunit (@op X) (unel X) := pr1 (pr2 (pr2 (pr2 X))).

Definition runax (X : monoid) : isrunit (@op X) (unel X) := pr2 (pr2 (pr2 (pr2 X))).

Notation "x + y" := (op x y) : addmonoid_scope.
Notation "0" := (unel _) : addmonoid_scope.

Delimit Scope addmonoid_scope with addmonoid.

Notation "x * y" := (op x y) : multmonoid_scope.
Notation "1" := (unel _) : multmonoid_scope.

Delimit Scope multmonoid_scope with multmonoid.


(** **** Construction of the trivial monoid consisting of one element given by unit. *)

Definition unitmonoid_ismonoid : ismonoidop (λ x : unitset, λ y : unitset, x).
Proof.
  use mk_ismonoidop.
  - intros x x' x''. use isProofIrrelevantUnit.
  - use isunitalpair.
    + exact tt.
    + use isunitpair.
      * intros x. use isProofIrrelevantUnit.
      * intros x. use isProofIrrelevantUnit.
Qed.

Definition unitmonoid : monoid :=
  monoidpair (setwithbinoppair unitset (λ x : unitset, λ y : unitset, x))
             unitmonoid_ismonoid.


(** **** Functions between monoids compatible with structure (homomorphisms) and their properties *)

Definition ismonoidfun {X Y : monoid} (f : X -> Y) : UU :=
  dirprod (isbinopfun f) (f (unel X) = (unel Y)).

Definition mk_ismonoidfun {X Y : monoid} {f : X -> Y} (H1 : isbinopfun f)
           (H2 : f (unel X) = unel Y) : ismonoidfun f := dirprodpair H1 H2.

Definition ismonoidfunisbinopfun {X Y : monoid} {f : X -> Y} (H : ismonoidfun f) : isbinopfun f :=
  dirprod_pr1 H.

Definition ismonoidfununel {X Y : monoid} {f : X -> Y} (H : ismonoidfun f) : f (unel X) = unel Y :=
  dirprod_pr2 H.

Lemma isapropismonoidfun {X Y : monoid} (f : X -> Y) : isaprop (ismonoidfun f).
Proof.
  apply isofhleveldirprod.
  - apply isapropisbinopfun.
  - apply (setproperty Y).
Defined.

Definition monoidfun (X Y : monoid) : UU := total2 (fun f : X -> Y => ismonoidfun f).

Definition monoidfunconstr {X Y : monoid} {f : X -> Y} (is : ismonoidfun f) : monoidfun X Y :=
  tpair _ f is.

Definition pr1monoidfun (X Y : monoid) : monoidfun X Y -> (X -> Y) := @pr1 _ _.

Definition monoidfuntobinopfun (X Y : monoid) : monoidfun X Y -> binopfun X Y :=
  λ f, binopfunpair (pr1 f) (pr1 (pr2 f)).
Coercion monoidfuntobinopfun : monoidfun >-> binopfun.

Definition monoidfununel {X Y : monoid} (f : monoidfun X Y) : f (unel X) = (unel Y) := pr2 (pr2 f).

Definition monoidfun_paths {X Y : monoid} (f g : monoidfun X Y) (e : pr1 f = pr1 g) : f = g.
Proof.
  use total2_paths_f.
  - exact e.
  - use proofirrelevance. use isapropismonoidfun.
Defined.
Opaque monoidfun_paths.

Lemma isasetmonoidfun (X Y : monoid) : isaset (monoidfun X Y).
Proof.
  apply (isasetsubset (pr1monoidfun X Y)).
  - change (isofhlevel 2 (X -> Y)).
    apply impred. intro.
    apply (setproperty Y).
  - refine (isinclpr1 _ _). intro.
    apply isapropismonoidfun.
Defined.

Lemma ismonoidfuncomp {X Y Z : monoid} (f : monoidfun X Y) (g : monoidfun Y Z) :
  ismonoidfun (funcomp (pr1 f) (pr1 g)).
Proof.
  split with (isbinopfuncomp f g).
  unfold funcomp. rewrite (pr2 (pr2 f)).
  apply (pr2 (pr2 g)).
Defined.
Opaque ismonoidfuncomp.

Definition monoidfuncomp {X Y Z : monoid} (f : monoidfun X Y) (g : monoidfun Y Z) :
  monoidfun X Z := monoidfunconstr (ismonoidfuncomp f g).

Lemma monoidfunassoc {X Y Z W : monoid} (f : monoidfun X Y) (g : monoidfun Y Z)
      (h : monoidfun Z W) :
  monoidfuncomp f (monoidfuncomp g h) = monoidfuncomp (monoidfuncomp f g) h.
Proof.
  use monoidfun_paths. use idpath.
Qed.

Lemma unelmonoidfun_ismonoidfun (X Y : monoid) : ismonoidfun (λ x : X, (unel Y)).
Proof.
  use mk_ismonoidfun.
  - use mk_isbinopfun. intros x x'. use pathsinv0. use lunax.
  - use idpath.
Qed.

Definition unelmonoidfun (X Y : monoid) : monoidfun X Y :=
  monoidfunconstr (unelmonoidfun_ismonoidfun X Y).

Lemma monoidfuntounit_ismonoidfun (X : monoid) : ismonoidfun (λ x : X, (unel unitmonoid)).
Proof.
  use mk_ismonoidfun.
  - use mk_isbinopfun. intros x x'. use isProofIrrelevantUnit.
  - use isProofIrrelevantUnit.
Qed.

Definition monoidfuntounit (X : monoid) : monoidfun X unitmonoid :=
  monoidfunconstr (monoidfuntounit_ismonoidfun X).

Lemma monoidfunfromunit_ismonoidfun (X : monoid) : ismonoidfun (λ x : unitmonoid, (unel X)).
Proof.
  use mk_ismonoidfun.
  - use mk_isbinopfun. intros x x'. use pathsinv0. use (runax X).
  - use idpath.
Qed.

Definition monoidfunfromunit (X : monoid) : monoidfun unitmonoid X :=
  monoidfunconstr (monoidfunfromunit_ismonoidfun X).

Definition monoidmono (X Y : monoid) : UU := total2 (λ f : incl X Y, ismonoidfun f).

Definition monoidmonopair {X Y : monoid} (f : incl X Y) (is : ismonoidfun f) :
  monoidmono X Y := tpair _  f is.

Definition pr1monoidmono (X Y : monoid) : monoidmono X Y -> incl X Y := @pr1 _ _.
Coercion pr1monoidmono : monoidmono >-> incl.

Definition monoidincltomonoidfun (X Y : monoid) :
  monoidmono X Y -> monoidfun X Y := λ f, monoidfunconstr (pr2 f).
Coercion monoidincltomonoidfun : monoidmono >-> monoidfun.

Definition monoidmonotobinopmono (X Y : monoid) : monoidmono X Y -> binopmono X Y :=
  λ f, binopmonopair (pr1 f) (pr1 (pr2 f)).
Coercion monoidmonotobinopmono : monoidmono >-> binopmono.

Definition monoidmonocomp {X Y Z : monoid}
           (f : monoidmono X Y) (g : monoidmono Y Z) : monoidmono X Z :=
  monoidmonopair (inclcomp (pr1 f) (pr1 g)) (ismonoidfuncomp f g).

Definition monoidiso (X Y : monoid) : UU := total2 (λ f : X ≃ Y, ismonoidfun f).

Definition monoidisopair {X Y : monoid} (f : X ≃ Y) (is : ismonoidfun f) :
  monoidiso X Y := tpair _  f is.

Definition pr1monoidiso (X Y : monoid) : monoidiso X Y -> X ≃ Y := @pr1 _ _.
Coercion pr1monoidiso : monoidiso >-> weq.

Definition monoidisotomonoidmono (X Y : monoid) : monoidiso X Y -> monoidmono X Y :=
  λ f, monoidmonopair (pr1 f) (pr2 f).
Coercion monoidisotomonoidmono : monoidiso >-> monoidmono.

Definition monoidisotobinopiso (X Y : monoid) : monoidiso X Y -> binopiso X Y :=
  λ f, binopisopair (pr1 f) (pr1 (pr2 f)).
Coercion monoidisotobinopiso : monoidiso >-> binopiso.

Definition monoidiso_paths {X Y : monoid} (f g : monoidiso X Y) (e : pr1 f = pr1 g) : f = g.
Proof.
  use total2_paths_f.
  - exact e.
  - use proofirrelevance. use isapropismonoidfun.
Defined.
Opaque monoidiso_paths.

Lemma ismonoidfuninvmap {X Y : monoid} (f : monoidiso X Y) :
  ismonoidfun (invmap (pr1 f)).
Proof.
  split with (isbinopfuninvmap f).
  apply (invmaponpathsweq (pr1 f)).
  rewrite (homotweqinvweq (pr1 f)).
  apply (pathsinv0 (pr2 (pr2 f))).
Defined.
Opaque ismonoidfuninvmap.

Definition invmonoidiso {X Y : monoid} (f : monoidiso X Y) : monoidiso Y X :=
  monoidisopair (invweq (pr1 f)) (ismonoidfuninvmap f).

Definition idmonoidiso (X : monoid) : monoidiso X X.
Proof.
  use monoidisopair.
  - exact (idweq X).
  - use dirprodpair.
    + intros x x'. use idpath.
    + use idpath.
Defined.

Lemma monoidfunidleft {A B : monoid} (f : monoidfun A B) : monoidfuncomp (idmonoidiso A) f = f.
Proof.
  use monoidfun_paths. use idpath.
Qed.

Lemma monoidfunidright {A B : monoid} (f : monoidfun A B) : monoidfuncomp f (idmonoidiso B) = f.
Proof.
  use monoidfun_paths. use idpath.
Qed.


(** **** (X = Y) ≃ (monoidiso X Y)
   The idea here is to use the following composition

                           (X = Y) ≃ (X ╝ Y)
                                   ≃ (monoidiso' X Y)
                                   ≃ (monoidiso X Y).

   The reason why we use monoidiso' is that then we can use univalence for sets with binops,
   [setwithbinop_univalence]. See [monoid_univalence_weq2].
 *)

Local Definition monoidiso' (X Y : monoid) : UU :=
  ∑ g : (∑ f : X ≃ Y, isbinopfun f), (pr1 g) (unel X) = unel Y.

Definition monoid_univalence_weq1 (X Y : monoid) : (X = Y) ≃ (X ╝ Y) :=
  total2_paths_equiv _ X Y.

Definition monoid_univalence_weq2 (X Y : monoid) : (X ╝ Y) ≃ (monoidiso' X Y).
Proof.
  use weqbandf.
  - exact (setwithbinop_univalence X Y).
  - intros e. cbn. use invweq. induction X as [X Xop]. induction Y as [Y Yop]. cbn in e.
    cbn. induction e. use weqimplimpl.
    + intros i. use proofirrelevance. use isapropismonoidop.
    + intros i. induction i. use idpath.
    + use setproperty.
    + use isapropifcontr. exact (@isapropismonoidop X (pr2 X) Xop Yop).
Defined.
Opaque monoid_univalence_weq2.

Definition monoid_univalence_weq3 (X Y : monoid) : (monoidiso' X Y) ≃ (monoidiso X Y) :=
  weqtotal2asstor (λ w : X ≃ Y, isbinopfun w)
                  (λ y : (∑ w : weq X Y, isbinopfun w), (pr1 y) (unel X) = unel Y).

Definition monoid_univalence_map (X Y : monoid) : X = Y -> monoidiso X Y.
Proof.
  intro e. induction e. exact (idmonoidiso X).
Defined.

Lemma monoid_univalence_isweq (X Y : monoid) :
  isweq (monoid_univalence_map X Y).
Proof.
  use isweqhomot.
  - exact (weqcomp (monoid_univalence_weq1 X Y)
                   (weqcomp (monoid_univalence_weq2 X Y) (monoid_univalence_weq3 X Y))).
  - intros e. induction e.
    use (pathscomp0 weqcomp_to_funcomp_app).
    use weqcomp_to_funcomp_app.
  - use weqproperty.
Defined.
Opaque monoid_univalence_isweq.

Definition monoid_univalence (X Y : monoid) : (X = Y) ≃ (monoidiso X Y).
Proof.
  use weqpair.
  - exact (monoid_univalence_map X Y).
  - exact (monoid_univalence_isweq X Y).
Defined.
Opaque monoid_univalence.


(** **** Subobjects *)

Definition issubmonoid {X : monoid} (A : hsubtype X) : UU :=
  dirprod (issubsetwithbinop (@op X) A) (A (unel X)).

Definition issubmonoidpair {X : monoid} {A : hsubtype X} (H1 : issubsetwithbinop (@op X) A)
           (H2 : A (unel X)) : issubmonoid A := dirprodpair H1 H2.

Lemma isapropissubmonoid {X : monoid} (A : hsubtype X) :
  isaprop (issubmonoid A).
Proof.
  apply (isofhleveldirprod 1).
  - apply isapropissubsetwithbinop.
  - apply (pr2 (A (unel X))).
Defined.

Definition submonoid (X : monoid) : UU := total2 (λ A : hsubtype X, issubmonoid A).

Definition submonoidpair {X : monoid} :
  ∏ (t : hsubtype X), (λ A : hsubtype X, issubmonoid A) t → ∑ A : hsubtype X, issubmonoid A :=
  tpair (λ A : hsubtype X, issubmonoid A).

Definition pr1submonoid (X : monoid) : submonoid X -> hsubtype X := @pr1 _ _.

Definition totalsubmonoid (X : monoid) : submonoid X.
Proof.
<<<<<<< HEAD
  split with (λ x : _, htrue). split.
=======
  intro. split with (totalsubtype X). split.
>>>>>>> 3c180340
  - intros x x'. apply tt.
  - apply tt.
Defined.

<<<<<<< HEAD
Definition submonoidtosubsetswithbinop (X : monoid) : submonoid X -> @subsetswithbinop X :=
=======
Definition trivialsubmonoid (X : monoid) : @submonoid X.
Proof.
  intros.
  exists (λ x, x = @unel X)%set.
  split.
  - intros b c.
    induction b as [x p], c as [y q].
    cbn in *.
    induction (!p), (!q).
    rewrite lunax.
    apply idpath.
  - apply idpath.
Defined.

Definition submonoidtosubsetswithbinop (X : monoid) : @submonoid X -> @subsetswithbinop X :=
>>>>>>> 3c180340
  λ A : _, subsetswithbinoppair (pr1 A) (pr1 (pr2 A)).
Coercion submonoidtosubsetswithbinop : submonoid >-> subsetswithbinop.

Lemma ismonoidcarrier {X : monoid} (A : submonoid X) : ismonoidop (@op A).
Proof.
  split.
  - intros a a' a''. apply (invmaponpathsincl _ (isinclpr1carrier A)).
    simpl. apply (assocax X).
  - split with (carrierpair _ (unel X) (pr2 (pr2 A))).
    split.
    + simpl. intro a. apply (invmaponpathsincl _ (isinclpr1carrier A)).
      simpl. apply (lunax X).
    + intro a. apply (invmaponpathsincl _ (isinclpr1carrier A)).
      simpl. apply (runax X).
Defined.

Definition carrierofsubmonoid {X : monoid} (A : submonoid X) : monoid.
Proof. split with A. apply ismonoidcarrier. Defined.
Coercion carrierofsubmonoid : submonoid >-> monoid.

Lemma intersection_submonoid :
  forall {X : monoid} {I : UU} (S : I -> hsubtype X)
         (each_is_submonoid : ∏ i : I, issubmonoid (S i)),
    issubmonoid (subtype_intersection S).
Proof.
  intros.
  use issubmonoidpair.
  + intros g h i.
    pose (is_subgr := pr1 (each_is_submonoid i)).
    exact (is_subgr (pr1 g,, (pr2 g) i) (pr1 h,, (pr2 h) i)).
  + exact (λ i, pr2 (each_is_submonoid i)).
Qed.

(* Lemma ismonoidfun_pr1 {X : monoid} (A : submonoid X) : ismonoidfun (pr1submonoid X A). *)
(* ismonoidfunconstr _ _. *)

Lemma ismonoidfun_pr1 {X : monoid} (A : submonoid X) : @ismonoidfun A X pr1.
Proof.
  use mk_ismonoidfun; easy.
Defined.

Definition submonoid_incl {X : monoid} (A : submonoid X) : monoidfun A X :=
monoidfunconstr (ismonoidfun_pr1 A).

(** **** Quotient objects *)

Lemma isassocquot {X : monoid} (R : @binopeqrel X) : isassoc (@op (setwithbinopquot R)).
Proof.
  intros a b c.
  apply (setquotuniv3prop
           R (λ x x' x'' : setwithbinopquot R,
                hProppair _ (setproperty (setwithbinopquot R) (op (op x x') x'')
                                         (op x (op x' x''))))).
  intros x x' x''.
  apply (maponpaths (setquotpr R) (assocax X x x' x'')).
Defined.
Opaque isassocquot.

Lemma isunitquot {X : monoid} (R : @binopeqrel X) :
  isunit (@op (setwithbinopquot R)) (setquotpr R (pr1 (pr2 (pr2 X)))).
Proof.
  intros.
  set (qun := setquotpr R (pr1 (pr2 (pr2 X)))).
  set (qsetwithop := setwithbinopquot R).
  split.
  - intro x.
    apply (setquotunivprop R (λ x, @eqset qsetwithop ((@op qsetwithop) qun x) x)).
    simpl. intro x0.
    apply (maponpaths (setquotpr R) (lunax X x0)).
  - intro x.
    apply (setquotunivprop R (λ x, @eqset qsetwithop ((@op qsetwithop) x qun) x)).
    simpl. intro x0. apply (maponpaths (setquotpr R) (runax X x0)).
Defined.
Opaque isunitquot.

Definition ismonoidquot {X : monoid} (R : @binopeqrel X) : ismonoidop (@op (setwithbinopquot R)) :=
  tpair _ (isassocquot R) (tpair _ (setquotpr R (pr1 (pr2 (pr2 X)))) (isunitquot R)).

Definition monoidquot {X : monoid} (R : @binopeqrel X) : monoid.
Proof. split with (setwithbinopquot R). apply ismonoidquot. Defined.


(** **** Direct products *)

Lemma isassocdirprod (X Y : monoid) : isassoc (@op (setwithbinopdirprod X Y)).
Proof.
  simpl. intros xy xy' xy''. simpl. apply pathsdirprod.
  - apply (assocax X).
  - apply (assocax Y).
Defined.
Opaque isassocdirprod.

Lemma isunitindirprod (X Y : monoid) :
  isunit (@op (setwithbinopdirprod X Y)) (dirprodpair (unel X) (unel Y)).
Proof.
  split.
  - intro xy. destruct xy as [ x y ]. simpl. apply pathsdirprod.
    apply (lunax X). apply (lunax Y).
  - intro xy. destruct xy as [ x y ]. simpl. apply pathsdirprod.
    apply (runax X). apply (runax Y).
Defined.
Opaque isunitindirprod.

Definition ismonoiddirprod (X Y : monoid) : ismonoidop (@op (setwithbinopdirprod X Y)) :=
  tpair _ (isassocdirprod X Y) (tpair _ (dirprodpair (unel X) (unel Y)) (isunitindirprod X Y)).

Definition monoiddirprod (X Y : monoid) : monoid.
Proof.
  split with (setwithbinopdirprod X Y).
  apply ismonoiddirprod.
Defined.


(** *** Abelian (commutative) monoids *)

(** **** Basic definitions *)

Definition abmonoid : UU := total2 (λ X : setwithbinop, isabmonoidop (@op X)).

Definition abmonoidpair :
  ∏ (t : setwithbinop), (λ X : setwithbinop, isabmonoidop op) t →
                        ∑ X : setwithbinop, isabmonoidop op :=
  tpair (λ X : setwithbinop, isabmonoidop (@op X)).

Definition abmonoidtomonoid : abmonoid -> monoid :=
  λ X : _, monoidpair (pr1 X) (pr1 (pr2 X)).
Coercion abmonoidtomonoid : abmonoid >-> monoid.

Definition commax (X : abmonoid) : iscomm (@op X) := pr2 (pr2 X).

Definition abmonoidrer (X : abmonoid) (a b c d : X) :
  paths (op (op a b) (op c d)) (op (op a c) (op b d)) := abmonoidoprer (pr2 X) a b c d.


(** **** Construction of the trivial abmonoid consisting of one element given by unit. *)

Definition unitabmonoid_isabmonoid : isabmonoidop (@op unitmonoid).
Proof.
  use mk_isabmonoidop.
  - exact unitmonoid_ismonoid.
  - intros x x'. use isProofIrrelevantUnit.
Qed.

Definition unitabmonoid : abmonoid := abmonoidpair unitmonoid unitabmonoid_isabmonoid.

Lemma abmonoidfuntounit_ismonoidfun (X : abmonoid) : ismonoidfun (λ x : X, (unel unitabmonoid)).
Proof.
  use mk_ismonoidfun.
  - use mk_isbinopfun. intros x x'. use isProofIrrelevantUnit.
  - use isProofIrrelevantUnit.
Qed.

Definition abmonoidfuntounit (X : abmonoid) : monoidfun X unitabmonoid :=
  monoidfunconstr (abmonoidfuntounit_ismonoidfun X).

Lemma abmonoidfunfromunit_ismonoidfun (X : abmonoid) : ismonoidfun (λ x : unitabmonoid, (unel X)).
Proof.
  use mk_ismonoidfun.
  - use mk_isbinopfun. intros x x'. use pathsinv0. use (runax X).
  - use idpath.
Qed.

Definition abmonoidfunfromunit (X : abmonoid) : monoidfun unitabmonoid X :=
  monoidfunconstr (abmonoidfunfromunit_ismonoidfun X).

Lemma unelabmonoidfun_ismonoidfun (X Y : abmonoid) : ismonoidfun (λ x : X, (unel Y)).
Proof.
  use mk_ismonoidfun.
  - use mk_isbinopfun. intros x x'. use pathsinv0. use lunax.
  - use idpath.
Qed.

Definition unelabmonoidfun (X Y : abmonoid) : monoidfun X Y :=
  monoidfunconstr (unelabmonoidfun_ismonoidfun X Y).


(** **** Abelian monoid structure on homsets
    If f g : X -> Y are morphisms of abelian monoids, then we define f + g to be the morphism
    (f + g)(x) = f(x) + g(x).
 *)

Lemma abmonoidshombinop_ismonoidfun {X Y : abmonoid} (f g : monoidfun X Y) :
  @ismonoidfun X Y (λ x : pr1 X, (pr1 f x * pr1 g x)%multmonoid).
Proof.
  use mk_ismonoidfun.
  - use mk_isbinopfun.
    intros x x'. cbn. rewrite (pr1 (pr2 f)). rewrite (pr1 (pr2 g)).
    rewrite (assocax Y). rewrite (assocax Y). use maponpaths.
    rewrite <- (assocax Y). rewrite <- (assocax Y).
    use (maponpaths (λ y : Y, (y * (pr1 g x'))%multmonoid)).
    use (commax Y).
  - use (pathscomp0 (maponpaths (λ h : Y, (pr1 f (unel X) * h)%multmonoid)
                                (monoidfununel g))).
    rewrite runax. exact (monoidfununel f).
Qed.

Definition abmonoidshombinop {X Y : abmonoid} : binop (monoidfun X Y) :=
  (λ f g, monoidfunconstr (abmonoidshombinop_ismonoidfun f g)).

Lemma abmonoidsbinop_runax {X Y : abmonoid} (f : monoidfun X Y) :
  abmonoidshombinop f (unelmonoidfun X Y) = f.
Proof.
  use monoidfun_paths. use funextfun. intros x. use (runax Y).
Qed.

Lemma abmonoidsbinop_lunax {X Y : abmonoid} (f : monoidfun X Y) :
  abmonoidshombinop (unelmonoidfun X Y) f = f.
Proof.
  use monoidfun_paths. use funextfun. intros x. use (lunax Y).
Qed.

Lemma abmonoidshombinop_assoc {X Y : abmonoid} (f g h : monoidfun X Y) :
  abmonoidshombinop (abmonoidshombinop f g) h = abmonoidshombinop f (abmonoidshombinop g h).
Proof.
  use monoidfun_paths. use funextfun. intros x. use assocax.
Qed.

Lemma abmonoidshombinop_comm {X Y : abmonoid} (f g : monoidfun X Y) :
  abmonoidshombinop f g = abmonoidshombinop g f.
Proof.
  use monoidfun_paths. use funextfun. intros x. use (commax Y).
Qed.

Lemma abmonoidshomabmonoid_ismonoidop (X Y : abmonoid) :
  @ismonoidop (hSetpair (monoidfun X Y) (isasetmonoidfun X Y))
              (λ f g : monoidfun X Y, abmonoidshombinop f g).
Proof.
  use mk_ismonoidop.
  - intros f g h. exact (abmonoidshombinop_assoc f g h).
  - use isunitalpair.
    + exact (unelmonoidfun X Y).
    + use isunitpair.
      * intros f. exact (abmonoidsbinop_lunax f).
      * intros f. exact (abmonoidsbinop_runax f).
Defined.

Lemma abmonoidshomabmonoid_isabmonoid (X Y : abmonoid) :
  @isabmonoidop (hSetpair (monoidfun X Y) (isasetmonoidfun X Y))
                (λ f g : monoidfun X Y, abmonoidshombinop f g).
Proof.
  use mk_isabmonoidop.
  - exact (abmonoidshomabmonoid_ismonoidop X Y).
  - intros f g. exact (abmonoidshombinop_comm f g).
Defined.

Definition abmonoidshomabmonoid (X Y : abmonoid) : abmonoid.
Proof.
  use abmonoidpair.
  - use setwithbinoppair.
    + use hSetpair.
      * exact (monoidfun X Y).
      * exact (isasetmonoidfun X Y).
    + intros f g. exact (abmonoidshombinop f g).
  - exact (abmonoidshomabmonoid_isabmonoid X Y).
Defined.


(** **** (X = Y) ≃ (monoidiso X Y)
    We use the following composition

                      (X = Y) ≃ ((mk_abmonoid' X) = (mk_abmonoid' Y))
                              ≃ ((pr1 (mk_abmonoid' X)) = (pr1 (mk_abmonoid' Y)))
                              ≃ (monoidiso X Y)

    where the third weak equivalence is given by univalence for monoids, [monoid_univalence].
*)

Local Definition abmonoid' : UU := ∑ m : monoid, iscomm (@op m).

Local Definition mk_abmonoid' (X : abmonoid) : abmonoid' :=
  tpair _ (tpair _ (pr1 X) (dirprod_pr1 (pr2 X))) (dirprod_pr2 (pr2 X)).

Definition abmonoid_univalence_weq1 : abmonoid ≃ abmonoid' :=
  weqtotal2asstol (λ X : setwithbinop, ismonoidop (@op X))
                  (fun y : (∑ X : setwithbinop, ismonoidop op) => iscomm (@op (pr1 y))).

Definition abmonoid_univalence_weq1' (X Y : abmonoid) :
  (X = Y) ≃ ((mk_abmonoid' X) = (mk_abmonoid' Y)) :=
  weqpair _ (@isweqmaponpaths abmonoid abmonoid' abmonoid_univalence_weq1 X Y).

Definition abmonoid_univalence_weq2 (X Y : abmonoid) :
  ((mk_abmonoid' X) = (mk_abmonoid' Y)) ≃ ((pr1 (mk_abmonoid' X)) = (pr1 (mk_abmonoid' Y))).
Proof.
  use subtypeInjectivity.
  intros w. use isapropiscomm.
Defined.
Opaque abmonoid_univalence_weq2.

Definition abmonoid_univalence_weq3 (X Y : abmonoid) :
  ((pr1 (mk_abmonoid' X)) = (pr1 (mk_abmonoid' Y))) ≃ (monoidiso X Y) :=
  monoid_univalence (pr1 (mk_abmonoid' X)) (pr1 (mk_abmonoid' Y)).

Definition abmonoid_univalence_map (X Y : abmonoid) : (X = Y) -> (monoidiso X Y).
Proof.
  intro e. induction e. exact (idmonoidiso X).
Defined.

Lemma abmonoid_univalence_isweq (X Y : abmonoid) : isweq (abmonoid_univalence_map X Y).
Proof.
  use isweqhomot.
  - exact (weqcomp (abmonoid_univalence_weq1' X Y)
                   (weqcomp (abmonoid_univalence_weq2 X Y) (abmonoid_univalence_weq3 X Y))).
  - intros e. induction e.
    use (pathscomp0 weqcomp_to_funcomp_app).
    use weqcomp_to_funcomp_app.
  - use weqproperty.
Defined.
Opaque abmonoid_univalence_isweq.

Definition abmonoid_univalence (X Y : abmonoid) : (X = Y) ≃ (monoidiso X Y).
Proof.
  use weqpair.
  - exact (abmonoid_univalence_map X Y).
  - exact (abmonoid_univalence_isweq X Y).
Defined.
Opaque abmonoid_univalence.


(** **** Subobjects *)

Definition subabmonoid (X : abmonoid) := submonoid X.
Identity Coercion id_subabmonoid : subabmonoid >-> submonoid.

Lemma iscommcarrier {X : abmonoid} (A : submonoid X) : iscomm (@op A).
Proof.
  intros a a'.
  apply (invmaponpathsincl _ (isinclpr1carrier A)).
  simpl. apply (pr2 (pr2 X)).
Defined.
Opaque iscommcarrier.

Definition isabmonoidcarrier {X : abmonoid} (A : submonoid X) :
  isabmonoidop (@op A) := dirprodpair (ismonoidcarrier A) (iscommcarrier A).

Definition carrierofsubabmonoid {X : abmonoid} (A : subabmonoid X) : abmonoid.
Proof.
  unfold subabmonoid in A. split with A. apply isabmonoidcarrier.
Defined.
Coercion carrierofsubabmonoid : subabmonoid >-> abmonoid.

Definition subabmonoid_incl {X : abmonoid} (A : subabmonoid X) : monoidfun A X :=
submonoid_incl A.

(** **** Quotient objects *)

Lemma iscommquot {X : abmonoid} (R : @binopeqrel X) : iscomm (@op (setwithbinopquot R)).
Proof.
  intros.
  set (X0 := setwithbinopquot R).
  intros x x'.
  apply (setquotuniv2prop R (λ x x' : X0, hProppair _ (setproperty X0 (op x x') (op x' x)))).
  intros x0 x0'.
  apply (maponpaths (setquotpr R) ((commax X) x0 x0')).
Defined.
Opaque iscommquot.

Definition isabmonoidquot {X : abmonoid} (R : @binopeqrel X) :
  isabmonoidop (@op (setwithbinopquot R)) := dirprodpair (ismonoidquot R) (iscommquot R).

Definition abmonoidquot {X : abmonoid} (R : @binopeqrel X) : abmonoid.
Proof. split with (setwithbinopquot R). apply isabmonoidquot. Defined.


(** **** Direct products *)

Lemma iscommdirprod (X Y : abmonoid) : iscomm (@op (setwithbinopdirprod X Y)).
Proof.
  intros xy xy'.
  destruct xy as [ x y ]. destruct xy' as [ x' y' ]. simpl.
  apply pathsdirprod.
  - apply (commax X).
  - apply (commax Y).
Defined.
Opaque iscommdirprod.

Definition isabmonoiddirprod (X Y : abmonoid) : isabmonoidop (@op (setwithbinopdirprod X Y)) :=
  dirprodpair (ismonoiddirprod X Y) (iscommdirprod X Y).

Definition abmonoiddirprod (X Y : abmonoid) : abmonoid.
Proof. split with (setwithbinopdirprod X Y). apply isabmonoiddirprod. Defined.


(** **** Monoid of fractions of an abelian monoid

Note : the following construction uses onbly associativity and commutativity
of the [abmonoid] operations but does not use the unit element. *)

Open Scope addmonoid_scope.

Definition abmonoidfracopint (X : abmonoid) (A : submonoid X) :
  binop (X × A) := @op (setwithbinopdirprod X A).

Definition hrelabmonoidfrac (X : abmonoid) (A : submonoid X) : hrel (setwithbinopdirprod X A) :=
  λ xa yb : dirprod X A, hexists (λ a0 : A, paths (((pr1 xa) + (pr1 (pr2 yb))) + (pr1 a0))
                                                    (((pr1 yb) + (pr1 (pr2 xa)) + (pr1 a0)))).

Lemma iseqrelabmonoidfrac (X : abmonoid) (A : submonoid X) : iseqrel (hrelabmonoidfrac X A).
Proof.
  intros.
  set (assoc := assocax X). set (comm := commax X).
  set (R := hrelabmonoidfrac X A).
  assert (symm : issymm R).
  {
    intros xa yb. unfold R. simpl. apply hinhfun. intro eq1.
    destruct eq1 as [ x1 eq1 ]. split with x1. destruct x1 as [ x1 isx1 ].
    simpl. apply (pathsinv0 eq1).
  }
  assert (trans : istrans R).
  {
    unfold istrans. intros ab cd ef. simpl. apply hinhfun2.
    destruct ab as [ a b ]. destruct cd as [ c d ]. destruct ef as [ e f ].
    destruct b as [ b isb ]. destruct d as [ d isd ].  destruct f as [ f isf ].
    intros eq1 eq2. destruct eq1 as [ x1 eq1 ]. destruct eq2 as [ x2 eq2 ].
    simpl in *. split with (@op A (tpair _ d isd) (@op A x1 x2)).
    destruct x1 as [ x1 isx1 ]. destruct x2 as [ x2 isx2 ].
    destruct A as [ A ax ].
    simpl in *.
    rewrite (assoc a f (d + (x1 + x2))). rewrite (comm f (d + (x1 + x2))).
    destruct (assoc a (d + (x1 + x2)) f). destruct (assoc a d (x1 + x2)).
    destruct (assoc (a + d) x1 x2).
    rewrite eq1. rewrite (comm x1 x2). rewrite (assoc e b (d + (x2 + x1))).
    rewrite (comm b (d + (x2 + x1))).
    destruct (assoc e (d + (x2 + x1)) b). destruct (assoc e d (x2 + x1)).
    destruct (assoc (e + d) x2 x1). destruct eq2. rewrite (assoc (c + b) x1 x2).
    rewrite (assoc (c + f) x2 x1). rewrite (comm x1 x2).
    rewrite (assoc (c + b) (x2 + x1) f). rewrite (assoc (c + f) (x2 + x1) b).
    rewrite (comm (x2 + x1) f). rewrite (comm (x2 + x1) b).
    destruct (assoc (c + b) f (x2 + x1)). destruct (assoc (c + f) b (x2 + x1)).
    rewrite (assoc c b f). rewrite (assoc c f b). rewrite (comm b f).
    apply idpath.
  }
  assert (refl : isrefl R).
  {
    intro xa. simpl. apply hinhpr. split with (pr2 xa). apply idpath.
  }
  apply (iseqrelconstr trans refl symm).
Defined.
Opaque iseqrelabmonoidfrac.

Definition eqrelabmonoidfrac (X : abmonoid) (A : submonoid X) : eqrel (setwithbinopdirprod X A) :=
  eqrelpair (hrelabmonoidfrac X A) (iseqrelabmonoidfrac X A).

Lemma isbinophrelabmonoidfrac (X : abmonoid) (A : submonoid X) :
  @isbinophrel (setwithbinopdirprod X A) (eqrelabmonoidfrac X A).
Proof.
  intros.
  apply (isbinopreflrel (eqrelabmonoidfrac X A) (eqrelrefl (eqrelabmonoidfrac X A))).
  set (rer := abmonoidoprer (pr2 X)). intros a b c d. simpl.
  apply hinhfun2.
  destruct a as [ a a' ]. destruct a' as [ a' isa' ].
  destruct b as [ b b' ]. destruct b' as [ b' isb' ].
  destruct c as [ c c' ]. destruct c' as [ c' isc' ].
  destruct d as [ d d' ]. destruct d' as [ d' isd' ].
  intros ax ay.
  destruct ax as [ a1 eq1 ]. destruct ay as [ a2 eq2 ].
  split with (@op A  a1 a2).
  destruct a1 as [ a1 aa1 ]. destruct a2 as [ a2 aa2 ].
  simpl in *.
  rewrite (rer a c b' d'). rewrite (rer b d a' c').
  rewrite (rer (a + b') (c + d') a1 a2).
  rewrite (rer (b + a') (d + c') a1 a2).
  destruct eq1. destruct eq2.
  apply idpath.
Defined.
Opaque isbinophrelabmonoidfrac.

Definition abmonoidfracop (X : abmonoid) (A : submonoid X) :
  binop (setquot (hrelabmonoidfrac X A)) :=
  setquotfun2 (hrelabmonoidfrac X A) (eqrelabmonoidfrac X A) (abmonoidfracopint X A)
              ((iscompbinoptransrel _ (eqreltrans _) (isbinophrelabmonoidfrac X A))).

Definition binopeqrelabmonoidfrac (X : abmonoid) (A : subabmonoid X) :
  @binopeqrel (abmonoiddirprod X A) :=
  @binopeqrelpair (setwithbinopdirprod X A) (eqrelabmonoidfrac X A) (isbinophrelabmonoidfrac X A).

Definition abmonoidfrac (X : abmonoid) (A : submonoid X) : abmonoid :=
  abmonoidquot (binopeqrelabmonoidfrac X A).

Definition prabmonoidfrac (X : abmonoid) (A : submonoid X) : X -> A -> abmonoidfrac X A :=
  fun (x : X) (a : A) => setquotpr (eqrelabmonoidfrac X A) (dirprodpair x a).

(* ??? could the use of [issubabmonoid] in [binopeqrelabmonoidfrac] and
 [submonoid] in [abmonoidfrac] lead to complications for the unification
 machinery? See also [abmonoidfracisbinoprelint] below. *)

Lemma invertibilityinabmonoidfrac (X : abmonoid) (A : submonoid X) :
  ∏ a a' : A, isinvertible (@op (abmonoidfrac X A)) (prabmonoidfrac X A (pr1 a) a').
Proof.
  intros a a'.
  set (R := eqrelabmonoidfrac X A). unfold isinvertible.
  assert (isl : islinvertible (@op (abmonoidfrac X A))
                              (prabmonoidfrac X A (pr1 a) a')).
  {
    unfold islinvertible.
    set (f := λ x0 : abmonoidfrac X A, prabmonoidfrac X A (pr1 a) a' + x0).
    set (g := λ x0 : abmonoidfrac X A, prabmonoidfrac X A (pr1 a') a + x0).
    assert (egf : ∏ x0 : _, paths (g (f x0)) x0).
    {
      apply (setquotunivprop R (λ x0 : abmonoidfrac X A, eqset (g (f x0)) x0)).
      intro xb. simpl.
      apply (iscompsetquotpr
               R (@dirprodpair X A ((pr1 a') + ((pr1 a) + (pr1 xb)))
                               ((@op A) a ((@op A) a' (pr2 xb))))).
      simpl. apply hinhpr. split with (unel A). unfold pr1carrier. simpl.
      set (e := assocax X (pr1 a) (pr1 a') (pr1 (pr2 xb))).
      simpl in e. destruct e.
      set (e := assocax X (pr1 xb) (pr1 a + pr1 a') (pr1 (pr2 xb))).
      simpl in e. destruct e.
      set (e := assocax X (pr1 a') (pr1 a) (pr1 xb)).
      simpl in e. destruct e.
      set (e := commax X (pr1 a) (pr1 a')).
      simpl in e. destruct e.
      set (e := commax X (pr1 a + pr1 a') (pr1 xb)).
      simpl in e. destruct e.
      apply idpath.
    }
    assert (efg : ∏ x0 : _, paths (f (g x0)) x0).
    {
      apply (setquotunivprop R (λ x0 : abmonoidfrac X A, eqset (f (g x0)) x0)).
      intro xb. simpl.
      apply (iscompsetquotpr
               R (@dirprodpair X A ((pr1 a) + ((pr1 a') + (pr1 xb)))
                               ((@op A) a' ((@op A) a (pr2 xb))))).
      simpl. apply hinhpr. split with (unel A). unfold pr1carrier. simpl.
      set (e := assocax X (pr1 a') (pr1 a) (pr1 (pr2 xb))).
      simpl in e. destruct e.
      set (e := assocax X (pr1 xb) (pr1 a' + pr1 a) (pr1 (pr2 xb))).
      simpl in e. destruct e.
      set (e := assocax X (pr1 a) (pr1 a') (pr1 xb)).
      simpl in e. destruct e.
      set (e := commax X (pr1 a') (pr1 a)).
      simpl in e. destruct e.
      set (e := commax X (pr1 a' + pr1 a) (pr1 xb)).
      simpl in e. destruct e.
      apply idpath.
    }
    apply (gradth _ _ egf efg).
  }
  apply (dirprodpair isl (weqlinvertiblerinvertible (@op (abmonoidfrac X A))
                                                    (commax (abmonoidfrac X A))
                                                    (prabmonoidfrac X A (pr1 a) a') isl)).
Defined.


(** **** Canonical homomorphism to the monoid of fractions *)

Definition toabmonoidfrac (X : abmonoid) (A : submonoid X) (x : X) : abmonoidfrac X A :=
  setquotpr _ (dirprodpair x (unel A)).

Lemma isbinopfuntoabmonoidfrac (X : abmonoid) (A : submonoid X) : isbinopfun (toabmonoidfrac X A).
Proof.
  unfold isbinopfun. intros x1 x2.
  change (paths (setquotpr _ (dirprodpair (x1 + x2) (@unel A)))
                (setquotpr (eqrelabmonoidfrac X A) (dirprodpair (x1 + x2) ((unel A) + (unel A))))).
  apply (maponpaths (setquotpr _)).
  apply (@pathsdirprod X A).
  apply idpath.
  apply (pathsinv0 (lunax A 0)).
Defined.

Lemma isunitalfuntoabmonoidfrac (X : abmonoid) (A : submonoid X) :
  paths (toabmonoidfrac X A (unel X)) (unel (abmonoidfrac X A)).
Proof. apply idpath. Defined.

Definition ismonoidfuntoabmonoidfrac (X : abmonoid) (A : submonoid X) :
  ismonoidfun (toabmonoidfrac X A) :=
  dirprodpair (isbinopfuntoabmonoidfrac X A) (isunitalfuntoabmonoidfrac X A).


(** **** Abelian monoid of fractions in the case when elements of the localziation submonoid are cancelable *)

Definition hrel0abmonoidfrac (X : abmonoid) (A : submonoid X) : hrel (X × A) :=
  λ xa yb : setdirprod X A, eqset ((pr1 xa) + (pr1 (pr2 yb))) ((pr1 yb) + (pr1 (pr2 xa))).

Lemma weqhrelhrel0abmonoidfrac (X : abmonoid) (A : submonoid X)
      (iscanc : ∏ a : A, isrcancelable (@op X) (pr1carrier _ a))
      (xa xa' : dirprod X A) : (eqrelabmonoidfrac X A xa xa') ≃ (hrel0abmonoidfrac X A xa xa').
Proof.
  unfold eqrelabmonoidfrac. unfold hrelabmonoidfrac. simpl.
  apply weqimplimpl.
  apply (@hinhuniv _ (eqset (pr1 xa + pr1 (pr2 xa')) (pr1 xa' + pr1 (pr2 xa)))).
  intro ae. destruct ae as [ a eq ].
  apply (invmaponpathsincl _ (iscanc a) _ _ eq).
  intro eq. apply hinhpr. split with (unel A). rewrite (runax X).
  rewrite (runax X). apply eq. apply (isapropishinh _).
  apply (setproperty X).
Defined.

Lemma isinclprabmonoidfrac (X : abmonoid) (A : submonoid X)
      (iscanc : ∏ a : A, isrcancelable (@op X) (pr1carrier _ a)) :
  ∏ a' : A, isincl (λ x, prabmonoidfrac X A x a').
Proof.
  intro a'. apply isinclbetweensets.
  - apply (setproperty X).
  - apply (setproperty (abmonoidfrac X A)).
  - intros x x'. intro e.
    set (e' := invweq (weqpathsinsetquot (eqrelabmonoidfrac X A) (dirprodpair x a')
                                         (dirprodpair x' a')) e).
    set (e'' := weqhrelhrel0abmonoidfrac X A iscanc (dirprodpair _ _) (dirprodpair _ _) e').
    simpl in e''.
    apply (invmaponpathsincl _ (iscanc a')).
    apply e''.
Defined.

Definition isincltoabmonoidfrac (X : abmonoid) (A : submonoid X)
           (iscanc : ∏ a : A, isrcancelable (@op X) (pr1carrier _ a)) :
  isincl (toabmonoidfrac X A) := isinclprabmonoidfrac X A iscanc (unel A).

Lemma isdeceqabmonoidfrac (X : abmonoid) (A : submonoid X)
      (iscanc : ∏ a : A, isrcancelable (@op X) (pr1carrier _ a)) (is : isdeceq X) :
  isdeceq (abmonoidfrac X A).
Proof.
  apply (isdeceqsetquot (eqrelabmonoidfrac X A)). intros xa xa'.
  apply (isdecpropweqb (weqhrelhrel0abmonoidfrac X A iscanc xa xa')).
  apply isdecpropif. unfold isaprop. simpl.
  set (int := setproperty X (pr1 xa + pr1 (pr2 xa')) (pr1 xa' + pr1 (pr2 xa))).
  simpl in int. apply int. unfold hrel0abmonoidfrac. unfold eqset.
  simpl. apply (is _ _).
Defined.


(** **** Relations on the abelian monoid of fractions *)

Definition abmonoidfracrelint (X : abmonoid) (A : subabmonoid X) (L : hrel X) :
  hrel (setwithbinopdirprod X A) :=
  λ xa yb, hexists (λ c0 : A, L (((pr1 xa) + (pr1 (pr2 yb))) + (pr1 c0))
                                  (((pr1 yb) + (pr1 (pr2 xa))) + (pr1 c0))).

Lemma iscomprelabmonoidfracrelint (X : abmonoid) (A : subabmonoid X) {L : hrel X}
      (is : ispartbinophrel A L) : iscomprelrel (eqrelabmonoidfrac X A) (abmonoidfracrelint X A L).
Proof.
  set (assoc := (assocax X) : isassoc (@op X)).
  unfold isassoc in assoc. set (comm := commax X). unfold iscomm in comm.
  set (rer := abmonoidrer X). apply iscomprelrelif.
  apply (eqrelsymm (eqrelabmonoidfrac X A)).
  - intros xa xa' yb. unfold hrelabmonoidfrac. simpl. apply (@hinhfun2).
    intros t2e t2l.
    destruct t2e as [ c1a e ]. destruct t2l as [ c0a l ].
    set (x := pr1 xa). set (a := pr1 (pr2 xa)).
    set (x' := pr1 xa'). set (a' := pr1 (pr2 xa')).
    set (y := pr1 yb). set (b := pr1 (pr2 yb)).
    set (c0 := pr1 c0a). set (c1 := pr1 c1a).
    split with ((pr2 xa) + c1a + c0a).
    change (L ((x' + b) + ((a + c1) + c0)) ((y + a') + ((a + c1) + c0))).
    change (paths (x + a' + c1) (x' + a + c1)) in e.
    rewrite (rer x' _ _ c0).
    destruct (assoc x' a c1). destruct e.
    rewrite (assoc x a' c1). rewrite (rer x _ _ c0). rewrite (assoc a c1 c0).
    rewrite (rer _ a' a _). rewrite (assoc a' c1 c0). rewrite (comm a' _).
    rewrite (comm c1 _). rewrite (assoc  c0 c1 a').
    destruct (assoc (x + b) c0 (@op X c1 a')).
    destruct (assoc (y + a) c0 (@op X c1 a')).
    apply ((pr2 is) _ _ _ (pr2 (@op A c1a (pr2 xa'))) l).
  - intros xa yb yb'. unfold hrelabmonoidfrac. simpl. apply (@hinhfun2).
    intros t2e t2l.
    destruct t2e as [ c1a e ]. destruct t2l as [ c0a l ].
    set (x := pr1 xa). set (a := pr1 (pr2 xa)).
    set (y' := pr1 yb'). set (b' := pr1 (pr2 yb')).
    set (y := pr1 yb). set (b := pr1 (pr2 yb)).
    set (c0 := pr1 c0a). set (c1 := pr1 c1a).
    split with ((pr2 yb) + c1a + c0a).
    change (L ((x + b') + ((b + c1) + c0)) ((y' + a) + ((b + c1) + c0))).
    change (paths (y + b' + c1) (y' + b + c1)) in e.
    rewrite (rer y' _ _ c0).
    destruct (assoc y' b c1). destruct e.
    rewrite (assoc y b' c1).  rewrite (rer y _ _ c0).
    rewrite (assoc b c1 c0). rewrite (rer _ b' b _).
    rewrite (assoc b' c1 c0). rewrite (comm b' _).
    rewrite (comm c1 _). rewrite (assoc  c0 c1 b').
    destruct (assoc (x + b) c0 (@op X c1 b')).
    destruct (assoc (y + a) c0 (@op X c1 b')).
    apply ((pr2 is) _ _ _ (pr2 (@op A c1a (pr2 yb'))) l).
Defined.
Opaque iscomprelabmonoidfracrelint.

Definition abmonoidfracrel (X : abmonoid) (A : submonoid X) {L : hrel X}
           (is : ispartbinophrel A L) := quotrel (iscomprelabmonoidfracrelint X A is).

Lemma istransabmonoidfracrelint (X : abmonoid) (A : subabmonoid X) {L : hrel X}
      (is : ispartbinophrel A L) (isl : istrans L) : istrans (abmonoidfracrelint X A L).
Proof.
  intros.
  set (assoc := (assocax X) : isassoc (@op X)). unfold isassoc in assoc.
  set (comm := commax X). unfold iscomm in comm. set (rer := abmonoidrer X).
  intros xa1 xa2 xa3. unfold abmonoidfracrelint. simpl.
  apply hinhfun2. intros t2l1 t2l2.
  set (c1a := pr1 t2l1). set (l1 := pr2 t2l1).
  set (c2a := pr1 t2l2). set (l2 := pr2 t2l2).
  set (x1 := pr1 xa1). set (a1 := pr1 (pr2 xa1)).
  set (x2 := pr1 xa2). set (a2 := pr1 (pr2 xa2)).
  set (x3 := pr1 xa3). set (a3 := pr1 (pr2 xa3)).
  set (c1 := pr1 c1a). set (c2 := pr1 c2a).
  split with ((pr2 xa2) + (@op A c1a c2a)).
  change (L ((x1 + a3) + (a2 + (c1 + c2))) ((x3 + a1) + (a2 + (c1 + c2)))).
  assert (ll1 : L ((x1 + a3) + (a2 + (@op X c1 c2)))
                  (((x2 + a1) + c1) + (c2 + a3))).
  {
    rewrite (rer _ a3 a2 _). rewrite (comm a3 (@op X c1 c2)).
    rewrite (assoc c1 c2 a3).
    destruct (assoc (x1 + a2) c1 (@op X c2 a3)).
    apply ((pr2 is) _ _ _ (pr2 (@op A c2a (pr2 xa3))) l1).
  }
  assert (ll2 : L (((x2 + a3) + c2) + (@op X a1 c1))
                  ((x3 + a1) + (a2 + (@op X c1 c2)))).
  {
    rewrite (rer _ a1 a2 _). destruct (assoc a1 c1 c2).
    rewrite (comm (a1 + c1) c2).
    destruct (assoc (x3 + a2) c2 (@op X a1 c1)).
    apply ((pr2 is) _ _ _ (pr2 (@op A (pr2 xa1) c1a)) l2).
  }
  assert (e : paths (x2 + a1 + c1 + (c2 + a3))
                    (x2 + a3 + c2 + (a1 + c1))).
  {
    rewrite (assoc (x2 + a1) c1 _). rewrite (assoc (x2 + a3) c2 _).
    rewrite (assoc x2 a1 _). rewrite (assoc x2 a3 _).
    destruct (assoc a1 c1 (c2 + a3)). destruct (assoc a3 c2 (a1 + c1)).
    destruct (comm (c2 + a3) (a1 + c1)).
    rewrite (comm a3 c2). apply idpath.
  }
  destruct e. apply (isl _ _ _ ll1 ll2).
Defined.
Opaque istransabmonoidfracrelint.

Lemma istransabmonoidfracrel (X : abmonoid) (A : subabmonoid X) {L : hrel X}
      (is : ispartbinophrel A L) (isl : istrans L) : istrans (abmonoidfracrel X A is).
Proof.
  apply istransquotrel. apply istransabmonoidfracrelint.
  - apply is.
  - apply isl.
Defined.

Lemma issymmabmonoidfracrelint (X : abmonoid) (A : subabmonoid X) {L : hrel X}
      (is : ispartbinophrel A L) (isl : issymm L) : issymm (abmonoidfracrelint X A L).
Proof.
  intros xa1 xa2. unfold abmonoidfracrelint. simpl.
  apply hinhfun. intros t2l1.
  set (c1a := pr1 t2l1). set (l1 := pr2 t2l1).
  split with (c1a). apply (isl _ _ l1).
Defined.
Opaque issymmabmonoidfracrelint.

Lemma issymmabmonoidfracrel (X : abmonoid) (A : subabmonoid X) {L : hrel X}
      (is : ispartbinophrel A L) (isl : issymm L) : issymm (abmonoidfracrel X A is).
Proof.
  apply issymmquotrel. apply issymmabmonoidfracrelint.
  - apply is.
  - apply isl.
Defined.

Lemma isreflabmonoidfracrelint (X : abmonoid) (A : subabmonoid X) {L : hrel X}
      (is : ispartbinophrel A L) (isl : isrefl L) : isrefl (abmonoidfracrelint X A L).
Proof.
  intro xa. unfold abmonoidfracrelint. simpl. apply hinhpr.
  split with (unel A). apply (isl _).
Defined.

Lemma isreflabmonoidfracrel (X : abmonoid) (A : subabmonoid X) {L : hrel X}
      (is : ispartbinophrel A L) (isl : isrefl L) : isrefl (abmonoidfracrel X A is).
Proof.
  apply isreflquotrel. apply isreflabmonoidfracrelint.
  - apply is.
  - apply isl.
Defined.

Lemma ispoabmonoidfracrelint (X : abmonoid) (A : subabmonoid X) {L : hrel X}
      (is : ispartbinophrel A L) (isl : ispreorder L) : ispreorder (abmonoidfracrelint X A L).
Proof.
  split with (istransabmonoidfracrelint X A is (pr1 isl)).
  apply (isreflabmonoidfracrelint X A is (pr2 isl)).
Defined.

Lemma ispoabmonoidfracrel (X : abmonoid) (A : subabmonoid X) {L : hrel X}
      (is : ispartbinophrel A L) (isl : ispreorder L) : ispreorder (abmonoidfracrel X A is).
Proof.
  apply ispoquotrel. apply ispoabmonoidfracrelint.
  apply is. apply isl.
Defined.

Lemma iseqrelabmonoidfracrelint (X : abmonoid) (A : subabmonoid X) {L : hrel X}
      (is : ispartbinophrel A L) (isl : iseqrel L) : iseqrel (abmonoidfracrelint X A L).
Proof.
  split with (ispoabmonoidfracrelint X A is (pr1 isl)).
  apply (issymmabmonoidfracrelint X A is (pr2 isl)).
Defined.

Lemma iseqrelabmonoidfracrel (X : abmonoid) (A : subabmonoid X) {L : hrel X}
      (is : ispartbinophrel A L) (isl : iseqrel L) : iseqrel (abmonoidfracrel X A is).
Proof.
  apply iseqrelquotrel. apply iseqrelabmonoidfracrelint.
  - apply is.
  - apply isl.
Defined.

Lemma isirreflabmonoidfracrelint (X : abmonoid) (A : subabmonoid X) {L : hrel X}
      (is : ispartbinophrel A L) (isl : isirrefl L) : isirrefl (abmonoidfracrelint X A L).
Proof.
  unfold isirrefl. intro xa. unfold abmonoidfracrelint. simpl.
  unfold neg. apply (@hinhuniv _ (hProppair _ isapropempty)).
  intro t2. apply (isl _ (pr2 t2)).
Defined.

Lemma isirreflabmonoidfracrel (X : abmonoid) (A : subabmonoid X) {L : hrel X}
      (is : ispartbinophrel A L) (isl : isirrefl L) : isirrefl (abmonoidfracrel X A is).
Proof.
  apply isirreflquotrel. apply isirreflabmonoidfracrelint.
  - apply is.
  - apply isl.
Defined.

Lemma isasymmabmonoidfracrelint (X : abmonoid) (A : subabmonoid X) {L : hrel X}
      (is : ispartbinophrel A L) (isl : isasymm L) : isasymm (abmonoidfracrelint X A L).
Proof.
  intros.
  set (assoc := (assocax X) : isassoc (@op X)).
  unfold isassoc in assoc. set (comm := commax X).
  unfold iscomm in comm. unfold isasymm.
  intros xa1 xa2. unfold abmonoidfracrelint. simpl.
  apply (@hinhuniv2 _ _ (hProppair _ isapropempty)).
  intros t2l1 t2l2.
  set (c1a := pr1 t2l1). set (l1 := pr2 t2l1).
  set (c2a := pr1 t2l2). set (l2 := pr2 t2l2).
  set (c1 := pr1 c1a). set (c2 := pr1 c2a).
  set (x1 := pr1 xa1). set (a1 := pr1 (pr2 xa1)).
  set (x2 := pr1 xa2). set (a2 := pr1 (pr2 xa2)).
  assert (ll1 : L ((x1 + a2) + (@op X c1 c2)) ((x2 + a1) + (@op X c1 c2))).
  {
    destruct (assoc (x1 + a2) c1 c2). destruct (assoc (x2 + a1) c1 c2).
    apply ((pr2 is) _ _ _ (pr2 c2a)). apply l1.
  }
  assert (ll2 : L ((x2 + a1) + (@op X c1 c2)) ((x1 + a2) + (@op X c1 c2))).
  {
    destruct (comm c2 c1). destruct (assoc (x1 + a2) c2 c1).
    destruct (assoc (x2 + a1) c2 c1).
    apply ((pr2 is) _ _ _ (pr2 c1a)).
    apply l2.
  }
  apply (isl _ _ ll1 ll2).
Defined.
Opaque isasymmabmonoidfracrelint.

Lemma isasymmabmonoidfracrel (X : abmonoid) (A : subabmonoid X) {L : hrel X}
      (is : ispartbinophrel A L) (isl : isasymm L) : isasymm (abmonoidfracrel X A is).
Proof.
  apply isasymmquotrel. apply isasymmabmonoidfracrelint.
  - apply is.
  - apply isl.
Defined.

Lemma iscoasymmabmonoidfracrelint (X : abmonoid) (A : subabmonoid X) {L : hrel X}
      (is : ispartbinophrel A L) (isl : iscoasymm L) : iscoasymm (abmonoidfracrelint X A L).
Proof.
  intros.
  set (assoc := (assocax X) : isassoc (@op X)). unfold isassoc in assoc.
  set (comm := commax X). unfold iscomm in comm. unfold iscoasymm.
  intros xa1 xa2. intro nl0.
  set (nl := neghexisttoforallneg _ nl0 (unel A)).
  simpl in nl.
  set (l := isl _ _ nl).
  apply hinhpr.
  split with (unel A).
  apply l.
Defined.
Opaque isasymmabmonoidfracrelint.

Lemma iscoasymmabmonoidfracrel (X : abmonoid) (A : subabmonoid X) {L : hrel X}
      (is : ispartbinophrel A L) (isl : iscoasymm L) : iscoasymm (abmonoidfracrel X A is).
Proof.
  apply iscoasymmquotrel. apply iscoasymmabmonoidfracrelint.
  - apply is.
  - apply isl.
Defined.

Lemma istotalabmonoidfracrelint (X : abmonoid) (A : subabmonoid X) {L : hrel X}
      (is : ispartbinophrel A L) (isl : istotal L) : istotal (abmonoidfracrelint X A L).
Proof.
  unfold istotal. intros x1 x2. unfold abmonoidfracrelint.
  set (int := isl (pr1 x1 + pr1 (pr2 x2)) (pr1 x2 + pr1 (pr2 x1))).
  generalize int. clear int. simpl.
  apply hinhfun. apply coprodf. intro l.
  apply hinhpr.
  split with (unel A).  rewrite (runax X _).
  rewrite (runax X _). apply l.  intro l.
  apply hinhpr. split with (unel A).
  rewrite (runax X _). rewrite (runax X _).
  apply l.
Defined.

Lemma istotalabmonoidfracrel (X : abmonoid) (A : subabmonoid X) {L : hrel X}
      (is : ispartbinophrel A L) (isl : istotal L) : istotal (abmonoidfracrel X A is).
Proof.
  apply istotalquotrel. apply istotalabmonoidfracrelint.
  - apply is.
  - apply isl.
Defined.

Lemma iscotransabmonoidfracrelint (X : abmonoid) (A : subabmonoid X) {L : hrel X}
      (is : ispartbinophrel A L) (isl : iscotrans L) : iscotrans (abmonoidfracrelint X A L).
Proof.
  intros.
  set (assoc := (assocax X) : isassoc (@op X)). unfold isassoc in assoc.
  set (comm := (commax X) : iscomm (@op X)). unfold iscomm in comm.
  set (rer := abmonoidrer X). unfold iscotrans.
  intros xa1 xa2 xa3. unfold abmonoidfracrelint. simpl.
  apply (@hinhuniv _ (ishinh _)).
  intro t2.
  set (c0a := pr1 t2). set (l0 := pr2 t2).
  set (x1 := pr1 xa1). set (a1 := pr1 (pr2 xa1)).
  set (x2 := pr1 xa2). set (a2 := pr1 (pr2 xa2)).
  set (x3 := pr1 xa3). set (a3 := pr1 (pr2 xa3)).
  set (c0 := pr1 c0a).
  set (z1 := (x1 + a3 + (a2 + c0))).
  set (z2 := x2 + a1 + (a3 + c0)).
  set (z3 := x3 + a1 + (a2 + c0)).
  assert (int : L z1 z3).
  {
    unfold z1. unfold z3. rewrite (comm a2 c0).
    rewrite (pathsinv0 (assoc _ _ a2)).
    rewrite (pathsinv0 (assoc _ _ a2)).
    apply ((pr2 is) _ _ _ (pr2 (pr2 xa2)) l0).
  }
  set (int' := isl z1 z2 z3 int). generalize int'. clear int'.
  simpl. apply hinhfun. intro cc.
  destruct cc as [ l12 | l23 ].
  - apply ii1. apply hinhpr. split with ((pr2 xa3) + c0a).
    change (L (x1 + a2 + (a3 + c0)) (x2 + a1 + (a3 + c0))).
    rewrite (rer _ a2 a3 _). apply l12.
  - apply ii2. apply hinhpr. split with ((pr2 xa1) + c0a).
    change (L (x2 + a3 + (a1 + c0)) (x3 + a2 + (a1 + c0))).
    rewrite (rer _ a3 a1 _). rewrite (rer _ a2 a1 _).
    apply l23.
Defined.
Opaque iscotransabmonoidfracrelint.

Lemma iscotransabmonoidfracrel (X : abmonoid) (A : subabmonoid X) {L : hrel X}
      (is : ispartbinophrel A L) (isl : iscotrans L) : iscotrans (abmonoidfracrel X A is).
Proof.
  apply iscotransquotrel. apply iscotransabmonoidfracrelint.
  - apply is.
  - apply isl.
Defined.

Lemma isantisymmnegabmonoidfracrel (X : abmonoid) (A : subabmonoid X) {L : hrel X}
      (is : ispartbinophrel A L) (isl : isantisymmneg L) : isantisymmneg (abmonoidfracrel X A is).
Proof.
  intros.
  assert (int : ∏ x1 x2, isaprop (neg (abmonoidfracrel X A is x1 x2) ->
                                  neg (abmonoidfracrel X A is x2 x1) ->
                                  x1 = x2)).
  {
    intros x1 x2.
    apply impred. intro.
    apply impred. intro.
    apply (isasetsetquot _ x1 x2).
  }
  unfold isantisymmneg.
  apply (setquotuniv2prop _ (λ x1 x2, hProppair _ (int x1 x2))).
  intros xa1 xa2. intros r r'. apply (weqpathsinsetquot _).
  generalize r r'. clear r r'.
  change (neg (abmonoidfracrelint X A L xa1 xa2) ->
          neg (abmonoidfracrelint X A L xa2 xa1) ->
          (eqrelabmonoidfrac X A xa1 xa2)).
  intros nr12 nr21.
  set (nr12' := neghexisttoforallneg _ nr12 (unel A)).
  set (nr21' := neghexisttoforallneg _ nr21 (unel A)).
  set (int' := isl _ _ nr12' nr21').
  simpl. apply hinhpr. split with (unel A). apply int'.
Defined.
Opaque isantisymmnegabmonoidfracrel.

Lemma isantisymmabmonoidfracrel (X : abmonoid) (A : subabmonoid X) {L : hrel X}
      (is : ispartbinophrel A L) (isl : isantisymm L) : isantisymm (abmonoidfracrel X A is).
Proof.
  intros.
  set (assoc := (assocax X) : isassoc (@op X)). unfold isassoc in assoc.
  set (comm := commax X). unfold iscomm in comm. unfold isantisymm.
  assert (int : ∏ x1 x2, isaprop ((abmonoidfracrel X A is x1 x2) ->
                                  (abmonoidfracrel X A is x2 x1) ->
                                  x1 = x2)).
  {
    intros x1 x2.
    apply impred. intro.
    apply impred. intro.
    apply (isasetsetquot _ x1 x2).
  }
  apply (setquotuniv2prop _ (λ x1 x2, hProppair _ (int x1 x2))).
  intros xa1 xa2. intros r r'. apply (weqpathsinsetquot _).
  generalize r r'. clear r r'.
  change ((abmonoidfracrelint X A L xa1 xa2) ->
          (abmonoidfracrelint X A L xa2 xa1) ->
          (eqrelabmonoidfrac X A xa1 xa2)).
  unfold abmonoidfracrelint. unfold eqrelabmonoidfrac. simpl.
  apply hinhfun2. intros t2l1 t2l2.
  set (c1a := pr1 t2l1). set (l1 := pr2 t2l1).
  set (c2a := pr1 t2l2). set (l2 := pr2 t2l2).
  set (c1 := pr1 c1a). set (c2 := pr1 c2a).
  split with (@op A c1a c2a).
  set (x1 := pr1 xa1). set (a1 := pr1 (pr2 xa1)).
  set (x2 := pr1 xa2). set (a2 := pr1 (pr2 xa2)).
  change (paths (x1 + a2 + (@op X c1 c2)) (x2 + a1 + (@op X c1 c2))).
  assert (ll1 : L ((x1 + a2) + (@op X c1 c2)) ((x2 + a1) + (@op X c1 c2))).
  {
    destruct (assoc (x1 + a2) c1 c2).
    destruct (assoc (x2 + a1) c1 c2).
    apply ((pr2 is) _ _ _ (pr2 c2a)).
    apply l1.
  }
  assert (ll2 : L ((x2 + a1) + (@op X c1 c2)) ((x1 + a2) + (@op X c1 c2))).
  {
    destruct (comm c2 c1).
    destruct (assoc (x1 + a2) c2 c1).
    destruct (assoc (x2 + a1) c2 c1).
    apply ((pr2 is) _ _ _ (pr2 c1a)).
    apply l2.
  }
  apply (isl _ _ ll1 ll2).
Defined.
Opaque isantisymmabmonoidfracrel.

Lemma ispartbinopabmonoidfracrelint (X : abmonoid) (A : subabmonoid X) {L : hrel X}
      (is : ispartbinophrel A L) :
  @ispartbinophrel (setwithbinopdirprod X A) (λ xa, A (pr1 xa)) (abmonoidfracrelint X A L).
Proof.
  intros.
  set (assoc := (assocax X) : isassoc (@op X)). unfold isassoc in assoc.
  set (comm := commax X). unfold iscomm in comm.
  set (rer := abmonoidrer X).
  apply ispartbinophrelif. apply (commax (abmonoiddirprod X A)).
  intros xa yb zc s. unfold abmonoidfracrelint. simpl.
  apply (@hinhfun). intro t2l. destruct t2l as [ c0a l ].
  set (x := pr1 xa). set (a := pr1 (pr2 xa)).
  set (y := pr1 yb). set (b := pr1 (pr2 yb)).
  set (z := pr1 zc). set (c := pr1 (pr2 zc)).
  set (c0 := pr1 c0a).
  split with c0a.
  change (L (((z + x) + (c + b)) + c0) (((z + y) + (c + a)) + c0)).
  change (pr1 (L ((x + b) + c0) ((y + a) + c0))) in l.
  rewrite (rer z _ _ b). rewrite (assoc (z + c) _ _).
  rewrite (rer z _ _ a). rewrite (assoc (z + c) _ _).
  apply ((pr1 is) _ _ _ (pr2 (@op A (carrierpair A z s) (pr2 zc)))).
  apply l.
Defined.
Opaque ispartbinopabmonoidfracrelint.

(* ??? Coq 8.4-8.5 trunk hangs here on the following line:

Axiom ispartlbinopabmonoidfracrel : ∏ (X : abmonoid) (A : subabmonoid X)
 {L : hrel X} (is : ispartbinophrel A L) (aa aa' : A)
 (z z' : abmonoidfrac X A) (l : abmonoidfracrel X A is z z'),
abmonoidfracrel X A is ((prabmonoidfrac X A (pr1 aa) aa') + z)
                       ((prabmonoidfrac X A (pr1 aa) aa') + z').

*)

Lemma ispartlbinopabmonoidfracrel (X : abmonoid) (A : subabmonoid X) {L : hrel X}
      (is : ispartbinophrel A L) (aa aa' : A) (z z' : abmonoidfrac X A)
      (l : abmonoidfracrel X A is z z') :
  abmonoidfracrel X A is
                  ((prabmonoidfrac X A (pr1 aa) aa') + z) ((prabmonoidfrac X A (pr1 aa) aa') + z').
Proof.
  revert z z' l.
  set (assoc := (assocax X) : isassoc (@op X)). unfold isassoc in assoc.
  set (comm := commax X). unfold iscomm in comm.
  set (rer := abmonoidrer X).
  assert (int : ∏ z z', isaprop (abmonoidfracrel X A is z z' ->
                                 abmonoidfracrel
                                   X A is (prabmonoidfrac X A (pr1 aa) aa' + z)
                                   (prabmonoidfrac X A (pr1 aa) aa' + z'))).
  {
    intros z z'.
    apply impred. intro.
    apply (pr2 (abmonoidfracrel _ _ _ _ _)).
  }
  apply (setquotuniv2prop _ (λ z z', hProppair _ (int z z'))).
  intros xa1 xa2.
  change (abmonoidfracrelint X A L xa1 xa2 ->
          abmonoidfracrelint X A L
                             (@op (abmonoiddirprod X A) (dirprodpair (pr1 aa) aa') xa1)
                             (@op (abmonoiddirprod X A) (dirprodpair (pr1 aa) aa') xa2)).
  unfold abmonoidfracrelint. simpl. apply hinhfun. intro t2l.
  set (a := pr1 aa). set (a' := pr1 aa').
  set (c0a := pr1 t2l). set (l := pr2 t2l).
  set (c0 := pr1 c0a). set (x1 := pr1 xa1).
  set (a1 := pr1 (pr2 xa1)). set (x2 := pr1 xa2).
  set (a2 := pr1 (pr2 xa2)). split with c0a.

  change (L (a + x1 + (a' + a2) + c0) (a + x2 + (a' + a1) + c0)).
  rewrite (rer _ x1 a' _). rewrite (rer _ x2 a' _).
  rewrite (assoc _ (x1 + a2) c0). rewrite (assoc _ (x2 + a1) c0).
  apply ((pr1 is) _ _ _ (pr2 (@op A aa aa'))). apply l.
Defined.
Opaque ispartlbinopabmonoidfracrel.

Lemma ispartrbinopabmonoidfracrel (X : abmonoid) (A : subabmonoid X) {L : hrel X}
      (is : ispartbinophrel A L) (aa aa' : A) (z z' : abmonoidfrac X A)
      (l : abmonoidfracrel X A is z z') :
  abmonoidfracrel X A is
                  (z + (prabmonoidfrac X A (pr1 aa) aa')) (z' + (prabmonoidfrac X A (pr1 aa) aa')).
Proof.
  revert z z' l.
  set (assoc := (assocax X) : isassoc (@op X)). unfold isassoc in assoc.
  set (comm := commax X). unfold iscomm in comm.
  set (rer := abmonoidrer X).
  assert (int : ∏ (z z' : abmonoidfrac X A),
                isaprop (abmonoidfracrel X A is z z' ->
                         abmonoidfracrel X A is
                                         (z + (prabmonoidfrac X A (pr1 aa) aa'))
                                         (z' + prabmonoidfrac X A (pr1 aa) aa'))).
  {
    intros z z'.
    apply impred. intro.
    apply (pr2 (abmonoidfracrel _ _ _ _ _)).
  }
  apply (setquotuniv2prop _ (λ z z', hProppair _ (int z z'))).
  intros xa1 xa2.
  change (abmonoidfracrelint X A L xa1 xa2 ->
          abmonoidfracrelint X A L
                             (@op (abmonoiddirprod X A) xa1 (dirprodpair (pr1 aa) aa'))
                             (@op (abmonoiddirprod X A) xa2 (dirprodpair (pr1 aa) aa'))).
  unfold abmonoidfracrelint. simpl. apply hinhfun. intro t2l.
  set (a := pr1 aa). set (a' := pr1 aa').
  set (c0a := pr1 t2l). set (l := pr2 t2l).
  set (c0 := pr1 c0a). set (x1 := pr1 xa1).
  set (a1 := pr1 (pr2 xa1)). set (x2 := pr1 xa2).
  set (a2 := pr1 (pr2 xa2)). split with c0a.

  change (L (x1 + a + (a2 + a') + c0) (x2 + a + (a1 + a') + c0)).
  rewrite (rer _ a a2 _). rewrite (rer _ a a1 _).
  rewrite (assoc (x1 + a2) _ c0). rewrite (assoc (x2 + a1) _ c0).
  rewrite (comm _ c0).
  destruct (assoc (x1 + a2) c0 (a + a')).
  destruct (assoc (x2 + a1) c0 (a + a')).
  apply ((pr2 is) _ _ _ (pr2 (@op A aa aa'))).
  apply l.
Defined.
Opaque ispartrbinopabmonoidfracrel.

Lemma abmonoidfracrelimpl (X : abmonoid) (A : subabmonoid X) {L L' : hrel X}
      (is : ispartbinophrel A L) (is' : ispartbinophrel A L')
      (impl : ∏ x x', L x x' -> L' x x') (x x' : abmonoidfrac X A)
      (ql : abmonoidfracrel X A is x x') : abmonoidfracrel X A is' x x'.
Proof.
  generalize ql. apply quotrelimpl. intros x0 x0'.
  unfold abmonoidfracrelint. simpl. apply hinhfun.
  intro t2. split with (pr1 t2). apply (impl _ _ (pr2 t2)).
Defined.
Opaque abmonoidfracrelimpl.

Lemma abmonoidfracrellogeq (X : abmonoid) (A : subabmonoid X) {L L' : hrel X}
      (is : ispartbinophrel A L) (is' : ispartbinophrel A L')
      (lg : ∏ x x', L x x' <-> L' x x') (x x' : abmonoidfrac X A) :
  (abmonoidfracrel X A is x x') <-> (abmonoidfracrel X A is' x x').
Proof.
  apply quotrellogeq. intros x0 x0'. split.
  - unfold abmonoidfracrelint. simpl. apply hinhfun. intro t2.
    split with (pr1 t2). apply (pr1 (lg _ _) (pr2 t2)).
  - unfold abmonoidfracrelint. simpl. apply hinhfun. intro t2.
    split with (pr1 t2). apply (pr2 (lg _ _) (pr2 t2)).
Defined.
Opaque abmonoidfracrellogeq.

Definition isdecabmonoidfracrelint (X : abmonoid) (A : subabmonoid X) {L : hrel X}
           (is : ispartinvbinophrel A L) (isl : isdecrel L) : isdecrel (abmonoidfracrelint X A L).
Proof.
  intros xa1 xa2.
  set (x1 := pr1 xa1). set (a1 := pr1 (pr2 xa1)).
  set (x2 := pr1 xa2). set (a2 := pr1 (pr2 xa2)).
  assert (int : coprod (L (x1 + a2) (x2 + a1)) (neg (L (x1 + a2) (x2 + a1)))) by apply (isl _ _).
  destruct int as [ l | nl ].
  - apply ii1. unfold abmonoidfracrelint.
    apply hinhpr. split with (unel A).
    rewrite (runax X _). rewrite (runax X _).
    apply l.
  - apply ii2. generalize nl. clear nl. apply negf.
    unfold abmonoidfracrelint. simpl.
    apply (@hinhuniv _ (hProppair _ (pr2 (L _ _)))).
    intro t2l. destruct t2l as [ c0a l ].
    simpl.
    apply ((pr2 is) _ _ _ (pr2 c0a) l).
Defined.

Definition isdecabmonoidfracrel (X : abmonoid) (A : submonoid X) {L : hrel X}
           (is : ispartbinophrel A L) (isi : ispartinvbinophrel A L)
           (isl : isdecrel L) : isdecrel (abmonoidfracrel X A is).
Proof.
  apply isdecquotrel. apply isdecabmonoidfracrelint.
  - apply isi.
  - apply isl.
Defined.


(** **** Relations and the canonical homomorphism to [abmonoidfrac] *)

Lemma iscomptoabmonoidfrac (X : abmonoid) (A : submonoid X) {L : hrel X}
      (is : ispartbinophrel A L) : iscomprelrelfun L (abmonoidfracrel X A is) (toabmonoidfrac X A).
Proof.
  unfold iscomprelrelfun. intros x x' l.
  change (abmonoidfracrelint X A L (dirprodpair x (unel A)) (dirprodpair x' (unel A))).
  simpl. apply (hinhpr). split with (unel A). apply ((pr2 is) _ _ 0).
  apply (pr2 (unel A)). apply ((pr2 is) _ _ 0). apply (pr2 (unel A)).
  apply l.
Defined.
Opaque iscomptoabmonoidfrac.

Close Scope addmonoid_scope.


(** *** Groups *)

(** **** Basic definitions *)

Definition gr : UU := total2 (λ X : setwithbinop, isgrop (@op X)).

Definition grpair :
  ∏ (t : setwithbinop), (λ X : setwithbinop, isgrop op) t → ∑ X : setwithbinop, isgrop op :=
  tpair (λ X : setwithbinop, isgrop (@op X)).

Definition grtomonoid : gr -> monoid := λ X : _, monoidpair (pr1 X) (pr1 (pr2 X)).
Coercion grtomonoid : gr >-> monoid.

Definition grinv (X : gr) : X -> X := pr1 (pr2 (pr2 X)).

Definition grlinvax (X : gr) : islinv (@op X) (unel X) (grinv X) := pr1 (pr2 (pr2 (pr2 X))).

Definition grrinvax (X : gr) : isrinv (@op X) (unel X) (grinv X) := pr2 (pr2 (pr2 (pr2 X))).

Lemma monoidfuninvtoinv {X Y : gr} (f : monoidfun X Y) (x : X) :
  f (grinv X x) = grinv Y (f x).
Proof.
  intros.
  apply (invmaponpathsweq (weqpair _ (isweqrmultingr_is (pr2 Y) (f x)))).
  simpl.
  change (paths (op (pr1 f (grinv X x)) (pr1 f x)) (op (grinv Y (pr1 f x)) (pr1 f x))).
  rewrite (grlinvax Y (pr1 f x)).
  destruct (pr1 (pr2 f) (grinv X x) x).
  rewrite (grlinvax X x).
  apply (pr2 (pr2 f)).
Defined.

Lemma grinv_path_from_op_path {X : gr} {x y : X} (p : (x * y)%multmonoid = unel X) :
  grinv X x = y.
Proof.
  now rewrite <- (lunax X y), <- (grlinvax X x), assocax, p, runax.
Defined.

(** **** Construction of the trivial abmonoid consisting of one element given by unit. *)

Definition unitgr_isgrop : isgrop (@op unitmonoid).
Proof.
  use mk_isgrop.
  - exact unitmonoid_ismonoid.
  - use mk_invstruct.
    + intros i. exact i.
    + use mk_isinv.
      * intros x. use isProofIrrelevantUnit.
      * intros x. use isProofIrrelevantUnit.
Qed.

Definition unitgr : gr := grpair unitmonoid unitgr_isgrop.

Lemma grfuntounit_ismonoidfun (X : gr) : ismonoidfun (λ x : X, (unel unitgr)).
Proof.
  use mk_ismonoidfun.
  - use mk_isbinopfun. intros x x'. use isProofIrrelevantUnit.
  - use isProofIrrelevantUnit.
Qed.

Definition grfuntounit (X : gr) : monoidfun X unitgr := monoidfunconstr (grfuntounit_ismonoidfun X).

Lemma grfunfromunit_ismonoidfun (X : gr) : ismonoidfun (λ x : unitgr, (unel X)).
Proof.
  use mk_ismonoidfun.
  - use mk_isbinopfun. intros x x'. use pathsinv0. use (runax X).
  - use idpath.
Qed.

Definition grfunfromunit (X : gr) : monoidfun unitmonoid X :=
  monoidfunconstr (monoidfunfromunit_ismonoidfun X).

Lemma unelgrfun_ismonoidfun (X Y : gr) : ismonoidfun (λ x : X, (unel Y)).
Proof.
  use mk_ismonoidfun.
  - use mk_isbinopfun. intros x x'. use pathsinv0. use lunax.
  - use idpath.
Qed.

Definition unelgrfun (X Y : gr) : monoidfun X Y :=
  monoidfunconstr (unelgrfun_ismonoidfun X Y).


(** **** (X = Y) ≃ (monoidiso X Y)
   The idea is to use the composition

            (X = Y) ≃ (mk_gr' X = mk_gr' Y)
                    ≃ ((gr'_to_monoid (mk_gr' X)) = (gr'_to_monoid (mk_gr' Y)))
                    ≃ (monoidiso X Y).

   The reason why we use gr' is that then we can use univalence for monoids. See
   [gr_univalence_weq3].
*)

Local Definition gr' : UU :=
  ∑ g : (∑ X : setwithbinop, ismonoidop (@op X)), invstruct (@op (pr1 g)) (pr2 g).

Local Definition mk_gr' (X : gr) : gr' := tpair _ (tpair _ (pr1 X) (pr1 (pr2 X))) (pr2 (pr2 X)).

Local Definition gr'_to_monoid (X : gr') : monoid := pr1 X.

Definition gr_univalence_weq1 : gr ≃ gr' :=
  weqtotal2asstol
    (λ Z : setwithbinop, ismonoidop (@op Z))
    (fun y : (∑ (x : setwithbinop), ismonoidop (@op x)) => invstruct (@op (pr1 y)) (pr2 y)).

Definition gr_univalence_weq1' (X Y : gr) : (X = Y) ≃ (mk_gr' X = mk_gr' Y) :=
  weqpair _ (@isweqmaponpaths gr gr' gr_univalence_weq1 X Y).

Definition gr_univalence_weq2 (X Y : gr) :
  ((mk_gr' X) = (mk_gr' Y)) ≃ ((gr'_to_monoid (mk_gr' X)) = (gr'_to_monoid (mk_gr' Y))).
Proof.
  use subtypeInjectivity.
  intros w. use isapropinvstruct.
Defined.
Opaque gr_univalence_weq2.

Definition gr_univalence_weq3 (X Y : gr) :
  ((gr'_to_monoid (mk_gr' X)) = (gr'_to_monoid (mk_gr' Y))) ≃ (monoidiso X Y) :=
  monoid_univalence (gr'_to_monoid (mk_gr' X)) (gr'_to_monoid (mk_gr' Y)).

Definition gr_univalence_map (X Y : gr) : (X = Y) -> (monoidiso X Y).
Proof.
  intro e. induction e. exact (idmonoidiso X).
Defined.

Lemma gr_univalence_isweq (X Y : gr) : isweq (gr_univalence_map X Y).
Proof.
  use isweqhomot.
  - exact (weqcomp (gr_univalence_weq1' X Y)
                   (weqcomp (gr_univalence_weq2 X Y) (gr_univalence_weq3 X Y))).
  - intros e. induction e.
    use (pathscomp0 weqcomp_to_funcomp_app).
    use weqcomp_to_funcomp_app.
  - use weqproperty.
Defined.
Opaque gr_univalence_isweq.

Definition gr_univalence (X Y : gr) : (X = Y) ≃ (monoidiso X Y).
Proof.
  use weqpair.
  - exact (gr_univalence_map X Y).
  - exact (gr_univalence_isweq X Y).
Defined.
Opaque gr_univalence.


(** **** Computation lemmas for groups *)

Definition weqlmultingr (X : gr) (x0 : X) : pr1 X ≃ pr1 X :=
  weqpair _ (isweqlmultingr_is (pr2 X) x0).

Definition weqrmultingr (X : gr) (x0 : X) : pr1 X ≃ pr1 X :=
  weqpair _ (isweqrmultingr_is (pr2 X) x0).

Lemma grlcan (X : gr) {a b : X} (c : X) (e : paths (op c a) (op c b)) : a = b.
Proof. apply (invmaponpathsweq (weqlmultingr X c) _ _ e). Defined.

Lemma grrcan (X : gr) {a b : X} (c : X) (e : paths (op a c) (op b c)) : a = b.
Proof. apply (invmaponpathsweq (weqrmultingr X c) _ _ e). Defined.

Lemma grinvunel (X : gr) : paths (grinv X (unel X)) (unel X).
Proof.
  apply (grrcan X (unel X)).
  rewrite (grlinvax X). rewrite (runax X).
  apply idpath.
Defined.

Lemma grinvinv (X : gr) (a : X) : paths (grinv X (grinv X a)) a.
Proof.
  apply (grlcan X (grinv X a)).
  rewrite (grlinvax X a). rewrite (grrinvax X _).
  apply idpath.
Defined.

Lemma grinvmaponpathsinv (X : gr) {a b : X} (e : paths (grinv X a) (grinv X b)) : a = b.
Proof.
  assert (e' := maponpaths (λ x, grinv X x) e).
  simpl in e'. rewrite (grinvinv X _) in e'.
  rewrite (grinvinv X _) in e'. apply e'.
Defined.

Lemma grinvandmonoidfun (X Y : gr) {f : X -> Y} (is : ismonoidfun f) (x : X) :
  paths (f (grinv X x)) (grinv Y (f x)).
Proof.
  apply (grrcan Y (f x)).
  rewrite (pathsinv0 (pr1 is _ _)). rewrite (grlinvax X).
  rewrite (grlinvax Y).
  apply (pr2 is).
Defined.

Lemma grinvop (Y : gr) :
  ∏ y1 y2 : Y, grinv Y (@op Y y1 y2) = @op Y (grinv Y y2) (grinv Y y1).
Proof.
  intros y1 y2.
  apply (grrcan Y y1).
  rewrite (assocax Y). rewrite (grlinvax Y). rewrite (runax Y).
  apply (grrcan Y y2).
  rewrite (grlinvax Y). rewrite (assocax Y). rewrite (grlinvax Y).
  apply idpath.
Qed.


(** **** Relations on groups *)

Lemma isinvbinophrelgr (X : gr) {R : hrel X} (is : isbinophrel R) : isinvbinophrel R.
Proof.
  set (is1 := pr1 is). set (is2 := pr2 is). split.
  - intros a b c r. set (r' := is1 _ _ (grinv X c) r).
    clearbody r'. rewrite (pathsinv0 (assocax X _ _ a)) in r'.
    rewrite (pathsinv0 (assocax X _ _ b)) in r'.
    rewrite (grlinvax X c) in r'.
    rewrite (lunax X a) in r'.
    rewrite (lunax X b) in r'.
    apply r'.
  - intros a b c r. set (r' := is2 _ _ (grinv X c) r).
    clearbody r'. rewrite ((assocax X a _ _)) in r'.
    rewrite ((assocax X b _ _)) in r'.
    rewrite (grrinvax X c) in r'.
    rewrite (runax X a) in r'.
    rewrite (runax X b) in r'.
    apply r'.
Defined.
Opaque isinvbinophrelgr.

Lemma isbinophrelgr (X : gr) {R : hrel X} (is : isinvbinophrel R) : isbinophrel R.
Proof.
  set (is1 := pr1 is). set (is2 := pr2 is). split.
  - intros a b c r. rewrite (pathsinv0 (lunax X a)) in r.
    rewrite (pathsinv0 (lunax X b)) in r.
    rewrite (pathsinv0 (grlinvax X c)) in r.
    rewrite (assocax X _ _ a) in r.
    rewrite (assocax X _ _ b) in r.
    apply (is1 _ _ (grinv X c) r).
  - intros a b c r. rewrite (pathsinv0 (runax X a)) in r.
    rewrite (pathsinv0 (runax X b)) in r.
    rewrite (pathsinv0 (grrinvax X c)) in r.
    rewrite (pathsinv0 (assocax X a _ _)) in r.
    rewrite (pathsinv0 (assocax X b _ _)) in r.
    apply (is2 _ _ (grinv X c) r).
Defined.
Opaque isbinophrelgr.

Lemma grfromgtunel (X : gr) {R : hrel X} (is : isbinophrel R) {x : X} (isg : R x (unel X)) :
  R (unel X) (grinv X x).
Proof.
  intros.
  set (r := (pr2 is) _ _ (grinv X x) isg).
  rewrite (grrinvax X x) in r.
  rewrite (lunax X _) in r.
  apply r.
Defined.

Lemma grtogtunel (X : gr) {R : hrel X} (is : isbinophrel R) {x : X} (isg : R (unel X) (grinv X x)) :
  R x (unel X).
Proof.
  assert (r := (pr2 is) _ _ x isg).
  rewrite (grlinvax X x) in r.
  rewrite (lunax X _) in r.
  apply r.
Defined.

Lemma grfromltunel (X : gr) {R : hrel X} (is : isbinophrel R) {x : X} (isg : R (unel X) x) :
  R (grinv X x) (unel X).
Proof.
  assert (r := (pr1 is) _ _ (grinv X x) isg).
  rewrite (grlinvax X x) in r.
  rewrite (runax X _) in r.
  apply r.
Defined.

Lemma grtoltunel (X : gr) {R : hrel X} (is : isbinophrel R) {x : X} (isg : R (grinv X x) (unel X)) :
  R (unel X) x.
Proof.
  assert (r := (pr1 is) _ _ x isg).
  rewrite (grrinvax X x) in r. rewrite (runax X _) in r.
  apply r.
Defined.


(** **** Subobjects *)

Definition issubgr {X : gr} (A : hsubtype X) : UU :=
  dirprod (issubmonoid A) (∏ x : X, A x -> A (grinv X x)).

Definition issubgrpair {X : gr} {A : hsubtype X} (H1 : issubmonoid A)
           (H2 : ∏ x : X, A x -> A (grinv X x)) : issubgr A := dirprodpair H1 H2.

Lemma isapropissubgr {X : gr} (A : hsubtype X) : isaprop (issubgr A).
Proof.
  apply (isofhleveldirprod 1).
  - apply isapropissubmonoid.
  - apply impred. intro x.
    apply impred. intro a.
    apply (pr2 (A (grinv X x))).
Defined.

Definition subgr (X : gr) : UU := total2 (λ A : hsubtype X, issubgr A).

Definition subgrpair {X : gr} :
  ∏ (t : hsubtype X), (λ A : hsubtype X, issubgr A) t → ∑ A : hsubtype X, issubgr A :=
  tpair (λ A : hsubtype X, issubgr A).

Definition subgrconstr {X : gr} :
  ∏ (t : hsubtype X), (λ A : hsubtype X, issubgr A) t → ∑ A : hsubtype X, issubgr A :=
  @subgrpair X.

Definition subgrtosubmonoid (X : gr) : subgr X -> submonoid X :=
  λ A : _, submonoidpair (pr1 A) (pr1 (pr2 A)).
Coercion subgrtosubmonoid : subgr >-> submonoid.

<<<<<<< HEAD
Lemma isinvoncarrier {X : gr} (A : subgr X) :
=======
Definition totalsubgr (X : gr) : @subgr X.
Proof.
  intro X.
  split with (@totalsubtype X).
  split.
  - exact (pr2 (totalsubmonoid X)).
  - exact (fun _ _ => tt).
Defined.

Definition trivialsubgr (X : gr) : @subgr X.
Proof.
  intro X.
  exists (λ x, x = @unel X)%set.
  split.
  - exact (pr2 (@trivialsubmonoid X)).
  - intro.
    intro eq_1.
    induction (!eq_1).
    apply grinvunel.
Defined.

Lemma isinvoncarrier {X : gr} (A : @subgr X) :
>>>>>>> 3c180340
  isinv (@op A) (unel A) (λ a : A, carrierpair _ (grinv X (pr1 a)) (pr2 (pr2 A) (pr1 a) (pr2 a))).
Proof.
  split.
  - intro a. apply (invmaponpathsincl _ (isinclpr1carrier A)).
    simpl. apply (grlinvax X (pr1 a)).
  - intro a. apply (invmaponpathsincl _ (isinclpr1carrier A)).
    simpl. apply (grrinvax X (pr1 a)).
Defined.

Definition isgrcarrier {X : gr} (A : subgr X) : isgrop (@op A) :=
  tpair _ (ismonoidcarrier A)
        (tpair _ (λ a : A, carrierpair _ (grinv X (pr1 a)) (pr2 (pr2 A) (pr1 a) (pr2 a)))
               (isinvoncarrier A)).

Definition carrierofasubgr {X : gr} (A : subgr X) : gr.
Proof. split with A. apply (isgrcarrier A). Defined.
Coercion carrierofasubgr : subgr >-> gr.

Lemma intersection_subgr : forall {X : gr} {I : UU} (S : I -> hsubtype X)
                                  (each_is_subgr : ∏ i : I, issubgr (S i)),
    issubgr (subtype_intersection S).
Proof.
  intros.
  use issubgrpair.
  - exact (intersection_submonoid S (λ i, (pr1 (each_is_subgr i)))).
  - exact (λ x x_in_S i, pr2 (each_is_subgr i) x (x_in_S i)).
Qed.

Definition subgr_incl {X : gr} (A : subgr X) : monoidfun A X :=
submonoid_incl A.

(** **** Quotient objects *)

Lemma grquotinvcomp {X : gr} (R : @binopeqrel X) : iscomprelrelfun R R (grinv X).
Proof.
  destruct R as [ R isb ].
  set (isc := iscompbinoptransrel _ (eqreltrans _) isb).
  unfold iscomprelrelfun. intros x x' r.
  destruct R as [ R iseq ]. destruct iseq as [ ispo0 symm0 ].
  destruct ispo0 as [ trans0 refl0 ]. unfold isbinophrel in isb.
  set (r0 := isc _ _ _ _ (isc _ _ _ _ (refl0 (grinv X x')) r) (refl0 (grinv X x))).
  rewrite (grlinvax X x') in r0.
  rewrite (assocax X (grinv X x') x (grinv X x)) in r0.
  rewrite (grrinvax X x) in r0. rewrite (lunax X _) in r0.
  rewrite (runax X _) in r0.
  apply (symm0 _ _ r0).
Defined.
Opaque grquotinvcomp.

Definition invongrquot {X : gr} (R : @binopeqrel X) : setquot R -> setquot R :=
  setquotfun R R (grinv X) (grquotinvcomp R).

Lemma isinvongrquot {X : gr} (R : @binopeqrel X) :
  isinv (@op (setwithbinopquot R)) (setquotpr R (unel X)) (invongrquot R).
Proof.
  split.
  - unfold islinv.
    apply (setquotunivprop
             R (λ x : setwithbinopquot R, eqset
                                             (@op (setwithbinopquot R) (invongrquot R x) x)
                                             (setquotpr R (unel X)))).
    intro x.
    apply (@maponpaths _ _ (setquotpr R) (@op X (grinv X x) x) (unel X)).
    apply (grlinvax X).
  - unfold isrinv.
    apply (setquotunivprop
             R (λ x : setwithbinopquot R, eqset
                                             (@op (setwithbinopquot R) x (invongrquot R x))
                                             (setquotpr R (unel X)))).
    intro x.
    apply (@maponpaths _ _ (setquotpr R) (@op X x (grinv X x)) (unel X)).
    apply (grrinvax X).
Defined.
Opaque isinvongrquot.

Definition isgrquot {X : gr} (R : @binopeqrel X) : isgrop (@op (setwithbinopquot R)) :=
  tpair _ (ismonoidquot R) (tpair _ (invongrquot R) (isinvongrquot R)).

Definition grquot {X : gr} (R : @binopeqrel X) : gr.
Proof. split with (setwithbinopquot R). apply isgrquot. Defined.


(** **** Direct products *)

Lemma isgrdirprod (X Y : gr) : isgrop (@op (setwithbinopdirprod X Y)).
Proof.
  split with (ismonoiddirprod X Y).
  split with (λ xy : _, dirprodpair (grinv X (pr1 xy)) (grinv Y (pr2 xy))).
  split.
  - intro xy. destruct xy as [ x y ].
    unfold unel_is. simpl. apply pathsdirprod.
    apply (grlinvax X x). apply (grlinvax Y y).
  - intro xy. destruct xy as [ x y ].
    unfold unel_is. simpl. apply pathsdirprod.
    apply (grrinvax X x). apply (grrinvax Y y).
Defined.

Definition grdirprod (X Y : gr) : gr.
Proof. split with (setwithbinopdirprod X Y). apply isgrdirprod. Defined.


(** *** Abelian groups *)

(** **** Basic definitions *)

Definition abgr : UU := total2 (λ X : setwithbinop, isabgrop (@op X)).

Definition abgrpair (X : setwithbinop) (is : isabgrop (@op X)) : abgr :=
  tpair (λ X : setwithbinop,  isabgrop (@op X)) X is.

Definition abgrconstr (X : abmonoid) (inv0 : X -> X) (is : isinv (@op X) (unel X) inv0) : abgr :=
  abgrpair X (dirprodpair (isgroppair (pr2 X) (tpair _ inv0 is)) (commax X)).

Definition abgrtogr : abgr -> gr := λ X : _, grpair (pr1 X) (pr1 (pr2 X)).
Coercion abgrtogr : abgr >-> gr.

Definition abgrtoabmonoid : abgr -> abmonoid :=
  λ X : _, abmonoidpair (pr1 X) (dirprodpair (pr1 (pr1 (pr2 X))) (pr2 (pr2 X))).
Coercion abgrtoabmonoid : abgr >-> abmonoid.


(** **** Construction of the trivial abgr consisting of one element given by unit. *)

Definition unitabgr_isabgrop : isabgrop (@op unitabmonoid).
Proof.
  use mk_isabgrop.
  - exact unitgr_isgrop.
  - exact (commax unitabmonoid).
Qed.

Definition unitabgr : abgr := abgrpair unitabmonoid unitabgr_isabgrop.

Lemma abgrfuntounit_ismonoidfun (X : abgr) : ismonoidfun (λ x : X, (unel unitabgr)).
Proof.
  use mk_ismonoidfun.
  - use mk_isbinopfun. intros x x'. use isProofIrrelevantUnit.
  - use isProofIrrelevantUnit.
Qed.

Definition abgrfuntounit (X : abgr) : monoidfun X unitabgr :=
  monoidfunconstr (abgrfuntounit_ismonoidfun X).

Lemma abgrfunfromunit_ismonoidfun (X : abgr) : ismonoidfun (λ x : unitabgr, (unel X)).
Proof.
  use mk_ismonoidfun.
  - use mk_isbinopfun. intros x x'. use pathsinv0. use (runax X).
  - use idpath.
Qed.

Definition abgrfunfromunit (X : abgr) : monoidfun unitabgr X :=
  monoidfunconstr (abgrfunfromunit_ismonoidfun X).

Lemma unelabgrfun_ismonoidfun (X Y : abgr) : ismonoidfun (λ x : X, (unel Y)).
Proof.
  use mk_ismonoidfun.
  - use mk_isbinopfun. intros x x'. use pathsinv0. use lunax.
  - use idpath.
Qed.

Definition unelabgrfun (X Y : abgr) : monoidfun X Y :=
  monoidfunconstr (unelgrfun_ismonoidfun X Y).


(** **** Abelian group structure on morphism between abelian groups *)

Definition abgrshombinop_inv_ismonoidfun {X Y : abgr} (f : monoidfun X Y) :
  ismonoidfun (λ x : X, grinv Y (pr1 f x)).
Proof.
  use mk_ismonoidfun.
  - use mk_isbinopfun. intros x x'. cbn.
    rewrite (pr1 (pr2 f)). rewrite (pr2 (pr2 Y)). use (grinvop Y).
  - use (pathscomp0 (maponpaths (λ y : Y, grinv Y y) (monoidfununel f))).
    use grinvunel.
Qed.

Definition abgrshombinop_inv {X Y : abgr} (f : monoidfun X Y) : monoidfun X Y :=
  monoidfunconstr (abgrshombinop_inv_ismonoidfun f).

Definition abgrshombinop_linvax {X Y : abgr} (f : monoidfun X Y) :
  @abmonoidshombinop X Y (abgrshombinop_inv f) f = unelmonoidfun X Y.
Proof.
  use monoidfun_paths. use funextfun. intros x. use (@grlinvax Y).
Qed.

Definition abgrshombinop_rinvax {X Y : abgr} (f : monoidfun X Y) :
  @abmonoidshombinop X Y f (abgrshombinop_inv f) = unelmonoidfun X Y.
Proof.
  use monoidfun_paths. use funextfun. intros x. use (grrinvax Y).
Qed.

Lemma abgrshomabgr_isabgrop (X Y : abgr) :
  @isabgrop (abmonoidshomabmonoid X Y) (λ f g : monoidfun X Y, @abmonoidshombinop X Y f g).
Proof.
  use mk_isabgrop.
  - use mk_isgrop.
    + exact (abmonoidshomabmonoid_ismonoidop X Y).
    + use mk_invstruct.
      * intros f. exact (abgrshombinop_inv f).
      * use mk_isinv.
          intros f. exact (abgrshombinop_linvax f).
          intros f. exact (abgrshombinop_rinvax f).
  - intros f g. exact (abmonoidshombinop_comm f g).
Defined.

Definition abgrshomabgr (X Y : abgr) : abgr.
Proof.
  use abgrpair.
  - exact (abmonoidshomabmonoid X Y).
  - exact (abgrshomabgr_isabgrop X Y).
Defined.


(** **** (X = Y) ≃ (monoidiso X Y)
   The idea is to use the following composition

        (X = Y) ≃ (mk_abgr' X = mk_abgr' Y)
                ≃ (pr1 (mk_abgr' X) = pr1 (mk_abgr' Y))
                ≃ (monoidiso X Y)

    We use abgr' so that we can use univalence for groups, [gr_univalence]. See
    [abgr_univalence_weq3].
 *)

Local Definition abgr' : UU :=
  ∑ g : (∑ X : setwithbinop, isgrop (@op X)), iscomm (pr2 (pr1 g)).

Local Definition mk_abgr' (X : abgr) : abgr' :=
  tpair _ (tpair _ (pr1 X) (dirprod_pr1 (pr2 X))) (dirprod_pr2 (pr2 X)).

Local Definition abgr_univalence_weq1 : abgr ≃ abgr' :=
  weqtotal2asstol (λ Z : setwithbinop, isgrop (@op Z))
                  (fun y : (∑ x : setwithbinop, isgrop (@op x)) => iscomm (@op (pr1 y))).

Definition abgr_univalence_weq1' (X Y : abgr) : (X = Y) ≃ (mk_abgr' X = mk_abgr' Y) :=
  weqpair _ (@isweqmaponpaths abgr abgr' abgr_univalence_weq1 X Y).

Definition abgr_univalence_weq2 (X Y : abgr) :
  (mk_abgr' X = mk_abgr' Y) ≃ (pr1 (mk_abgr' X) = pr1 (mk_abgr' Y)).
Proof.
  use subtypeInjectivity.
  intros w. use isapropiscomm.
Defined.
Opaque abgr_univalence_weq2.

Definition abgr_univalence_weq3 (X Y : abgr) :
  (pr1 (mk_abgr' X) = pr1 (mk_abgr' Y)) ≃ (monoidiso X Y) :=
  gr_univalence (pr1 (mk_abgr' X)) (pr1 (mk_abgr' Y)).

Definition abgr_univalence_map (X Y : abgr) : (X = Y) -> (monoidiso X Y).
Proof.
  intro e. induction e. exact (idmonoidiso X).
Defined.

Lemma abgr_univalence_isweq (X Y : abgr) : isweq (abgr_univalence_map X Y).
Proof.
  use isweqhomot.
  - exact (weqcomp (abgr_univalence_weq1' X Y)
                   (weqcomp (abgr_univalence_weq2 X Y) (abgr_univalence_weq3 X Y))).
  - intros e. induction e.
    use (pathscomp0 weqcomp_to_funcomp_app).
    use weqcomp_to_funcomp_app.
  - use weqproperty.
Defined.
Opaque abgr_univalence_isweq.

Definition abgr_univalence (X Y : abgr) : (X = Y) ≃ (monoidiso X Y).
Proof.
  use weqpair.
  - exact (abgr_univalence_map X Y).
  - exact (abgr_univalence_isweq X Y).
Defined.
Opaque abgr_univalence.


(** **** Subobjects *)

Definition subabgr (X : abgr) := subgr X.
Identity Coercion id_subabgr : subabgr >-> subgr.

Lemma isabgrcarrier {X : abgr} (A : subgr X) : isabgrop (@op A).
Proof.
  split with (isgrcarrier A).
  apply (pr2 (@isabmonoidcarrier X A)).
Defined.

Definition carrierofasubabgr {X : abgr} (A : subabgr X) : abgr.
Proof. split with A. apply isabgrcarrier. Defined.
Coercion carrierofasubabgr : subabgr >-> abgr.

Definition subabgr_incl {X : abgr} (A : subabgr X) : monoidfun A X :=
  submonoid_incl A.

Definition abgr_kernel_hsubtype {A B : abgr} (f : monoidfun A B) : hsubtype A :=
  (λ x : A, ishinh ((f x) = unel B)).

Definition abgr_image_hsubtype {A B : abgr} (f : monoidfun A B) : hsubtype B :=
  (λ y : B, ∃ x : A, (f x) = y).

(** ** Kernels
    Let f : X -> Y be a morphism of abelian groups. A kernel of f is given by the subgroup of X
    consisting of elements x such that [f x = unel Y].
 *)

(** *** Kernel as abelian group *)

Definition abgr_Kernel_subabgr_issubgr {A B : abgr} (f : monoidfun A B) :
  issubgr (abgr_kernel_hsubtype f).
Proof.
  use issubgrpair.
  - use issubmonoidpair.
    + intros a a'.
      use (hinhuniv _ (pr2 a)). intros ae.
      use (hinhuniv _ (pr2 a')). intros a'e.
      use hinhpr.
      use (pathscomp0 (binopfunisbinopfun f (pr1 a) (pr1 a'))).
      rewrite ae. rewrite a'e. use (runax B).
    + use hinhpr. exact (monoidfununel f).
  - intros x a.
    use (hinhuniv _ a). intros ae.
    use hinhpr.
    use (grrcan B (f x)).
    use (pathscomp0 (! (binopfunisbinopfun f (grinv A x) x))).
    use (pathscomp0 (maponpaths (λ a : A, f a) (grlinvax A x))).
    use (pathscomp0 (monoidfununel f)).
    use pathsinv0. use (pathscomp0 (lunax B (f x))). exact ae.
Qed.

Definition abgr_Kernel_subabgr {A B : abgr} (f : monoidfun A B) : @subabgr A :=
  subgrconstr (@abgr_kernel_hsubtype A B f) (abgr_Kernel_subabgr_issubgr f).

(** *** The inclusion Kernel f --> X is a morphism of abelian groups *)

Definition abgr_Kernel_monoidfun_ismonoidfun {A B : abgr} (f : monoidfun A B) :
  @ismonoidfun (abgr_Kernel_subabgr f) A
               (inclpair (pr1carrier (abgr_kernel_hsubtype f))
                         (isinclpr1carrier (abgr_kernel_hsubtype f))).
Proof.
  use mk_ismonoidfun.
  - use mk_isbinopfun. intros x x'. use idpath.
  - use idpath.
Qed.

  (** *** Image of f is a subgroup *)

Definition abgr_image_issubgr {A B : abgr} (f : monoidfun A B) : issubgr (abgr_image_hsubtype f).
Proof.
  use issubgrpair.
  - use issubmonoidpair.
    + intros a a'.
      use (hinhuniv _ (pr2 a)). intros ae.
      use (hinhuniv _ (pr2 a')). intros a'e.
      use hinhpr.
      use tpair.
      * exact (@op A (pr1 ae) (pr1 a'e)).
      * use (pathscomp0 (binopfunisbinopfun f (pr1 ae) (pr1 a'e))).
        use two_arg_paths.
        -- exact (pr2 ae).
        -- exact (pr2 a'e).
    + use hinhpr. use tpair.
      * exact (unel A).
      * exact (monoidfununel f).
  - intros b b'.
    use (hinhuniv _ b'). intros eb.
    use hinhpr.
    use tpair.
    + exact (grinv A (pr1 eb)).
    + use (pathscomp0 _ (maponpaths (λ bb : B, (grinv B bb)) (pr2 eb))).
      use monoidfuninvtoinv.
Qed.

Definition abgr_image {A B : abgr} (f : monoidfun A B) : @subabgr B :=
  @subgrconstr B (@abgr_image_hsubtype A B f) (abgr_image_issubgr f).


(** **** Quotient objects *)

Lemma isabgrquot {X : abgr} (R : @binopeqrel X) : isabgrop (@op (setwithbinopquot R)).
Proof.
  split with (isgrquot R).
  apply (pr2 (@isabmonoidquot X R)).
Defined.
Global Opaque isabgrquot.

Definition abgrquot {X : abgr} (R : @binopeqrel X) : abgr.
Proof. split with (setwithbinopquot R). apply isabgrquot. Defined.


(** **** Direct products *)

Lemma isabgrdirprod (X Y : abgr) : isabgrop (@op (setwithbinopdirprod X Y)).
Proof.
  split with (isgrdirprod X Y).
  apply (pr2 (isabmonoiddirprod X Y)).
Defined.

Definition abgrdirprod (X Y : abgr) : abgr.
Proof.
  split with (setwithbinopdirprod X Y).
  apply isabgrdirprod.
Defined.


(** **** Abelian group of fractions of an abelian unitary monoid *)

Open Scope addmonoid_scope.

Definition hrelabgrdiff (X : abmonoid) : hrel (X × X) :=
  λ xa1 xa2,
    hexists (λ x0 : X, paths (((pr1 xa1) + (pr2 xa2)) + x0) (((pr1 xa2) + (pr2 xa1)) + x0)).

Definition abgrdiffphi (X : abmonoid) (xa : dirprod X X) :
  dirprod X (totalsubtype X) := dirprodpair (pr1 xa) (carrierpair (λ x : X, htrue) (pr2 xa) tt).

Definition hrelabgrdiff' (X : abmonoid) : hrel (X × X) :=
  λ xa1 xa2, eqrelabmonoidfrac X (totalsubmonoid X) (abgrdiffphi X xa1) (abgrdiffphi X xa2).

Lemma logeqhrelsabgrdiff (X : abmonoid) : hrellogeq (hrelabgrdiff' X) (hrelabgrdiff X).
Proof.
  split. simpl. apply hinhfun. intro t2.
  set (a0 := pr1 (pr1 t2)). split with a0. apply (pr2 t2). simpl.
  apply hinhfun. intro t2. set (x0 := pr1 t2). split with (tpair _ x0 tt).
  apply (pr2 t2).
Defined.

Lemma iseqrelabgrdiff (X : abmonoid) : iseqrel (hrelabgrdiff X).
Proof.
  apply (iseqrellogeqf (logeqhrelsabgrdiff X)).
  apply (iseqrelconstr).
  intros xx' xx'' xx'''.
  intros r1 r2.
  apply (eqreltrans (eqrelabmonoidfrac X (totalsubmonoid X)) _ _ _ r1 r2).
  intro xx. apply (eqrelrefl (eqrelabmonoidfrac X (totalsubmonoid X)) _).
  intros xx xx'. intro r.
  apply (eqrelsymm (eqrelabmonoidfrac X (totalsubmonoid X)) _ _ r).
Defined.
Opaque iseqrelabgrdiff.

Definition eqrelabgrdiff (X : abmonoid) : @eqrel (abmonoiddirprod X X) :=
  eqrelpair _ (iseqrelabgrdiff X).

Lemma isbinophrelabgrdiff (X : abmonoid) : @isbinophrel (abmonoiddirprod X X) (hrelabgrdiff X).
Proof.
  apply (@isbinophrellogeqf (abmonoiddirprod X X) _ _ (logeqhrelsabgrdiff X)).
  split. intros a b c r.
  apply (pr1 (isbinophrelabmonoidfrac X (totalsubmonoid X)) _ _
             (dirprodpair (pr1 c) (carrierpair (λ x : X, htrue) (pr2 c) tt))
             r).
  intros a b c r.
  apply (pr2 (isbinophrelabmonoidfrac X (totalsubmonoid X)) _ _
             (dirprodpair (pr1 c) (carrierpair (λ x : X, htrue) (pr2 c) tt))
             r).
Defined.
Opaque isbinophrelabgrdiff.

Definition binopeqrelabgrdiff (X : abmonoid) : @binopeqrel (abmonoiddirprod X X) :=
  binopeqrelpair (eqrelabgrdiff X) (isbinophrelabgrdiff X).

Definition abgrdiffcarrier (X : abmonoid) : abmonoid := @abmonoidquot (abmonoiddirprod X X)
                                                                      (binopeqrelabgrdiff X).

Definition abgrdiffinvint (X : abmonoid) :  dirprod X X -> dirprod X X :=
  λ xs : _, dirprodpair (pr2 xs) (pr1 xs).

Lemma abgrdiffinvcomp (X : abmonoid) :
  iscomprelrelfun (hrelabgrdiff X) (eqrelabgrdiff X) (abgrdiffinvint X).
Proof.
  unfold iscomprelrelfun. unfold eqrelabgrdiff. unfold hrelabgrdiff.
  unfold eqrelabmonoidfrac. unfold hrelabmonoidfrac. simpl. intros xs xs'.
  apply (hinhfun). intro tt0.
  set (x := pr1 xs). set (s := pr2 xs).
  set (x' := pr1 xs'). set (s' := pr2 xs').
  split with (pr1 tt0).
  destruct tt0 as [ a eq ]. change (paths (s + x' + a) (s' + x + a)).
  apply pathsinv0. simpl.
  set(e := commax X s' x). simpl in e. rewrite e. clear e.
  set (e := commax X s x'). simpl in e. rewrite e. clear e.
  apply eq.
Defined.
Opaque abgrdiffinvcomp.

Definition abgrdiffinv (X : abmonoid) : abgrdiffcarrier X -> abgrdiffcarrier X :=
  setquotfun (hrelabgrdiff X) (eqrelabgrdiff X) (abgrdiffinvint X) (abgrdiffinvcomp X).

Lemma abgrdiffisinv (X : abmonoid) :
  isinv (@op (abgrdiffcarrier X)) (unel (abgrdiffcarrier X)) (abgrdiffinv X).
Proof.
  set (R := eqrelabgrdiff X).
  assert (isl : islinv (@op (abgrdiffcarrier X)) (unel (abgrdiffcarrier X)) (abgrdiffinv X)).
  {
    unfold islinv.
    apply (setquotunivprop
             R (λ x : abgrdiffcarrier X, eqset (abgrdiffinv X x + x) (unel (abgrdiffcarrier X)))).
    intro xs.
    set (x := pr1 xs). set (s := pr2 xs).
    apply (iscompsetquotpr R (@op (abmonoiddirprod X X) (abgrdiffinvint X xs) xs) (unel _)).
    simpl. apply hinhpr. split with (unel X).
    change (paths (s + x + (unel X) + (unel X)) ((unel X) + (x + s) + (unel X))).
    destruct (commax X x s). destruct (commax X (unel X) (x + s)).
    apply idpath.
  }
  apply (dirprodpair isl (weqlinvrinv (@op (abgrdiffcarrier X)) (commax (abgrdiffcarrier X))
                                      (unel (abgrdiffcarrier X)) (abgrdiffinv X) isl)).
Defined.
Opaque abgrdiffisinv.

Definition abgrdiff (X : abmonoid) : abgr := abgrconstr (abgrdiffcarrier X) (abgrdiffinv X)
                                                        (abgrdiffisinv X).

Definition prabgrdiff (X : abmonoid) : X -> X -> abgrdiff X :=
  λ x x' : X, setquotpr (eqrelabgrdiff X) (dirprodpair x x').


(** **** Abelian group of fractions and abelian monoid of fractions *)

Definition weqabgrdiffint (X : abmonoid) : weq (X × X) (dirprod X (totalsubtype X)) :=
  weqdirprodf (idweq X) (invweq (weqtotalsubtype X)).

Definition weqabgrdiff (X : abmonoid) : weq (abgrdiff X) (abmonoidfrac X (totalsubmonoid X)).
Proof.
  intros.
  apply (weqsetquotweq (eqrelabgrdiff X)
                       (eqrelabmonoidfrac X (totalsubmonoid X)) (weqabgrdiffint X)).
  - simpl. intros x x'. destruct x as [ x1 x2 ]. destruct x' as [ x1' x2' ].
    simpl in *. apply hinhfun. intro tt0. destruct tt0 as [ xx0 is0 ].
    split with (carrierpair (λ x : X, htrue) xx0 tt). apply is0.
  - simpl. intros x x'. destruct x as [ x1 x2 ]. destruct x' as [ x1' x2' ].
    simpl in *. apply hinhfun. intro tt0. destruct tt0 as [ xx0 is0 ].
    split with (pr1 xx0). apply is0.
Defined.


(** **** Canonical homomorphism to the abelian group of fractions *)

Definition toabgrdiff (X : abmonoid) (x : X) : abgrdiff X := setquotpr _ (dirprodpair x (unel X)).

Lemma isbinopfuntoabgrdiff (X : abmonoid) : isbinopfun (toabgrdiff X).
Proof.
  unfold isbinopfun. intros x1 x2.
  change (paths (setquotpr _ (dirprodpair (x1 + x2) (unel X)))
                (setquotpr (eqrelabgrdiff X) (dirprodpair (x1 + x2) ((unel X) + (unel X))))).
  apply (maponpaths (setquotpr _)).
  apply (@pathsdirprod X X).
  apply idpath.
  apply (pathsinv0 (lunax X 0)).
Defined.

Lemma isunitalfuntoabgrdiff (X : abmonoid) : paths (toabgrdiff X (unel X)) (unel (abgrdiff X)).
Proof. apply idpath. Defined.

Definition ismonoidfuntoabgrdiff (X : abmonoid) : ismonoidfun (toabgrdiff X) :=
  dirprodpair (isbinopfuntoabgrdiff X) (isunitalfuntoabgrdiff X).


(** **** Abelian group of fractions in the case when all elements are cancelable *)

Lemma isinclprabgrdiff (X : abmonoid) (iscanc : ∏ x : X, isrcancelable (@op X) x) :
  ∏ x' : X, isincl (λ x, prabgrdiff X x x').
Proof.
  intros.
  set (int := isinclprabmonoidfrac X (totalsubmonoid X) (λ a : totalsubmonoid X, iscanc (pr1 a))
                                   (carrierpair (λ x : X, htrue) x' tt)).
  set (int1 := isinclcomp (inclpair _ int) (invweq (weqabgrdiff X))).
  apply int1.
Defined.

Definition isincltoabgrdiff (X : abmonoid) (iscanc : ∏ x : X, isrcancelable (@op X) x) :
  isincl (toabgrdiff X) := isinclprabgrdiff X iscanc (unel X).

Lemma isdeceqabgrdiff (X : abmonoid) (iscanc : ∏ x : X, isrcancelable (@op X) x) (is : isdeceq X) :
  isdeceq (abgrdiff X).
Proof.
  intros.
  apply (isdeceqweqf (invweq (weqabgrdiff X))).
  apply (isdeceqabmonoidfrac X (totalsubmonoid X) (λ a : totalsubmonoid X, iscanc (pr1 a)) is).
Defined.


(** **** Relations on the abelian group of fractions *)

Definition abgrdiffrelint (X : abmonoid) (L : hrel X) : hrel (setwithbinopdirprod X X) :=
  λ xa yb, hexists (λ c0 : X, L (((pr1 xa) + (pr2 yb)) + c0) (((pr1 yb) + (pr2 xa)) + c0)).

Definition abgrdiffrelint' (X : abmonoid) (L : hrel X) : hrel (setwithbinopdirprod X X) :=
  λ xa1 xa2, abmonoidfracrelint _ (totalsubmonoid X) L (abgrdiffphi X xa1) (abgrdiffphi X xa2).

Lemma logeqabgrdiffrelints (X : abmonoid) (L : hrel X) :
  hrellogeq (abgrdiffrelint' X L) (abgrdiffrelint X L).
Proof.
  split. unfold abgrdiffrelint. unfold abgrdiffrelint'.
  simpl. apply hinhfun. intro t2. set (a0 := pr1 (pr1 t2)).
  split with a0. apply (pr2 t2). simpl. apply hinhfun.
  intro t2. set (x0 := pr1 t2). split with (tpair _ x0 tt). apply (pr2 t2).
Defined.

Lemma iscomprelabgrdiffrelint (X : abmonoid) {L : hrel X} (is : isbinophrel L) :
  iscomprelrel (eqrelabgrdiff X) (abgrdiffrelint X L).
Proof.
  apply (iscomprelrellogeqf1 _ (logeqhrelsabgrdiff X)).
  apply (iscomprelrellogeqf2 _ (logeqabgrdiffrelints X L)).
  intros x x' x0 x0' r r0.
  apply (iscomprelabmonoidfracrelint
           _ (totalsubmonoid X) (isbinoptoispartbinop _ _ is)  _ _ _ _ r r0).
Defined.
Opaque iscomprelabgrdiffrelint.

Definition abgrdiffrel (X : abmonoid) {L : hrel X} (is : isbinophrel L) :=
  quotrel (iscomprelabgrdiffrelint X is).

Definition abgrdiffrel' (X : abmonoid) {L : hrel X} (is : isbinophrel L) : hrel (abgrdiff X) :=
  λ x x', abmonoidfracrel X (totalsubmonoid X) (isbinoptoispartbinop _ _ is)
                           (weqabgrdiff X x) (weqabgrdiff X x').

Definition logeqabgrdiffrels (X : abmonoid) {L : hrel X} (is : isbinophrel L) :
  hrellogeq (abgrdiffrel' X is) (abgrdiffrel X is).
Proof.
  intros x1 x2. split.
  - assert (int : ∏ x x', isaprop (abgrdiffrel' X is x x' -> abgrdiffrel X is x x')).
    {
      intros x x'.
      apply impred. intro.
      apply (pr2 _).
    }
    generalize x1 x2. clear x1 x2.
    apply (setquotuniv2prop _ (λ x x', hProppair _ (int x x'))).
    intros x x'.
    change ((abgrdiffrelint' X L x x')  -> (abgrdiffrelint _ L x x')).
    apply (pr1 (logeqabgrdiffrelints X L x x')).
  - assert (int : ∏ x x', isaprop (abgrdiffrel X is x x' -> abgrdiffrel' X is x x')).
    intros x x'.
    apply impred. intro.
    apply (pr2 _).
    generalize x1 x2. clear x1 x2.
    apply (setquotuniv2prop _ (λ x x', hProppair _ (int x x'))).
    intros x x'.
    change ((abgrdiffrelint X L x x') -> (abgrdiffrelint' _ L x x')).
    apply (pr2 (logeqabgrdiffrelints X L x x')).
Defined.

Lemma istransabgrdiffrelint (X : abmonoid) {L : hrel X} (is : isbinophrel L) (isl : istrans L) :
  istrans (abgrdiffrelint X L).
Proof.
  apply (istranslogeqf (logeqabgrdiffrelints X L)).
  intros a b c rab rbc.
  apply (istransabmonoidfracrelint
           _ (totalsubmonoid X) (isbinoptoispartbinop _ _ is)  isl _ _ _ rab rbc).
Defined.
Opaque istransabgrdiffrelint.

Lemma istransabgrdiffrel (X : abmonoid) {L : hrel X} (is : isbinophrel L) (isl : istrans L) :
  istrans (abgrdiffrel X is).
Proof.
  refine (istransquotrel _ _). apply istransabgrdiffrelint.
  - apply is.
  - apply isl.
Defined.

Lemma issymmabgrdiffrelint (X : abmonoid) {L : hrel X} (is : isbinophrel L) (isl : issymm L) :
  issymm (abgrdiffrelint X L).
Proof.
  apply (issymmlogeqf (logeqabgrdiffrelints X L)).
  intros a b rab.
  apply (issymmabmonoidfracrelint _ (totalsubmonoid X) (isbinoptoispartbinop _ _ is) isl _ _ rab).
Defined.
Opaque issymmabgrdiffrelint.

Lemma issymmabgrdiffrel (X : abmonoid) {L : hrel X} (is : isbinophrel L) (isl : issymm L) :
  issymm (abgrdiffrel X is).
Proof.
  refine (issymmquotrel _ _). apply issymmabgrdiffrelint.
  - apply is.
  - apply isl.
Defined.

Lemma isreflabgrdiffrelint (X : abmonoid) {L : hrel X} (is : isbinophrel L) (isl : isrefl L) :
  isrefl (abgrdiffrelint X L).
Proof.
  intro xa. unfold abgrdiffrelint. simpl.
  apply hinhpr. split with (unel X). apply (isl _).
Defined.

Lemma isreflabgrdiffrel (X : abmonoid) {L : hrel X} (is : isbinophrel L) (isl : isrefl L) :
  isrefl (abgrdiffrel X is).
Proof.
  refine (isreflquotrel _ _). apply isreflabgrdiffrelint.
  - apply is.
  - apply isl.
Defined.

Lemma ispoabgrdiffrelint (X : abmonoid) {L : hrel X} (is : isbinophrel L) (isl : ispreorder L) :
  ispreorder (abgrdiffrelint X L).
Proof.
  split with (istransabgrdiffrelint X is (pr1 isl)).
  apply (isreflabgrdiffrelint X is (pr2 isl)).
Defined.

Lemma ispoabgrdiffrel (X : abmonoid) {L : hrel X} (is : isbinophrel L) (isl : ispreorder L) :
  ispreorder (abgrdiffrel X is).
Proof.
  refine (ispoquotrel _ _). apply ispoabgrdiffrelint.
  - apply is.
  - apply isl.
Defined.

Lemma iseqrelabgrdiffrelint (X : abmonoid) {L : hrel X} (is : isbinophrel L) (isl : iseqrel L) :
  iseqrel (abgrdiffrelint X L).
Proof.
  split with (ispoabgrdiffrelint X is (pr1 isl)).
  apply (issymmabgrdiffrelint X is (pr2 isl)).
Defined.

Lemma iseqrelabgrdiffrel (X : abmonoid) {L : hrel X} (is : isbinophrel L) (isl : iseqrel L) :
  iseqrel (abgrdiffrel X is).
Proof.
  refine (iseqrelquotrel _ _). apply iseqrelabgrdiffrelint.
  - apply is.
  - apply isl.
Defined.

Lemma isantisymmnegabgrdiffrel (X : abmonoid) {L : hrel X} (is : isbinophrel L)
      (isl : isantisymmneg L) : isantisymmneg (abgrdiffrel X is).
Proof.
  apply (isantisymmneglogeqf (logeqabgrdiffrels X is)).
  intros a b rab rba.
  set (int := isantisymmnegabmonoidfracrel _ (totalsubmonoid X) (isbinoptoispartbinop _ _ is)
                                           isl (weqabgrdiff X a) (weqabgrdiff X b) rab rba).
  apply (invmaponpathsweq _ _ _ int).
Defined.

Lemma isantisymmabgrdiffrel (X : abmonoid) {L : hrel X} (is : isbinophrel L) (isl : isantisymm L) :
  isantisymm (abgrdiffrel X is).
Proof.
  apply (isantisymmlogeqf (logeqabgrdiffrels X is)).
  intros a b rab rba.
  set (int := isantisymmabmonoidfracrel _ (totalsubmonoid X) (isbinoptoispartbinop _ _ is)
                                        isl (weqabgrdiff X a) (weqabgrdiff X b) rab rba).
  apply (invmaponpathsweq _ _ _ int).
Defined.
Opaque  isantisymmabgrdiffrel.

Lemma isirreflabgrdiffrel (X : abmonoid) {L : hrel X} (is : isbinophrel L) (isl : isirrefl L) :
  isirrefl (abgrdiffrel X is).
Proof.
  apply (isirrefllogeqf (logeqabgrdiffrels X is)).
  intros a raa.
  apply (isirreflabmonoidfracrel _ (totalsubmonoid X) (isbinoptoispartbinop _ _ is)
                                 isl (weqabgrdiff X a) raa).
Defined.
Opaque isirreflabgrdiffrel.

Lemma isasymmabgrdiffrel (X : abmonoid) {L : hrel X} (is : isbinophrel L) (isl : isasymm L) :
  isasymm (abgrdiffrel X is).
Proof.
  apply (isasymmlogeqf (logeqabgrdiffrels X is)).
  intros a b rab rba.
  apply (isasymmabmonoidfracrel _ (totalsubmonoid X) (isbinoptoispartbinop _ _ is)
                                isl (weqabgrdiff X a) (weqabgrdiff X b) rab rba).
Defined.
Opaque isasymmabgrdiffrel.

Lemma iscoasymmabgrdiffrel (X : abmonoid) {L : hrel X} (is : isbinophrel L) (isl : iscoasymm L) :
  iscoasymm (abgrdiffrel X is).
Proof.
  apply (iscoasymmlogeqf (logeqabgrdiffrels X is)).
  intros a b rab.
  apply (iscoasymmabmonoidfracrel _ (totalsubmonoid X) (isbinoptoispartbinop _ _ is)
                                  isl (weqabgrdiff X a) (weqabgrdiff X b) rab).
Defined.
Opaque iscoasymmabgrdiffrel.

Lemma istotalabgrdiffrel (X : abmonoid) {L : hrel X} (is : isbinophrel L) (isl : istotal L) :
  istotal (abgrdiffrel X is).
Proof.
  apply (istotallogeqf (logeqabgrdiffrels X is)).
  intros a b.
  apply (istotalabmonoidfracrel _ (totalsubmonoid X) (isbinoptoispartbinop _ _ is)
                                isl (weqabgrdiff X a) (weqabgrdiff X b)).
Defined.
Opaque istotalabgrdiffrel.

Lemma iscotransabgrdiffrel (X : abmonoid) {L : hrel X} (is : isbinophrel L) (isl : iscotrans L) :
  iscotrans (abgrdiffrel X is).
Proof.
  apply (iscotranslogeqf (logeqabgrdiffrels X is)).
  intros a b c.
  apply (iscotransabmonoidfracrel _ (totalsubmonoid X) (isbinoptoispartbinop _ _ is)
                                  isl (weqabgrdiff X a) (weqabgrdiff X b) (weqabgrdiff X c)).
Defined.
Opaque iscotransabgrdiffrel.

Lemma abgrdiffrelimpl (X : abmonoid) {L L' : hrel X} (is : isbinophrel L) (is' : isbinophrel L')
      (impl : ∏ x x', L x x' -> L' x x') (x x' : abgrdiff X) (ql : abgrdiffrel X is x x') :
  abgrdiffrel X is' x x'.
Proof.
  generalize ql. refine (quotrelimpl _ _ _ _ _).
  intros x0 x0'. simpl. apply hinhfun. intro t2. split with (pr1 t2).
  apply (impl _ _ (pr2 t2)).
Defined.
Opaque abgrdiffrelimpl.

Lemma abgrdiffrellogeq (X : abmonoid) {L L' : hrel X} (is : isbinophrel L) (is' : isbinophrel L')
      (lg : ∏ x x', L x x' <-> L' x x') (x x' : abgrdiff X) :
  (abgrdiffrel X is x x') <-> (abgrdiffrel X is' x x').
Proof.
  refine (quotrellogeq _ _ _ _ _). intros x0 x0'. split.
  - simpl. apply hinhfun. intro t2. split with (pr1 t2).
    apply (pr1 (lg _ _) (pr2 t2)).
  - simpl. apply hinhfun. intro t2. split with (pr1 t2).
    apply (pr2 (lg _ _) (pr2 t2)).
Defined.
Opaque abgrdiffrellogeq.

Lemma isbinopabgrdiffrelint (X : abmonoid) {L : hrel X} (is : isbinophrel L) :
  @isbinophrel (setwithbinopdirprod X X) (abgrdiffrelint X L).
Proof.
  apply (isbinophrellogeqf (logeqabgrdiffrelints X L)). split.
  - intros a b c lab.
    apply (pr1 (ispartbinopabmonoidfracrelint _ (totalsubmonoid X) (isbinoptoispartbinop _ _ is))
               (abgrdiffphi X a) (abgrdiffphi X b) (abgrdiffphi X c) tt lab).
  - intros a b c lab.
    apply (pr2 (ispartbinopabmonoidfracrelint _ (totalsubmonoid X) (isbinoptoispartbinop _ _ is))
               (abgrdiffphi X a) (abgrdiffphi X b) (abgrdiffphi X c) tt lab).
Defined.
Opaque isbinopabgrdiffrelint.

Lemma isbinopabgrdiffrel (X : abmonoid) {L : hrel X} (is : isbinophrel L) :
  @isbinophrel (abgrdiff X) (abgrdiffrel X is).
Proof.
  intros.
  apply (isbinopquotrel (binopeqrelabgrdiff X) (iscomprelabgrdiffrelint X is)).
  apply (isbinopabgrdiffrelint X is).
Defined.

Definition isdecabgrdiffrelint (X : abmonoid) {L : hrel X}
           (is : isinvbinophrel L) (isl : isdecrel L) : isdecrel (abgrdiffrelint X L).
Proof.
  intros xa1 xa2.
  set (x1 := pr1 xa1). set (a1 := pr2 xa1).
  set (x2 := pr1 xa2). set (a2 := pr2 xa2).
  assert (int : coprod (L (x1 + a2) (x2 + a1)) (neg (L (x1 + a2) (x2 + a1)))) by apply (isl _ _).
  destruct int as [ l | nl ].
  - apply ii1. unfold abgrdiffrelint. apply hinhpr. split with (unel X).
    rewrite (runax X _). rewrite (runax X _). apply l.
  - apply ii2. generalize nl. clear nl. apply negf. unfold abgrdiffrelint.
    simpl. apply (@hinhuniv _ (hProppair _ (pr2 (L _ _)))).
    intro t2l. destruct t2l as [ c0a l ]. simpl. apply ((pr2 is) _ _ c0a l).
Defined.

Definition isdecabgrdiffrel (X : abmonoid) {L : hrel X} (is : isbinophrel L)
           (isi : isinvbinophrel L) (isl : isdecrel L) : isdecrel (abgrdiffrel X is).
Proof.
  refine (isdecquotrel _ _). apply isdecabgrdiffrelint.
  - apply isi.
  - apply isl.
Defined.


(** **** Relations and the canonical homomorphism to [ abgrdiff ] *)

Lemma iscomptoabgrdiff (X : abmonoid) {L : hrel X} (is : isbinophrel L) :
  iscomprelrelfun L (abgrdiffrel X is) (toabgrdiff X).
Proof.
  unfold iscomprelrelfun.
  intros x x' l.
  change (abgrdiffrelint X L (dirprodpair x (unel X)) (dirprodpair x' (unel X))).
  simpl. apply (hinhpr). split with (unel X).
  apply ((pr2 is) _ _ 0). apply ((pr2 is) _ _ 0).
  apply l.
Defined.
Opaque iscomptoabgrdiff.

Close Scope addmonoid_scope.

(** simple examples *)

Require Export UniMath.Foundations.NaturalNumbers.

Definition nat_add_abmonoid : abmonoid :=
  (natset,, Nat.add),, (natplusassoc,, 0,, natplusl0,, natplusr0),, natpluscomm.

Definition nat_mul_abmonoid : abmonoid :=
  (natset,, mul),, (natmultassoc,, 1,, natmultl1,, natmultr1),, natmultcomm.

(* End of the file algebra1b.v *)<|MERGE_RESOLUTION|>--- conflicted
+++ resolved
@@ -380,18 +380,11 @@
 
 Definition totalsubmonoid (X : monoid) : submonoid X.
 Proof.
-<<<<<<< HEAD
-  split with (λ x : _, htrue). split.
-=======
-  intro. split with (totalsubtype X). split.
->>>>>>> 3c180340
+  split with (totalsubtype X). split.
   - intros x x'. apply tt.
   - apply tt.
 Defined.
 
-<<<<<<< HEAD
-Definition submonoidtosubsetswithbinop (X : monoid) : submonoid X -> @subsetswithbinop X :=
-=======
 Definition trivialsubmonoid (X : monoid) : @submonoid X.
 Proof.
   intros.
@@ -406,8 +399,7 @@
   - apply idpath.
 Defined.
 
-Definition submonoidtosubsetswithbinop (X : monoid) : @submonoid X -> @subsetswithbinop X :=
->>>>>>> 3c180340
+Definition submonoidtosubsetswithbinop (X : monoid) : submonoid X -> @subsetswithbinop X :=
   λ A : _, subsetswithbinoppair (pr1 A) (pr1 (pr2 A)).
 Coercion submonoidtosubsetswithbinop : submonoid >-> subsetswithbinop.
 
@@ -1925,9 +1917,6 @@
   λ A : _, submonoidpair (pr1 A) (pr1 (pr2 A)).
 Coercion subgrtosubmonoid : subgr >-> submonoid.
 
-<<<<<<< HEAD
-Lemma isinvoncarrier {X : gr} (A : subgr X) :
-=======
 Definition totalsubgr (X : gr) : @subgr X.
 Proof.
   intro X.
@@ -1949,8 +1938,7 @@
     apply grinvunel.
 Defined.
 
-Lemma isinvoncarrier {X : gr} (A : @subgr X) :
->>>>>>> 3c180340
+Lemma isinvoncarrier {X : gr} (A : subgr X) :
   isinv (@op A) (unel A) (λ a : A, carrierpair _ (grinv X (pr1 a)) (pr2 (pr2 A) (pr1 a) (pr2 a))).
 Proof.
   split.
