(* ******************************************************************************* *)
(** * Bicategories
    Benedikt Ahrens, Marco Maggesi
    February 2018

 Displayed bicategory of displayed structures on 1-categories.
 ********************************************************************************* *)

Require Import UniMath.Foundations.All.
Require Import UniMath.MoreFoundations.All.
Require Import UniMath.CategoryTheory.DisplayedCats.Auxiliary.
Require Import UniMath.CategoryTheory.DisplayedCats.Fibrations.
<<<<<<< HEAD
Require Import UniMath.MoreFoundations.PartA.
=======
>>>>>>> 456866e4
Require Import UniMath.CategoryTheory.Core.Categories.
Require Import UniMath.CategoryTheory.Core.Functors.
Require Import UniMath.CategoryTheory.Core.NaturalTransformations.
Require Import UniMath.CategoryTheory.Core.Isos.
Require Import UniMath.CategoryTheory.Core.Univalence.
Require Import UniMath.CategoryTheory.whiskering.
Require Import UniMath.CategoryTheory.DisplayedCats.Auxiliary.
Require Import UniMath.CategoryTheory.DisplayedCats.Core.
Require Import UniMath.CategoryTheory.DisplayedCats.Constructions.
Require Import UniMath.Bicategories.Core.Bicat.
Import Bicat.Notations.
Require Import UniMath.Bicategories.DisplayedBicats.DispBicat.
Import DispBicat.Notations.
<<<<<<< HEAD
Require Import UniMath.Bicategories.Core.Examples.BicatOfCats.
=======
Require Import UniMath.Bicategories.Core.Examples.BicatOfUnivCats.
>>>>>>> 456866e4
Require Import UniMath.Bicategories.DisplayedBicats.Examples.FullSub.
Require Import UniMath.Bicategories.DisplayedBicats.Examples.Sigma.
Require Import UniMath.Bicategories.DisplayedBicats.Examples.DisplayedCatToBicat.

Local Open Scope cat.
Local Open Scope mor_disp_scope.

<<<<<<< HEAD
Definition pre_whisker_disp_nat_trans
           {C₁ C₂ C₃ : category}
           {F : C₁ ⟶ C₂}
           {G₁ G₂ : C₂ ⟶ C₃}
           {n : G₁ ⟹ G₂}
           {D₁ : disp_precat C₁}
           {D₂ : disp_precat C₂}
           {D₃ : disp_precat C₃}
           (FF : disp_functor F D₁ D₂)
           {GG₁ : disp_functor G₁ D₂ D₃}
           {GG₂ : disp_functor G₂ D₂ D₃}
           (nn : disp_nat_trans n GG₁ GG₂)
  : disp_nat_trans
      (pre_whisker F n)
      (disp_functor_composite FF GG₁)
      (disp_functor_composite FF GG₂).
Proof.
  use tpair.
  - exact (λ x xx, nn (F x) (FF x xx)).
  - abstract
      (intros x y f xx yy ff ; cbn ;
       rewrite (disp_nat_trans_ax nn) ;
       apply maponpaths_2 ;
       apply C₃).
Defined.

Definition post_whisker_disp_nat_trans
           {C₁ C₂ C₃ : category}
           {F₁ F₂ : C₁ ⟶ C₂}
           {n : F₁ ⟹ F₂}
           {G : C₂ ⟶ C₃}
           {D₁ : disp_precat C₁}
           {D₂ : disp_precat C₂}
           {D₃ : disp_precat C₃}
           {FF₁ : disp_functor F₁ D₁ D₂}
           {FF₂ : disp_functor F₂ D₁ D₂}
           (nn : disp_nat_trans n FF₁ FF₂)
           (GG : disp_functor G D₂ D₃)
  : disp_nat_trans
      (post_whisker n G)
      (disp_functor_composite FF₁ GG)
      (disp_functor_composite FF₂ GG).
Proof.
  use tpair.
  - exact (λ x xx, # GG (nn x xx)).
  - abstract
      (intros x y f xx yy ff ; cbn ;
       rewrite <- !(disp_functor_comp_var GG) ;
       unfold transportb ;
       rewrite transport_f_f ;
       rewrite (disp_nat_trans_ax_var nn) ;
       rewrite disp_functor_transportf ;
       rewrite transport_f_f ;
       apply maponpaths_2 ;
       apply C₃).
Defined.

Definition disp_prebicat_of_disp_cats_cat_data : disp_cat_data bicat_of_cats.
=======
Definition disp_bicat_of_univ_disp_cats_disp_cat_data
  : disp_cat_data bicat_of_univ_cats.
>>>>>>> 456866e4
Proof.
  use tpair.
  - use tpair.
    + exact (λ C : univalent_category, disp_univalent_category C).
    + intros C C' D D' F.
      exact (disp_functor F D D').
  - use tpair; cbn.
    + intros C D.
      apply disp_functor_identity.
    + cbn. intros C C' C'' F F' D D' D'' G G'.
      apply (disp_functor_composite G G').
Defined.

Definition disp_bicat_of_univ_disp_cats_1_id_comp_cells
  : disp_prebicat_1_id_comp_cells bicat_of_univ_cats.
Proof.
  exists disp_bicat_of_univ_disp_cats_disp_cat_data.
  cbn. intros C C' F F' a D D' G G'. cbn in *.
  apply (disp_nat_trans a G G').
Defined.

Definition disp_prebicat_of_univ_disp_cats_data : disp_prebicat_data bicat_of_univ_cats.
Proof.
  exists disp_bicat_of_univ_disp_cats_1_id_comp_cells.
  repeat split.
  - intros ? ? ? ? ? F' ; cbn in *.
    exact (disp_nat_trans_id F').
  - intros ? ? ? ? ? F' ; cbn in *.
    exact (disp_nat_trans_id F').
  - intros ? ? ? ? ? F' ; cbn in *.
    exact (disp_nat_trans_id F').
  - intros ? ? ? ? ? F' ; cbn in *.
    exact (disp_nat_trans_id F').
  - intros ? ? ? ? ? F' ; cbn in *.
    exact (disp_nat_trans_id F').
  - intros ? ? ? ? ? ? ? ? ? ? ? ? ? F' ; cbn in *.
    exact (disp_nat_trans_id (disp_functor_composite_data (disp_functor_composite ff gg) F')).
  - intros ? ? ? ? ? ? ? ? ? ? ? ? ? F' ; cbn in *.
    exact (disp_nat_trans_id (disp_functor_composite_data (disp_functor_composite ff gg) F')).
  - intros C D ? ? ? ? ? ? ? ? ? ? rr ss ; cbn in *.
    exact (@disp_nat_trans_comp C _ _ _ _ _ _ _ _ _ _ _ rr ss).
  - intros C₁ C₂ C₃ f g₁ g₂ r D₁ D₂ D₃ ff gg₁ gg₂ rr ; cbn in *.
    exact (@pre_whisker_disp_nat_trans C₁ C₂ _ _ _ _ _ _ _ _ _ _ _ rr).
  - intros C₁ C₂ C₃ ? ? ? ? ? ? ? ? ? ? rr ; cbn in *.
    exact (@post_whisker_disp_nat_trans C₁ C₂ _ _ _ _ _ _ _ _ _ _ rr _).
Defined.

Lemma disp_prebicat_of_univ_disp_cats_laws
  : disp_prebicat_laws disp_prebicat_of_univ_disp_cats_data.
Proof.
  repeat split ; red
  ; intros; intros
  ; apply (@disp_nat_trans_eq)
  ; intros ; apply pathsinv0
  ; unfold transportb
  ; (etrans ; [ apply disp_nat_trans_transportf | ]).
  - apply pathsinv0.
    etrans. apply id_left_disp.
    apply pathsinv0; unfold transportb.
    apply maponpaths_2. apply homset_property.
  - apply pathsinv0.
    etrans. apply id_right_disp.
    apply pathsinv0; unfold transportb.
    apply maponpaths_2. apply homset_property.
  - apply pathsinv0.
    etrans. apply assoc_disp.
    apply pathsinv0; unfold transportb.
    apply maponpaths_2. apply homset_property.
  - apply transportf_set. apply homset_property.
  - apply pathsinv0.
    etrans.
    {
      cbn.
      apply disp_functor_id.
    }
    unfold transportb.
    apply maponpaths_2. apply homset_property.
  - apply transportf_set. apply homset_property.
  - cbn.
    etrans.
    {
      apply maponpaths.
      apply disp_functor_comp.
    }
    etrans. apply transport_f_f.
    apply transportf_set. apply homset_property.
  - cbn.
    etrans.
    {
      apply maponpaths.
      apply id_left_disp.
    }
    etrans. apply transport_f_f.
    apply pathsinv0.
    etrans. apply id_right_disp.
    unfold transportb. apply maponpaths_2. apply homset_property.
  - cbn.
    etrans. apply maponpaths. apply id_left_disp.
    etrans. apply transport_f_f.
    apply pathsinv0.
    etrans. apply id_right_disp.
    unfold transportb. apply maponpaths_2. apply homset_property.
  - cbn.
    etrans.
    {
      apply maponpaths.
      apply id_left_disp.
    }
    etrans. apply transport_f_f.
    apply pathsinv0.
    etrans. apply id_right_disp.
    unfold transportb. apply maponpaths_2. apply homset_property.
  - cbn.
    etrans. apply maponpaths. apply id_left_disp.
    etrans. apply transport_f_f.
    apply pathsinv0.
    etrans. apply id_right_disp.
    unfold transportb. apply maponpaths_2. apply homset_property.
  - cbn.
    etrans. apply maponpaths. apply id_right_disp.
    etrans. apply transport_f_f.
    apply pathsinv0.
    etrans. apply id_left_disp.
    unfold transportb. apply maponpaths_2. apply homset_property.
  - cbn.
    set (RR := @disp_nat_trans_ax_var _ _ _ _ _ _ _ _ _ φφ).
    etrans. apply maponpaths. apply RR.
    etrans. apply transport_f_f.
    apply transportf_set. apply homset_property.
  - cbn.
    apply pathsinv0.
    etrans. apply id_right_disp.
    unfold transportb. apply maponpaths_2. apply homset_property.
  - cbn.
    apply pathsinv0.
    etrans. apply id_right_disp.
    unfold transportb. apply maponpaths_2. apply homset_property.
  - cbn.
    apply pathsinv0.
    etrans. apply id_right_disp.
    unfold transportb. apply maponpaths_2. apply homset_property.
  - cbn.
    apply pathsinv0.
    etrans. apply id_right_disp.
    unfold transportb. apply maponpaths_2. apply homset_property.
  - cbn.
    apply pathsinv0.
    etrans. apply id_right_disp.
    unfold transportb. apply maponpaths_2. apply homset_property.
  - cbn.
    apply pathsinv0.
    etrans. apply id_right_disp.
    unfold transportb. apply maponpaths_2. apply homset_property.
  - cbn.
    apply pathsinv0.
    etrans. apply id_left_disp.
    etrans. apply maponpaths. apply disp_functor_id.
    etrans. apply transport_f_f.
    apply maponpaths_2. apply homset_property.
  - cbn.
    apply pathsinv0.
    etrans. apply assoc_disp_var.
    etrans. apply maponpaths. apply id_left_disp.
    etrans. apply transport_f_f.
    etrans. apply maponpaths. apply id_left_disp.
    etrans. apply transport_f_f.
    etrans. apply maponpaths. apply disp_functor_id.
    etrans. apply transport_f_f.

    apply pathsinv0.
    etrans. apply maponpaths. apply id_left_disp.
    etrans. apply transport_f_f.
    apply maponpaths_2. apply homset_property.
Qed.


<<<<<<< HEAD
Definition DispPreBicatOfDispCats : disp_prebicat bicat_of_cats := _ ,, DispBicatOfDispCats_laws.

Definition DispBicatOfDispCats : disp_bicat bicat_of_cats.
Proof.
  use tpair.
  - exact DispPreBicatOfDispCats.
=======
Definition disp_prebicat_of_univ_disp_cats
  : disp_prebicat bicat_of_univ_cats
  := _ ,, disp_prebicat_of_univ_disp_cats_laws.

Definition disp_bicat_of_univ_disp_cats : disp_bicat bicat_of_univ_cats.
Proof.
  use tpair.
  - exact disp_prebicat_of_univ_disp_cats.
>>>>>>> 456866e4
  - abstract
      (intros C₁ C₂ F₁ F₂ n D₁ D₂ FF₁ FF₂ ;
       simpl in * ;
       cbn ;
       exact (isaset_disp_nat_trans C₁ C₂ D₁ D₂ F₁ F₂ n FF₁ FF₂)).
Defined.

(** Condition for displayed invertible 2-cells in this bicategory *)
<<<<<<< HEAD
Definition DispBicatOfDispCats_is_disp_invertible_2cell_natural
=======
Definition disp_bicat_of_univ_disp_cats_is_disp_invertible_2cell_natural
>>>>>>> 456866e4
           {C C' : category}
           {F : C ⟶ C'}
           {D : disp_cat C} {D' : disp_cat C'}
           {FF : disp_functor F D D'} {GG : disp_functor F D D'}
           (αα : disp_nat_trans (nat_trans_id F) FF GG)
           (Hαα : ∏ (x : C) (xx : D x),
                  is_iso_disp
                    (identity_iso (pr1 F x))
                    (pr1 αα x xx))
           {x y : pr1 C}
           {f : x --> y}
           {xx : D x} {yy : D y}
           (ff : xx -->[ f ] yy)
  : # GG ff;; inv_mor_disp_from_iso (Hαα y yy)
    =
    transportb
      (mor_disp (GG x xx) (FF y yy))
      (is_nat_trans_id F x y f)
      (inv_mor_disp_from_iso (Hαα x xx);; # FF ff).
Proof.
  use (precomp_with_iso_disp_is_inj (make_iso_disp _ (Hαα x xx))).
  simpl.
  refine (assoc_disp _ _ _ @ _).
  unfold transportb.
  rewrite mor_disp_transportf_prewhisker.
  rewrite assoc_disp.
  refine (!_).
  refine (transport_f_f _ _ _ _ @ _).
  etrans.
  {
    apply maponpaths.
    apply maponpaths_2.
    apply (inv_mor_after_iso_disp (Hαα x xx)).
  }
  etrans.
  {
    apply maponpaths.
    etrans.
    {
      apply mor_disp_transportf_postwhisker.
    }
    etrans.
    {
      apply maponpaths.
      apply id_left_disp.
    }
    apply transport_f_f.
  }
  etrans.
  {
    apply transport_f_f.
  }
  assert (transportf
            (mor_disp (FF x xx) (GG y yy)) (nat_trans_ax (nat_trans_id F) x y f)
            (# FF ff;; pr1 αα y yy) =
          pr1 αα x xx;; # GG ff)
    as X.
  {
    apply transportf_transpose_left.
    exact (pr2 αα x y f xx yy ff).
  }
  refine (!_).
  apply transportf_transpose_left.
  etrans.
  {
    apply maponpaths_2.
    exact (!X).
  }
  rewrite mor_disp_transportf_postwhisker.
  etrans.
  {
    etrans.
    {
      apply maponpaths.
      etrans.
      {
        apply assoc_disp_var.
      }
      etrans.
      {
        apply maponpaths.
        etrans.
        {
          apply maponpaths.
          apply (inv_mor_after_iso_disp (Hαα y yy)).
        }
        etrans.
        {
          apply mor_disp_transportf_prewhisker.
        }
        etrans.
        {
          apply maponpaths.
          apply id_right_disp.
        }
        apply transport_f_f.
      }
      apply transport_f_f.
    }
    apply transport_f_f.
  }
  refine (!_).
  etrans.
  {
    apply transport_f_f.
  }
  apply transportf_paths.
  apply C'.
Qed.

<<<<<<< HEAD
Definition DispBicatOfDispCats_is_disp_invertible_2cell
           {C C' : bicat_of_cats}
           {F : C --> C'}
           {D : DispBicatOfDispCats C} {D' : DispBicatOfDispCats C'}
=======
Definition disp_bicat_of_univ_disp_cats_is_disp_invertible_2cell
           {C C' : bicat_of_univ_cats}
           {F : C --> C'}
           {D : disp_bicat_of_univ_disp_cats C}
           {D' : disp_bicat_of_univ_disp_cats C'}
>>>>>>> 456866e4
           {FF : D -->[ F ] D'} {GG : D -->[ F ] D'}
           (αα : FF ==>[ id₂ F ] GG)
           (Hαα : ∏ (x : (C : univalent_category)) (xx : pr1 D x),
                  is_iso_disp
                    (identity_iso (pr1 F x))
                    (pr1 αα x xx))
  : is_disp_invertible_2cell (id2_invertible_2cell F) αα.
Proof.
  use tpair.
  - use tpair.
    + intros x xx ; cbn.
      exact (inv_mor_disp_from_iso (Hαα x xx)).
    + intros x xx y yy f ff ; cbn in *.
<<<<<<< HEAD
      apply (@DispBicatOfDispCats_is_disp_invertible_2cell_natural
=======
      apply (@disp_bicat_of_univ_disp_cats_is_disp_invertible_2cell_natural
>>>>>>> 456866e4
               C C').
  - split.
    + abstract
        (cbn ;
         simpl in * ;
         use (@disp_nat_trans_eq C C') ;
         intros x xx ; cbn ;
         refine (inv_mor_after_iso_disp (Hαα x xx) @ _) ;
         refine (!_) ;
         refine (disp_nat_trans_transportf
                   _ _ _ _ _ _
                   _ _
<<<<<<< HEAD
                   (!(@id2_left bicat_of_cats _ _ _ _ (nat_trans_id F)))
=======
                   (!(@id2_left bicat_of_univ_cats _ _ _ _ (nat_trans_id F)))
>>>>>>> 456866e4
                   _ _ _ _ _
                   @ _) ;
         apply transportf_paths ;
         apply homset_property).
    + abstract
        (cbn ;
         simpl in * ;
         use (@disp_nat_trans_eq C C') ;
         intros x xx ; cbn ;
         refine (iso_disp_after_inv_mor (Hαα x xx) @ _) ;
         refine (!_) ;
         refine (disp_nat_trans_transportf
                   _ _ _ _ _ _
                   _ _
<<<<<<< HEAD
                   (!(@id2_left bicat_of_cats _ _ _ _ (nat_trans_id F)))
=======
                   (!(@id2_left bicat_of_univ_cats _ _ _ _ (nat_trans_id F)))
>>>>>>> 456866e4
                   _ _ _ _ _
                   @ _) ;
         apply transportf_paths ;
         apply homset_property).
Defined.

<<<<<<< HEAD
Definition is_fibration
           {C : univalent_category}
           (D : disp_cat C)
  : UU
  := is_univalent_disp D × cleaving D.

Definition isaprop_cleaving
           {C : univalent_category}
           (D : disp_cat C)
           (HD : is_univalent_disp D)
  : isaprop (cleaving D).
Proof.
  repeat (use impred ; intro).
  apply isaprop_cartesian_lifts.
  exact HD.
Defined.

Definition isaprop_is_univalent_disp
           {C : category}
           (D : disp_cat C)
  : isaprop (is_univalent_disp D).
Proof.
  unfold is_univalent_disp.
  do 5 (use impred ; intro).
  apply isapropisweq.
Defined.

Definition isaprop_is_fibration
           {C : univalent_category}
           (D : disp_cat C)
           (HD : is_univalent_disp D)
  : isaprop (is_fibration D).
Proof.
  use isapropdirprod.
  - exact (isaprop_is_univalent_disp D).
  - exact (isaprop_cleaving D HD).
Defined.

Definition DispBicatOfFibs_ob_mor
  : disp_cat_ob_mor (total_bicat DispBicatOfDispCats).
Proof.
  use tpair.
  - exact (λ X, is_fibration (pr2 X)).
  - exact (λ X Y fibX fibY F, is_cartesian_disp_functor (pr2 F)).
Defined.

Definition DispBicatOfFibs_id_comp
  : disp_cat_id_comp (total_bicat DispBicatOfDispCats) DispBicatOfFibs_ob_mor.
=======
Definition disp_bicat_of_fibs_ob_mor
  : disp_cat_ob_mor (total_bicat disp_bicat_of_univ_disp_cats).
Proof.
  use tpair.
  - exact (λ X, cleaving (pr12 X)).
  - exact (λ X Y fibX fibY F, is_cartesian_disp_functor (pr2 F)).
Defined.

Definition disp_bicat_of_fibs_id_comp
  : disp_cat_id_comp (total_bicat disp_bicat_of_univ_disp_cats) disp_bicat_of_fibs_ob_mor.
>>>>>>> 456866e4
Proof.
  use tpair.
  - intros X fibX x y f xx yy ff p.
    exact p.
  - intros X Y Z F G fibX fibY fibZ cartF cartG x y f xx yy ff p ; simpl.
    apply cartG.
    apply cartF.
    exact p.
Qed.

<<<<<<< HEAD
Definition DispBicatOfFibs_cat_data
  : disp_cat_data (total_bicat DispBicatOfDispCats).
Proof.
  use tpair.
  - exact DispBicatOfFibs_ob_mor.
  - exact DispBicatOfFibs_id_comp.
Defined.

Definition DispBicatOfFibs_help
  : disp_bicat (total_bicat DispBicatOfDispCats).
Proof.
  use disp_cell_unit_bicat.
  exact DispBicatOfFibs_cat_data.
Defined.

Definition DispBicatOfFibs
  : disp_bicat bicat_of_cats
  := sigma_bicat
       bicat_of_cats
       DispBicatOfDispCats
       DispBicatOfFibs_help.

Definition DispBicatOfFibs_is_disp_invertible_2cell
           {C C' : bicat_of_cats}
           {F : C --> C'}
           {D : DispBicatOfFibs C} {D' : DispBicatOfFibs C'}
=======
Definition disp_bicat_of_fibs_cat_data
  : disp_cat_data (total_bicat disp_bicat_of_univ_disp_cats).
Proof.
  use tpair.
  - exact disp_bicat_of_fibs_ob_mor.
  - exact disp_bicat_of_fibs_id_comp.
Defined.

Definition disp_bicat_of_fibs_help
  : disp_bicat (total_bicat disp_bicat_of_univ_disp_cats).
Proof.
  use disp_cell_unit_bicat.
  exact disp_bicat_of_fibs_cat_data.
Defined.

Definition disp_bicat_of_fibs
  : disp_bicat bicat_of_univ_cats
  := sigma_bicat
       bicat_of_univ_cats
       disp_bicat_of_univ_disp_cats
       disp_bicat_of_fibs_help.

Definition disp_bicat_of_fibs_is_disp_invertible_2cell
           {C C' : bicat_of_univ_cats}
           {F : C --> C'}
           {D : disp_bicat_of_fibs C} {D' : disp_bicat_of_fibs C'}
>>>>>>> 456866e4
           {FF : D -->[ F ] D'} {GG : D -->[ F ] D'}
           (αα : FF ==>[ id₂ F ] GG)
           (Hαα : ∏ (x : (C : univalent_category)) (xx : pr11 D x),
                  is_iso_disp
                    (identity_iso (pr1 F x))
                    (pr11 αα x xx))
  : is_disp_invertible_2cell (id2_invertible_2cell F) αα.
Proof.
  use tpair.
  - refine (_ ,, tt).
    use tpair.
    + intros x xx ; cbn.
      exact (inv_mor_disp_from_iso (Hαα x xx)).
    + intros x xx y yy f ff ; cbn in *.
<<<<<<< HEAD
      apply (@DispBicatOfDispCats_is_disp_invertible_2cell_natural
=======
      apply (@disp_bicat_of_univ_disp_cats_is_disp_invertible_2cell_natural
>>>>>>> 456866e4
               C C').
  - split.
    + abstract
        (cbn ;
         simpl in * ;
         use subtypePath ; [intro ; apply isapropunit | ];
         use (@disp_nat_trans_eq C C') ;
         intros x xx ; cbn ;
         refine (inv_mor_after_iso_disp (Hαα x xx) @ _) ;
         refine (!_) ;
         unfold transportb ;
         rewrite pr1_transportf ;
         refine (disp_nat_trans_transportf
                   _ _ _ _ _ _
                   _ _
<<<<<<< HEAD
                   (!(@id2_left bicat_of_cats _ _ _ _ (nat_trans_id F)))
=======
                   (!(@id2_left bicat_of_univ_cats _ _ _ _ (nat_trans_id F)))
>>>>>>> 456866e4
                   _ _ _ _ _
                   @ _) ;
         apply transportf_paths ;
         apply homset_property).
    + abstract
        (cbn ;
         simpl in * ;
         use subtypePath ; [intro ; apply isapropunit | ];
         use (@disp_nat_trans_eq C C') ;
         intros x xx ; cbn ;
         refine (iso_disp_after_inv_mor (Hαα x xx) @ _) ;
         refine (!_) ;
         unfold transportb ;
         rewrite pr1_transportf ;
         refine (disp_nat_trans_transportf
                   _ _ _ _ _ _
                   _ _
<<<<<<< HEAD
                   (!(@id2_left bicat_of_cats _ _ _ _ (nat_trans_id F)))
=======
                   (!(@id2_left bicat_of_univ_cats _ _ _ _ (nat_trans_id F)))
>>>>>>> 456866e4
                   _ _ _ _ _
                   @ _) ;
         apply transportf_paths ;
         apply homset_property).
Defined.<|MERGE_RESOLUTION|>--- conflicted
+++ resolved
@@ -10,10 +10,6 @@
 Require Import UniMath.MoreFoundations.All.
 Require Import UniMath.CategoryTheory.DisplayedCats.Auxiliary.
 Require Import UniMath.CategoryTheory.DisplayedCats.Fibrations.
-<<<<<<< HEAD
-Require Import UniMath.MoreFoundations.PartA.
-=======
->>>>>>> 456866e4
 Require Import UniMath.CategoryTheory.Core.Categories.
 Require Import UniMath.CategoryTheory.Core.Functors.
 Require Import UniMath.CategoryTheory.Core.NaturalTransformations.
@@ -27,11 +23,7 @@
 Import Bicat.Notations.
 Require Import UniMath.Bicategories.DisplayedBicats.DispBicat.
 Import DispBicat.Notations.
-<<<<<<< HEAD
-Require Import UniMath.Bicategories.Core.Examples.BicatOfCats.
-=======
 Require Import UniMath.Bicategories.Core.Examples.BicatOfUnivCats.
->>>>>>> 456866e4
 Require Import UniMath.Bicategories.DisplayedBicats.Examples.FullSub.
 Require Import UniMath.Bicategories.DisplayedBicats.Examples.Sigma.
 Require Import UniMath.Bicategories.DisplayedBicats.Examples.DisplayedCatToBicat.
@@ -39,69 +31,8 @@
 Local Open Scope cat.
 Local Open Scope mor_disp_scope.
 
-<<<<<<< HEAD
-Definition pre_whisker_disp_nat_trans
-           {C₁ C₂ C₃ : category}
-           {F : C₁ ⟶ C₂}
-           {G₁ G₂ : C₂ ⟶ C₃}
-           {n : G₁ ⟹ G₂}
-           {D₁ : disp_precat C₁}
-           {D₂ : disp_precat C₂}
-           {D₃ : disp_precat C₃}
-           (FF : disp_functor F D₁ D₂)
-           {GG₁ : disp_functor G₁ D₂ D₃}
-           {GG₂ : disp_functor G₂ D₂ D₃}
-           (nn : disp_nat_trans n GG₁ GG₂)
-  : disp_nat_trans
-      (pre_whisker F n)
-      (disp_functor_composite FF GG₁)
-      (disp_functor_composite FF GG₂).
-Proof.
-  use tpair.
-  - exact (λ x xx, nn (F x) (FF x xx)).
-  - abstract
-      (intros x y f xx yy ff ; cbn ;
-       rewrite (disp_nat_trans_ax nn) ;
-       apply maponpaths_2 ;
-       apply C₃).
-Defined.
-
-Definition post_whisker_disp_nat_trans
-           {C₁ C₂ C₃ : category}
-           {F₁ F₂ : C₁ ⟶ C₂}
-           {n : F₁ ⟹ F₂}
-           {G : C₂ ⟶ C₃}
-           {D₁ : disp_precat C₁}
-           {D₂ : disp_precat C₂}
-           {D₃ : disp_precat C₃}
-           {FF₁ : disp_functor F₁ D₁ D₂}
-           {FF₂ : disp_functor F₂ D₁ D₂}
-           (nn : disp_nat_trans n FF₁ FF₂)
-           (GG : disp_functor G D₂ D₃)
-  : disp_nat_trans
-      (post_whisker n G)
-      (disp_functor_composite FF₁ GG)
-      (disp_functor_composite FF₂ GG).
-Proof.
-  use tpair.
-  - exact (λ x xx, # GG (nn x xx)).
-  - abstract
-      (intros x y f xx yy ff ; cbn ;
-       rewrite <- !(disp_functor_comp_var GG) ;
-       unfold transportb ;
-       rewrite transport_f_f ;
-       rewrite (disp_nat_trans_ax_var nn) ;
-       rewrite disp_functor_transportf ;
-       rewrite transport_f_f ;
-       apply maponpaths_2 ;
-       apply C₃).
-Defined.
-
-Definition disp_prebicat_of_disp_cats_cat_data : disp_cat_data bicat_of_cats.
-=======
 Definition disp_bicat_of_univ_disp_cats_disp_cat_data
   : disp_cat_data bicat_of_univ_cats.
->>>>>>> 456866e4
 Proof.
   use tpair.
   - use tpair.
@@ -278,14 +209,6 @@
 Qed.
 
 
-<<<<<<< HEAD
-Definition DispPreBicatOfDispCats : disp_prebicat bicat_of_cats := _ ,, DispBicatOfDispCats_laws.
-
-Definition DispBicatOfDispCats : disp_bicat bicat_of_cats.
-Proof.
-  use tpair.
-  - exact DispPreBicatOfDispCats.
-=======
 Definition disp_prebicat_of_univ_disp_cats
   : disp_prebicat bicat_of_univ_cats
   := _ ,, disp_prebicat_of_univ_disp_cats_laws.
@@ -294,7 +217,6 @@
 Proof.
   use tpair.
   - exact disp_prebicat_of_univ_disp_cats.
->>>>>>> 456866e4
   - abstract
       (intros C₁ C₂ F₁ F₂ n D₁ D₂ FF₁ FF₂ ;
        simpl in * ;
@@ -303,11 +225,7 @@
 Defined.
 
 (** Condition for displayed invertible 2-cells in this bicategory *)
-<<<<<<< HEAD
-Definition DispBicatOfDispCats_is_disp_invertible_2cell_natural
-=======
 Definition disp_bicat_of_univ_disp_cats_is_disp_invertible_2cell_natural
->>>>>>> 456866e4
            {C C' : category}
            {F : C ⟶ C'}
            {D : disp_cat C} {D' : disp_cat C'}
@@ -418,18 +336,11 @@
   apply C'.
 Qed.
 
-<<<<<<< HEAD
-Definition DispBicatOfDispCats_is_disp_invertible_2cell
-           {C C' : bicat_of_cats}
-           {F : C --> C'}
-           {D : DispBicatOfDispCats C} {D' : DispBicatOfDispCats C'}
-=======
 Definition disp_bicat_of_univ_disp_cats_is_disp_invertible_2cell
            {C C' : bicat_of_univ_cats}
            {F : C --> C'}
            {D : disp_bicat_of_univ_disp_cats C}
            {D' : disp_bicat_of_univ_disp_cats C'}
->>>>>>> 456866e4
            {FF : D -->[ F ] D'} {GG : D -->[ F ] D'}
            (αα : FF ==>[ id₂ F ] GG)
            (Hαα : ∏ (x : (C : univalent_category)) (xx : pr1 D x),
@@ -443,11 +354,7 @@
     + intros x xx ; cbn.
       exact (inv_mor_disp_from_iso (Hαα x xx)).
     + intros x xx y yy f ff ; cbn in *.
-<<<<<<< HEAD
-      apply (@DispBicatOfDispCats_is_disp_invertible_2cell_natural
-=======
       apply (@disp_bicat_of_univ_disp_cats_is_disp_invertible_2cell_natural
->>>>>>> 456866e4
                C C').
   - split.
     + abstract
@@ -460,11 +367,7 @@
          refine (disp_nat_trans_transportf
                    _ _ _ _ _ _
                    _ _
-<<<<<<< HEAD
-                   (!(@id2_left bicat_of_cats _ _ _ _ (nat_trans_id F)))
-=======
                    (!(@id2_left bicat_of_univ_cats _ _ _ _ (nat_trans_id F)))
->>>>>>> 456866e4
                    _ _ _ _ _
                    @ _) ;
          apply transportf_paths ;
@@ -479,67 +382,13 @@
          refine (disp_nat_trans_transportf
                    _ _ _ _ _ _
                    _ _
-<<<<<<< HEAD
-                   (!(@id2_left bicat_of_cats _ _ _ _ (nat_trans_id F)))
-=======
                    (!(@id2_left bicat_of_univ_cats _ _ _ _ (nat_trans_id F)))
->>>>>>> 456866e4
                    _ _ _ _ _
                    @ _) ;
          apply transportf_paths ;
          apply homset_property).
 Defined.
 
-<<<<<<< HEAD
-Definition is_fibration
-           {C : univalent_category}
-           (D : disp_cat C)
-  : UU
-  := is_univalent_disp D × cleaving D.
-
-Definition isaprop_cleaving
-           {C : univalent_category}
-           (D : disp_cat C)
-           (HD : is_univalent_disp D)
-  : isaprop (cleaving D).
-Proof.
-  repeat (use impred ; intro).
-  apply isaprop_cartesian_lifts.
-  exact HD.
-Defined.
-
-Definition isaprop_is_univalent_disp
-           {C : category}
-           (D : disp_cat C)
-  : isaprop (is_univalent_disp D).
-Proof.
-  unfold is_univalent_disp.
-  do 5 (use impred ; intro).
-  apply isapropisweq.
-Defined.
-
-Definition isaprop_is_fibration
-           {C : univalent_category}
-           (D : disp_cat C)
-           (HD : is_univalent_disp D)
-  : isaprop (is_fibration D).
-Proof.
-  use isapropdirprod.
-  - exact (isaprop_is_univalent_disp D).
-  - exact (isaprop_cleaving D HD).
-Defined.
-
-Definition DispBicatOfFibs_ob_mor
-  : disp_cat_ob_mor (total_bicat DispBicatOfDispCats).
-Proof.
-  use tpair.
-  - exact (λ X, is_fibration (pr2 X)).
-  - exact (λ X Y fibX fibY F, is_cartesian_disp_functor (pr2 F)).
-Defined.
-
-Definition DispBicatOfFibs_id_comp
-  : disp_cat_id_comp (total_bicat DispBicatOfDispCats) DispBicatOfFibs_ob_mor.
-=======
 Definition disp_bicat_of_fibs_ob_mor
   : disp_cat_ob_mor (total_bicat disp_bicat_of_univ_disp_cats).
 Proof.
@@ -550,7 +399,6 @@
 
 Definition disp_bicat_of_fibs_id_comp
   : disp_cat_id_comp (total_bicat disp_bicat_of_univ_disp_cats) disp_bicat_of_fibs_ob_mor.
->>>>>>> 456866e4
 Proof.
   use tpair.
   - intros X fibX x y f xx yy ff p.
@@ -561,34 +409,6 @@
     exact p.
 Qed.
 
-<<<<<<< HEAD
-Definition DispBicatOfFibs_cat_data
-  : disp_cat_data (total_bicat DispBicatOfDispCats).
-Proof.
-  use tpair.
-  - exact DispBicatOfFibs_ob_mor.
-  - exact DispBicatOfFibs_id_comp.
-Defined.
-
-Definition DispBicatOfFibs_help
-  : disp_bicat (total_bicat DispBicatOfDispCats).
-Proof.
-  use disp_cell_unit_bicat.
-  exact DispBicatOfFibs_cat_data.
-Defined.
-
-Definition DispBicatOfFibs
-  : disp_bicat bicat_of_cats
-  := sigma_bicat
-       bicat_of_cats
-       DispBicatOfDispCats
-       DispBicatOfFibs_help.
-
-Definition DispBicatOfFibs_is_disp_invertible_2cell
-           {C C' : bicat_of_cats}
-           {F : C --> C'}
-           {D : DispBicatOfFibs C} {D' : DispBicatOfFibs C'}
-=======
 Definition disp_bicat_of_fibs_cat_data
   : disp_cat_data (total_bicat disp_bicat_of_univ_disp_cats).
 Proof.
@@ -615,7 +435,6 @@
            {C C' : bicat_of_univ_cats}
            {F : C --> C'}
            {D : disp_bicat_of_fibs C} {D' : disp_bicat_of_fibs C'}
->>>>>>> 456866e4
            {FF : D -->[ F ] D'} {GG : D -->[ F ] D'}
            (αα : FF ==>[ id₂ F ] GG)
            (Hαα : ∏ (x : (C : univalent_category)) (xx : pr11 D x),
@@ -630,11 +449,7 @@
     + intros x xx ; cbn.
       exact (inv_mor_disp_from_iso (Hαα x xx)).
     + intros x xx y yy f ff ; cbn in *.
-<<<<<<< HEAD
-      apply (@DispBicatOfDispCats_is_disp_invertible_2cell_natural
-=======
       apply (@disp_bicat_of_univ_disp_cats_is_disp_invertible_2cell_natural
->>>>>>> 456866e4
                C C').
   - split.
     + abstract
@@ -650,11 +465,7 @@
          refine (disp_nat_trans_transportf
                    _ _ _ _ _ _
                    _ _
-<<<<<<< HEAD
-                   (!(@id2_left bicat_of_cats _ _ _ _ (nat_trans_id F)))
-=======
                    (!(@id2_left bicat_of_univ_cats _ _ _ _ (nat_trans_id F)))
->>>>>>> 456866e4
                    _ _ _ _ _
                    @ _) ;
          apply transportf_paths ;
@@ -672,11 +483,7 @@
          refine (disp_nat_trans_transportf
                    _ _ _ _ _ _
                    _ _
-<<<<<<< HEAD
-                   (!(@id2_left bicat_of_cats _ _ _ _ (nat_trans_id F)))
-=======
                    (!(@id2_left bicat_of_univ_cats _ _ _ _ (nat_trans_id F)))
->>>>>>> 456866e4
                    _ _ _ _ _
                    @ _) ;
          apply transportf_paths ;
