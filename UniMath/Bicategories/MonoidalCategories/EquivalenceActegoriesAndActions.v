--- conflicted
+++ resolved
@@ -677,55 +677,23 @@
          (acti_to_acat_on_mor_lineator_data f).
   Proof.
     repeat split.
-    - (* lineator_nat_left *)
-      intros v c1 c2 g.
+    - intros v c1 c2 g.
       exact (pr2 (pr112 f v) c1 c2 g).
-<<<<<<< HEAD
-    - (* lineator_nat_right *)
-      intros v w c g.
-      refine (_ @ toforallpaths _ _ _ (base_paths _ _ (pr212 f v w g)) c @ _).
-      + simpl.
-        apply maponpaths_2.
-        etrans.
-        2: {
-          apply maponpaths_2.
-          apply (! functor_id _ _).
-        }
-        apply (! id_left _).
-      + etrans. { apply assoc. }
-        apply id_right.
-    - (* preserves_actor. *)
-      intros v w c.
-      induction f as [F [δ [tri pent]]].
-
-      set (tt := toforallpaths _ _ _ (base_paths _ _ (pent w v)) c).
-=======
     - intros v w c g.
       exact (toforallpaths _ _ _ (base_paths _ _ (pr212 f v w g)) c).
     - intros v w c.
-      cbn.
-      cbn in f.
-      unfold disp_actionbicat_disp_mor in f.
-
-      apply TODO_JOKER.
-    - intro c.
-      cbn in f.
-      unfold disp_actionbicat_disp_mor in f.
-      set (t := pr122 f).
-      unfold  ActionBasedStrongFunctorsWhiskeredMonoidal.param_distr_bicat_triangle_eq  in t.
-      cbn in t.
-      set (tt := toforallpaths _ _ _ (base_paths _ _ t) c).
->>>>>>> a496a0df
+      induction f as [f [δ [tri pent]]].
+      set (tt := toforallpaths _ _ _ (base_paths _ _ (pent w v)) c).
       cbn in tt.
       rewrite ! id_left in tt.
 
       transparent assert (z_iso_ptwvFc
-               : (is_z_isomorphism ( pr1 (fmonoidal_preservestensordata (pr22 a2) w v) (pr1 F c)))
+               : (is_z_isomorphism ( pr1 (fmonoidal_preservestensordata (pr22 a2) w v) (pr1 f c)))
              ).
       {
-        exists (pr11 (fmonoidal_preservestensorstrongly (pr22 a2) w v) (pr1 F c)).
-        exists (toforallpaths _ _ _ (base_paths _ _ (pr12 (fmonoidal_preservestensorstrongly (pr22 a2) w v))) (pr1 F c)).
-        exact (toforallpaths _ _ _ (base_paths _ _ (pr22 (fmonoidal_preservestensorstrongly (pr22 a2) w v))) (pr1 F c)).
+        exists (pr11 (fmonoidal_preservestensorstrongly (pr22 a2) w v) (pr1 f c)).
+        exists (toforallpaths _ _ _ (base_paths _ _ (pr12 (fmonoidal_preservestensorstrongly (pr22 a2) w v))) (pr1 f c)).
+        exact (toforallpaths _ _ _ (base_paths _ _ (pr22 (fmonoidal_preservestensorstrongly (pr22 a2) w v))) (pr1 f c)).
       }
       set (tt' := ! z_iso_inv_on_right _ _ _ (_,,z_iso_ptwvFc) _ _ (! tt)).
       etrans. {
@@ -746,7 +714,7 @@
 
       etrans. {
         apply maponpaths.
-        rewrite (! functor_comp F _ _).
+        rewrite (! functor_comp f _ _).
         apply maponpaths.
         exact (toforallpaths _ _ _ (base_paths _ _ (pr12 (pr1 (pr222 a1) w v))) c).
       }
