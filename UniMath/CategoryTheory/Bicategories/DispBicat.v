--- conflicted
+++ resolved
@@ -589,17 +589,11 @@
   apply pathsinv0, pathsinv0inv0.
 Qed.
 
+
   Notation "f' ==>[ x ] g'" := (disp_2cells x f' g') (at level 60).
   Notation "f' <==[ x ] g'" := (disp_2cells x g' f') (at level 60, only parsing).
   Notation "rr •• ss" := (vcomp2_disp rr ss) (at level 60).
 
-<<<<<<< HEAD
-  Notation "f' ==>[ x ] g'" := (disp_2cells x f' g') (at level 60).
-  Notation "f' <==[ x ] g'" := (disp_2cells x g' f') (at level 60, only parsing).
-  Notation "rr •• ss" := (vcomp2_disp rr ss) (at level 60).
-
-=======
->>>>>>> decb0d1f
 Section Display_Invertible_2cell.
   Context {D : disp_prebicat}.
 
@@ -608,11 +602,7 @@
   Context {c c' : C} {f f' : C⟦c,c'⟧}
           {d : D c} {d' : D c'}.
 
-<<<<<<< HEAD
   Definition is_disp_invertible_2cell'
-=======
-  Definition is_disp_invertible_2cell
->>>>>>> decb0d1f
              {α : invertible_2cell f f'}
              {ff : d -->[f] d'} {ff' : d -->[f'] d'}
              (x : ff ==>[α] ff')
@@ -623,7 +613,6 @@
        (y •• x =
         transportb (λ x', _ ==>[x'] _) (inv_cell_after_invertible_2cell α)  (id2_disp ff')).
 
-<<<<<<< HEAD
   Definition is_disp_invertible_2cell
              {α : f ==> f'}
              (Hα : is_invertible_2cell α)
@@ -639,13 +628,7 @@
   Definition disp_invertible_2cell (α : invertible_2cell f f')
              (ff : d -->[f] d') (ff' : d -->[f'] d')
     : UU
-    := ∑ (x : ff ==>[α] ff'), is_disp_invertible_2cell (pr2 α) x.
-=======
-  Definition disp_invertible_2cell (α : invertible_2cell f f')
-             (ff : d -->[f] d') (ff' : d -->[f'] d')
-    : UU
-    := ∑ (x : ff ==>[α] ff'), is_disp_invertible_2cell x.
->>>>>>> decb0d1f
+    := ∑ (x : ff ==>[α] ff'), is_disp_invertible_2cell α x.
 
   Coercion disp_cell_from_invertible_2cell {α : invertible_2cell f f'}
            {ff : d -->[f] d'} {ff' : d -->[f'] d'}
@@ -695,11 +678,7 @@
     destruct ef; apply idpath.
   Qed.
 
-<<<<<<< HEAD
   Lemma disp_cell_to_inv_cell_post' {a b : C} {f g h : a --> b}
-=======
-  Lemma disp_cell_to_inv_cell_post {a b : C} {f g h : a --> b}
->>>>>>> decb0d1f
         {x : f ==> g} {y : invertible_2cell g h} {z : f ==> h}
         {p : x = z • inv_cell y}
         {aa : D a} {bb : D b}
@@ -709,11 +688,7 @@
         (xx : ff ==>[x] gg)
         (yy : gg ==>[y] hh)
         (zz : ff ==>[z] hh)
-<<<<<<< HEAD
         (H : is_disp_invertible_2cell y yy)
-=======
-        (H : is_disp_invertible_2cell yy)
->>>>>>> decb0d1f
         (q := cell_to_inv_cell_post _ _ _ _ p)
         (pp : xx = transportb (λ x, _ ==>[x] _) p (zz •• inv_disp_cell (yy,,H)))
     : xx •• yy = transportb (λ x, _ ==>[x] _) q zz.
@@ -736,7 +711,6 @@
     admit.  (* Todo: remove this admit using homcells. *)
   Admitted.
 
-<<<<<<< HEAD
   Lemma disp_cell_to_inv_cell_post {a b : C} {f g h : a --> b}
         {x : f ==> g} {y : g ==> h} {z : f ==> h}
         (Hy : is_invertible_2cell y)
@@ -806,16 +780,6 @@
     unfold transportb.
     apply maponpaths_2. admit.
   Admitted.
-=======
-  (*
-  Definition disp_invertible_2cell_after_inv_cell (x : disp_invertible_2cell).
-       (x •• inv_disp_cell x =
-        transportb (λ x', _ ==>[x'] _) (invertible_2cell_after_inv_cell α)  (id2_disp ff))
-
-       (y •• x =
-        transportb (λ x', _ ==>[x'] _) (inv_cell_after_invertible_2cell α)  (id2_disp ff')).
-   *)
->>>>>>> decb0d1f
 
 End Display_Invertible_2cell.
 
@@ -823,7 +787,6 @@
 
 Context {D : disp_prebicat}.
 
-<<<<<<< HEAD
 Definition is_disp_invertible_2cell_lassociator {a b c d : C}
            {f1 : C ⟦ a, b ⟧} {f2 : C ⟦ b, c ⟧} {f3 : C ⟦ c, d ⟧}
            {aa : D a} {bb : D b} {cc : D c} {dd : D d}
@@ -865,10 +828,6 @@
   *)
 
 Lemma lassociator_to_rassociator_post_disp' {a b c d : C}
-=======
-(*
-Lemma lassociator_to_rassociator_post_disp {a b c d : C}
->>>>>>> decb0d1f
       {f : C ⟦ a, b ⟧} {g : C ⟦ b, c ⟧} {h : C ⟦ c, d ⟧} {k : C ⟦ a, d ⟧}
       {x : k ==> (f · g) · h}
       {y : k ==> f · (g · h)}
@@ -881,7 +840,6 @@
       (xx : kk ==>[x] (ff ;; gg) ;; hh)
       (yy : kk ==>[y] ff ;; (gg ;; hh))
       (q := lassociator_to_rassociator_post x y p)
-<<<<<<< HEAD
       (pp : xx = transportb (λ x, _ ==>[x] _) p (yy •• lassociator_disp ff gg hh))
   : xx •• rassociator_disp ff gg hh = transportb (λ x, _ ==>[x] _) q (yy).
 Proof.
@@ -896,8 +854,6 @@
     apply maponpaths_2.
     admit.
 Admitted.
-
-Search (_ • lassociator _ _ _) rassociator.
 
 Lemma lassociator_to_rassociator_post_disp {a b c d : C}
       {f : C ⟦ a, b ⟧} {g : C ⟦ b, c ⟧} {h : C ⟦ c, d ⟧} {k : C ⟦ a, d ⟧}
@@ -941,71 +897,29 @@
   : rassociator_disp ff gg hh •• xx = transportb (λ x, _ ==>[x] _) q (yy).
 Proof.
   etrans.
-  Search (_ •• _ = _) (inv_disp_cell _).
-  use disp_cell_to_inv_cell_post.
-  - exact x.
-  - apply is_invertible_2cell_lassociator.
+  use disp_inv_cell_to_cell_post.
+  - exact y.
+  - apply is_invertible_2cell_rassociator.
   - exact yy.
   - apply is_disp_invertible_2cell_rassociator.
-  - apply lassociator_to_rassociator_post. exact p.
+  - apply lassociator_to_rassociator_pre. exact p.
   - cbn. etrans. apply pp.
     apply maponpaths_2.
     admit.
 Admitted.
 
-Proof.
-  use inv_cell_to_cell_post.
-  - apply is_invertible_rassociator.
-  - exact p.
-Defined.
-
-
-*)
-
-=======
-  :   xx = transportb (λ x, _ ==>[x] _) p (yy •• lassociator_disp ff gg hh)
-    → xx •• rassociator_disp ff gg hh =
-      transportb (λ x, _ ==>[x] _) q (yy).
-Proof.
-  intros pp.
-  rewrite pp.
-  rewrite <- vassocr_disp.
-  rewrite lassociator_rassociator.
-  apply id2_right.
-Defined.
-
-Lemma lassociator_to_rassociator_pre {a b c d : C}
-      {f : C ⟦ a, b ⟧} {g : C ⟦ b, c ⟧} {h : C ⟦ c, d ⟧} {k : C ⟦ a, d ⟧}
-      (x : f · (g · h) ==> k)
-      (y : (f · g) · h ==> k) :
-  x = lassociator f g h • y → rassociator f g h • x = y.
-Proof.
-  intros p.
-  rewrite p.
-  rewrite vassocr.
-  rewrite rassociator_lassociator.
-  apply id2_left.
-Defined.
-
-
->>>>>>> decb0d1f
+(*
 Lemma lunitor_lwhisker_disp {a b c : C} {f : C⟦a, b⟧} {g : C⟦b, c⟧}
       {aa : D a} {bb : D b} {cc : D c}
       (ff : aa -->[f] bb)
       (gg : bb -->[g] cc)
   : (rassociator_disp _ _ _ •• (ff ◃◃ lunitor_disp gg)) =
-<<<<<<< HEAD
     transportb (λ x', _ ==>[x'] _)
                (lunitor_lwhisker _ _)
                (runitor_disp ff ▹▹ gg).
 Proof.
   etrans.
   use lassociator_to_rassociator_pre_disp.
-=======
-    transportb (λ x', _ ==>[x'] _) (lunitor_lwhisker _ _) (runitor_disp ff ▹▹ gg).
-Proof.
-  apply lassociator_to_rassociator_pre.
->>>>>>> decb0d1f
   apply pathsinv0.
   apply runitor_rwhisker.
 Qed.
