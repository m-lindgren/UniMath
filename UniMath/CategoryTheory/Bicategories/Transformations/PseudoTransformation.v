(** Pseudo transformations and pseudo transformations between pseudofunctors. *)
Require Import UniMath.Foundations.All.
Require Import UniMath.MoreFoundations.All.
Require Import UniMath.CategoryTheory.Core.Categories.
Require Import UniMath.CategoryTheory.Core.Functors.
Require Import UniMath.CategoryTheory.PrecategoryBinProduct.
Require Import UniMath.CategoryTheory.Bicategories.Bicategories.Bicat. Import Bicat.Notations.
Require Import UniMath.CategoryTheory.Bicategories.Bicategories.Adjunctions.
Require Import UniMath.CategoryTheory.Bicategories.Bicategories.Invertible_2cells.
Require Import UniMath.CategoryTheory.Bicategories.Bicategories.BicategoryLaws.
Require Import UniMath.CategoryTheory.Bicategories.DisplayedBicats.DispBicat.
Require Import UniMath.CategoryTheory.Bicategories.DisplayedBicats.DispUnivalence.
Require Import UniMath.CategoryTheory.Bicategories.PseudoFunctors.Display.Base.
Require Import UniMath.CategoryTheory.Bicategories.PseudoFunctors.Display.Map1Cells.
Require Import UniMath.CategoryTheory.Bicategories.PseudoFunctors.Display.Map2Cells.
Require Import UniMath.CategoryTheory.Bicategories.PseudoFunctors.Display.Identitor.
Require Import UniMath.CategoryTheory.Bicategories.PseudoFunctors.Display.Compositor.
Require Import UniMath.CategoryTheory.Bicategories.PseudoFunctors.Display.PseudoFunctorBicat.
Require Import UniMath.CategoryTheory.Bicategories.PseudoFunctors.PseudoFunctor.
Import PseudoFunctor.Notations.

Local Open Scope cat.

Definition pstrans_data
           {C D : bicat}
           (F G : psfunctor C D)
  : UU.
Proof.
  refine (map1cells C D⟦_,_⟧).
  - apply F.
  - apply G.
Defined.

Definition make_pstrans_data
           {C D : bicat}
           {F G : psfunctor C D}
           (η₁ : ∏ (X : C), F X --> G X)
           (η₂ : ∏ (X Y : C) (f : X --> Y), invertible_2cell (η₁ X · #G f) (#F f · η₁ Y))
  : pstrans_data F G
  := (η₁ ,, η₂).

Definition pstrans
           {C D : bicat}
           (F G : psfunctor C D)
  : UU
  := psfunctor_bicat C D ⟦F,G⟧.

Definition pscomponent_of
           {C D : bicat}
           {F G : psfunctor C D}
           (η : pstrans F G)
  : ∏ (X : C), F X --> G X
  := pr111 η.

Coercion pscomponent_of : pstrans >-> Funclass.

Definition psnaturality_of
           {C D : bicat}
           {F G : psfunctor C D}
           (η : pstrans F G)
  : ∏ {X Y : C} (f : X --> Y), invertible_2cell (η X · #G f) (#F f · η Y)
  := pr211 η.

Definition is_pstrans
           {C D : bicat}
           {F G : psfunctor C D}
           (η : pstrans_data F G)
  : UU
  := (∏ (X Y : C) (f g : X --> Y) (α : f ==> g),
      (pr1 η X ◃ ##G α)
        • pr2 η _ _ g
      =
      (pr2 η _ _ f)
        • (##F α ▹ pr1 η Y))
     ×
     (∏ (X : C),
      (pr1 η X ◃ psfunctor_id G X)
        • pr2 η _ _ (id₁ X)
      =
      (runitor (pr1 η X))
        • linvunitor (pr1 η X)
        • (psfunctor_id F X ▹ pr1 η X))
     ×
     (∏ (X Y Z : C) (f : X --> Y) (g : Y --> Z),
      (pr1 η X ◃ psfunctor_comp G f g)
        • pr2 η _ _ (f · g)
      =
      (lassociator (pr1 η X) (#G f) (#G g))
        • (pr2 η _ _ f ▹ (#G g))
        • rassociator (#F f) (pr1 η Y) (#G g)
        • (#F f ◃ pr2 η _ _ g)
        • lassociator (#F f) (#F g) (pr1 η Z)
        • (psfunctor_comp F f g ▹ pr1 η Z)).

Definition make_pstrans
           {C D : bicat}
           {F G : psfunctor C D}
           (η : pstrans_data F G)
           (Hη : is_pstrans η)
  : pstrans F G.
Proof.
  refine ((η ,, _) ,, tt).
  repeat split ; cbn ; intros ; apply Hη.
Defined.

Definition psnaturality_natural
           {C D : bicat}
           {F G : psfunctor C D}
           (η : pstrans F G)
  : ∏ (X Y : C) (f g : X --> Y) (α : f ==> g),
    (η X ◃ ##G α)
      • psnaturality_of η g
    =
    (psnaturality_of η f)
      • (##F α ▹ η Y)
  := pr121 η.

Definition psnaturality_inv_natural
           {C D : bicat}
           {F G : psfunctor C D}
           (η : pstrans F G)
  : ∏ (X Y : C) (f g : X --> Y) (α : f ==> g),
    (psnaturality_of η f)^-1
      • (η X ◃ ##G α)
    =
    (##F α ▹ η Y)
      • (psnaturality_of η g)^-1.
Proof.
  intros X Y f g α.
  use vcomp_move_L_Mp.
  { is_iso. }
  etrans.
  {
    apply vassocl.
  }
  use vcomp_move_R_pM.
  { is_iso. }
  cbn.
  exact (psnaturality_natural η X Y f g α).
Qed.

Definition pstrans_id
           {C D : bicat}
           {F G : psfunctor C D}
           (η : pstrans F G)
  : ∏ (X : C),
    (η X ◃ psfunctor_id G X)
      • psnaturality_of η (id₁ X)
    =
    (runitor (η X))
      • linvunitor (η X)
      • (psfunctor_id F X ▹ η X)
  := pr122(pr1 η).

Definition pstrans_comp
           {C D : bicat}
           {F G : psfunctor C D}
           (η : pstrans F G)
  : ∏ {X Y Z : C} (f : X --> Y) (g : Y --> Z),
    (η X ◃ psfunctor_comp G f g)
      • psnaturality_of η (f · g)
    =
    (lassociator (η X) (#G f) (#G g))
      • (psnaturality_of η f ▹ (#G g))
      • rassociator (#F f) (η Y) (#G g)
      • (#F f ◃ psnaturality_of η g)
      • lassociator (#F f) (#F g) (η Z)
      • (psfunctor_comp F f g ▹ η Z)
  := pr222(pr1 η).

Definition pstrans_id_alt
           {C D : bicat}
           {F G : psfunctor C D}
           (η : pstrans F G)
  : ∏ (X : C),
    cell_from_invertible_2cell (psnaturality_of η (id₁ X))
    =
    (η X ◃ (psfunctor_id G X)^-1)
      • runitor (η X)
      • linvunitor (η X)
      • (psfunctor_id F X ▹ η X).
Proof.
  intros X.
  rewrite !vassocl.
  use vcomp_move_L_pM.
  { is_iso. }
  cbn.
  rewrite !vassocr.
  exact (pstrans_id η X).
Qed.

Definition pstrans_comp_alt
           {C D : bicat}
           {F G : psfunctor C D}
           (η : pstrans F G)
  : ∏ {X Y Z : C} (f : X --> Y) (g : Y --> Z),
    cell_from_invertible_2cell (psnaturality_of η (f · g))
    =
    (η X ◃ (psfunctor_comp G f g)^-1)
      • lassociator (η X) (#G f) (#G g)
      • (psnaturality_of η f ▹ (#G g))
      • rassociator (#F f) (η Y) (#G g)
      • (#F f ◃ psnaturality_of η g)
      • lassociator (#F f) (#F g) (η Z)
      • (psfunctor_comp F f g ▹ η Z).
Proof.
  intros X Y Z f g.
  rewrite !vassocl.
  use vcomp_move_L_pM.
  { is_iso. }
  cbn.
  rewrite !vassocr.
  exact (pstrans_comp η f g).
Qed.

Definition pstrans_inv_comp_alt
           {C D : bicat}
           {F G : psfunctor C D}
           (η : pstrans F G)
  : ∏ {X Y Z : C} (f : X --> Y) (g : Y --> Z),
    (psnaturality_of η (f · g))^-1
    =
    ((psfunctor_comp F f g)^-1 ▹ η Z)
      • rassociator (#F f) (#F g) (η Z)
      • (#F f ◃ ((psnaturality_of η g)^-1))
      • lassociator (#F f) (η Y) (#G g)
      • ((psnaturality_of η f)^-1 ▹ (#G g))
      • (rassociator (η X) (#G f) (#G g))
      • (η X ◃ (psfunctor_comp G f g)).
Proof.
  intros X Y Z f g.
  use vcomp_move_L_pM.
  { is_iso. }
  use vcomp_move_R_Mp.
  { is_iso. }
  use vcomp_move_L_pM.
  { is_iso. apply (psfunctor_comp G). }
  simpl.
  rewrite pstrans_comp_alt.
  rewrite !vassocl.
  reflexivity.
Qed.

Definition id_trans
           {C D : bicat}
           (F : psfunctor C D)
  : pstrans F F
  := id₁ F.

Definition comp_trans
           {C D : bicat}
           {F₁ F₂ F₃ : psfunctor C D}
           (σ₁ : pstrans F₁ F₂) (σ₂ : pstrans F₂ F₃)
  : pstrans F₁ F₃
  := σ₁ · σ₂.

(** Pseudo adjoint equivalence is pointwise adjoint equivalence *)
<<<<<<< HEAD
 Definition pointwise_adjequiv
            {B₁ B₂ : bicat}
            {F₁ F₂ : psfunctor B₁ B₂}
            (σ : pstrans F₁ F₂)
            (Hf : left_adjoint_equivalence σ)
   : ∏ (X : B₁), left_adjoint_equivalence (σ X).
 Proof.
   intro X.
   pose (pr1 (left_adjoint_equivalence_total_disp_weq _ _ Hf)) as t₁.
   pose (pr1 (left_adjoint_equivalence_total_disp_weq _ _ t₁)) as t₂.
   pose (pr1 (left_adjoint_equivalence_total_disp_weq _ _ t₂)) as t₃.
   exact (is_adjequiv_to_all_is_adjequiv _ _ _ t₃ X).
 Defined.
=======
Definition pointwise_adjequiv
           {B₁ B₂ : bicat}
           {F₁ F₂ : psfunctor B₁ B₂}
           (σ : pstrans F₁ F₂)
           (Hf : left_adjoint_equivalence σ)
  : ∏ (X : B₁), left_adjoint_equivalence (σ X).
Proof.
  intro X.
  pose (pr1 (left_adjoint_equivalence_total_disp_weq _ _ Hf)) as t₁.
  pose (pr1 (left_adjoint_equivalence_total_disp_weq _ _ t₁)) as t₂.
  pose (pr1 (left_adjoint_equivalence_total_disp_weq _ _ t₂)) as t₃.
  exact (is_adjequiv_to_all_is_adjequiv _ _ _ t₃ X).
Defined.
>>>>>>> 31110b84
<|MERGE_RESOLUTION|>--- conflicted
+++ resolved
@@ -255,7 +255,6 @@
   := σ₁ · σ₂.
 
 (** Pseudo adjoint equivalence is pointwise adjoint equivalence *)
-<<<<<<< HEAD
  Definition pointwise_adjequiv
             {B₁ B₂ : bicat}
             {F₁ F₂ : psfunctor B₁ B₂}
@@ -268,19 +267,4 @@
    pose (pr1 (left_adjoint_equivalence_total_disp_weq _ _ t₁)) as t₂.
    pose (pr1 (left_adjoint_equivalence_total_disp_weq _ _ t₂)) as t₃.
    exact (is_adjequiv_to_all_is_adjequiv _ _ _ t₃ X).
- Defined.
-=======
-Definition pointwise_adjequiv
-           {B₁ B₂ : bicat}
-           {F₁ F₂ : psfunctor B₁ B₂}
-           (σ : pstrans F₁ F₂)
-           (Hf : left_adjoint_equivalence σ)
-  : ∏ (X : B₁), left_adjoint_equivalence (σ X).
-Proof.
-  intro X.
-  pose (pr1 (left_adjoint_equivalence_total_disp_weq _ _ Hf)) as t₁.
-  pose (pr1 (left_adjoint_equivalence_total_disp_weq _ _ t₁)) as t₂.
-  pose (pr1 (left_adjoint_equivalence_total_disp_weq _ _ t₂)) as t₃.
-  exact (is_adjequiv_to_all_is_adjequiv _ _ _ t₃ X).
-Defined.
->>>>>>> 31110b84
+ Defined.