--- conflicted
+++ resolved
@@ -198,12 +198,10 @@
   etrans. apply maponpaths. apply maponpaths. apply pathsinv0, lwhisker_vcomp.
 
   (** remove trailing lunitor *)
-<<<<<<< HEAD
-
-=======
->>>>>>> bef4741a
+
   etrans. apply vassocr.
   etrans. apply vassocr.
+
   apply pathsinv0.
   etrans. apply vassocr.
   apply maponpaths_2.
