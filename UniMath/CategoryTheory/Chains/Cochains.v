--- conflicted
+++ resolved
@@ -91,11 +91,7 @@
 
 Definition is_omega_cont {C D : category} (F : functor C D) : UU :=
   ∏ (c : cochain C) (L : C) (cc : cone c L),
-<<<<<<< HEAD
-  preserves_limit F c L cc.
-=======
     preserves_limit F c L cc.
->>>>>>> 8f69c814
 
 Definition omega_cont_functor (C D : category) : UU :=
   ∑ (F : functor C D), is_omega_cont F.