(** * Functors

Authors: Benedikt Ahrens, Chris Kapulkin, Mike Shulman (January 2013)

*)

(** ** Contents:

  - preserve isos, inverses
  - Conservative functors ([conservative])
  - Composition of functors, identity functors
  - fully faithful functors
    - preserve isos, inverses, composition backwards
  - (Split) essentially surjective functors
  - faithful
  - full
  - fully faithful is the same as full and faithful
  - Image of a functor, full subcat specified by a functor


*)

Require Import UniMath.Foundations.PartD.
Require Import UniMath.Foundations.Propositions.
Require Import UniMath.Foundations.Sets.

Require Import UniMath.MoreFoundations.PartA.
Require Import UniMath.MoreFoundations.Univalence.
Require Import UniMath.MoreFoundations.Tactics.

Require Import UniMath.CategoryTheory.Core.Categories.
Require Import UniMath.CategoryTheory.Core.Isos.
Require Import UniMath.CategoryTheory.Core.TransportMorphisms.
Require Import UniMath.CategoryTheory.Core.Univalence.

Local Open Scope cat.

(** * Functors : Morphisms of precategories *)
Section functors.

Definition functor_data (C C' : precategory_ob_mor) : UU :=
  total2 ( fun F : ob C -> ob C' =>  ∏ a b : ob C, a --> b -> F a --> F b).

Definition make_functor_data {C C' : precategory_ob_mor} (F : ob C -> ob C')
           (H : ∏ a b : ob C, a --> b -> F a --> F b) : functor_data C C' := tpair _ F H.

Lemma functor_data_isaset (C C' : precategory_ob_mor) (hs : has_homsets C') (hsC' : isaset C') :
  isaset (functor_data C C').
Proof.
  change isaset with (isofhlevel 2).
  apply isofhleveltotal2.
  apply impred; intro.
  apply hsC'.
  intro.
  do 3 (apply impred; intro).
  apply hs.
Qed.

Definition functor_data_constr (C C' : precategory_ob_mor)
           (F : ob C -> ob C') (Fm : ∏ a b : ob C, a --> b -> F a --> F b) :
  functor_data C C' := tpair _ F Fm .

Definition functor_on_objects {C C' : precategory_ob_mor}
     (F : functor_data C C') :  ob C -> ob C' := pr1 F.
Coercion functor_on_objects : functor_data >-> Funclass.

Definition functor_on_morphisms {C C' : precategory_ob_mor} (F : functor_data C C')
  { a b : ob C} :  a --> b -> F a --> F b := pr2 F a b.

Notation "# F" := (functor_on_morphisms F) (at level 3) : cat.

Definition functor_idax {C C' : precategory_data} (F : functor_data C C') :=
  ∏ a : ob C, #F (identity a) = identity (F a).

Definition functor_compax {C C' : precategory_data} (F : functor_data C C') :=
  ∏ a b c : ob C, ∏ f : a --> b, ∏ g : b --> c, #F (f · g) = #F f · #F g .

Definition is_functor {C C' : precategory_data} (F : functor_data C C') :=
  ( functor_idax F ) × ( functor_compax F ) .

Lemma isaprop_is_functor (C C' : precategory_data) (hs: has_homsets C')
      (F : functor_data C C') : isaprop (is_functor F).
Proof.
  apply isofhleveldirprod.
  apply impred; intro.
  apply hs.
  do 5 (apply impred; intro).
  apply hs.
Qed.

Definition functor (C C' : precategory_data) : UU :=
  total2 ( λ F : functor_data C C', is_functor F ).

Notation "a ⟶ b" := (functor a b) : cat.
(* to input: type "\-->" with Agda input method *)

<<<<<<< HEAD
Definition mk_functor {C C' : precategory_data} (F : functor_data C C') (H : is_functor F) :
=======
(** Note that this makes the second component opaque for efficiency reasons *)
Definition make_functor {C C' : precategory_data} (F : functor_data C C') (H : is_functor F) :
>>>>>>> 3135e9bf
  functor C C'.
Proof.
exists F.
exact H.
Defined.

Lemma functor_data_eq_prf (C C': precategory_ob_mor) (F F' : functor_data C C')
      (H : ∏ c, F c = F' c)
      (H1 : ∏ C1 C2 (f : C1 --> C2),
            double_transport (H C1) (H C2) (pr2 F C1 C2 f) =
            pr2 F' C1 C2 f) :
  transportf (λ x : C → C', ∏ a b : C, C ⟦ a, b ⟧ → C' ⟦ x a, x b ⟧)
    (funextfun F F' (λ c : C, H c)) (pr2 F) = pr2 F'.
Proof.
use funextsec. intros C1. use funextsec. intros C2. use funextsec. intros f.
assert (e : transportf (λ x, ∏ a b : C, a --> b → x a --> x b)
                       (funextfun F F' (λ c : C, H c)) (pr2 F) C1 C2 f =
            transportf (λ x, x C1 --> x C2)
                       (funextfun F F' (λ c : C, H c)) (pr2 F C1 C2 f)).
{ now induction (funextfun F F' (λ c, H c)). }
rewrite e, transport_mor_funextfun, transport_source_funextfun, transport_target_funextfun.
exact (H1 C1 C2 f).
Qed.

Lemma functor_data_eq (C C': precategory_ob_mor) (F F' : functor_data C C')
      (H : F ~ F') (H1 : ∏ C1 C2 (f : C1 --> C2),
            double_transport (H C1) (H C2) (pr2 F C1 C2 f) =
            pr2 F' C1 C2 f) :
      F = F'.
Proof.
use total2_paths_f.
- use funextfun. intros c. exact (H c).
- now apply functor_data_eq_prf.
Defined.



Lemma functor_eq (C C' : precategory_data) (hs: has_homsets C') (F F': functor C C'):
    pr1 F = pr1 F' -> F = F'.
Proof.
  intro H.
  apply (total2_paths_f H).
  apply proofirrelevance.
  apply isaprop_is_functor.
  apply hs.
Defined.

Lemma functor_isaset (C C' : precategory_data) (hs : has_homsets C') (hsC' : isaset C') :
  isaset (functor C C').
Proof.
  change isaset with (isofhlevel 2).
  apply isofhleveltotal2.
  apply (functor_data_isaset C C' hs hsC').
  intros x.
  apply isasetaprop.
  apply (isaprop_is_functor C C' hs).
Qed.

Definition functor_data_from_functor (C C': precategory_data)
     (F : functor C C') : functor_data C C' := pr1 F.
Coercion functor_data_from_functor : functor >-> functor_data.


Definition functor_eq_eq_from_functor_ob_eq (C C' : precategory_data) (hs: has_homsets C')
   (F G : functor C C') (p q : F = G)
   (H : base_paths _ _ (base_paths _ _  p) =
         base_paths _ _ (base_paths _ _ q)) :
    p = q.
Proof.
  apply (invmaponpathsweq (total2_paths_equiv _ _ _ )); simpl.
  assert (H' : base_paths _ _ p = base_paths _ _ q).
  { apply (invmaponpathsweq (total2_paths_equiv _ _ _ )); simpl.
    apply (two_arg_paths_f H), uip.
    apply impred_isaset; intro a; apply impred_isaset; intro b; apply impred_isaset; intro f.
    apply hs.
  }
  apply (two_arg_paths_f H'), uip, isasetaprop, isaprop_is_functor, hs.
Defined.

Definition functor_id {C C' : precategory_data}(F : functor C C'):
       ∏ a : ob C, #F (identity a) = identity (F a) := pr1 (pr2 F).


Definition functor_comp {C C' : precategory_data}
           (F : functor C C') {a b c : C} (f : a --> b) (g : b --> c)
  : #F (f · g) = #F f · #F g
  := pr2 (pr2 F) _ _ _ _ _ .


Lemma functor_id_id (A B : precategory) (G : functor A B) (a : A) (f : a --> a)
  : f = identity _ -> #G f = identity _ .
Proof.
  intro e.
  intermediate_path (#G (identity a )).
  - apply maponpaths. apply e.
  - apply functor_id.
Defined.




(** ** Functors preserve isomorphisms *)


Lemma is_inverse_functor_image (C C' : precategory) (F : functor C C')
    (a b : C) (f : iso a b):
   is_inverse_in_precat (#F f) (#F (inv_from_iso f)).
Proof.
  simpl; split; simpl.
  rewrite <- functor_comp.
  rewrite iso_inv_after_iso.
  apply functor_id.

  rewrite <- functor_comp.
  rewrite iso_after_iso_inv.
  apply functor_id.
Qed.

Lemma functor_on_is_iso_is_iso {C C' : precategory} {F : functor C C'}
      {a b : ob C} {f : a --> b} (H : is_iso f)  : is_iso (#F f).
Proof.
  apply (is_iso_qinv _ (#F (inv_from_iso (make_iso _ H)))).
  apply (is_inverse_functor_image _ _ _ _ _ (make_iso _ H)).
Qed.

Lemma functor_on_iso_is_iso (C C' : precategory) (F : functor C C')
    (a b : ob C) (f : iso a b) : is_iso (#F f).
Proof.
  apply (is_iso_qinv _ (#F (inv_from_iso f))).
  apply is_inverse_functor_image.
Defined.


Definition functor_on_iso {C C' : precategory} (F : functor C C')
    {a b : ob C}(f : iso a b) : iso (F a) (F b).
Proof.
  exists (#F f).
  apply functor_on_iso_is_iso.
Defined.

Lemma functor_on_iso_inv (C C' : precategory) (F : functor C C')
    (a b : ob C) (f : iso a b) :
   functor_on_iso F (iso_inv_from_iso f) =
       iso_inv_from_iso (functor_on_iso F f).
Proof.
  apply eq_iso; simpl.
  apply inv_iso_unique'; simpl.
  unfold precomp_with. rewrite <- functor_comp.
  rewrite iso_inv_after_iso.
  apply functor_id.
Defined.

Lemma functor_on_inv_from_iso' {C C' : precategory} (F : functor C C')
      {a b : ob C} {f : a --> b} (H : is_iso f) :
  inv_from_iso (make_iso _ (functor_on_is_iso_is_iso H)) = # F (inv_from_iso (make_iso _ H)).
Proof.
  apply pathsinv0. use inv_iso_unique'. cbn. unfold precomp_with.
  rewrite <- functor_comp. set (tmp := iso_inv_after_iso (make_iso _ H)). cbn in tmp.
  rewrite tmp. apply functor_id.
Qed.

(** ** Functors and [idtoiso] *)

Section functors_and_idtoiso.

Variables C D : precategory.
Variable F : functor C D.

Lemma maponpaths_idtoiso (a b : C) (e : a = b)
: idtoiso (maponpaths (functor_on_objects F) e)
  =
  functor_on_iso F (idtoiso e).
Proof.
  induction e.
  apply eq_iso.
  apply (! functor_id _ _ ).
Qed.

Hypothesis HC : is_univalent C.
Hypothesis HD : is_univalent D.

Lemma maponpaths_isotoid (a b : C) (i : iso a b)
: maponpaths (functor_on_objects F) (isotoid _ HC i)
  =
  isotoid _ HD (functor_on_iso F i).
Proof.
  apply (invmaponpathsweq (make_weq (idtoiso) (pr1 HD _ _ ))).
  simpl.
  rewrite maponpaths_idtoiso.
  repeat rewrite idtoiso_isotoid.
  apply idpath.
Qed.

End functors_and_idtoiso.

Notation "# F" := (functor_on_morphisms F)(at level 3) : cat. (* Notations do not survive the end of sections.  *)

(** ** Functors preserve inverses *)

Lemma functor_on_inv_from_iso {C C' : precategory} (F : functor C C')
    {a b : ob C}(f : iso a b) :
      #F (inv_from_iso f) = inv_from_iso (functor_on_iso F f) .
Proof.
  apply inv_iso_unique'; simpl.
  unfold precomp_with. rewrite <- functor_comp.
  rewrite iso_inv_after_iso.
  apply functor_id.
Qed.

(** ** Conservative functors *)

(** The generic property of "reflecting" a property of a morphism. *)

Definition reflects_morphism {C D : precategory} (F : functor C D)
           (P : ∏ (C : precategory) (a b : ob C), C⟦a, b⟧ → UU) : UU :=
  ∏ a b f, P D (F a) (F b) (# F f) → P C a b f.

(** These are functors that reflect isomorphisms. F : C ⟶ D is conservative
    if whenever # F f is an iso, so is f. *)

Definition conservative {C D : precategory} (F : functor C D) : UU :=
  reflects_morphism F (@is_iso).

(** ** Composition of functors, identity functors *)

(** *** Composition *)

Definition functor_composite_data {C C' C'' : precategory_ob_mor } (F : functor_data C C')
           (F' : functor_data C' C'') : functor_data C C'' :=
  functor_data_constr C C'' (λ a, F' (F a))  (λ (a b : ob C) f, #F' (#F f)) .


Lemma is_functor_composite {C C' C'' : precategory_data}
       (F : functor C C') (F' : functor C' C'') :
 is_functor ( functor_composite_data F F' ) .
Proof.
  split; simpl.
  intro a.
  assert ( e1 := functor_id F a ) .
  assert ( e2 := functor_id F' ( F a ) ) .
  apply ( ( maponpaths ( # F' ) e1 ) @ e2 ) .

  unfold functor_compax .  intros .
  assert ( e1 := functor_comp F f g ) .
  assert ( e2 := functor_comp F' ( # F f ) ( # F g ) ) .
  apply ( ( maponpaths ( # F' ) e1 ) @ e2 ) .
Defined.


Definition functor_composite {C C' C'' : precategory_data} (F : functor C C') (F' : functor C' C'') :
  functor C C'' := tpair _ _ (is_functor_composite F F').

(** *** Identity functor *)

Definition functor_identity_data ( C  : precategory_data ) : functor_data C C :=
  functor_data_constr C C (λ a, a) (λ (a b : ob C) f, f) .

Lemma is_functor_identity (C : precategory_data) : is_functor ( functor_identity_data C ) .
Proof.
  split; simpl.
  unfold functor_idax. intros; apply idpath.
  unfold functor_compax. intros; apply idpath.
Defined.

Definition functor_identity (C : precategory_data) : functor C C :=
  tpair _ _ ( is_functor_identity C ) .

(** *** Constant functor *)

Section Constant_Functor.
Variables C D : precategory.
Variable d : D.

Definition constant_functor_data: functor_data C D :=
   functor_data_constr C D (λ _, d) (λ _ _ _ , identity _) .

Lemma is_functor_constant: is_functor constant_functor_data.
Proof.
  split; simpl.
  red; intros; apply idpath.
  red; intros; simpl.
  apply pathsinv0.
  apply id_left.
Qed.

Definition constant_functor: functor C D := tpair _ _ is_functor_constant.

End Constant_Functor.

Definition iter_functor {C : precategory} (F : functor C C) (n : nat) : functor C C.
Proof.
  induction n as [ | n IHn].
  - apply functor_identity.
  - apply (functor_composite IHn F).
Defined.

End functors.

(** Notations do not survive the end of sections, so we redeclare them here. *)
Notation "a ⟶ b" := (functor a b) : cat.
Notation "# F" := (functor_on_morphisms F) (at level 3) : cat.

(** ** Fully faithful functors *)

Definition fully_faithful {C D : precategory_data} (F : functor C D) :=
  ∏ a b : ob C,
    isweq (functor_on_morphisms F (a:=a) (b:=b)).

Lemma isaprop_fully_faithful (C D : precategory_data) (F : functor C D) :
   isaprop (fully_faithful F).
Proof.
  apply impred; intro a.
  apply impred; intro b.
  apply isapropisweq.
Qed.

Lemma identity_functor_is_fully_faithful { C : precategory_data }
  : fully_faithful (functor_identity C).
Proof.
  intros a b.
  apply idisweq.
Defined.

Definition weq_from_fully_faithful {C D : precategory_data}{F : functor C D}
      (FF : fully_faithful F) (a b : ob C) :
   (a --> b) ≃ (F a --> F b).
Proof.
  exists (functor_on_morphisms F (a:=a) (b:=b)).
  exact (FF a b).
Defined.

Definition fully_faithful_inv_hom {C D : precategory_data} {F : functor C D}
      (FF : fully_faithful F) (a b : ob C) :
      F a --> F b -> a --> b :=
 invweq (weq_from_fully_faithful FF a b).

Local Notation "FF ^-1" := (fully_faithful_inv_hom FF _ _ ).

(** FF^1 is indeed post-inverse to # F. *)
Lemma fully_faithful_inv_hom_is_inv {C D : precategory} {F : functor C D}
      (FF : fully_faithful F) {a b : ob C} (f : C⟦a, b⟧) :
  FF^-1 (# F f) = f.
Proof.
  cbn.
  apply invmap_eq.
  reflexivity.
Defined.

Lemma fully_faithful_inv_identity (C D : precategory_data) (F : functor C D)
      (FF : fully_faithful F) (a : ob C) :
         FF^-1 (identity (F a)) = identity _.
Proof.
  apply (invmaponpathsweq (weq_from_fully_faithful FF a a)).
  unfold fully_faithful_inv_hom.
  set (HFaa:=homotweqinvweq (weq_from_fully_faithful FF a a)(identity _ )).
  simpl in *.
  rewrite HFaa.
  rewrite functor_id; apply idpath.
Qed.


Lemma fully_faithful_inv_comp (C D : precategory_data) (F : functor C D)
      (FF : fully_faithful F) (a b c : ob C)
      (f : F a --> F b) (g : F b --> F c) :
        FF^-1 (f · g) = FF^-1 f · FF^-1 g.
Proof.
  apply (invmaponpathsweq (weq_from_fully_faithful FF a c)).
  set (HFFac := homotweqinvweq (weq_from_fully_faithful FF a c)
                 (f · g)).
  unfold fully_faithful_inv_hom.
  simpl in *.
  rewrite HFFac; clear HFFac.
  rewrite functor_comp.
  set (HFFab := homotweqinvweq (weq_from_fully_faithful FF a b) f).
  set (HFFbc := homotweqinvweq (weq_from_fully_faithful FF b c) g).
  simpl in *.
  rewrite HFFab; clear HFFab.
  rewrite HFFbc; clear HFFbc.
  apply idpath.
Qed.



(** *** Fully faithful functors reflect isos *)

Lemma inv_of_ff_inv_is_inv (C D : precategory) (F : functor C D)
   (FF : fully_faithful F) (a b : C) (f : iso (F a) (F b)) :
  is_inverse_in_precat ((FF ^-1) f) ((FF ^-1) (inv_from_iso f)).
Proof.
  unfold fully_faithful_inv_hom; simpl.
  split.
  apply (invmaponpathsweq (weq_from_fully_faithful FF a a)).
  set (HFFab := homotweqinvweq (weq_from_fully_faithful FF a b)).
  set (HFFba := homotweqinvweq (weq_from_fully_faithful FF b a)).
  simpl in *.
  rewrite functor_comp.
  rewrite HFFab; clear HFFab.
  rewrite HFFba; clear HFFba.
  rewrite functor_id.
  apply iso_inv_after_iso.

  apply (invmaponpathsweq (weq_from_fully_faithful FF b b)).
  set (HFFab := homotweqinvweq (weq_from_fully_faithful FF a b)).
  set (HFFba := homotweqinvweq (weq_from_fully_faithful FF b a)).
  simpl in *.
  rewrite functor_comp.
  rewrite HFFab.
  rewrite HFFba.
  rewrite functor_id.
  apply iso_after_iso_inv.
Qed.

Lemma fully_faithful_reflects_iso_proof (C D : precategory)(F : functor C D)
        (FF : fully_faithful F)
    (a b : ob C) (f : iso (F a) (F b)) :
     is_iso (FF^-1 f).
Proof.
  apply (is_iso_qinv _ (FF^-1 (inv_from_iso f))).
  apply inv_of_ff_inv_is_inv.
Defined.

(** A slight restatement of the above: fully faithful functors are conservative. *)
Lemma fully_faithful_conservative {C D : precategory} (F : functor C D)
      (FF : fully_faithful F) : conservative F.
Proof.
  unfold conservative.
  intros a b f is_iso_Ff.
  use transportf.
  - exact (FF^-1 (# F f)).
  - apply fully_faithful_inv_hom_is_inv.
  - apply (fully_faithful_reflects_iso_proof _ _ _ _ _ _ (make_iso _ is_iso_Ff)).
Defined.

Definition  iso_from_fully_faithful_reflection {C D : precategory} {F : functor C D}
        (HF : fully_faithful F)
    {a b : ob C} (f : iso (F a) (F b)) :
      iso a b.
Proof.
  exists (fully_faithful_inv_hom HF a b f).
  apply fully_faithful_reflects_iso_proof.
Defined.

Lemma functor_on_iso_iso_from_fully_faithful_reflection (C D : precategory)
      (F : functor C D) (HF : fully_faithful F) (a b : ob C)
   (f : iso (F a) (F b)) :
      functor_on_iso F
        (iso_from_fully_faithful_reflection HF f) = f.
Proof.
  apply eq_iso.
  simpl;
  apply (homotweqinvweq (weq_from_fully_faithful HF a b)).
Qed.

Lemma iso_from_fully_faithful_reflection_functor_on_iso (C D : precategory)
      (F : functor C D) (HF : fully_faithful F) (a b : ob C)
   (f : iso a b) :
      iso_from_fully_faithful_reflection HF (functor_on_iso F f) = f.
Proof.
  apply eq_iso.
  simpl;
  apply (homotinvweqweq (weq_from_fully_faithful HF a b)).
Qed.

Definition weq_ff_functor_on_iso {C D : precategory}{F : functor C D}
           (HF : fully_faithful F) (a b : ob C)
  : iso a b ≃ iso (F a) (F b).
Proof.
  exists (functor_on_iso F).
  apply (isweq_iso _ (iso_from_fully_faithful_reflection HF (a:=a)(b:=b))).
  - apply iso_from_fully_faithful_reflection_functor_on_iso.
  - apply functor_on_iso_iso_from_fully_faithful_reflection.
Defined.

(** Computation check *)

Lemma weq_ff_functor_on_iso_compute {C D : precategory} (F : functor C D)
      (HF : fully_faithful F) {a b : C} (f : iso a b)
: #F f = weq_ff_functor_on_iso HF _ _ f.
Proof.
apply idpath.
Qed.

Lemma functor_on_iso_iso_from_ff_reflection (C D : precategory)
      (F : functor C D) (HF : fully_faithful F) (a b : C)
      (f : iso (F a) (F b)):
  functor_on_iso F
                 (iso_from_fully_faithful_reflection HF f) = f.
Proof.
  apply eq_iso.
  simpl.
  apply (homotweqinvweq (weq_from_fully_faithful HF a b ) ).
Qed.

(** Alternative implementation of [weq_ff_functor_on_iso] *)

Definition reflects_isos {C D : precategory} (F : C ⟶ D) :=
  ∏ c c' (f : C⟦c,c'⟧), is_iso (# F f) → is_iso f.

Lemma isaprop_reflects_isos {C D : precategory} (F : C ⟶ D) : isaprop (reflects_isos F).
Proof.
apply impred; intros c; apply impred; intros c'.
apply impred; intros f; apply impred; intros f'.
apply isaprop_is_iso.
Qed.

Lemma ff_reflects_is_iso (C D : precategory) (F : functor C D)
  (HF : fully_faithful F) : reflects_isos F.
Proof.
  intros a b f H.
  set (X:= fully_faithful_reflects_iso_proof _ _ F HF _ _ (make_iso _ H)).
  simpl in X.
  set (T:= homotinvweqweq (weq_from_fully_faithful HF a b ) ).
  simpl in T.
  unfold fully_faithful_inv_hom in X.
  simpl in X.
  rewrite T in X.
  apply X.
Defined.


Definition weq_ff_functor_on_weq_isobandf {C D : precategory}
  {F : functor C D}
  (HF : fully_faithful F) (a b : C)
  : iso a b ≃ iso (F a) (F b).
Proof.
  use weqbandf.
  - apply (make_weq _ (HF a b)).
  - simpl; intro f.
    apply weqimplimpl.
    + intro H.
      apply (functor_on_iso_is_iso _ _ _ _ _ (make_iso f H)).
    + apply ff_reflects_is_iso. apply HF.
    + apply isaprop_is_iso.
    + apply isaprop_is_iso.
Defined.

(** Computation check *)

Lemma weq_ff_functor_on_weq_isobandf_compute {C D : precategory} (F : functor C D)
      (HF : fully_faithful F) {a b : C} (f : iso a b)
: #F f = weq_ff_functor_on_weq_isobandf HF _ _ f.
Proof.
  apply idpath.
Defined.

Lemma ff_is_inclusion_on_objects {C D : precategory}
      (HC : is_univalent C) (HD : is_univalent D)
      (F : functor C D) (HF : fully_faithful F)
      : isofhlevelf 1 (functor_on_objects F).
Proof.
  intro d.
  apply invproofirrelevance.
  intros [c e] [c' e'].
  use total2_paths_f.
  - simpl.
    set (X := idtoiso (e @ ! e')).
    (* set (X' := invmap (@weq_ff_functor_on_iso _ _ _ HF _ _ ) X). *)
        (* we cannot use X' because we lack the preceding, commented-out,
           lemma *)
    set (X2 := iso_from_fully_faithful_reflection HF X).
    apply (isotoid _ HC X2).
  - simpl.
    set (T:=@functtransportf _ _ (functor_on_objects F)).
    set (T' := T (λ c, c = d)). simpl in T'.
    rewrite T'.
    rewrite (maponpaths_isotoid _ _ _ HC HD).
    rewrite functor_on_iso_iso_from_ff_reflection.
    rewrite isotoid_idtoiso.
    rewrite transportf_id2.
    rewrite pathscomp_inv.
    rewrite pathsinv0inv0.
    rewrite <- path_assoc.
    rewrite pathsinv0l.
    apply pathscomp0rid.
Qed.


(** ** (Split) essentially surjective functors *)

(** See [CategoryTheory.equivalences] for more lemmas about (split) essential
    surjectivity, especially where the domain is a [univalent_category]. *)

(** See "Univalent categories and the Rezk completion" (arXiv:1303.0584v2)
    Definition 6.5. *)
Definition split_essentially_surjective {C D : precategory_data} (F : functor C D) :=
  ∏ b, (∑ a : ob C, iso (F a) b).

(** Split essentially surjective functors have "inverses" on objects, where we
    map d : ob D to the c : ob C such that F c ≅ d. *)
Definition split_essentially_surjective_inv_on_obj {C D : precategory_data}
           (F : functor C D) (HF : split_essentially_surjective F) : ob D → ob C :=
  λ d, (pr1 (HF d)).

Definition essentially_surjective {C D : precategory_data} (F : functor C D) :=
  ∏ b, ishinh (total2 (λ a, iso (F a) b)).

Lemma isaprop_essentially_surjective {C D : precategory_data} (F : functor C D) :
   isaprop (essentially_surjective F).
Proof.
  apply impred; intro; apply isapropishinh.
Defined.

(** Composition of essentially surjective functors yields an essentially
    surjective functor. *)

(** Let e : E. Since G is essentially surjective, there is some g
    such that e ≅ G g. Since F is essentially surjective, there is some f
    such that G g ≅ F f. Composing these isomorphisms proves the goal.
 *)
Lemma comp_essentially_surjective {C D E : precategory}
      (F : functor C D) (esF : essentially_surjective F)
      (G : functor D E) (esG : essentially_surjective G) :
  essentially_surjective (functor_composite F G).
Proof.
  unfold essentially_surjective.
  intros e.
  apply (squash_to_prop (esG e)); [apply isapropishinh|]; intros isoGe.
  apply (squash_to_prop (esF (pr1 isoGe))); [apply isapropishinh|]; intros isoFGe.
  apply hinhpr.
  exists (pr1 isoFGe); unfold functor_composite; cbn.
  apply (@iso_comp E _ (G (pr1 isoGe))).
  - apply functor_on_iso.
    exact (pr2 isoFGe).
  - apply (pr2 isoGe).
Defined.

(** ** Faithful functors *)

Definition faithful {C D : precategory_data} (F : functor C D) :=
  ∏ a b : ob C, isincl (fun f : a --> b => #F f).

Lemma isaprop_faithful (C D : precategory_data) (F : functor C D) :
   isaprop (faithful F).
Proof.
  unfold faithful.
  do 2 (apply impred; intro).
  apply isapropisincl.
Qed.

(** Composition of faithful functors yields a faithful functor. *)

Lemma comp_faithful_is_faithful (C D E : precategory)
      (F : functor C D) (faithF : faithful F)
      (G : functor D E) (faithG : faithful G) : faithful (functor_composite F G).
Proof.
  unfold faithful in *.
  intros ? ?; apply (isinclcomp (_,, faithF _ _) (_,, faithG _ _)).
Qed.

(** Faithful functors reflect commutative triangles. If F f · F g = F h,
    in D, then f · g = h in C. (Really, this is true more generally for any
    diagram.) *)

Lemma faithful_reflects_commutative_triangle {C D : precategory} (F : functor C D)
      (FF : faithful F) {a b c : ob C} (f : C ⟦a, b⟧) (g : C ⟦b, c⟧) (h : C ⟦a, c⟧) :
  # F f · # F g = # F h → f · g = h.
Proof.
  intros feq.
  apply (Injectivity (# F)).
  - apply isweqonpathsincl, FF.
  - exact (functor_comp F f g @ feq).
Defined.

(** ** Full functors *)

Definition full {C D : precategory_data} (F : functor C D) :=
   ∏ a b: C, issurjective (fun f : a --> b => #F f).

Lemma isaprop_full (C D : precategory_data) (F : functor C D) :
   isaprop (full F).
Proof.
  unfold full.
  do 2 (apply impred; intro).
  apply isapropissurjective.
Qed.

(** Composition of full functors yields a full functor *)

Lemma comp_full_is_full (C D E : precategory)
      (F : functor C D) (fullF : full F)
      (G : functor D E) (fullG : full G) : full (functor_composite F G).
Proof.
  unfold full in *.
  intros ? ?; apply (issurjcomp _ _ (fullF _ _) (fullG _ _)).
Qed.

(** ** Fully faithful is the same as full and faithful *)

Definition full_and_faithful {C D : precategory_data} (F : functor C D) :=
   (full F) × (faithful F).

Lemma fully_faithful_implies_full_and_faithful (C D : precategory_data) (F : functor C D) :
   fully_faithful F -> full_and_faithful F.
Proof.
  intro H.
  split; simpl.
  unfold full. intros a b.
  apply issurjectiveweq.
  apply H.
  intros a b.
  apply isinclweq.
  apply H.
Qed.


Lemma full_and_faithful_implies_fully_faithful (C D : precategory_data) (F : functor C D) :
   full_and_faithful F -> fully_faithful F.
Proof.
  intros [Hfull Hfaith].
  intros a b.
  simpl in *.
  apply isweqinclandsurj.
  - apply Hfaith.
  - apply Hfull.
Defined.

Lemma isaprop_full_and_faithful (C D : precategory_data) (F : functor C D) :
   isaprop (full_and_faithful F).
Proof.
  apply isofhleveldirprod.
  apply impred; intro.
  apply impred; intro.
  apply impred; intro.
  simpl. repeat (apply impred; intro).
  apply isapropishinh.
  apply isaprop_faithful.
Qed.


Definition weq_fully_faithful_full_and_faithful (C D : precategory_data) (F : functor C D) :
   (fully_faithful F) ≃ (full_and_faithful F) :=
  weqimplimpl (fully_faithful_implies_full_and_faithful _ _ F)
              (full_and_faithful_implies_fully_faithful _ _ F)
              (isaprop_fully_faithful _ _ F)
              (isaprop_full_and_faithful _ _ F).

(** Composition of fully faithful functors yields a fully faithful functor. *)

Lemma comp_full_and_faithful_is_full_and_faithful (C D E : precategory)
      (F : functor C D) (f_and_f_F : full_and_faithful F)
      (G : functor D E) (f_and_f_G : full_and_faithful G) :
  full_and_faithful (functor_composite F G).
Proof.
  split.
  - apply comp_full_is_full; [apply (pr1 f_and_f_F)|apply (pr1 f_and_f_G)].
  - apply comp_faithful_is_faithful; [apply (pr2 f_and_f_F)|apply (pr2 f_and_f_G)].
Qed.

Lemma comp_ff_is_ff (C D E : precategory)
      (F : functor C D) (ffF : fully_faithful F)
      (G : functor D E) (ffG : fully_faithful G) :
  fully_faithful (functor_composite F G).
Proof.
  unfold fully_faithful in *.
  intros ? ?; apply (pr2 (weqcomp (_,, ffF _ _) (_,, ffG _ _))).
Qed.

(** Fully faithful functors induce equivalences on commutative triangles

    Compare to [faithful_reflects_commutative_triangle]. *)
Lemma fully_faithful_commutative_triangle_weq
      {C D : precategory} (F : functor C D) (fff : fully_faithful F)
      {X Y Z : ob C} (f : X --> Y) (g : Y --> Z) (h : X --> Z) :
  (f · g = h) ≃ (#F f · #F g = #F h).
Proof.
  apply (@weqcomp _ (# F (f · g) = # F h)).
  - eapply make_weq.
    apply (isweqmaponpaths (weq_from_fully_faithful fff _ _) (f · g) h).
  - use weq_iso; intros p.
    + refine (_ @ p).
      apply (!functor_comp _ _ _).
    + refine (_ @ p).
      apply (functor_comp _ _ _).
    + refine (path_assoc _ _ _ @ _).
      refine (maponpaths (λ pp, pp @ _) (pathsinv0r _) @ _).
      reflexivity.
    + cbn.
      refine (path_assoc _ _ _ @ _).
      refine (maponpaths (λ pp, pp @ _) (pathsinv0l _) @ _).
      reflexivity.
Qed.

(** ** Image on objects of a functor  *)
(** is used later to define the full image subcategory of a category [D]
       defined by a functor [F : C -> D] *)

Definition is_in_img_functor {C D : precategory_data} (F : functor C D)
      (d : ob D) :=
  ishinh (
  total2 (λ c : ob C, iso (F c) d)).

Definition sub_img_functor {C D : precategory_data}(F : functor C D) :
    hsubtype (ob D) :=
       λ d : ob D, is_in_img_functor F d.

Section functor_equalities.

Lemma functor_identity_left (C D : precategory) (F : functor C D) :
  functor_composite (functor_identity C) F = F.
Proof.
  destruct F as [ [ Fob Fmor ] is ].
  destruct is as [ idax compax ] .
  apply idpath .
Defined.

Lemma functor_identity_right (C D : precategory) (F : functor C D) :
  functor_composite F (functor_identity D) = F.
Proof.
  destruct F as [ [ Fob Fmor ] is ] .
  apply ( maponpaths ( λ p, tpair is_functor (tpair _ Fob Fmor) p ) ) .
  destruct is as [ idax compax ] .
  apply pathsdirprod .
  simpl . apply funextsec . intro t . unfold functor_identity .  unfold functor_id . simpl .
  rewrite maponpathsidfun .
  rewrite pathscomp0rid .
  apply idpath .

  apply funextsec . intro t . apply funextsec . intro t0 . apply funextsec . intro t1 .
  apply funextsec . intro f . apply funextsec . intro g . unfold functor_identity . simpl .
  unfold functor_comp . simpl .
  rewrite maponpathsidfun .
  rewrite pathscomp0rid .
  apply idpath.

Defined.

Lemma functor_assoc (C0 C1 C2 C3 : precategory)
  (F0 : functor C0 C1) (F1 : functor C1 C2) (F2 : functor C2 C3) :
    functor_composite (functor_composite F0 F1) F2 =
    functor_composite F0 (functor_composite F1 F2).
Proof.
  destruct F0 as [ [ F0ob F0mor ] is0 ] .
  destruct F1 as [ [ F1ob F1mor ] is1 ] .
  destruct F2 as [ [ F2ob F2mor ] is2 ] . simpl .
  unfold functor_composite . simpl .
  apply ( maponpaths ( λ p, tpair is_functor _ p ) ) . simpl .
  apply pathsdirprod .
  apply funextsec .
  intro t .

  simpl .
  unfold functor_comp . simpl . unfold functor_id . simpl . unfold functor_id . simpl .
  destruct is0 as [ is0id is0comp ] .
  destruct is1 as [ is1id is1comp ] .
  destruct is2 as [ is2id is2comp ] .
  simpl .

  rewrite path_assoc.
  apply ( maponpaths ( λ e, pathscomp0 e ( is2id (F1ob (F0ob t)) ) ) ) .
  rewrite maponpathscomp0 .
  apply ( maponpaths ( λ e, pathscomp0 e ( maponpaths
                                                 (F2mor (F1ob (F0ob t)) (F1ob (F0ob t)))
                                                 (is1id (F0ob t)) ) ) ) .
  apply maponpathscomp .

  apply funextsec . intro t . apply funextsec . intro t0 . apply funextsec . intro t1 .
  apply funextsec . intro f . apply funextsec . intro g .

  simpl .
  unfold functor_comp . simpl . unfold functor_comp .  simpl .
  destruct is0 as [ is0id is0comp ] .
  destruct is1 as [ is1id is1comp ] .
  destruct is2 as [ is2id is2comp ] .
  simpl .

  rewrite path_assoc.
  apply ( maponpaths ( λ e,
                         pathscomp0 e ( is2comp (F1ob (F0ob t)) (F1ob (F0ob t0)) (F1ob (F0ob t1))
                                                (F1mor (F0ob t) (F0ob t0) (F0mor t t0 f))
                                                (F1mor (F0ob t0) (F0ob t1) (F0mor t0 t1 g)) ) ) ) .
  rewrite maponpathscomp0 .
  apply ( maponpaths ( λ e,
                         pathscomp0 e ( maponpaths (F2mor (F1ob (F0ob t)) (F1ob (F0ob t1)))
                                                   (is1comp (F0ob t) (F0ob t0) (F0ob t1)
                                                            (F0mor t t0 f) (F0mor t0 t1 g)) ))).
  apply maponpathscomp .
Defined.

End functor_equalities.

Section functors_on_iso_with_inv.

  Lemma functor_on_is_inverse_in_precat {C C' : precategory} (F : functor C C')
        {a b : ob C} {f : a --> b} {g : b --> a} (H : is_inverse_in_precat f g) :
    is_inverse_in_precat (# F f) (# F g).
  Proof.
    use make_is_inverse_in_precat.
    - rewrite <- functor_comp. rewrite (is_inverse_in_precat1 H). apply functor_id.
    - rewrite <- functor_comp. rewrite (is_inverse_in_precat2 H). apply functor_id.
  Qed.

  Definition functor_on_is_z_isomorphism {C C' : precategory} (F : functor C C')
             {a b : ob C} {f : a --> b} (I : is_z_isomorphism f) :
    is_z_isomorphism (# F f).
  Proof.
    use make_is_z_isomorphism.
    - exact (# F (is_z_isomorphism_mor I)).
    - exact (functor_on_is_inverse_in_precat F I).
  Defined.

  Lemma functor_is_inverse_in_precat_inv_from_iso {C D : precategory} {c c' : ob C}
        (F : functor C D) (f : iso c c') :
    is_inverse_in_precat (# F f) (# F (inv_from_iso f)).
  Proof.
    apply functor_on_is_inverse_in_precat.
    split.
    + apply is_inverse_in_precat1.
      split.
      * apply (iso_inv_after_iso f).
      * apply (iso_after_iso_inv f).
    + apply is_inverse_in_precat2.
      split.
      * apply (iso_inv_after_iso f).
      * apply (iso_after_iso_inv f).
  Qed.

  Definition functor_on_z_iso {C C' : precategory} (F : functor C C') {a b : ob C}
             (f : z_iso a b) : z_iso (F a) (F b).
  Proof.
    use make_z_iso.
    - exact (# F f).
    - exact (# F (z_iso_inv_mor f)).
    - exact (functor_on_is_inverse_in_precat F f).
  Defined.

End functors_on_iso_with_inv.

Notation "F ∙ G" := (functor_composite F G) : cat.
(* to input: type "\." with Agda input method *)
(* the old notation had the arguments in the opposite order *)

Notation "G □ F" := (functor_composite F G) (at level 35, only parsing) : cat.
(* to input: type "\Box" or "\square" or "\sqw" or "\sq" with Agda input method *)<|MERGE_RESOLUTION|>--- conflicted
+++ resolved
@@ -94,12 +94,8 @@
 Notation "a ⟶ b" := (functor a b) : cat.
 (* to input: type "\-->" with Agda input method *)
 
-<<<<<<< HEAD
-Definition mk_functor {C C' : precategory_data} (F : functor_data C C') (H : is_functor F) :
-=======
-(** Note that this makes the second component opaque for efficiency reasons *)
+
 Definition make_functor {C C' : precategory_data} (F : functor_data C C') (H : is_functor F) :
->>>>>>> 3135e9bf
   functor C C'.
 Proof.
 exists F.
