(** * Isomorphisms *)

(** ** Contents

  - isomorphisms: [iso], [isiso f := isweq (precomp_with f)]
  - Equivalence relation identifying isomorphic objects
  - Isomorphisms in a category [z_iso]
    - Definition: [is_z_iso f := ∑ g, ...]
    - Relationship between [z_iso] and [iso]
  - Properties of 0-isomorphisms
    - uniqueness of inverse, composition etc.
    - stability under composition
    - Analogue to [isweq_iso]: [is_iso_qinv]
 *)

Require Import UniMath.Foundations.PartA.
Require Import UniMath.Foundations.Propositions.
Require Import UniMath.Foundations.Sets.
Require Import UniMath.MoreFoundations.Tactics.

Require Import UniMath.CategoryTheory.Core.Categories.

Local Open Scope cat.

(** A morphism [f: a --> b] in a precategory is an isomorphism [is_iso(f)],
    if for any [c: C], precomposition with [f] yields an equivalence
    (b --> c -> a --> c].
    Definition suggested by V. Voevodsky
*)

Definition precomp_with {C : precategory_data} {a b : C} (f : a --> b) {c : C} (g : b --> c): a --> c :=
   f · g.

Definition is_iso {C : precategory_data} {a b : C} (f : a --> b) :=
  ∏ c, isweq (precomp_with f (c:=c)).

Lemma isaprop_is_iso {C : precategory_data} (a b : C) (f : a --> b) : isaprop (is_iso f).
Proof.
  apply impred; intro.
  apply isapropisweq.
Qed.

Definition iso {C: precategory_data} (a b : C) := ∑ f : a --> b, is_iso f.
Definition morphism_from_iso {C : precategory_data} {a b : C} (f : iso a b) : a --> b := pr1 f.
Coercion morphism_from_iso : iso >-> precategory_morphisms.

Definition iso_is_iso {C : precategory_data} {a b : C} (f : iso a b) : is_iso f := pr2 f.

Definition make_iso {C : precategory_data} {a b : C} (f : a --> b) (fiso: is_iso f) : iso a b := (f,,fiso).

Definition inv_from_iso {C : precategory_data} {a b : C} (f : iso a b) : b --> a :=
   invmap (make_weq (precomp_with f) (pr2 f a)) (identity _ ).

Definition iso_inv_after_iso {C : precategory_data} {a b : C} (f: iso a b) :
   f · inv_from_iso f = identity _ .
Proof.
  set (T := homotweqinvweq (make_weq (precomp_with f) (pr2 f a ))).
  simpl in *.
  apply T.
Defined.

Definition iso_after_iso_inv {C : precategory} {a b : C} (f : iso a b) :
  inv_from_iso f · f = identity _ .
Proof.
  set (T := invmaponpathsweq (make_weq (precomp_with f) (pr2 f b))).
  apply T; clear T; simpl.
  unfold precomp_with.
  intermediate_path ((f · inv_from_iso f) · f).
  - apply assoc.
  - apply remove_id_left.
    + apply iso_inv_after_iso.
    + apply (!(id_right _ )).
Defined.

Definition is_iso_inv_from_iso {C : precategory} {a b : C} (f : iso a b) : is_iso (inv_from_iso f).
Proof.
  intro c.
  apply (isweq_iso _ (precomp_with f)).
  - intro g.
    unfold precomp_with.
    intermediate_path ((f · inv_from_iso f) · g).
    + apply assoc.
    + apply remove_id_left. apply iso_inv_after_iso. apply idpath.
  - intro g.
    unfold precomp_with.
    intermediate_path ((inv_from_iso f · f) · g).
    + apply assoc.
    + apply remove_id_left. apply iso_after_iso_inv. apply idpath.
Defined.

Definition iso_inv_from_iso {C : precategory} {a b : C} (f : iso a b) : iso b a :=
  tpair _ _ (is_iso_inv_from_iso f).

Lemma eq_iso {C: precategory_data} {a b : C} (f g : iso a b) : pr1 f = pr1 g -> f = g.
Proof.
  intro H.
  apply subtypePath.
  - intros t. apply isaprop_is_iso.
  - apply H.
Defined.

Lemma isaset_iso {C : precategory_data} (hs : has_homsets C) (a b : ob C) :
  isaset (iso a b).
Proof.
  change isaset with (isofhlevel 2).
  apply isofhleveltotal2.
  - apply hs.
  - intro f.
    apply isasetaprop.
    apply isaprop_is_iso.
Qed.

Lemma identity_is_iso (C : precategory) (a : ob C) : is_iso (identity a).
Proof.
  intros c.
  set (T := @isweqhomot (a --> c) (a --> c) (λ t, t) (precomp_with (identity a))).
  apply T.
  - intro g. apply pathsinv0. apply id_left.
  - apply idisweq.
Defined.

Definition identity_iso {C : precategory} (a : ob C) :
   iso a a := tpair _ _ (identity_is_iso C a).


Definition iso_inv_from_is_iso {C : precategory} {a b : ob C}
  (f : a --> b) (H : is_iso f) : iso b a :=
  iso_inv_from_iso (f,,H).

<<<<<<< HEAD
Lemma iso_inv_on_right (C : precategory) (a b c : ob C)
=======
Lemma iso_inv_on_right {C : precategory} (a b c : ob C)
>>>>>>> 175bd6c2
  (f : iso a  b) (g : b --> c) (h : a --> c) (H : h = f · g) :
     inv_from_iso f · h = g.
Proof.
  apply (invmaponpathsweq (make_weq (precomp_with f) (pr2 f c))).
  unfold precomp_with; simpl.
  intermediate_path ((f · inv_from_iso f) · h).
  - apply assoc.
  - apply remove_id_left.
    + apply iso_inv_after_iso.
    + assumption.
Defined.

<<<<<<< HEAD
Lemma iso_inv_on_left (C : precategory) (a b c : ob C)
=======
Lemma iso_inv_on_left {C : precategory} (a b c : ob C)
>>>>>>> 175bd6c2
  (f : a --> b) (g : iso b c) (h : a --> c) (H : h = f · g) :
     f = h · inv_from_iso g.
Proof.
  assert (H2 : h · inv_from_iso g =
                         (f · g) · inv_from_iso g).
    rewrite H. apply idpath.
  rewrite <- assoc in H2.
  rewrite iso_inv_after_iso in H2.
  rewrite id_right in H2.
  apply pathsinv0.
  assumption.
Qed.

<<<<<<< HEAD
Lemma iso_inv_to_left (C : precategory) (a b c : ob C)
=======
Lemma iso_inv_to_left {C : precategory} (a b c : ob C)
>>>>>>> 175bd6c2
  (f : iso a  b) (g : b --> c) (h : a --> c) :
    inv_from_iso f · h = g -> h = f · g.
Proof.
  intro H.
  intermediate_path (f · inv_from_iso f · h).
  - rewrite iso_inv_after_iso, id_left; apply idpath.
  - rewrite <- assoc. rewrite H. apply idpath.
Qed.

<<<<<<< HEAD
Lemma iso_inv_to_right (C : precategory) (a b c : ob C)
=======
Lemma iso_inv_to_right {C : precategory} (a b c : ob C)
>>>>>>> 175bd6c2
  (f : a --> b) (g : iso b c) (h : a --> c) :
     f = h · inv_from_iso g -> f · g = h.
Proof.
  intro H.
  intermediate_path (h · inv_from_iso g · g).
  - rewrite H. apply idpath.
  - rewrite <- assoc, iso_after_iso_inv, id_right. apply idpath.
Qed.


(** ** Properties of isomorphisms *)
(** Stability under composition, inverses etc *)

Definition isweqhomot' {X Y} (f g : X -> Y) (H : isweq f)
      (homot : ∏ x, f x = g x) : isweq g.
Proof.
  apply (isweqhomot f g homot H).
Defined.

Lemma is_iso_comp_of_isos {C : precategory} {a b c : ob C}
  (f : iso a b) (g : iso b c) : is_iso (f · g).
Proof.
  simpl.
  intro d.
<<<<<<< HEAD
  set (T:=twooutof3c (precomp_with g) (precomp_with f (c:=d)) (pr2 g d) (pr2 f _)).
=======
  set (T := twooutof3c (precomp_with g) (precomp_with f (c:=d)) (pr2 g d) (pr2 f _)).
>>>>>>> 175bd6c2
  apply (isweqhomot' _ _ T).
  intro h. apply assoc.
Defined.

Lemma is_iso_comp_of_is_isos {C : precategory} {a b c : ob C}
      (f : a --> b) (g : b --> c) (H1 : is_iso f) (H2 : is_iso g) : is_iso (f · g).
Proof.
  set (i1 := make_iso f H1).
  set (i2 := make_iso g H2).
  exact (is_iso_comp_of_isos i1 i2).
Qed.

Definition iso_comp {C : precategory} {a b c : ob C}
  (f : iso a b) (g : iso b c) : iso a c.
Proof.
  exists (f · g).
  apply is_iso_comp_of_isos.
Defined.


Lemma inv_iso_unique (C : precategory) (a b : C) (f : iso a b) (g : iso b a) :
  precomp_with f g = identity _ -> g = iso_inv_from_iso f.
Proof.
  intro H.
  apply eq_iso. simpl.
  set (T := invmaponpathsweq (make_weq (precomp_with f) (pr2 f a ))).
  apply T; simpl.
  intermediate_path (identity a).
  + assumption.
  + apply pathsinv0. apply iso_inv_after_iso.
Defined.

Lemma inv_iso_unique' (C : precategory) (a b : C) (f : iso a b) (g : b --> a) :
  precomp_with f g = identity _ -> g = inv_from_iso f.
Proof.
  intro H.
  set (T := invmaponpathsweq (make_weq (precomp_with f) (pr2 f a ))).
  apply T; simpl.
  intermediate_path (identity a).
  + assumption.
  + apply pathsinv0. apply iso_inv_after_iso.
Defined.


Lemma iso_inv_of_iso_comp (C : precategory) (a b c : ob C)
   (f : iso a b) (g : iso b c) :
   iso_inv_from_iso (iso_comp f g) = iso_comp (iso_inv_from_iso g) (iso_inv_from_iso f).
Proof.
  apply pathsinv0.
  apply inv_iso_unique. simpl. unfold precomp_with.
  intermediate_path (f · (g · inv_from_iso g) · inv_from_iso f).
  - repeat rewrite assoc.  apply idpath.
  - rewrite iso_inv_after_iso. rewrite id_right.
    apply iso_inv_after_iso.
Qed.

Lemma iso_inv_of_iso_id {C : precategory} (a : ob C) :
   iso_inv_from_iso (identity_iso a) = identity_iso a.
Proof.
  apply eq_iso.
  apply idpath.
Qed.


Lemma iso_inv_iso_inv {C : precategory} (a b : ob C) (f : iso a b) :
     iso_inv_from_iso (iso_inv_from_iso f) = f.
Proof.
  apply eq_iso. simpl.
  apply pathsinv0.
  apply inv_iso_unique'.
  apply iso_after_iso_inv.
Defined.

Lemma pre_comp_with_iso_is_inj {C : precategory_data} (a b c : ob C)
    (f : a --> b) (H : is_iso f) (g h : b --> c) : f · g = f · h -> g = h.
Proof.
  intro X.
  apply (invmaponpathsweq (make_weq (precomp_with f) (H _ ))).
  apply X.
Qed.

Lemma post_comp_with_iso_is_inj {C : precategory} (b c : ob C)
     (h : b --> c) (H : is_iso h)
   (a : ob C) (f g : a --> b) : f · h = g · h -> f = g.
Proof.
  intro HH.
  set (T := iso_inv_after_iso (h,,H)). simpl in T.
  intermediate_path (f · (h · inv_from_iso (h,,H))).
  - rewrite T. clear T.
    apply pathsinv0, id_right.
  - rewrite assoc. rewrite HH.
    rewrite <- assoc. rewrite T.
    apply id_right.
Qed.


Lemma iso_comp_right_isweq {C : precategory_data} {a b : ob C} (h : iso a b) (c : C) :
  isweq (fun f : b --> c => h · f).
Proof.
  apply (pr2 h _ ).
Defined.

Definition iso_comp_right_weq {C : precategory_data} {a b : C} (h : iso a b) (c : C) :
 (b --> c) ≃ (a --> c) := make_weq _ (iso_comp_right_isweq h c).

Lemma iso_comp_left_isweq {C : precategory} {a b : ob C} (h : iso a b) (c : C) :
  isweq (fun f : c --> a => f · h).
Proof.
  intros. apply (isweq_iso _ (λ g, g · inv_from_iso h)).
  - intro x. rewrite <- assoc. apply remove_id_right.
    apply iso_inv_after_iso. apply idpath.
  - intro y. rewrite <- assoc. apply remove_id_right.
    apply iso_after_iso_inv. apply idpath.
Defined.

Definition postcomp_with {C : precategory_data} {b c : C} (h : b --> c) {a : C}
  (f : a --> b) : a --> c := f · h.

Definition is_iso' {C : precategory} {b c : C} (f : b --> c) :=
  ∏ a, isweq (postcomp_with f (a:=a)).

Definition is_inverse_in_precat {C : precategory_data} {a b : C}
  (f : a --> b) (g : b --> a) :=
          (f · g = identity a) ×
          (g · f = identity b).

Definition make_is_inverse_in_precat {C : precategory_data} {a b : C} {f : a --> b} {g : b --> a}
           (H1 : f · g = identity a) (H2 : g · f = identity b) :
  is_inverse_in_precat f g := (H1,,H2).

Definition is_inverse_in_precat1 {C : precategory_data} {a b : C} {f : a --> b} {g : b --> a}
           (H : is_inverse_in_precat f g) :
  f · g = identity a := dirprod_pr1 H.

Definition is_inverse_in_precat2 {C : precategory_data} {a b : C} {f : a --> b} {g : b --> a}
           (H : is_inverse_in_precat f g) :
  g · f = identity b := dirprod_pr2 H.

Definition is_inverse_in_precat_inv {C : precategory_data} {a b : C} {f : a --> b} {g : b --> a}
           (H : is_inverse_in_precat f g) : is_inverse_in_precat g f :=
  make_dirprod (is_inverse_in_precat2 H) (is_inverse_in_precat1 H).

Definition is_inverse_in_precat_comp {C : precategory} {a b c : C} {f1 : a --> b} {f2 : b --> c}
           {g1 : b --> a} {g2 : c --> b} (H1 : is_inverse_in_precat f1 g1)
           (H2 : is_inverse_in_precat f2 g2) : is_inverse_in_precat (f1 · f2) (g2 · g1).
Proof.
  use make_is_inverse_in_precat.
  - rewrite assoc. rewrite <- (assoc _ f2). rewrite (is_inverse_in_precat1 H2). rewrite id_right.
    rewrite (is_inverse_in_precat1 H1). apply idpath.
  - rewrite assoc. rewrite <- (assoc _ g1). rewrite (is_inverse_in_precat2 H1). rewrite id_right.
    rewrite (is_inverse_in_precat2 H2). apply idpath.
Qed.

Definition is_inverse_in_precat_identity {C : precategory} (c : C) :
  is_inverse_in_precat (identity c) (identity c).
Proof.
  use make_is_inverse_in_precat.
  - apply id_left.
  - apply id_left.
Qed.

Definition is_iso_qinv {C:precategory} {a b : C} (f : a --> b) (g : b --> a) :
  is_inverse_in_precat f g -> is_iso f.
Proof.
  intros H c.
  apply (isweq_iso _ (precomp_with g)).
  - intro h. unfold precomp_with.
    rewrite assoc.
    apply remove_id_left.
    apply (pr2 H). apply idpath.
  - intro h. unfold precomp_with. rewrite assoc.
    apply remove_id_left.
    apply (pr1 H). apply idpath.
Defined.

Definition iso_comp_left_weq {C : precategory} {a b : C} (h : iso a b) (c : C) :
 (c --> a) ≃ (c --> b) := make_weq _ (iso_comp_left_isweq h c).

Definition iso_conjug_weq {C : precategory} {a b : C} (h : iso a b) :
 (a --> a) ≃ (b --> b) := weqcomp (iso_comp_left_weq h _ ) (iso_comp_right_weq (iso_inv_from_iso h) _ ).


(** ** Equivalence relation identifying isomorphic objects *)

Section are_isomorphic.

  Context {C : precategory}.

  (** a and b are related if there merely exists an iso between them *)
  Definition are_isomorphic : hrel C := λ a b, ∥iso a b∥.

  Lemma iseqrel_are_isomorphic : iseqrel are_isomorphic.
  Proof.
  repeat split.
  - intros x y z h1.
    apply hinhuniv; intros h2; generalize h1; clear h1.
    now apply hinhuniv; intros h1; apply hinhpr, (iso_comp h1 h2).
  - now intros x; apply hinhpr, identity_iso.
  - now intros x y; apply hinhuniv; intro h1; apply hinhpr, iso_inv_from_iso.
  Qed.

  Definition iso_eqrel : eqrel C := (are_isomorphic,,iseqrel_are_isomorphic).

End are_isomorphic.


(** ** Isomorphisms in a category [z_iso] *)

(** In a precategory with hom-sets, we can give the usual definition of
    isomorphism, called [z_iso] in the following.
*)

Lemma isaprop_is_inverse_in_precat {C : category} (a b : ob C)
   (f : a --> b) (g : b --> a) : isaprop (is_inverse_in_precat f g).
Proof.
  apply isapropdirprod; apply homset_property.
Qed.

Lemma inverse_unique_precat {C : precategory} (a b : ob C)
   (f : a --> b) (g g': b --> a) (H : is_inverse_in_precat f g)
    (H' : is_inverse_in_precat f g') : g = g'.
Proof.
  destruct H as [eta eps].
  destruct H' as [eta' eps'].
  assert (H : g = identity b · g).
    rewrite id_left; apply idpath.
  apply (pathscomp0 H).
  rewrite <- eps'.
  rewrite <- assoc.
  rewrite eta.
  apply id_right.
Qed.

Definition is_z_isomorphism {C : precategory_data} {a b : ob C}
           (f : a --> b) := ∑ g, is_inverse_in_precat f g.

Definition make_is_z_isomorphism {C : precategory_data} {a b : C} (f : a --> b)
           (g : b --> a) (H : is_inverse_in_precat f g) : is_z_isomorphism f := (g,,H).

Definition is_z_isomorphism_mor {C : precategory_data} {a b : C} {f : a --> b}
           (I : is_z_isomorphism f) : b --> a := pr1 I.

Definition is_z_isomorphism_is_inverse_in_precat {C : precategory_data} {a b : C}
           {f : a --> b} (I : is_z_isomorphism f) :
  is_inverse_in_precat f (is_z_isomorphism_mor I) := pr2 I.
Coercion is_z_isomorphism_is_inverse_in_precat : is_z_isomorphism >-> is_inverse_in_precat.

Definition is_z_isomorphism_inv {C : precategory_data} {a b : C} {f : a --> b}
           (I : is_z_isomorphism f) : is_z_isomorphism (is_z_isomorphism_mor I).
Proof.
  use make_is_z_isomorphism.
  - exact f.
  - exact (is_inverse_in_precat_inv I).
Defined.

Definition is_z_isomorphism_comp {C : precategory} {a b c : C} {f1 : a --> b} {f2 : b --> c}
           (H1 : is_z_isomorphism f1) (H2 : is_z_isomorphism f2) :
  is_z_isomorphism (f1 · f2).
Proof.
  use make_is_z_isomorphism.
  - exact (is_z_isomorphism_mor H2 · is_z_isomorphism_mor H1).
  - exact (is_inverse_in_precat_comp H1 H2).
Defined.

Definition is_z_isomorphism_identity {C : precategory} (c : C) : is_z_isomorphism (identity c).
Proof.
  use make_is_z_isomorphism.
  - exact (identity c).
  - exact (is_inverse_in_precat_identity c).
Defined.

Lemma isaprop_is_z_isomorphism {C : category} {a b : ob C}
     (f : a --> b) : isaprop (is_z_isomorphism f).
Proof.
  apply invproofirrelevance.
  intros g g'.
  set (Hpr1 := inverse_unique_precat _ _ _ _ _ (pr2 g) (pr2 g')).
  apply (total2_paths_f Hpr1).
  destruct g as [g [eta eps]].
  destruct g' as [g' [eta' eps']].
  simpl in *.
  apply isapropdirprod; apply homset_property.
Qed.

Lemma is_z_isomorphism_mor_eq {C : precategory} {a b : C} {f g : a --> b}
      (e : f = g) (I1 : is_z_isomorphism f) (I2 : is_z_isomorphism g) :
  is_z_isomorphism_mor I1 = is_z_isomorphism_mor I2.
Proof.
  use inverse_unique_precat.
  - exact f.
  - exact I1.
  - rewrite e. exact I2.
Qed.

Definition z_iso {C : precategory_data} (a b : ob C) := ∑ f : a --> b, is_z_isomorphism f.

Definition make_z_iso {C : precategory_data} {a b : C} (f : a --> b) (g : b --> a)
           (H : is_inverse_in_precat f g) : z_iso a b := (f,,make_is_z_isomorphism f g H).

Definition z_iso_mor {C : precategory_data} {a b : ob C} (f : z_iso a b) : a --> b := pr1 f.
Coercion z_iso_mor : z_iso >-> precategory_morphisms.

Definition z_iso_inv_mor {C : precategory_data} {a b : C} (i : z_iso a b) : b --> a :=
  is_z_isomorphism_mor (pr2 i).

Definition z_iso_is_inverse_in_precat {C : precategory_data} {a b : C} (i : z_iso a b) :
  is_inverse_in_precat i (z_iso_inv_mor i) := pr2 i.
Coercion z_iso_is_inverse_in_precat : z_iso >-> is_inverse_in_precat.

Definition z_iso_inv {C : precategory_data} {a b : C} (I : z_iso a b) : z_iso b a.
Proof.
  use make_z_iso.
  - exact (z_iso_inv_mor I).
  - exact I.
  - exact (is_inverse_in_precat_inv I).
Defined.

Definition z_iso_comp {C : precategory} {a b c : C} (I1 : z_iso a b) (I2 : z_iso b c) :
  z_iso a c.
Proof.
  use make_z_iso.
  - exact (I1 · I2).
  - exact ((z_iso_inv_mor I2) · (z_iso_inv_mor I1)).
  - exact (is_inverse_in_precat_comp I1 I2).
Defined.

(* see below [identity_z_iso]
Definition z_iso_identity {C : precategory} (c : C) : z_iso c c.
Proof.
  use make_z_iso.
  - exact (identity c).
  - exact (identity c).
  - exact (is_inverse_in_precat_identity c).
Defined.
*)

Definition z_iso_is_z_isomorphism1 {C : precategory} {a b : C} (I : z_iso a b) :
  is_z_isomorphism I.
Proof.
  use make_is_z_isomorphism.
  - exact (z_iso_inv_mor I).
  - exact I.
Defined.

Definition z_iso_is_z_isomorphism2 {C : precategory} {a b : C} (I : z_iso a b) :
  is_z_isomorphism (z_iso_inv_mor I).
Proof.
  use make_is_z_isomorphism.
  - exact I.
  - exact (is_inverse_in_precat_inv I).
Defined.

Lemma post_comp_with_z_iso_is_inj {C : precategory} {a' a b : C} {f : a --> b} {g : b --> a}
      (i : is_inverse_in_precat f g) : ∏ (f' g' : a' --> a), f' · f = g' · f -> f' = g'.
Proof.
  intros f' g' H.
  apply (maponpaths (postcompose g)) in H. unfold postcompose in H.
  do 2 rewrite <- assoc in H.
  rewrite (is_inverse_in_precat1 i) in H. do 2 rewrite id_right in H.
  exact H.
Qed.

Lemma post_comp_with_z_iso_inv_is_inj {C : precategory} {a b b' : C} {f : a --> b} {g : b --> a}
      (i : is_inverse_in_precat f g) : ∏ (f' g' : b' --> b), f' · g = g' · g -> f' = g'.
Proof.
  intros f' g' H.
  apply (maponpaths (postcompose f)) in H. unfold postcompose in H.
  do 2 rewrite <- assoc in H.
  rewrite (is_inverse_in_precat2 i) in H. do 2 rewrite id_right in H.
  exact H.
Qed.

Lemma pre_comp_with_z_iso_is_inj {C : precategory} {a b b' : C} {f : a --> b} {g : b --> a}
      (i : is_inverse_in_precat f g) : ∏ (f' g' : b --> b'), f · f' = f · g' -> f' = g'.
Proof.
  intros f' g' H.
  apply (maponpaths (compose g)) in H.
  do 2 rewrite assoc in H.
  rewrite (is_inverse_in_precat2 i) in H. do 2 rewrite id_left in H.
  exact H.
Qed.

Lemma pre_comp_with_z_iso_inv_is_inj {C : precategory} {a' a b : C} {f : a --> b} {g : b --> a}
      (i : is_inverse_in_precat f g) : ∏ (f' g' : a --> a'), g · f' = g · g' -> f' = g'.
Proof.
  intros f' g' H.
  apply (maponpaths (compose f)) in H.
  do 2 rewrite assoc in H.
  rewrite (is_inverse_in_precat1 i) in H. do 2 rewrite id_left in H.
  exact H.
Qed.

Lemma z_iso_eq {C : category} {a b : C} (i i' : z_iso a b) (e : z_iso_mor i = z_iso_mor i') :
  i = i'.
Proof.
  use total2_paths_f.
  - exact e.
  - use proofirrelevance. apply isaprop_is_z_isomorphism.
Qed.

Lemma z_iso_eq_inv {C : category} {a b : C} (i i' : z_iso a b)
      (e2 : z_iso_inv_mor i = z_iso_inv_mor i') : i = i'.
Proof.
  use z_iso_eq.
  assert (H : is_inverse_in_precat (z_iso_inv_mor i) i').
  {
    use make_is_inverse_in_precat.
    - rewrite e2. exact (is_inverse_in_precat2 i').
    - rewrite e2. exact (is_inverse_in_precat1 i').
  }
  exact (inverse_unique_precat _ _ _ _ _ (z_iso_inv i) H).
Qed.

<<<<<<< HEAD
Lemma eq_z_iso {C : precategory} (hs : has_homsets C) (a b : ob C)
=======
Lemma eq_z_iso {C : category} (a b : ob C)
>>>>>>> 175bd6c2
   (f g : z_iso a b) : pr1 f = pr1 g -> f = g.
Proof.
  intro H.
  apply (total2_paths_f H).
  apply proofirrelevance.
  apply isaprop_is_z_isomorphism.
Defined.

Definition morphism_from_z_iso {C : precategory_data} (a b : ob C)
   (f : z_iso a b) : a --> b := pr1 f.
Coercion morphism_from_z_iso : z_iso >-> precategory_morphisms.

<<<<<<< HEAD
Lemma isaset_z_iso {C : precategory} (hs : has_homsets C) (a b : ob C) : isaset (z_iso a b).
Proof.
  change isaset with (isofhlevel 2).
  apply isofhleveltotal2.
  - apply hs.
  - intro f.
    apply isasetaprop.
    apply isaprop_is_z_isomorphism, hs.
=======
Lemma isaset_z_iso {C : category} (a b : ob C) : isaset (z_iso a b).
Proof.
  change isaset with (isofhlevel 2).
  apply isofhleveltotal2.
  - apply homset_property.
  - intro f.
    apply isasetaprop.
    apply isaprop_is_z_isomorphism.
>>>>>>> 175bd6c2
Qed.

Lemma identity_is_z_iso {C : precategory} (a : ob C) :
    is_z_isomorphism (identity a).
Proof.
  exists (identity a).
  simpl; split;
  apply id_left.
Defined.

Definition identity_z_iso {C : precategory} (a : ob C) :
   z_iso a a := tpair _ _ (identity_is_z_iso a).

Definition inv_from_z_iso {C : precategory_data} {a b : ob C}
  (f : z_iso a b) : b --> a := pr1 (pr2 f).

Lemma is_z_iso_inv_from_z_iso {C : precategory_data} (a b : ob C)
  (f : z_iso a b) : is_z_isomorphism (inv_from_z_iso f).
Proof.
  exists (pr1 f).
  simpl; split; simpl.
  - apply (pr2 (pr2 (pr2 f))).
  - apply (pr1 (pr2 (pr2 f))).
Defined.

Definition z_iso_inv_from_z_iso {C : precategory_data} {a b : ob C}
  (f : z_iso a b) : z_iso b a.
Proof.
  exists (inv_from_z_iso f).
  apply is_z_iso_inv_from_z_iso.
Defined.

Definition z_iso_inv_from_is_z_iso {C : precategory_data} {a b : ob C}
  (f : a --> b) (H : is_z_isomorphism f) : z_iso b a :=
  z_iso_inv_from_z_iso (f,,H).

Definition z_iso_inv_after_z_iso {C : precategory_data} (a b : ob C)
   (f : z_iso a b) : f · inv_from_z_iso f = identity _ :=
      pr1 (pr2 (pr2 f)).

Definition z_iso_after_z_iso_inv {C : precategory_data} (a b : ob C)
   (f : z_iso a b) : inv_from_z_iso f · f = identity _ :=
      pr2 (pr2 (pr2 f)).


<<<<<<< HEAD
Lemma z_iso_inv_on_right (C : precategory) (a b c : ob C)
=======
Lemma z_iso_inv_on_right {C : precategory} (a b c : ob C)
>>>>>>> 175bd6c2
  (f : z_iso a  b) (g : b --> c) (h : a --> c) (H : h = f · g) :
     inv_from_z_iso f · h = g.
Proof.
  assert (H2 : inv_from_z_iso f · h =
                  inv_from_z_iso f · (f · g)).
    apply maponpaths; assumption.
  rewrite assoc in H2.
  rewrite H2.
  rewrite z_iso_after_z_iso_inv.
  apply id_left.
Qed.

<<<<<<< HEAD
Lemma z_iso_inv_on_left (C : precategory) (a b c : ob C)
=======
Lemma z_iso_inv_on_left {C : precategory} (a b c : ob C)
>>>>>>> 175bd6c2
  (f : a --> b) (g : z_iso b c) (h : a --> c) (H : h = f · g) :
     f = h · inv_from_z_iso g.
Proof.
  assert (H2 : h · inv_from_z_iso g =
                         (f · g) · inv_from_z_iso g).
    rewrite H. apply idpath.
  rewrite <- assoc in H2.
  rewrite z_iso_inv_after_z_iso in H2.
  rewrite id_right in H2.
  apply pathsinv0.
  assumption.
Qed.

<<<<<<< HEAD
Lemma z_iso_inv_to_left (C : precategory) (a b c : ob C)
=======
Lemma z_iso_inv_to_left {C : precategory} (a b c : ob C)
>>>>>>> 175bd6c2
  (f : z_iso a  b) (g : b --> c) (h : a --> c) :
    inv_from_z_iso f · h = g -> h = f · g.
Proof.
  intro H.
  intermediate_path (f · inv_from_z_iso f · h).
  - rewrite z_iso_inv_after_z_iso, id_left; apply idpath.
  - rewrite <- assoc. apply maponpaths. assumption.
Qed.

<<<<<<< HEAD
Lemma z_iso_inv_to_right (C : precategory) (a b c : ob C)
=======
Lemma z_iso_inv_to_right {C : precategory} (a b c : ob C)
>>>>>>> 175bd6c2
  (f : a --> b) (g : z_iso b c) (h : a --> c) :
     f = h · inv_from_z_iso g -> f · g = h.
Proof.
  intro H.
  intermediate_path (h · inv_from_z_iso g · g).
  - rewrite H. apply idpath.
  - rewrite <- assoc, z_iso_after_z_iso_inv, id_right. apply idpath.
Qed.

Lemma wrap_inverse {M : precategory} {x y : M} (g : x --> x) (f : z_iso x y) :
  g = identity x -> z_iso_inv f · g · f = identity y.
Proof.
  intros e. rewrite e. rewrite id_right. apply z_iso_after_z_iso_inv.
Defined.

Lemma wrap_inverse' {M : precategory} {x y : M} (g : x --> x) (f : z_iso y x) :
  g = identity x -> f · g · z_iso_inv f = identity y.
Proof.
  intros e. rewrite e. rewrite id_right. apply z_iso_inv_after_z_iso.
Defined.

Lemma cancel_z_iso {M : precategory} {x y z : M} (f f' : x --> y) (g : z_iso y z) :
  f · g = f' · g -> f = f'.
Proof.
  intro e.
  destruct g as [g [g' H]].
  apply (post_comp_with_z_iso_is_inj H).
  assumption.
Qed.

Lemma cancel_z_iso' {M : precategory} {w x y : M} (g : z_iso w x) (f f' : x --> y) :
  g · f = g · f' -> f = f'.
Proof.
  intro e.
  destruct g as [g [g' H]].
  apply (pre_comp_with_z_iso_is_inj H).
  assumption.
Qed.


(** ** Properties of 0-isomorphisms *)

(** Stability under composition, inverses etc *)

Lemma are_inverse_comp_of_inverses {C : precategory} (a b c : C)
     (f : z_iso a b) (g : z_iso b c) :
  is_inverse_in_precat (f · g) (inv_from_z_iso g · inv_from_z_iso f).
Proof.
  apply is_inverse_in_precat_comp.
  - apply (pr2 f).
  - apply (pr2 g).
Qed.

<<<<<<< HEAD
Lemma inv_z_iso_unique {C : precategory} (hs : has_homsets C) (a b : ob C)
=======
Lemma inv_z_iso_unique {C : category} (a b : ob C)
>>>>>>> 175bd6c2
  (f : z_iso a b) (g : z_iso b a) :
  is_inverse_in_precat f g -> g = z_iso_inv_from_z_iso f.
Proof.
  intro H.
  apply eq_z_iso.
<<<<<<< HEAD
  - apply hs.
  - apply (inverse_unique_precat _ _ _ f).
    + assumption.
    + split.
      * apply z_iso_inv_after_z_iso.
      * set (h := z_iso_after_z_iso_inv _ _ f).
        apply h.
Qed.

Lemma z_iso_inv_of_z_iso_comp {C : precategory} (hs : has_homsets C) (a b c : ob C)
=======
  apply (inverse_unique_precat _ _ f).
    - assumption.
    - split.
      + apply z_iso_inv_after_z_iso.
      + set (h := z_iso_after_z_iso_inv _ _ f).
        apply h.
Qed.

Lemma z_iso_inv_of_z_iso_comp {C : category} (a b c : ob C)
>>>>>>> 175bd6c2
   (f : z_iso a b) (g : z_iso b c) :
   z_iso_inv_from_z_iso (z_iso_comp f g) =
       z_iso_comp (z_iso_inv_from_z_iso g) (z_iso_inv_from_z_iso f).
Proof.
  apply eq_z_iso.
<<<<<<< HEAD
  - apply hs.
  - reflexivity.
Defined.

Lemma z_iso_inv_of_z_iso_id {C : precategory} (hs : has_homsets C) (a : ob C) :
   z_iso_inv_from_z_iso (identity_z_iso a) = identity_z_iso a.
Proof.
  apply eq_z_iso.
  - apply hs.
  - apply idpath.
Qed.

Lemma z_iso_inv_z_iso_inv {C : precategory} (hs : has_homsets C) (a b : ob C) (f : z_iso a b) :
     z_iso_inv_from_z_iso (z_iso_inv_from_z_iso f) = f.
Proof.
  apply eq_z_iso.
  - apply hs.
  - reflexivity.
=======
  apply idpath.
Defined.

Lemma z_iso_inv_of_z_iso_id {C : category} (a : ob C) :
   z_iso_inv_from_z_iso (identity_z_iso a) = identity_z_iso a.
Proof.
  apply eq_z_iso.
  apply idpath.
Qed.

Lemma z_iso_inv_z_iso_inv {C : category} (a b : ob C) (f : z_iso a b) :
     z_iso_inv_from_z_iso (z_iso_inv_from_z_iso f) = f.
Proof.
  apply eq_z_iso.
  apply idpath.
>>>>>>> 175bd6c2
Defined.

Lemma z_iso_comp_right_isweq {C : precategory} {a b : ob C} (h : z_iso a b) (c : C) :
  isweq (fun f : b --> c => h · f).
Proof.
  intros. apply (isweq_iso _ (λ g, inv_from_z_iso h · g)).
       { intros f. use (_ @ maponpaths (λ m, m · f) (pr2 (pr2 (pr2 h))) @ _).
         { apply assoc. } { apply id_left. } }
       { intros g. use (_ @ maponpaths (λ m, m · g) (pr1 (pr2 (pr2 h))) @ _).
         { apply assoc. } { apply id_left. } }
Defined.

Definition z_iso_comp_right_weq {C : precategory} {a b : C} (h : z_iso a b) (c : C) :
 (b --> c) ≃ (a --> c) := make_weq _ (z_iso_comp_right_isweq h c).

Lemma z_iso_comp_left_isweq {C : precategory} {a b : ob C} (h : z_iso a b) (c : C) :
  isweq (fun f : c --> a => f · h).
Proof.
  intros. apply (isweq_iso _ (λ g, g · inv_from_z_iso h)).
  { intros f. use (_ @ maponpaths (λ m, f · m) (pr1 (pr2 (pr2 h))) @ _).
         { apply pathsinv0. apply assoc. }  { apply id_right. } }
       { intros g. use (_ @ maponpaths (λ m, g · m) (pr2 (pr2 (pr2 h))) @ _).
         { apply pathsinv0, assoc. } { apply id_right. } }
Defined.
<<<<<<< HEAD
=======

>>>>>>> 175bd6c2
Definition z_iso_comp_left_weq {C : precategory} {a b : C} (h : z_iso a b) (c : C) :
 (c --> a) ≃ (c --> b) := make_weq _ (z_iso_comp_left_isweq h c).

Definition z_iso_conjug_weq {C : precategory} {a b : C} (h : z_iso a b) :
 (a --> a) ≃ (b --> b) := weqcomp (z_iso_comp_left_weq h _ )
         (z_iso_comp_right_weq (z_iso_inv_from_z_iso h) _ ).

Lemma is_iso_from_is_z_iso {C : precategory} {a b : C} (f: a --> b) :
     is_z_isomorphism f -> is_iso f.
Proof.
  intro H.
  apply (is_iso_qinv _ (pr1 H)).
  apply (pr2 H).
Defined.

Definition z_iso_to_iso {C : precategory} {b c : C} (f : z_iso b c) : iso b c
  := pr1 f ,, is_iso_from_is_z_iso (pr1 f) (pr2 f).

Lemma is_z_iso_from_is_iso {C : precategory} {a b : C} (f : a --> b):
     is_iso f -> is_z_isomorphism f.
Proof.
  intro H.
  set (fiso := make_iso f H).
  exists (inv_from_iso fiso).
  split.
  - set (H2 := iso_inv_after_iso fiso).
    simpl in H2. apply H2.
  - set (H2 := iso_after_iso_inv fiso).
    simpl in H2. apply H2.
Defined.

Lemma is_z_iso_from_is_iso' (C : precategory) {b c : C} (f : b --> c) :
  is_iso' f -> is_z_isomorphism f.
Proof.
  intros i.
  assert (Q := i c (identity c)). induction Q as [[g E] _]. unfold postcomp_with in E.
  exists g. split.
  2 : { exact E. }
  assert (X := id_left _ : postcomp_with f (identity _) = f).
  assert (Y := ! assoc _ _ _ @ maponpaths (precomp_with f) E @ id_right _
               : postcomp_with f (f · g) = f).
  clear E.
  set (x := (_,,X) : hfiber (postcomp_with f) f).
  set (y := (_,,Y) : hfiber (postcomp_with f) f).
  exact (maponpaths pr1 (proofirrelevancecontr (i b f) y x)).
Defined.

Definition iso_to_z_iso {C : precategory} {b c : C} : iso b c -> z_iso b c
  := λ f, pr1 f ,, is_z_iso_from_is_iso (pr1 f) (pr2 f).

(** The right inverse of an invertible morphism must be equal to the known (two-sided) inverse. *)
(** TODO: Did I switch up right and left here vis a vis the conventional use? *)
Lemma right_inverse_of_iso_is_inverse {C : precategory} {c c' : C}
      (f : c --> c')
      (g : c' --> c) (H  : is_inverse_in_precat f g)
      (h : c' --> c) (HH : f · h = identity _) :
  h = g.
Proof.
  refine (!id_left _ @ _).
  refine (maponpaths (fun z => z · h) (!is_inverse_in_precat2 H) @ _).
  refine (!assoc _ _ _ @ _).
  refine (maponpaths (fun z => g · z) HH @ _).
  apply id_right.
Qed.

Lemma left_inverse_of_iso_is_inverse {C : precategory} {c c' : C}
      (f : c --> c')
      (g : c' --> c) (H  : is_inverse_in_precat f g)
      (h : c' --> c) (HH : h · f = identity _) :
  h = g.
Proof.
  refine (!id_right _ @ _).
  refine (maponpaths (fun z => h · z) (!is_inverse_in_precat1 H) @ _).
  refine (assoc _ _ _ @ _).
  refine (maponpaths (fun z => z · g) HH @ _).
  apply id_left.
Qed.<|MERGE_RESOLUTION|>--- conflicted
+++ resolved
@@ -127,11 +127,7 @@
   (f : a --> b) (H : is_iso f) : iso b a :=
   iso_inv_from_iso (f,,H).
 
-<<<<<<< HEAD
-Lemma iso_inv_on_right (C : precategory) (a b c : ob C)
-=======
 Lemma iso_inv_on_right {C : precategory} (a b c : ob C)
->>>>>>> 175bd6c2
   (f : iso a  b) (g : b --> c) (h : a --> c) (H : h = f · g) :
      inv_from_iso f · h = g.
 Proof.
@@ -144,11 +140,7 @@
     + assumption.
 Defined.
 
-<<<<<<< HEAD
-Lemma iso_inv_on_left (C : precategory) (a b c : ob C)
-=======
 Lemma iso_inv_on_left {C : precategory} (a b c : ob C)
->>>>>>> 175bd6c2
   (f : a --> b) (g : iso b c) (h : a --> c) (H : h = f · g) :
      f = h · inv_from_iso g.
 Proof.
@@ -162,11 +154,7 @@
   assumption.
 Qed.
 
-<<<<<<< HEAD
-Lemma iso_inv_to_left (C : precategory) (a b c : ob C)
-=======
 Lemma iso_inv_to_left {C : precategory} (a b c : ob C)
->>>>>>> 175bd6c2
   (f : iso a  b) (g : b --> c) (h : a --> c) :
     inv_from_iso f · h = g -> h = f · g.
 Proof.
@@ -176,11 +164,7 @@
   - rewrite <- assoc. rewrite H. apply idpath.
 Qed.
 
-<<<<<<< HEAD
-Lemma iso_inv_to_right (C : precategory) (a b c : ob C)
-=======
 Lemma iso_inv_to_right {C : precategory} (a b c : ob C)
->>>>>>> 175bd6c2
   (f : a --> b) (g : iso b c) (h : a --> c) :
      f = h · inv_from_iso g -> f · g = h.
 Proof.
@@ -205,11 +189,7 @@
 Proof.
   simpl.
   intro d.
-<<<<<<< HEAD
-  set (T:=twooutof3c (precomp_with g) (precomp_with f (c:=d)) (pr2 g d) (pr2 f _)).
-=======
   set (T := twooutof3c (precomp_with g) (precomp_with f (c:=d)) (pr2 g d) (pr2 f _)).
->>>>>>> 175bd6c2
   apply (isweqhomot' _ _ T).
   intro h. apply assoc.
 Defined.
@@ -623,11 +603,7 @@
   exact (inverse_unique_precat _ _ _ _ _ (z_iso_inv i) H).
 Qed.
 
-<<<<<<< HEAD
-Lemma eq_z_iso {C : precategory} (hs : has_homsets C) (a b : ob C)
-=======
 Lemma eq_z_iso {C : category} (a b : ob C)
->>>>>>> 175bd6c2
    (f g : z_iso a b) : pr1 f = pr1 g -> f = g.
 Proof.
   intro H.
@@ -640,16 +616,6 @@
    (f : z_iso a b) : a --> b := pr1 f.
 Coercion morphism_from_z_iso : z_iso >-> precategory_morphisms.
 
-<<<<<<< HEAD
-Lemma isaset_z_iso {C : precategory} (hs : has_homsets C) (a b : ob C) : isaset (z_iso a b).
-Proof.
-  change isaset with (isofhlevel 2).
-  apply isofhleveltotal2.
-  - apply hs.
-  - intro f.
-    apply isasetaprop.
-    apply isaprop_is_z_isomorphism, hs.
-=======
 Lemma isaset_z_iso {C : category} (a b : ob C) : isaset (z_iso a b).
 Proof.
   change isaset with (isofhlevel 2).
@@ -658,7 +624,6 @@
   - intro f.
     apply isasetaprop.
     apply isaprop_is_z_isomorphism.
->>>>>>> 175bd6c2
 Qed.
 
 Lemma identity_is_z_iso {C : precategory} (a : ob C) :
@@ -704,11 +669,7 @@
       pr2 (pr2 (pr2 f)).
 
 
-<<<<<<< HEAD
-Lemma z_iso_inv_on_right (C : precategory) (a b c : ob C)
-=======
 Lemma z_iso_inv_on_right {C : precategory} (a b c : ob C)
->>>>>>> 175bd6c2
   (f : z_iso a  b) (g : b --> c) (h : a --> c) (H : h = f · g) :
      inv_from_z_iso f · h = g.
 Proof.
@@ -721,11 +682,7 @@
   apply id_left.
 Qed.
 
-<<<<<<< HEAD
-Lemma z_iso_inv_on_left (C : precategory) (a b c : ob C)
-=======
 Lemma z_iso_inv_on_left {C : precategory} (a b c : ob C)
->>>>>>> 175bd6c2
   (f : a --> b) (g : z_iso b c) (h : a --> c) (H : h = f · g) :
      f = h · inv_from_z_iso g.
 Proof.
@@ -739,11 +696,7 @@
   assumption.
 Qed.
 
-<<<<<<< HEAD
-Lemma z_iso_inv_to_left (C : precategory) (a b c : ob C)
-=======
 Lemma z_iso_inv_to_left {C : precategory} (a b c : ob C)
->>>>>>> 175bd6c2
   (f : z_iso a  b) (g : b --> c) (h : a --> c) :
     inv_from_z_iso f · h = g -> h = f · g.
 Proof.
@@ -753,11 +706,7 @@
   - rewrite <- assoc. apply maponpaths. assumption.
 Qed.
 
-<<<<<<< HEAD
-Lemma z_iso_inv_to_right (C : precategory) (a b c : ob C)
-=======
 Lemma z_iso_inv_to_right {C : precategory} (a b c : ob C)
->>>>>>> 175bd6c2
   (f : a --> b) (g : z_iso b c) (h : a --> c) :
      f = h · inv_from_z_iso g -> f · g = h.
 Proof.
@@ -811,28 +760,12 @@
   - apply (pr2 g).
 Qed.
 
-<<<<<<< HEAD
-Lemma inv_z_iso_unique {C : precategory} (hs : has_homsets C) (a b : ob C)
-=======
 Lemma inv_z_iso_unique {C : category} (a b : ob C)
->>>>>>> 175bd6c2
   (f : z_iso a b) (g : z_iso b a) :
   is_inverse_in_precat f g -> g = z_iso_inv_from_z_iso f.
 Proof.
   intro H.
   apply eq_z_iso.
-<<<<<<< HEAD
-  - apply hs.
-  - apply (inverse_unique_precat _ _ _ f).
-    + assumption.
-    + split.
-      * apply z_iso_inv_after_z_iso.
-      * set (h := z_iso_after_z_iso_inv _ _ f).
-        apply h.
-Qed.
-
-Lemma z_iso_inv_of_z_iso_comp {C : precategory} (hs : has_homsets C) (a b c : ob C)
-=======
   apply (inverse_unique_precat _ _ f).
     - assumption.
     - split.
@@ -842,32 +775,11 @@
 Qed.
 
 Lemma z_iso_inv_of_z_iso_comp {C : category} (a b c : ob C)
->>>>>>> 175bd6c2
    (f : z_iso a b) (g : z_iso b c) :
    z_iso_inv_from_z_iso (z_iso_comp f g) =
        z_iso_comp (z_iso_inv_from_z_iso g) (z_iso_inv_from_z_iso f).
 Proof.
   apply eq_z_iso.
-<<<<<<< HEAD
-  - apply hs.
-  - reflexivity.
-Defined.
-
-Lemma z_iso_inv_of_z_iso_id {C : precategory} (hs : has_homsets C) (a : ob C) :
-   z_iso_inv_from_z_iso (identity_z_iso a) = identity_z_iso a.
-Proof.
-  apply eq_z_iso.
-  - apply hs.
-  - apply idpath.
-Qed.
-
-Lemma z_iso_inv_z_iso_inv {C : precategory} (hs : has_homsets C) (a b : ob C) (f : z_iso a b) :
-     z_iso_inv_from_z_iso (z_iso_inv_from_z_iso f) = f.
-Proof.
-  apply eq_z_iso.
-  - apply hs.
-  - reflexivity.
-=======
   apply idpath.
 Defined.
 
@@ -883,7 +795,6 @@
 Proof.
   apply eq_z_iso.
   apply idpath.
->>>>>>> 175bd6c2
 Defined.
 
 Lemma z_iso_comp_right_isweq {C : precategory} {a b : ob C} (h : z_iso a b) (c : C) :
@@ -908,10 +819,7 @@
        { intros g. use (_ @ maponpaths (λ m, g · m) (pr2 (pr2 (pr2 h))) @ _).
          { apply pathsinv0, assoc. } { apply id_right. } }
 Defined.
-<<<<<<< HEAD
-=======
-
->>>>>>> 175bd6c2
+
 Definition z_iso_comp_left_weq {C : precategory} {a b : C} (h : z_iso a b) (c : C) :
  (c --> a) ≃ (c --> b) := make_weq _ (z_iso_comp_left_isweq h c).
 
