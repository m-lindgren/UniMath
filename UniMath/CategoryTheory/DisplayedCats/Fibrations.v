(** Definitions of various kinds of _fibrations_, using displayed categories. *)

Require Import UniMath.Foundations.Sets.
Require Import UniMath.MoreFoundations.All.
Require Import UniMath.CategoryTheory.Core.Categories.
Require Import UniMath.CategoryTheory.Core.Isos.
Require Import UniMath.CategoryTheory.Core.NaturalTransformations.
Require Import UniMath.CategoryTheory.Core.Univalence. (* only coercions *)
Require Import UniMath.CategoryTheory.Core.Functors.
Require Import UniMath.CategoryTheory.categories.HSET.Core.
Require Import UniMath.CategoryTheory.categories.HSET.MonoEpiIso.
Require Import UniMath.CategoryTheory.categories.HSET.Univalence.
Require Import UniMath.CategoryTheory.limits.pullbacks.
Require Import UniMath.CategoryTheory.Adjunctions.Core.
Require Import UniMath.CategoryTheory.Equivalences.Core.
Require Import UniMath.CategoryTheory.FunctorCategory.
Require Import UniMath.CategoryTheory.opp_precat.
Require Import UniMath.CategoryTheory.Presheaf.
Local Open Scope cat.

Require Import UniMath.CategoryTheory.DisplayedCats.Core.
Require Import UniMath.CategoryTheory.DisplayedCats.Functors.
Require Import UniMath.CategoryTheory.DisplayedCats.NaturalTransformations.
Require Import UniMath.CategoryTheory.DisplayedCats.Fiber.
Require Import UniMath.CategoryTheory.DisplayedCats.Isos.
Require Import UniMath.CategoryTheory.DisplayedCats.Univalence.

Require Import UniMath.CategoryTheory.DisplayedCats.Examples.Opposite.

Local Open Scope type_scope.
Local Open Scope mor_disp_scope.
(*
Local Open Scope hide_transport_scope.
*)
(** Fibratons, opfibrations, and isofibrations are all displayed categories with extra lifting conditions.

Classically, these lifting conditions are usually taken by default as mere existence conditions; when they are given by operations, one speaks of a _cloven_ fibration, etc.

We make the cloven version the default, so [is_fibration] etc are the cloven notions, and call the mere-existence versions _un-cloven_.

(This conventional is provisional and and might change in future.) *)

(** * Isofibrations *)

(** The easiest to define are _isofibrations_, since they do not depend on a definition of (co-)cartesian-ness (because all displayed isomorphisms are cartesian). *)

Section Isofibrations.

(** Given an iso φ : c' =~ c in C, and an object d in D c,
there’s some object d' in D c', and an iso φbar : d' =~ d over φ.
*)

Definition iso_cleaving {C : category} (D : disp_cat C) : UU
:=
  forall (c c' : C) (i : iso c' c) (d : D c),
          ∑ d' : D c', iso_disp i d' d.

Definition iso_fibration (C : category) : UU
  := ∑ D : disp_cat C, iso_cleaving D.

Definition is_uncloven_iso_cleaving {C : category} (D : disp_cat C) : UU
:=
  forall (c c' : C) (i : iso c' c) (d : D c),
          ∃ d' : D c', iso_disp i d' d.

Definition weak_iso_fibration (C : category) : UU
  := ∑ D : disp_cat C, is_uncloven_iso_cleaving D.


(** As with fibrations, there is an evident dual version.  However, in the iso case, it is self-dual: having forward (i.e. cocartesian) liftings along isos is equivalent to having backward (cartesian) liftings. *)

Definition is_op_isofibration {C : category} (D : disp_cat C) : UU
:=
  forall (c c' : C) (i : iso c c') (d : D c),
          ∑ d' : D c', iso_disp i d d'.

Lemma is_isofibration_iff_is_op_isofibration
    {C : category} (D : disp_cat C)
  : iso_cleaving D <-> is_op_isofibration D.
Proof.
  (* TODO: give this! *)
Abort.

End Isofibrations.

(** * Fibrations *)
Section Fibrations.

Definition is_cartesian {C : category} {D : disp_cat C}
    {c c' : C} {f : c' --> c}
    {d : D c} {d' : D c'} (ff : d' -->[f] d)
  : UU
:= forall c'' (g : c'' --> c') (d'' : D c'') (hh : d'' -->[g·f] d),
  ∃! (gg : d'' -->[g] d'), gg ;; ff = hh.

(** See also [cartesian_factorisation'] below, for when the map one wishes to factor is not judgementally over [g;;f], but over some equal map. *)
Definition cartesian_factorisation {C : category} {D : disp_cat C}
    {c c' : C} {f : c' --> c}
    {d : D c} {d' : D c'} {ff : d' -->[f] d} (H : is_cartesian ff)
    {c''} (g : c'' --> c') {d'' : D c''} (hh : d'' -->[g·f] d)
  : d'' -->[g] d'
:= pr1 (pr1 (H _ g _ hh)).

Definition cartesian_factorisation_commutes
    {C : category} {D : disp_cat C}
    {c c' : C} {f : c' --> c}
    {d : D c} {d' : D c'} {ff : d' -->[f] d} (H : is_cartesian ff)
    {c''} (g : c'' --> c') {d'' : D c''} (hh : d'' -->[g·f] d)
  : cartesian_factorisation H g hh ;; ff = hh
:= pr2 (pr1 (H _ g _ hh)).

<<<<<<< HEAD
(** While [cartesian_factorisation_commutes] shows that composition with and factorisation through a cartesian morphism are one-sided inverses in one direction, the following shows the other direction. **)
=======
(** While [cartesian_factorisatoin_commutes] shows that composition with and factorisation through a cartesian morphism are one-sided inverses in one direction, the following shows the other direction. **)
>>>>>>> 94407b53
Definition cartesian_factorisation_of_composite
    {C : category} {D : disp_cat C}
    {c c' : C} {f : c' --> c}
    {d : D c} {d' : D c'} {ff : d' -->[f] d} (H : is_cartesian ff)
    {c'' : C} {g : c'' --> c'} {d'' : D c''} (gg : d'' -->[g] d')
  : gg = cartesian_factorisation H g (gg ;; ff).
Proof.
  exact (maponpaths pr1 (pr2 (H _ _ _ _) (_,, idpath _))).
Defined.

(** This is essentially the third access function for [is_cartesian], but given in a more usable form than [pr2 (H …)] would be. *)
Definition cartesian_factorisation_unique
    {C : category} {D : disp_cat C}
    {c c' : C} {f : c' --> c}
    {d : D c} {d' : D c'} {ff : d' -->[f] d} (H : is_cartesian ff)
    {c''} {g : c'' --> c'} {d'' : D c''} (gg gg' : d'' -->[g] d')
  : (gg ;; ff = gg' ;; ff) -> gg = gg'.
Proof.
  intro Hggff.
  eapply pathscomp0. apply (cartesian_factorisation_of_composite H).
  eapply pathscomp0. apply maponpaths, Hggff.
  apply pathsinv0, cartesian_factorisation_of_composite.
Qed.

Definition cartesian_factorisation' {C : category} {D : disp_cat C}
    {c c' : C} {f : c' --> c}
    {d : D c} {d' : D c'} {ff : d' -->[f] d} (H : is_cartesian ff)
    {c''} (g : c'' --> c')
    {h : c'' --> c} {d'' : D c''} (hh : d'' -->[h] d)
    (e : (g · f = h))
  : d'' -->[g] d'.
Proof.
  use (cartesian_factorisation H g).
  exact (transportb _ e hh).
Defined.

Definition cartesian_factorisation_commutes'
    {C : category} {D : disp_cat C}
    {c c' : C} {f : c' --> c}
    {d : D c} {d' : D c'} {ff : d' -->[f] d} (H : is_cartesian ff)
    {c''} (g : c'' --> c')
    {h : c'' --> c} {d'' : D c''} (hh : d'' -->[h] d)
    (e : (g · f = h))
  : (cartesian_factorisation' H g hh e) ;; ff
  = transportb _ e hh.
Proof.
  apply cartesian_factorisation_commutes.
Qed.

Definition cartesian_lift {C : category} {D : disp_cat C}
    {c} (d : D c) {c' : C} (f : c' --> c)
  : UU
:= ∑ (d' : D c') (ff : d' -->[f] d), is_cartesian ff.

Definition object_of_cartesian_lift  {C : category} {D : disp_cat C}
    {c} (d : D c) {c' : C} (f : c' --> c)
    (fd : cartesian_lift d f)
  : D c'
:= pr1 fd.
Coercion object_of_cartesian_lift : cartesian_lift >-> ob_disp.

Definition mor_disp_of_cartesian_lift  {C : category} {D : disp_cat C}
    {c} (d : D c) {c' : C} (f : c' --> c)
    (fd : cartesian_lift d f)
  : (fd : D c') -->[f] d
:= pr1 (pr2 fd).
Coercion mor_disp_of_cartesian_lift : cartesian_lift >-> mor_disp.

Definition cartesian_lift_is_cartesian {C : category} {D : disp_cat C}
    {c} (d : D c) {c' : C} (f : c' --> c)
    (fd : cartesian_lift d f)
  : is_cartesian fd
:= pr2 (pr2 fd).
Coercion cartesian_lift_is_cartesian : cartesian_lift >-> is_cartesian.

Definition is_cartesian_disp_functor
  {C C' : category} {F : functor C C'}
  {D : disp_cat C} {D' : disp_cat C'} (FF : disp_functor F D D') : UU
:= ∏  (c c' : C) (f : c' --> c)
      (d : D c) (d' : D c') (ff : d' -->[f] d),
   is_cartesian ff -> is_cartesian (#FF ff).

Definition disp_functor_identity_is_cartesian_disp_functor
           {C : category}
           (D : disp_cat C)
  : is_cartesian_disp_functor (disp_functor_identity D).
Proof.
  intros x y f xx yy ff Hff.
  exact Hff.
Defined.

Definition disp_functor_composite_is_cartesian_disp_functor
           {C₁ C₂ C₃ : category}
           {F : C₁ ⟶ C₂}
           {G : C₂ ⟶ C₃}
           {D₁ : disp_cat C₁}
           {D₂ : disp_cat C₂}
           {D₃ : disp_cat C₃}
           {FF : disp_functor F D₁ D₂}
           {GG : disp_functor G D₂ D₃}
           (HFF : is_cartesian_disp_functor FF)
           (HGG : is_cartesian_disp_functor GG)
  : is_cartesian_disp_functor (disp_functor_composite FF GG).
Proof.
  intros x y f xx yy ff Hff.
  apply HGG.
  apply HFF.
  exact Hff.
Defined.

Definition disp_functor_over_id_composite_is_cartesian
           {C : category}
           {D₁ D₂ D₃ : disp_cat C}
           {FF : disp_functor (functor_identity C) D₁ D₂}
           {GG : disp_functor (functor_identity C) D₂ D₃}
           (HFF : is_cartesian_disp_functor FF)
           (HGG : is_cartesian_disp_functor GG)
  : is_cartesian_disp_functor (disp_functor_over_id_composite FF GG).
Proof.
  intros x y f xx yy ff Hff.
  apply HGG.
  apply HFF.
  exact Hff.
Defined.

Definition cartesian_disp_functor
           {C₁ C₂ : category}
           (F : C₁ ⟶ C₂)
           (D₁ : disp_cat C₁)
           (D₂ : disp_cat C₂)
  : UU
  := ∑ (FF : disp_functor F D₁ D₂), is_cartesian_disp_functor FF.

Coercion disp_functor_of_cartesian_disp_functor
         {C₁ C₂ : category}
         {F : C₁ ⟶ C₂}
         {D₁ : disp_cat C₁}
         {D₂ : disp_cat C₂}
         (FF : cartesian_disp_functor F D₁ D₂)
  : disp_functor F D₁ D₂
  := pr1 FF.

Definition cartesian_disp_functor_is_cartesian
           {C₁ C₂ : category}
           {F : C₁ ⟶ C₂}
           {D₁ : disp_cat C₁}
           {D₂ : disp_cat C₂}
           (FF : cartesian_disp_functor F D₁ D₂)
  : is_cartesian_disp_functor FF
  := pr2 FF.

Lemma isaprop_is_cartesian
    {C : category} {D : disp_cat C}
    {c c' : C} {f : c' --> c}
    {d : D c} {d' : D c'} (ff : d' -->[f] d)
  : isaprop (is_cartesian ff).
Proof.
  repeat (apply impred_isaprop; intro).
  apply isapropiscontr.
Defined.

(* TODO: should the arguments be re-ordered as in [cartesian_lift]? If so, reorder in [isofibration] etc as well, for consistency. *)
(* TODO: consider renaming to e.g. [cleaving] to follow convention that [is_] is reserved for hprops. *)
Definition cleaving {C : category} (D : disp_cat C) : UU
:=
  forall (c c' : C) (f : c' --> c) (d : D c), cartesian_lift d f.

(** ** (Cloven) fibration *)

Definition fibration (C : category) : UU
:=
  ∑ D : disp_cat C, cleaving D.


(** ** Weak fibration *)

(* TODO: give access functions! *)

Definition is_cleaving {C : category} (D : disp_cat C) : UU
:=
  forall (c c' : C) (f : c' --> c) (d : D c), ∥ cartesian_lift d f ∥.

Definition weak_fibration (C : category) : UU
:= ∑ D : disp_cat C, is_cleaving D.

(** ** Connection with isofibrations *)

Lemma is_iso_from_is_cartesian {C : category} {D : disp_cat C}
    {c c' : C} (i : iso c' c) {d : D c} {d'} (ff : d' -->[i] d)
  : is_cartesian ff -> is_iso_disp i ff.
Proof.
  intros Hff.
  use (_,,_); try split.
  - use
      (cartesian_factorisation' Hff (inv_from_iso i) (id_disp _)).
    apply iso_after_iso_inv.
  - apply cartesian_factorisation_commutes'.
  - apply (cartesian_factorisation_unique Hff).
    etrans. apply assoc_disp_var.
    rewrite cartesian_factorisation_commutes'.
    etrans. eapply transportf_bind.
      etrans. apply mor_disp_transportf_prewhisker.
      eapply transportf_bind, id_right_disp.
    apply pathsinv0.
    etrans. apply mor_disp_transportf_postwhisker.
    etrans. eapply transportf_bind, id_left_disp.
    apply maponpaths_2, homset_property.
Qed.

Lemma is_isofibration_from_is_fibration {C : category} {D : disp_cat C}
  : cleaving D -> iso_cleaving D.
Proof.
  intros D_fib c c' f d.
  assert (fd := D_fib _ _ f d).
  exists (fd : D _).
  exists (fd : _ -->[_] _).
  apply is_iso_from_is_cartesian; exact fd.
Defined.

(** ** Uniqueness of cartesian lifts *)

(* TODO: show that when [D] is _univalent_, cartesian lifts are literally unique, and so any uncloven fibration (isofibration, etc) is in fact cloven. *)
Definition cartesian_lifts_iso {C : category} {D : disp_cat C}
    {c} {d : D c} {c' : C} {f : c' --> c} (fd fd' : cartesian_lift d f)
  : iso_disp (identity_iso c') fd fd'.
Proof.
  use (_,,(_,,_)).
  - exact (cartesian_factorisation' fd' (identity _) fd (id_left _)).
  - exact (cartesian_factorisation' fd (identity _) fd' (id_left _)).
  - cbn; split.
    + apply (cartesian_factorisation_unique fd').
      etrans. apply assoc_disp_var.
      rewrite cartesian_factorisation_commutes'.
      etrans. eapply transportf_bind, mor_disp_transportf_prewhisker.
      rewrite cartesian_factorisation_commutes'.
      etrans. apply transport_f_f.
      apply pathsinv0.
      etrans. apply mor_disp_transportf_postwhisker.
      rewrite id_left_disp.
      etrans. apply transport_f_f.
      apply maponpaths_2, homset_property.
    + apply (cartesian_factorisation_unique fd).
      etrans. apply assoc_disp_var.
      rewrite cartesian_factorisation_commutes'.
      etrans. eapply transportf_bind, mor_disp_transportf_prewhisker.
      rewrite cartesian_factorisation_commutes'.
      etrans. apply transport_f_f.
      apply pathsinv0.
      etrans. apply mor_disp_transportf_postwhisker.
      rewrite id_left_disp.
      etrans. apply transport_f_f.
      apply maponpaths_2, homset_property.
Defined.

Definition cartesian_lifts_iso_commutes {C : category} {D : disp_cat C}
    {c} {d : D c} {c' : C} {f : c' --> c} (fd fd' : cartesian_lift d f)
  : (cartesian_lifts_iso fd fd') ;; fd'
  = transportb _ (id_left _) (fd : _ -->[_] _).
Proof.
  cbn. apply cartesian_factorisation_commutes'.
Qed.

(** In a displayed _category_ (i.e. _univalent_), cartesian lifts are literally unique, if they exist; that is, the type of cartesian lifts is always a proposition. *)
Definition isaprop_cartesian_lifts
    {C : category} {D : disp_cat C} (D_cat : is_univalent_disp D)
    {c} (d : D c) {c' : C} (f : c' --> c)
  : isaprop (cartesian_lift d f).
Proof.
  apply invproofirrelevance; intros fd fd'.
  use total2_paths_f.
  { apply (isotoid_disp D_cat (idpath _)); cbn.
    apply cartesian_lifts_iso. }
  apply subtypePath.
  { intros ff. repeat (apply impred; intro).
    apply isapropiscontr. }
  etrans.
  { exact (! transport_map (λ x:D c', pr1) _ _). }
  cbn. etrans. apply transportf_precompose_disp.
  rewrite idtoiso_isotoid_disp.
  use (pathscomp0 (maponpaths _ _) (transportfbinv _ _ _)).
  apply (precomp_with_iso_disp_is_inj (cartesian_lifts_iso fd fd')).
  etrans. apply assoc_disp.
  etrans. eapply transportf_bind, cancel_postcomposition_disp.
    use inv_mor_after_iso_disp.
  etrans. eapply transportf_bind, id_left_disp.
  apply pathsinv0.
  etrans. apply mor_disp_transportf_prewhisker.
  etrans. eapply transportf_bind, cartesian_lifts_iso_commutes.
  apply maponpaths_2, homset_property.
Defined.

Definition univalent_fibration_is_cloven
    {C : category} {D : disp_cat C} (D_cat : is_univalent_disp D)
  : is_cleaving D -> cleaving D.
Proof.
  intros D_fib c c' f d.
  apply (squash_to_prop (D_fib c c' f d)).
  apply isaprop_cartesian_lifts; assumption.
  auto.
Defined.

End Fibrations.

Definition isaprop_cleaving
           {C : univalent_category}
           (D : disp_cat C)
           (HD : is_univalent_disp D)
  : isaprop (cleaving D).
Proof.
  repeat (use impred ; intro).
  apply isaprop_cartesian_lifts.
  exact HD.
Defined.

Section Discrete_Fibrations.

Definition is_discrete_fibration {C : category} (D : disp_cat C) : UU
:=
  (forall (c c' : C) (f : c' --> c) (d : D c),
          ∃! d' : D c', d' -->[f] d)
  ×
  (forall c, isaset (D c)).

Definition discrete_fibration C : UU
  := ∑ D : disp_cat C, is_discrete_fibration D.

Coercion disp_cat_from_discrete_fibration C (D : discrete_fibration C)
  : disp_cat C := pr1 D.
Definition unique_lift {C} {D : discrete_fibration C} {c c'}
           (f : c' --> c) (d : D c)
  : ∃! d' : D c', d' -->[f] d
  := pr1 (pr2 D) c c' f d.
Definition isaset_fiber_discrete_fibration {C} (D : discrete_fibration C)
           (c : C) : isaset (D c) := pr2 (pr2 D) c.

(** TODO: move upstream *)
Lemma pair_inj {A : UU} {B : A -> UU} (is : isaset A) {a : A}
   {b b' : B a} : (a,,b) = (a,,b') -> b = b'.
Proof.
  intro H.
  use (invmaponpathsincl _ _ _ _ H).
  apply isofhlevelffib. intro. apply is.
Defined.

Lemma disp_mor_unique_disc_fib C (D : discrete_fibration C)
  : ∏ (c c' : C) (f : c --> c') (d : D c) (d' : D c')
      (ff ff' : d -->[f] d'), ff = ff'.
Proof.
  intros.
  assert (XR := unique_lift f d').
  assert (foo : ((d,,ff) : ∑ d0, d0 -->[f] d') = (d,,ff')).
  { apply proofirrelevancecontr. apply XR. }
  apply (pair_inj (isaset_fiber_discrete_fibration _ _ ) foo).
Defined.

Lemma isaprop_disc_fib_hom C (D : discrete_fibration C)
  : ∏ (c c' : C) (f : c --> c') (d : D c) (d' : D c'),
    isaprop (d -->[f] d').
Proof.
  intros.
  apply invproofirrelevance.
  intros x x'. apply disp_mor_unique_disc_fib.
Qed.

Definition fibration_from_discrete_fibration C (D : discrete_fibration C)
  : cleaving D.
Proof.
  intros c c' f d.
  use tpair.
  - exact (pr1 (iscontrpr1 (unique_lift f d))).
  - use tpair.
    + exact (pr2 (iscontrpr1 (unique_lift f d))).
    + intros c'' g db hh.
      set (ff := pr2 (iscontrpr1 (unique_lift f d))  ). cbn in ff.
      set (d' := pr1 (iscontrpr1 (unique_lift f d))) in *.
      set (ggff := pr2 (iscontrpr1 (unique_lift (g·f) d))  ). cbn in ggff.
      set (d'' := pr1 (iscontrpr1 (unique_lift (g·f) d))) in *.
      set (gg := pr2 (iscontrpr1 (unique_lift g d'))). cbn in gg.
      set (d3 := pr1 (iscontrpr1 (unique_lift g d'))) in *.
      assert (XR : ((d'',, ggff) : ∑ r, r -->[g·f] d) = (db,,hh)).
      { apply proofirrelevancecontr. apply (pr2 D). }
      assert (XR1 : ((d'',, ggff) : ∑ r, r -->[g·f] d) = (d3 ,,gg;;ff)).
      { apply proofirrelevancecontr. apply (pr2 D). }
      assert (XT := maponpaths pr1 XR). cbn in XT.
      assert (XT1 := maponpaths pr1 XR1). cbn in XT1.
      generalize XR.
      generalize XR1; clear XR1.
      destruct XT.
      generalize gg; clear gg.
      destruct XT1.
      intros gg XR1 XR0.
      apply iscontraprop1.
      * apply invproofirrelevance.
        intros x x'. apply subtypePath.
        { intro. apply homsets_disp. }
        apply disp_mor_unique_disc_fib.
      * exists gg.
        cbn.
        assert (XX := pair_inj (isaset_fiber_discrete_fibration _ _ ) XR1).
        assert (YY := pair_inj (isaset_fiber_discrete_fibration _ _ ) XR0).
        etrans. apply (!XX). apply YY.
Defined.



Section Equivalence_disc_fibs_presheaves.

(* GOAL: correspondence between discrete fibrations and presheaves.

Outline via categories:

- show that the fibers of a discrete fibration are (discrete categories on) sets, and that the disp morphism types are props;
- define the category of discrete fibrations over C, using [disp_functor_id] for morphisms, and with [homset_property] coming from the previous point;
- construct equivalence of cats; probably easiest by explicit functors and natural isos (not by “ess split” plus “full and faithful”);
- show [disc_fib_precat C] is univalent (possibly _using_ the above equivalence of cats, to get “isos of displayed cats are weq to isos btn associated presheaves”?);
- conclude equivalence of types.

More direct equivalence of types:

- ?

 *)


Variable C : category.

Definition precat_of_discrete_fibs_ob_mor : precategory_ob_mor.
Proof.
  exists (discrete_fibration C).
  intros a b. exact (disp_functor (functor_identity _ ) a b).
Defined.

Definition precat_of_discrete_fibs_data : precategory_data.
Proof.
  exists precat_of_discrete_fibs_ob_mor.
  split.
  - intro.
    exact (@disp_functor_identity _ _ ).
  - intros ? ? ? f g. exact (disp_functor_composite f g ).
Defined.

Lemma eq_discrete_fib_mor (F G : precat_of_discrete_fibs_ob_mor)
      (a b : F --> G)
      (H : ∏ x y, pr1 (pr1 a) x y = pr1 (pr1 b) x y)
  : a = b.
Proof.
  apply subtypePath.
  { intro. apply isaprop_disp_functor_axioms. }
  use total2_paths_f.
  - apply funextsec. intro x.
    apply funextsec. intro y.
    apply H.
  - repeat (apply funextsec; intro).
    apply disp_mor_unique_disc_fib.
Qed.

Definition precat_axioms_of_discrete_fibs : is_precategory precat_of_discrete_fibs_data.
Proof.
  repeat split; intros;
  apply eq_discrete_fib_mor; intros; apply idpath.
Qed.

Definition precat_of_discrete_fibs : precategory
  := (_ ,, precat_axioms_of_discrete_fibs).

Lemma has_homsets_precat_of_discrete_fibs : has_homsets precat_of_discrete_fibs.
Proof.
  intros f f'.
  apply (isofhleveltotal2 2).
  - apply (isofhleveltotal2 2).
    + do 2 (apply impred; intro).
      apply isaset_fiber_discrete_fibration.
    + intro. do 6 (apply impred; intro).
      apply homsets_disp.
  - intro. apply isasetaprop. apply isaprop_disp_functor_axioms.
Qed.

Definition Precat_of_discrete_fibs : category
  := ( precat_of_discrete_fibs ,, has_homsets_precat_of_discrete_fibs).

(** ** Functor from discrete fibrations to presheaves *)

(** *** Functor on objects *)

(* TODO: split into data and properties *)


Definition preshv_data_from_disc_fib_ob (D : discrete_fibration C)
  : functor_data C^op HSET_univalent_category.
Proof.
  use tpair.
  + intro c. exists (D c). apply  isaset_fiber_discrete_fibration.
  + intros c' c f x. cbn in *.
    exact (pr1 (iscontrpr1 (unique_lift f x))).
Defined.

Definition preshv_ax_from_disc_fib_ob (D : discrete_fibration C)
  : is_functor (preshv_data_from_disc_fib_ob D).
Proof.
  split.
  + intro c; cbn.
    apply funextsec; intro x. simpl.
    apply pathsinv0. apply path_to_ctr.
      apply id_disp.
  + intros c c' c'' f g. cbn in *.
    apply funextsec; intro x.
    apply pathsinv0.
    apply path_to_ctr.
    eapply comp_disp.
    * apply (pr2 (iscontrpr1 (unique_lift g _))).
    * apply (pr2 (iscontrpr1 (unique_lift f _ ))).
Qed.

Definition preshv_from_disc_fib_ob (D : discrete_fibration C)
  : PreShv C := (_ ,, preshv_ax_from_disc_fib_ob D).

(** *** Functor on morphisms *)

Definition foo : functor_data Precat_of_discrete_fibs (PreShv C).
Proof.
  exists preshv_from_disc_fib_ob.
  intros D D' a.
  use tpair.
  - intro c. simpl.
    exact (pr1 a c).
  - abstract (
        intros x y f; cbn in *;
        apply funextsec; intro d;
        apply path_to_ctr;
        apply #a;
        apply (pr2 (iscontrpr1 (unique_lift f _ )))
      ).
Defined.

(** *** Functor properties *)

Definition bar : is_functor foo.
Proof.
  split.
  - intro D. apply nat_trans_eq. { apply has_homsets_HSET. }
    intro c . apply idpath.
  - intros D E F a b. apply nat_trans_eq. { apply has_homsets_HSET. }
    intro c. apply idpath.
Qed.

Definition functor_Disc_Fibs_to_preShvs : functor _ _
  := ( _ ,, bar).

(** ** Functor from presheaves to discrete fibrations *)

(** *** Functor on objects *)

(* TODO: split into data and properties *)
Definition disp_cat_from_preshv (D : PreShv C) : disp_cat C.
Proof.
  use tpair.
  - use tpair.
    + exists (λ c, pr1hSet (pr1 D c)).
      intros x y c d f. exact (functor_on_morphisms (pr1 D) f d = c).
    + split.
      * intros; cbn in *; apply (toforallpaths _ _ _ (functor_id D x ) _ ).
      * intros ? ? ? ? ? ? ? ? X X0; cbn in *;
        etrans; [apply (toforallpaths _ _ _ (functor_comp D g f ) _ ) |];
        cbn; etrans; [ apply maponpaths; apply X0 |]; (* here maponpaths depends on cbn *)
        apply X.
  - abstract (
         repeat use tpair; cbn; intros; try apply setproperty;
         apply isasetaprop; apply setproperty
       ).
Defined.

Definition disc_fib_from_preshv (D : PreShv C) : discrete_fibration C.
Proof.
  use tpair.
  - apply (disp_cat_from_preshv D).
  - cbn.
    split.
    + intros c c' f d. simpl.
      use unique_exists.
      * apply (functor_on_morphisms (pr1 D) f d).
      * apply idpath.
      * intro. apply setproperty.
      * intros. apply pathsinv0. assumption.
    + intro. simpl. apply setproperty.
Defined.

(** *** Functor on morphisms *)

Definition functor_data_preShv_Disc_fibs
  : functor_data (PreShv C) Precat_of_discrete_fibs.
Proof.
  use tpair.
  - apply disc_fib_from_preshv.
  - intros F G a.
    use tpair.
    + use tpair.
      * intros c. apply (pr1 a c).
      * intros x y X Y f H;
        assert (XR := nat_trans_ax a);
        apply pathsinv0; etrans; [|apply (toforallpaths _ _ _ (XR _ _ f))];
        cbn; apply maponpaths, (!H).
    +  cbn. abstract (repeat use tpair; cbn; intros; apply setproperty).
Defined.

(** *** Functor properties *)

Definition is_functor_functor_data_preShv_Disc_fibs
  : is_functor functor_data_preShv_Disc_fibs .
Proof.
  split; unfold functor_idax, functor_compax; intros;
  apply eq_discrete_fib_mor; intros; apply idpath.
Qed.


Definition functor_preShvs_to_Disc_Fibs : functor _ _
  := ( _ ,,  is_functor_functor_data_preShv_Disc_fibs ).

Definition η_disc_fib : nat_trans (functor_identity _ )
                          (functor_preShvs_to_Disc_Fibs ∙ functor_Disc_Fibs_to_preShvs).
Proof.
  use tpair.
  - intro F.
    cbn. use tpair.
    + red. cbn. intro c; apply idfun.
    + intros c c' f. cbn in *. apply idpath.
  - abstract (
        intros F G a;
        apply nat_trans_eq; [ apply has_homsets_HSET |];
        intro c ; apply idpath
      ).
Defined.

Definition ε_disc_fib
  : nat_trans (functor_Disc_Fibs_to_preShvs ∙ functor_preShvs_to_Disc_Fibs)
              (functor_identity _ ).
Proof.
  use tpair.
  - intro D.
    use tpair.
    + use tpair.
      * cbn. intro c; apply idfun.
      * cbn. intros c c' x y f H.
        set (XR := pr2 (iscontrpr1 (unique_lift f y))). cbn in XR.
        apply (transportf (λ t, t -->[f] y) H XR).
    + abstract (split; cbn; intros; apply  disp_mor_unique_disc_fib).
  - abstract (intros c c' f; apply eq_discrete_fib_mor; intros; apply idpath).
Defined.

Definition ε_inv_disc_fib
  : nat_trans (functor_identity _ )
      (functor_Disc_Fibs_to_preShvs ∙ functor_preShvs_to_Disc_Fibs).
Proof.
  use tpair.
  - intro D.
    cbn.
    use tpair.
    + use tpair.
      * cbn. intro c; apply idfun.
      * abstract (
            intros c c' x y f H; cbn;
            apply pathsinv0; apply path_to_ctr; apply H
          ).
    + abstract (
          split;
          [ intros x y; apply isaset_fiber_discrete_fibration |];
          intros; apply isaset_fiber_discrete_fibration
        ).
  - abstract (intros c c' f; apply eq_discrete_fib_mor; intros; apply idpath).
Defined.


Definition adjunction_data_disc_fib
  : adjunction_data (PreShv C) Precat_of_discrete_fibs.
Proof.
  exists functor_preShvs_to_Disc_Fibs.
  exists functor_Disc_Fibs_to_preShvs.
  exists η_disc_fib.
  exact  ε_disc_fib.
Defined.

Lemma forms_equivalence_disc_fib
  : forms_equivalence adjunction_data_disc_fib.
Proof.
  split.
  - intro F.
    apply functor_iso_if_pointwise_iso.
    intro c. cbn.
    set (XR := hset_equiv_is_iso _ _ (idweq (pr1 F c : hSet) )).
    apply XR.
  - intro F.
    apply is_iso_from_is_z_iso.
    use (_ ,, (_,,_ )).
    + apply ε_inv_disc_fib.
    + apply eq_discrete_fib_mor.
      intros. apply idpath.
    + apply eq_discrete_fib_mor.
      intros. apply idpath.
Qed.

Definition adj_equivalence_disc_fib : adj_equivalence_of_cats _ :=
  adjointificiation (_ ,, forms_equivalence_disc_fib).

End Equivalence_disc_fibs_presheaves.

End Discrete_Fibrations.

(**
 The notion of an opcartesian morphism
 *)
Section Opcartesian.
  Context {C : category}
          {D : disp_cat C}.

  Definition is_opcartesian
             {c₁ c₂ : C}
             {f : c₁ --> c₂}
             {cc₁ : D c₁}
             {cc₂ : D c₂}
             (ff : cc₁ -->[ f ] cc₂)
    : UU
    := ∏ (c₃ : C)
         (cc₃ : D c₃)
         (g : c₂ --> c₃)
         (hh : cc₁ -->[ f · g ] cc₃),
       ∃! (gg : cc₂ -->[ g ] cc₃),
       ff ;; gg = hh.

  Section ProjectionsOpcartesian.
    Context {c₁ c₂ : C}
            {f : c₁ --> c₂}
            {cc₁ : D c₁}
            {cc₂ : D c₂}
            {ff : cc₁ -->[ f ] cc₂}
            (Hff : is_opcartesian ff)
            {c₃ : C}
            {cc₃ : D c₃}
            (g : c₂ --> c₃)
            (hh : cc₁ -->[ f · g ] cc₃).

    Definition opcartesian_factorisation
      : cc₂ -->[ g ] cc₃
      := pr11 (Hff c₃ cc₃ g hh).

    Definition opcartesian_factorisation_commutes
      : ff ;; opcartesian_factorisation = hh
      := pr21 (Hff c₃ cc₃ g hh).

    Definition opcartesian_factorisation_unique
               (gg₁ gg₂ : cc₂ -->[ g ] cc₃)
               (H : ff ;; gg₁ = ff ;; gg₂)
      : gg₁ = gg₂.
    Proof.
      exact (maponpaths
               pr1
               (proofirrelevance
               _
               (isapropifcontr
                  (Hff c₃ cc₃ g (ff ;; gg₁)))
               (gg₁ ,, idpath _)
               (gg₂ ,, !H))).
    Qed.
  End ProjectionsOpcartesian.
End Opcartesian.

(**
 Opcartesian morphism
 *)
Definition is_cartesian_weq_is_opcartesian
           {C : category}
           {D : disp_cat C}
           {c₁ c₂ : C}
           {f : c₁ --> c₂}
           {cc₁ : D c₁}
           {cc₂ : D c₂}
           (ff : cc₁ -->[ f ] cc₂)
  : is_cartesian ff ≃ @is_opcartesian _ (op_disp_cat D) _ _ _ _ _ ff.
Proof.
  use make_weq.
  - exact (λ Hff c₃ cc₃ g hh, Hff c₃ g cc₃ hh).
  - use gradth.
    + exact (λ Hff c₃ cc₃ g hh, Hff c₃ g cc₃ hh).
    + intro ; apply idpath.
    + intro ; apply idpath.
Defined.

Definition is_opcartesian_weq_is_cartesian
           {C : category}
           {D : disp_cat C}
           {c₁ c₂ : C}
           {f : c₁ --> c₂}
           {cc₁ : D c₁}
           {cc₂ : D c₂}
           (ff : cc₁ -->[ f ] cc₂)
  : is_opcartesian ff ≃ @is_cartesian _ (op_disp_cat D) _ _ _ _ _ ff.
Proof.
  use make_weq.
  - exact (λ Hff c₃ cc₃ g hh, Hff c₃ g cc₃ hh).
  - use gradth.
    + exact (λ Hff c₃ cc₃ g hh, Hff c₃ g cc₃ hh).
    + intro ; apply idpath.
    + intro ; apply idpath.
Defined.

Definition is_cartesian_to_is_opcartesian
           {C : category}
           {D : disp_cat C}
           {c₁ c₂ : C}
           {f : c₁ --> c₂}
           {cc₁ : D c₁}
           {cc₂ : D c₂}
           {ff : cc₁ -->[ f ] cc₂}
           (Hff : @is_cartesian _ (op_disp_cat D) _ _ _ _ _ ff)
  : is_opcartesian ff
  := invmap (is_opcartesian_weq_is_cartesian ff) Hff.

Definition isaprop_is_opcartesian
           {C : category}
           {D : disp_cat C}
           {c₁ c₂ : C}
           {f : c₁ --> c₂}
           {cc₁ : D c₁}
           {cc₂ : D c₂}
           (ff : cc₁ -->[ f ] cc₂)
  : isaprop (is_opcartesian ff).
Proof.
  apply (isofhlevelweqb 1 (is_opcartesian_weq_is_cartesian ff)).
  apply isaprop_is_cartesian.
Qed.

(** Opcleavings *)
Section Opcleaving.
  Context {C : category}
          (D : disp_cat C).

  Definition opcartesian_lift
             {c₁ c₂ : C}
             (cc₁ : D c₁)
             (f : c₁ --> c₂)
    : UU
    := ∑ (cc₂ : D c₂) (ff : cc₁ -->[ f ] cc₂), is_opcartesian ff.

  Definition ob_of_opcartesian_lift
             {c₁ c₂ : C}
             {cc₁ : D c₁}
             {f : c₁ --> c₂}
             (ℓ : opcartesian_lift cc₁ f)
    : D c₂
    := pr1 ℓ.

  Definition mor_of_opcartesian_lift
             {c₁ c₂ : C}
             {cc₁ : D c₁}
             {f : c₁ --> c₂}
             (ℓ : opcartesian_lift cc₁ f)
    : cc₁ -->[ f ] ob_of_opcartesian_lift ℓ
    := pr12 ℓ.

  Definition mor_of_opcartesian_lift_is_opcartesian
             {c₁ c₂ : C}
             {cc₁ : D c₁}
             {f : c₁ --> c₂}
             (ℓ : opcartesian_lift cc₁ f)
    : is_opcartesian (mor_of_opcartesian_lift ℓ)
    := pr22 ℓ.

  Definition opcleaving
    : UU
    := ∏ (c₁ c₂ : C)
         (cc₁ : D c₁)
         (f : c₁ --> c₂),
       opcartesian_lift cc₁ f.

  Definition is_opcleaving
    : UU
    := ∏ (c₁ c₂ : C)
         (cc₁ : D c₁)
         (f : c₁ --> c₂),
       ∥ opcartesian_lift cc₁ f ∥.
End Opcleaving.

Definition opcleaving_ob
           {C : category}
           {D : disp_cat C}
           (HD : opcleaving D)
           {c c' : C}
           (f : c --> c')
           (d : D c)
  : D c'
  := ob_of_opcartesian_lift _ (HD c c' d f).

Definition opcleaving_mor
           {C : category}
           {D : disp_cat C}
           (HD : opcleaving D)
           {c c' : C}
           (f : c --> c')
           (d : D c)
  : d -->[ f ] opcleaving_ob HD f d
  := mor_of_opcartesian_lift _ (HD c c' d f).

Definition cleaving_weq_opcleaving
           {C : category}
           (D : disp_cat C)
  : cleaving D ≃ @opcleaving _ (op_disp_cat D).
Proof.
  use make_weq.
  - exact (λ HD c₁ c₂ cc₁ f,
           let ℓ := HD c₁ c₂ f cc₁ in
(* TODO: see #1470 *)
           tpair
             (fun cc₂ => total2 (fun ff => @is_opcartesian _ _ _ _ _ cc₁ cc₂ ff))
             (pr1 ℓ)
             (tpair
                (@is_opcartesian _ _ _ _ _ cc₁ ℓ) (pr12 ℓ)
                (pr1weq (is_cartesian_weq_is_opcartesian ℓ) ℓ))).
  - use gradth.
    + refine (λ HD c₁ c₂ cc₁ f,
              let ℓ := HD c₁ c₂ f cc₁ in
              pr1 ℓ ,, pr12 ℓ ,, _).
      exact (invmap (is_cartesian_weq_is_opcartesian _) (pr22 ℓ)).
    + intro ; apply idpath.
    + intro ; apply idpath.
Defined.

Definition opcleaving_weq_cleaving
           {C : category}
           (D : disp_cat C)
  : opcleaving D ≃ @cleaving _ (op_disp_cat D).
Proof.
  use make_weq.
  - exact (λ HD c₁ c₂ cc₁ f,
           let ℓ := HD c₁ c₂ f cc₁ in
(* TODO: see #1470 *)
           tpair
             (fun d' => total2 (fun ff => @is_cartesian _ _ _ _ _ f d' ff))
             (pr1 ℓ)
             (tpair
                (@is_cartesian _ _ _ _ _ f (pr1 ℓ)) (pr12 ℓ)
                (pr1weq
                   (@is_opcartesian_weq_is_cartesian _ D _ _ _ _ _ (pr12 ℓ))
                   (pr22 ℓ)))).
  - use gradth.
    + refine (λ HD c₁ c₂ cc₁ f,
              let ℓ := HD c₁ c₂ f cc₁ in
              pr1 ℓ ,, pr12 ℓ ,, _).
      exact (invmap (is_opcartesian_weq_is_cartesian _) (pr22 ℓ)).
    + intro ; apply idpath.
    + intro ; apply idpath.
Defined.

(** Cloven opfibration *)
Definition opfibration
           (C : category)
  : UU
  := ∑ (D : disp_cat C), opcleaving D.

(** Weak opfibration *)
Definition weak_opfibration
           (C : category)
  : UU
  := ∑ (D : disp_cat C), is_opcleaving D.

Definition is_opcartesian_disp_functor
           {C₁ C₂ : category}
           {F : C₁ ⟶ C₂}
           {D : disp_cat C₁}
           {D' : disp_cat C₂}
           (FF : disp_functor F D D')
  : UU
  := ∏  (c c' : C₁)
        (f : c' --> c)
        (d : D c)
        (d' : D c')
        (ff : d' -->[f] d),
     is_opcartesian ff -> is_opcartesian (#FF ff).

Definition disp_functor_identity_is_opcartesian_disp_functor
           {C : category}
           (D : disp_cat C)
  : is_opcartesian_disp_functor (disp_functor_identity D).
Proof.
  intros x y f xx yy ff Hff.
  exact Hff.
Defined.

Definition disp_functor_composite_is_opcartesian_disp_functor
           {C₁ C₂ C₃ : category}
           {F : C₁ ⟶ C₂}
           {G : C₂ ⟶ C₃}
           {D₁ : disp_cat C₁}
           {D₂ : disp_cat C₂}
           {D₃ : disp_cat C₃}
           {FF : disp_functor F D₁ D₂}
           {GG : disp_functor G D₂ D₃}
           (HFF : is_opcartesian_disp_functor FF)
           (HGG : is_opcartesian_disp_functor GG)
  : is_opcartesian_disp_functor (disp_functor_composite FF GG).
Proof.
  intros x y f xx yy ff Hff.
  apply HGG.
  apply HFF.
  exact Hff.
Defined.

Definition disp_functor_over_id_composite_is_opcartesian
           {C : category}
           {D₁ D₂ D₃ : disp_cat C}
           {FF : disp_functor (functor_identity C) D₁ D₂}
           {GG : disp_functor (functor_identity C) D₂ D₃}
           (HFF : is_opcartesian_disp_functor FF)
           (HGG : is_opcartesian_disp_functor GG)
  : is_opcartesian_disp_functor (disp_functor_over_id_composite FF GG).
Proof.
  intros x y f xx yy ff Hff.
  apply HGG.
  apply HFF.
  exact Hff.
Defined.

Definition opcartesian_disp_functor
           {C₁ C₂ : category}
           (F : C₁ ⟶ C₂)
           (D₁ : disp_cat C₁)
           (D₂ : disp_cat C₂)
  : UU
  := ∑ (FF : disp_functor F D₁ D₂), is_opcartesian_disp_functor FF.

Coercion disp_functor_of_opcartesian_disp_functor
         {C₁ C₂ : category}
         {F : C₁ ⟶ C₂}
         {D₁ : disp_cat C₁}
         {D₂ : disp_cat C₂}
         (FF : opcartesian_disp_functor F D₁ D₂)
  : disp_functor F D₁ D₂
  := pr1 FF.

Definition opcartesian_disp_functor_is_opcartesian
           {C₁ C₂ : category}
           {F : C₁ ⟶ C₂}
           {D₁ : disp_cat C₁}
           {D₂ : disp_cat C₂}
           (FF : opcartesian_disp_functor F D₁ D₂)
  : is_opcartesian_disp_functor FF
  := pr2 FF.

(** Opfibrations are isofibrations *)
Section IsoCleavingFromOpcleaving.
  Context {C : category}
          (D : disp_cat C)
          (HD : opcleaving D).

  Section Lift.
    Context {x y : C}
            (f : iso x y)
            (d : D y).

    Definition iso_cleaving_from_opcleaving_ob
      : D x
      := opcleaving_ob HD (inv_from_iso f) d.

    Let ℓ : d -->[ inv_from_iso f ] iso_cleaving_from_opcleaving_ob
      := opcleaving_mor HD (inv_from_iso f) d.
    Let ℓ_opcart : is_opcartesian (pr12 (HD y x d (inv_from_iso f)))
      := pr22 (HD _ _ d (inv_from_iso f)).

    Definition iso_cleaving_from_opcleaving_ob_disp_iso_map
      : iso_cleaving_from_opcleaving_ob -->[ f ] d.
    Proof.
      use (opcartesian_factorisation ℓ_opcart).
      refine (transportb
                (λ z, _ -->[ z ] _)
                _
                (id_disp d)).
      apply iso_after_iso_inv.
    Defined.

    Definition iso_cleaving_from_opcleaving_ob_disp_iso
      : iso_disp f iso_cleaving_from_opcleaving_ob d.
    Proof.
      use make_iso_disp.
      - exact iso_cleaving_from_opcleaving_ob_disp_iso_map.
      - simple refine (_ ,, _ ,, _).
        + exact ℓ.
        + abstract
            (apply opcartesian_factorisation_commutes).
        + abstract
            (apply (opcartesian_factorisation_unique ℓ_opcart) ;
             unfold transportb ;
             rewrite mor_disp_transportf_prewhisker ;
             rewrite assoc_disp ;
             unfold transportb ;
             etrans ;
               [ apply maponpaths ;
                 apply maponpaths_2 ;
                 apply (opcartesian_factorisation_commutes ℓ_opcart)
               | ] ;
             unfold transportb ;
             rewrite mor_disp_transportf_postwhisker ;
             rewrite id_left_disp, id_right_disp ;
             unfold transportb ;
             rewrite !transport_f_f ;
             apply maponpaths_2 ;
             apply homset_property).
    Defined.
  End Lift.

  Definition iso_cleaving_from_opcleaving
    : iso_cleaving D
    := λ x y f d,
       iso_cleaving_from_opcleaving_ob f d
       ,,
       iso_cleaving_from_opcleaving_ob_disp_iso f d.
End IsoCleavingFromOpcleaving.

Section isofibration_from_disp_over_univalent.

Context (C : category)
        (Ccat : is_univalent C)
        (D : disp_cat C).

Definition iso_cleaving_category : iso_cleaving D.
Proof.
  intros c c' i d.
  use tpair.
  - exact (transportb D (isotoid _ Ccat i) d).
  - generalize i. clear i.
    apply forall_isotoid.
    { apply Ccat. }
    intro e. induction e.
    cbn.
    rewrite isotoid_identity_iso.
    cbn.
    apply identity_iso_disp.
Defined.

End isofibration_from_disp_over_univalent.

(** * Split fibrations *)

Definition cleaving_ob {C : category} {D : disp_cat C}
           (X : cleaving D) {c c' : C} (f : c' --> c) (d : D c)
  : D c' := X _ _ f d.

Definition cleaving_mor {C : category} {D : disp_cat C}
           (X : cleaving D) {c c' : C} (f : c' --> c) (d : D c)
  : cleaving_ob X f d -->[f] d := X _ _ f d.

Definition is_split_id {C : category} {D : disp_cat C}
           (X : cleaving D) : UU
  := ∏ c (d : D c),
      ∑ e : cleaving_ob X (identity _) d = d,
            cleaving_mor X (identity _) d =
            transportb (λ x, x -->[ _ ] _ ) e (id_disp d).

Definition is_split_comp {C : category} {D : disp_cat C}
           (X : cleaving D) : UU
  :=
    ∏ (c c' c'' : C) (f : c' --> c) (g : c'' --> c') (d : D c),
      ∑ e : cleaving_ob X (g · f) d =
                cleaving_ob X g (cleaving_ob X f d),
            cleaving_mor X (g · f) d =
            transportb (λ x, x -->[ _ ] _ ) e
                       (cleaving_mor X g (cleaving_ob X f d) ;;
                                     cleaving_mor X f d).

Definition is_split {C : category} {D : disp_cat C}
           (X : cleaving D) : UU
  := is_split_id X × is_split_comp X × (∏ c, isaset (D c)).


Lemma is_split_fibration_from_discrete_fibration
      {C : category} {D : disp_cat C}
      (X : is_discrete_fibration D)
: is_split (fibration_from_discrete_fibration _ (D,,X)).
Proof.
  repeat split.
  - intros c d.
    cbn.
    use tpair.
    + apply pathsinv0.
      apply path_to_ctr.
      apply id_disp.
    + cbn.
      apply  (disp_mor_unique_disc_fib _ (D,,X)).
  - intros c c' c'' f g d.
    cbn.
    use tpair.
    + set (XR := unique_lift f d).
      set (d' := pr1 (iscontrpr1 XR)).
      set (f' := pr2 (iscontrpr1 XR)). cbn in f'.
      set (g' := pr2 (iscontrpr1 (unique_lift g d'))).
      cbn in g'.
      set (gf' := g' ;; f').
      match goal with |[ |- ?a = ?b ] =>
                       assert (X0 : (a,,pr2 (iscontrpr1 (unique_lift (g · f) d))) =
                                    (b,,gf')) end.

      { apply proofirrelevancecontr. apply X. }
      apply (maponpaths pr1 X0).
    + apply  (disp_mor_unique_disc_fib _ (D,,X)).
  - apply isaset_fiber_discrete_fibration.
Defined.

(** Some standard cartesian cells *)
Definition is_cartesian_id_disp
           {C : category}
           {D : disp_cat C}
           {x : C}
           (xx : D x)
  : is_cartesian (id_disp xx).
Proof.
  intros z g zz hh.
  use iscontraprop1.
  - abstract
      (use invproofirrelevance ;
       intros f₁ f₂ ;
       use subtypePath ; [ intro ; intros ; apply D | ] ;
       refine (id_right_disp_var _ @ _ @ !(id_right_disp_var _)) ;
       rewrite (pr2 f₁), (pr2 f₂) ;
       apply idpath).
  - use tpair.
    + exact (transportf _ (id_right _) hh).
    + abstract
        (simpl ;
         rewrite id_right_disp ;
         unfold transportb ;
         rewrite transport_f_f ;
         rewrite pathsinv0r ;
         apply idpath).
Defined.

Definition is_cartesian_comp_disp
           {C : category}
           {D : disp_cat C}
           {x : C}
           {xx : D x}
           {y : C}
           {yy : D y}
           {z : C}
           {zz : D z}
           {f : x --> y} {g : y --> z}
           {ff : xx -->[ f ] yy} {gg : yy -->[ g ] zz}
           (Hff : is_cartesian ff) (Hgg : is_cartesian gg)
  : is_cartesian (ff ;; gg)%mor_disp.
Proof.
  intros w h ww hh'.
  use iscontraprop1.
  - abstract
      (use invproofirrelevance ;
       intros f₁ f₂ ;
       use subtypePath ; [ intro ; apply D | ] ;
       use (cartesian_factorisation_unique Hff) ;
       use (cartesian_factorisation_unique Hgg) ;
       rewrite !assoc_disp_var ;
       rewrite (pr2 f₁), (pr2 f₂) ;
       apply idpath).
  - simple refine (_ ,, _).
    + exact (cartesian_factorisation
               Hff
               h
               (cartesian_factorisation
                  Hgg
                  (h · f)
                  (transportf
                     (λ z, _ -->[ z ] _)
                     (assoc _ _ _)
                     hh'))).
    + abstract
        (simpl ;
         rewrite assoc_disp ;
         rewrite !cartesian_factorisation_commutes ;
         unfold transportb ;
         rewrite transport_f_f ;
         apply transportf_set ;
         apply homset_property).
Defined.

Definition is_cartesian_iso_disp
           {C : category}
           {D : disp_cat C}
           {x : C}
           {xx : D x}
           {y : C}
           {yy : D y}
           {f : x --> y}
           {Hf : is_iso f}
           {ff : xx -->[ f ] yy}
           (Hff : is_iso_disp (make_iso f Hf) ff)
  : is_cartesian ff.
Proof.
  intros z g zz gf.
  use iscontraprop1.
  - abstract
      (apply invproofirrelevance ;
       intros φ₁ φ₂ ;
       use subtypePath ; [ intro ; apply D | ] ;
       pose (pr2 φ₁ @ !(pr2 φ₂)) as r ;
       refine (id_right_disp_var _ @ _ @ !(id_right_disp_var _)) ;
       pose (transportf_transpose_left (inv_mor_after_iso_disp Hff)) as r' ;
       rewrite <- !r' ; clear r' ;
       rewrite !mor_disp_transportf_prewhisker ;
       rewrite !assoc_disp ;
       unfold transportb ;
       rewrite !transport_f_f ;
       apply maponpaths ;
       apply maponpaths_2 ;
       exact r).
  - simple refine (_ ,, _).
    + refine (transportf
                (λ z, _ -->[ z ] _)
                _
                (gf ;; inv_mor_disp_from_iso Hff)%mor_disp).
      abstract
        (rewrite assoc' ;
         refine (_ @ id_right _) ;
         apply maponpaths ;
         apply (iso_inv_after_iso (make_iso f Hf))).
    + abstract
        (simpl ;
         rewrite mor_disp_transportf_postwhisker ;
         rewrite assoc_disp_var ;
         rewrite transport_f_f ;
         etrans ;
           [ do 2 apply maponpaths ;
             apply (iso_disp_after_inv_mor Hff)
           | ] ;
         unfold transportb ;
         rewrite mor_disp_transportf_prewhisker ;
         rewrite transport_f_f ;
         rewrite id_right_disp ;
         unfold transportb ;
         rewrite transport_f_f ;
         apply transportf_set ;
         apply homset_property ;
         rewrite disp_id_right).
Defined.

Definition is_cartesian_transportf
           {C : category}
           {D : disp_cat C}
           {x y : C}
           {f f' : x --> y}
           (p : f = f')
           {xx : D x}
           {yy : D y}
           {ff : xx -->[ f ] yy}
           (Hff : is_cartesian ff)
  : is_cartesian (transportf (λ z, _ -->[ z ] _) p ff).
Proof.
  intros c g cc gg.
  use iscontraprop1.
  - abstract
      (use invproofirrelevance ;
       intros φ₁ φ₂ ;
       use subtypePath ; [ intro ; apply D | ] ;
       use (cartesian_factorisation_unique Hff) ;
       pose (p₁ := pr2 φ₁) ;
       pose (p₂ := pr2 φ₂) ;
       cbn in p₁, p₂ ;
       rewrite mor_disp_transportf_prewhisker in p₁ ;
       rewrite mor_disp_transportf_prewhisker in p₂ ;
       pose (transportb_transpose_right p₁) as r₁ ;
       pose (transportb_transpose_right p₂) as r₂ ;
       exact (r₁ @ !r₂)).
  - simple refine (_ ,, _).
    + exact (cartesian_factorisation
               Hff
               g
               (transportb
                  (λ z, _ -->[ z ] _)
                  (maponpaths (λ z, g · z) p)
                  gg)).
    + abstract
        (cbn ;
         rewrite mor_disp_transportf_prewhisker ;
         rewrite cartesian_factorisation_commutes ;
         unfold transportb ;
         rewrite transport_f_f ;
         apply transportf_set ;
         apply homset_property).
Defined.

Definition is_cartesian_precomp
           {C : category}
           {D : disp_cat C}
           {x y z : C}
           {f : x --> y}
           {g : y --> z}
           {h : x --> z}
           {xx : D x}
           {yy : D y}
           {zz : D z}
           {ff : xx -->[ f ] yy}
           {gg : yy -->[ g ] zz}
           {hh : xx -->[ h ] zz}
           (p : h = f · g)
           (pp : (ff ;; gg = transportf (λ z, _ -->[ z ] _) p hh)%mor_disp)
           (Hgg : is_cartesian gg)
           (Hhh : is_cartesian hh)
  : is_cartesian ff.
Proof.
  intros w φ ww φφ.
  use iscontraprop1.
  - abstract
      (use invproofirrelevance ;
       intros ψ₁ ψ₂ ;
       use subtypePath ; [ intro ; apply D | ] ;
       use (cartesian_factorisation_unique Hhh) ;
       rewrite <- (transportb_transpose_left pp) ;
       unfold transportb ;
       rewrite !mor_disp_transportf_prewhisker ;
       rewrite !assoc_disp ;
       rewrite (pr2 ψ₁), (pr2 ψ₂) ;
       apply idpath).
  - simple refine (_ ,, _).
    + refine (cartesian_factorisation
                Hhh
                φ
                (transportf (λ z, _ -->[ z ] _) _ (φφ ;; gg)%mor_disp)).
      abstract
        (rewrite p ;
         rewrite assoc ;
         apply idpath).
    + abstract
        (simpl ;
         use (cartesian_factorisation_unique Hgg) ;
         rewrite assoc_disp_var ;
         rewrite pp ;
         rewrite mor_disp_transportf_prewhisker ;
         rewrite transport_f_f ;
         rewrite cartesian_factorisation_commutes ;
         rewrite transport_f_f ;
         apply transportf_set ;
         apply homset_property).
Defined.

Definition iso_disp_to_is_cartesian
           {C : category}
           {D : disp_cat C}
           {x y z : C}
           {f : x --> z}
           {g : y --> z}
           {h : y --> x}
           (Hh : is_iso h)
           {p : h · f = g}
           {xx : D x}
           {yy : D y}
           {zz : D z}
           {ff : xx -->[ f ] zz}
           {gg : yy -->[ g ] zz}
           {hh : yy -->[ h ] xx}
           (Hff : is_cartesian ff)
           (Hhh : is_iso_disp (make_iso h Hh) hh)
           (pp : (hh ;; ff = transportb _ p gg)%mor_disp)
  : is_cartesian gg.
Proof.
  intros q k qq kg.
  assert (f = inv_from_iso (make_iso h Hh) · g) as r.
  {
    abstract
      (refine (!_) ;
       use iso_inv_on_right ;
       exact (!p)).
  }
  assert (transportf (λ z, _ -->[ z ] _) r ff
          =
          inv_mor_disp_from_iso Hhh ;; gg)%mor_disp as rr.
  {
    abstract
      (rewrite <- (transportb_transpose_left pp) ;
       unfold transportb ;
       rewrite mor_disp_transportf_prewhisker ;
       rewrite assoc_disp ;
       refine (!_) ;
       etrans ;
       [ do 2 apply maponpaths ;
         apply maponpaths_2 ;
         exact (iso_disp_after_inv_mor Hhh)
       | ] ;
       unfold transportb ;
       rewrite mor_disp_transportf_postwhisker ;
       rewrite id_left_disp ;
       unfold transportb ;
       rewrite !transport_f_f ;
       apply maponpaths_2 ;
       apply homset_property).
  }
  use iscontraprop1.
  - abstract
      (use invproofirrelevance ;
       intros φ₁ φ₂ ;
       use subtypePath ; [ intro ; apply D | ] ;
       use (postcomp_with_iso_disp_is_inj Hh (idpath _) Hhh) ; cbn ;
       use (cartesian_factorisation_unique Hff) ;
       rewrite !assoc_disp_var ;
       rewrite pp ;
       unfold transportb ;
       rewrite !mor_disp_transportf_prewhisker ;
       rewrite !transport_f_f ;
       apply maponpaths ;
       exact (pr2 φ₁ @ !(pr2 φ₂))).
  - simple refine (_ ,, _).
    + refine (transportf
                (λ z, _ -->[ z ] _)
                _
                (cartesian_factorisation
                   Hff
                   (k · h)
                   (transportf
                      (λ z, _ -->[ z ] _)
                      _
                      kg)
                 ;; inv_mor_disp_from_iso Hhh)%mor_disp).
      * abstract
          (rewrite assoc' ;
           etrans ; [ apply maponpaths ; apply (iso_inv_after_iso (make_iso h Hh)) | ] ;
           apply id_right).
      * abstract
          (rewrite assoc' ;
           rewrite p ;
           apply idpath).
    + abstract
        (simpl ;
         rewrite mor_disp_transportf_postwhisker ;
         rewrite assoc_disp_var ;
         etrans ; [ do 3 apply maponpaths ; exact (!rr) | ] ;
         rewrite transport_f_f ;
         rewrite mor_disp_transportf_prewhisker ;
         rewrite cartesian_factorisation_commutes ;
         rewrite !transport_f_f ;
         apply transportf_set ;
         apply homset_property).
Defined.

Definition is_opcartesian_id_disp
           {C : category}
           {D : disp_cat C}
           {x : C}
           (xx : D x)
  : is_opcartesian (id_disp xx).
Proof.
  apply is_cartesian_to_is_opcartesian.
  exact (@is_cartesian_id_disp _ (op_disp_cat D) _ xx).
Defined.

Definition is_opcartesian_comp_disp
           {C : category}
           {D : disp_cat C}
           {x : C}
           {xx : D x}
           {y : C}
           {yy : D y}
           {z : C}
           {zz : D z}
           {f : x --> y} {g : y --> z}
           {ff : xx -->[ f ] yy} {gg : yy -->[ g ] zz}
           (Hff : is_opcartesian ff) (Hgg : is_opcartesian gg)
  : is_opcartesian (ff ;; gg)%mor_disp.
Proof.
  apply is_cartesian_to_is_opcartesian.
  use (@is_cartesian_comp_disp _ (op_disp_cat D)).
  - apply is_opcartesian_weq_is_cartesian.
    exact Hgg.
  - apply is_opcartesian_weq_is_cartesian.
    exact Hff.
Defined.

Definition is_opcartesian_postcomp
           {C : category}
           {D : disp_cat C}
           {x y z : C}
           {f : x --> y}
           {g : y --> z}
           {h : x --> z}
           {xx : D x}
           {yy : D y}
           {zz : D z}
           {ff : xx -->[ f ] yy}
           {gg : yy -->[ g ] zz}
           {hh : xx -->[ h ] zz}
           (p : h = f · g)
           (pp : (ff ;; gg = transportf (λ z, _ -->[ z ] _) p hh)%mor_disp)
           (Hff : is_opcartesian ff)
           (Hhh : is_opcartesian hh)
  : is_opcartesian gg.
Proof.
  apply is_cartesian_to_is_opcartesian.
  use (@is_cartesian_precomp _ (op_disp_cat D) _ _ _ g f h zz yy xx gg ff hh p pp).
  - apply is_opcartesian_weq_is_cartesian.
    exact Hff.
  - apply is_opcartesian_weq_is_cartesian.
    exact Hhh.
Defined.

Definition is_opcartesian_iso_disp
           {C : category}
           {D : disp_cat C}
           {x : C}
           {xx : D x}
           {y : C}
           {yy : D y}
           {f : x --> y}
           {Hf : is_iso f}
           {ff : xx -->[ f ] yy}
           (Hff : is_iso_disp (make_iso f Hf) ff)
  : is_opcartesian ff.
Proof.
  apply is_cartesian_to_is_opcartesian.
  use (@is_cartesian_iso_disp _ (op_disp_cat D) _ _ _ _ _ _ ff).
  - exact (pr2 (@opp_iso C _ _ (make_iso f Hf))).
  - use (@to_iso_disp_op_disp_cat C D y x (make_iso f Hf) yy xx ff).
    exact Hff.
Defined.

Definition is_opcartesian_transportf
           {C : category}
           {D : disp_cat C}
           {x y : C}
           {f f' : x --> y}
           (p : f = f')
           {xx : D x}
           {yy : D y}
           {ff : xx -->[ f ] yy}
           (Hff : is_opcartesian ff)
  : is_opcartesian (transportf (λ z, _ -->[ z ] _) p ff).
Proof.
  apply is_cartesian_to_is_opcartesian.
  apply (@is_cartesian_transportf _ (op_disp_cat D)).
  apply is_opcartesian_weq_is_cartesian.
  exact Hff.
Defined.

(**
Cartesian factorisation of disp nat trans and functor
 *)
Section CartesianFactorisationDispNatTrans.
  Context {C₁ C₂ : category}
          {F₁ F₂ F₃ : C₁ ⟶ C₂}
          {α : F₂ ⟹ F₃}
          {β : F₁ ⟹ F₂}
          {D₁ : disp_cat C₁}
          {D₂ : disp_cat C₂}
          {FF₁ : disp_functor F₁ D₁ D₂}
          {FF₂ : disp_functor F₂ D₁ D₂}
          {FF₃ : disp_functor F₃ D₁ D₂}
          (αα : disp_nat_trans α FF₂ FF₃)
          (ββ : disp_nat_trans (nat_trans_comp _ _ _ β α) FF₁ FF₃)
          (Hαα : ∏ (x : C₁) (xx : D₁ x), is_cartesian (αα x xx)).

  Definition cartesian_factorisation_disp_nat_trans_data
    : disp_nat_trans_data β FF₁ FF₂
    := λ x xx, cartesian_factorisation (Hαα x xx) (β x) (ββ x xx).

  Definition cartesian_factorisation_disp_nat_trans_axioms
    : disp_nat_trans_axioms cartesian_factorisation_disp_nat_trans_data.
  Proof.
    intros x y f xx yy ff ; cbn in *.
    unfold cartesian_factorisation_disp_nat_trans_data.
    use (cartesian_factorisation_unique (Hαα y yy)).
    rewrite assoc_disp_var.
    rewrite cartesian_factorisation_commutes.
    refine (maponpaths _ (disp_nat_trans_ax ββ ff) @ _).
    unfold transportb.
    rewrite !transport_f_f.
    rewrite mor_disp_transportf_postwhisker.
    rewrite assoc_disp_var.
    rewrite transport_f_f.
    refine (!_).
    etrans.
    {
      do 2 apply maponpaths.
      exact (disp_nat_trans_ax αα ff).
    }
    unfold transportb.
    rewrite mor_disp_transportf_prewhisker.
    rewrite transport_f_f.
    rewrite assoc_disp.
    unfold transportb.
    rewrite transport_f_f.
    rewrite cartesian_factorisation_commutes.
    apply maponpaths_2.
    apply homset_property.
  Qed.

  Definition cartesian_factorisation_disp_nat_trans
    : disp_nat_trans β FF₁ FF₂.
  Proof.
    simple refine (_ ,, _).
    - exact cartesian_factorisation_disp_nat_trans_data.
    - exact cartesian_factorisation_disp_nat_trans_axioms.
  Defined.
End CartesianFactorisationDispNatTrans.

Section CartesianFactorisationDispFunctor.
  Context {C₁ C₂ : category}
          {D₁ : disp_cat C₁}
          {D₂ : disp_cat C₂}
          (HD₁ : cleaving D₂)
          {F G : C₁ ⟶ C₂}
          (GG : disp_functor G D₁ D₂)
          (α : F ⟹ G).

  Definition cartesian_factorisation_disp_functor_data
    : disp_functor_data F D₁ D₂.
  Proof.
    simple refine (_ ,, _).
    - exact (λ x xx, pr1 (HD₁ (G x) (F x) (α x) (GG x xx))).
    - exact (λ x y xx yy f ff,
             cartesian_factorisation
               (pr22 (HD₁ (G y) (F y) (α y) (GG y yy)))
               _
               (transportb
                  (λ z, _ -->[ z ] _)
                  (nat_trans_ax α _ _ f)
                  (pr12 (HD₁ (G x) (F x) (α x) (GG x xx)) ;; #GG ff)%mor_disp)).
  Defined.

  Definition cartesian_factorisation_disp_functor_axioms
    : disp_functor_axioms cartesian_factorisation_disp_functor_data.
  Proof.
    repeat split.
    - intros x xx ; cbn.
      use (cartesian_factorisation_unique
             (pr22 (HD₁ (G x) (F x) (α x) (GG x xx)))).
      rewrite cartesian_factorisation_commutes.
      rewrite disp_functor_id.
      unfold transportb.
      rewrite mor_disp_transportf_prewhisker.
      rewrite transport_f_f.
      rewrite id_right_disp.
      unfold transportb.
      rewrite transport_f_f.
      rewrite mor_disp_transportf_postwhisker.
      rewrite id_left_disp.
      unfold transportb.
      rewrite transport_f_f.
      apply maponpaths_2.
      apply homset_property.
    - intros x y z xx yy zz f g ff hh ; cbn.
      use (cartesian_factorisation_unique
             (pr22 (HD₁ (G z) (F z) (α z) (GG z zz)))).
      unfold transportb.
      rewrite cartesian_factorisation_commutes.
      rewrite disp_functor_comp.
      unfold transportb.
      rewrite mor_disp_transportf_prewhisker.
      rewrite transport_f_f.
      rewrite mor_disp_transportf_postwhisker.
      rewrite assoc_disp_var.
      rewrite transport_f_f.
      rewrite cartesian_factorisation_commutes.
      rewrite mor_disp_transportf_prewhisker.
      rewrite transport_f_f.
      rewrite !assoc_disp.
      unfold transportb.
      rewrite transport_f_f.
      rewrite cartesian_factorisation_commutes.
      rewrite mor_disp_transportf_postwhisker.
      rewrite !transport_f_f.
      apply maponpaths_2.
      apply homset_property.
  Qed.

  Definition cartesian_factorisation_disp_functor
    : disp_functor F D₁ D₂.
  Proof.
    simple refine (_ ,, _).
    - exact cartesian_factorisation_disp_functor_data.
    - exact cartesian_factorisation_disp_functor_axioms.
  Defined.

  Definition cartesian_factorisation_disp_functor_is_cartesian
             (HGG : is_cartesian_disp_functor GG)
    : is_cartesian_disp_functor cartesian_factorisation_disp_functor.
  Proof.
    intros x y f xx yy ff Hff ; cbn.
    pose (HGff := HGG _ _ _ _ _ _ Hff).
    refine (is_cartesian_precomp
              (idpath _)
              _
              (pr22 (HD₁ (G x) (F x) (α x) (GG x xx)))
              (is_cartesian_transportf
                 (!(nat_trans_ax α _ _ f))
                 (is_cartesian_comp_disp
                    (pr22 (HD₁ (G y) (F y) (α y) (GG y yy)))
                    HGff))).
    rewrite cartesian_factorisation_commutes.
    apply idpath.
  Qed.

  Definition cartesian_factorisation_disp_functor_cell_data
    : disp_nat_trans_data α cartesian_factorisation_disp_functor_data GG
    := λ x xx, pr12 (HD₁ (G x) (F x) (α x) (GG x xx)).

  Definition cartesian_factorisation_disp_functor_cell_axioms
    : disp_nat_trans_axioms cartesian_factorisation_disp_functor_cell_data.
  Proof.
    intros x y f xx yy ff ; cbn ; unfold cartesian_factorisation_disp_functor_cell_data.
    unfold transportb.
    rewrite cartesian_factorisation_commutes.
    apply idpath.
  Qed.

  Definition cartesian_factorisation_disp_functor_cell
    : disp_nat_trans
        α
        cartesian_factorisation_disp_functor_data
        GG.
  Proof.
    simple refine (_ ,, _).
    - exact cartesian_factorisation_disp_functor_cell_data.
    - exact cartesian_factorisation_disp_functor_cell_axioms.
  Defined.

  Definition cartesian_factorisation_disp_functor_cell_is_cartesian
             {x : C₁}
             (xx : D₁ x)
    : is_cartesian (cartesian_factorisation_disp_functor_cell x xx).
  Proof.
    exact (pr22 (HD₁ (G x) (F x) (α x) (GG x xx))).
  Defined.
End CartesianFactorisationDispFunctor.

(**
Cartesian factorisation of disp nat trans and functor
 *)
Section OpCartesianFactorisationDispNatTrans.
  Context {C₁ C₂ : category}
          {F₁ F₂ F₃ : C₁ ⟶ C₂}
          {α : F₁ ⟹ F₂}
          {β : F₂ ⟹ F₃}
          {D₁ : disp_cat C₁}
          {D₂ : disp_cat C₂}
          {FF₁ : disp_functor F₁ D₁ D₂}
          {FF₂ : disp_functor F₂ D₁ D₂}
          {FF₃ : disp_functor F₃ D₁ D₂}
          (αα : disp_nat_trans α FF₁ FF₂)
          (ββ : disp_nat_trans (nat_trans_comp _ _ _ α β) FF₁ FF₃)
          (Hαα : ∏ (x : C₁) (xx : D₁ x), is_opcartesian (αα x xx)).

  Definition opcartesian_factorisation_disp_nat_trans_data
    : disp_nat_trans_data β FF₂ FF₃
    := λ x xx, opcartesian_factorisation (Hαα x xx) (β x) (ββ x xx).

  Definition opcartesian_factorisation_disp_nat_trans_axioms
    : disp_nat_trans_axioms opcartesian_factorisation_disp_nat_trans_data.
  Proof.
    intros x y f xx yy ff ; cbn in *.
    unfold opcartesian_factorisation_disp_nat_trans_data.
    use (opcartesian_factorisation_unique (Hαα x xx)).
    unfold transportb.
    rewrite mor_disp_transportf_prewhisker.
    rewrite !assoc_disp.
    unfold transportb.
    rewrite transport_f_f.
    rewrite opcartesian_factorisation_commutes.
    etrans.
    {
      apply maponpaths.
      apply maponpaths_2.
      apply (disp_nat_trans_ax_var αα ff).
    }
    rewrite mor_disp_transportf_postwhisker.
    rewrite transport_f_f.
    rewrite assoc_disp_var.
    rewrite transport_f_f.
    rewrite opcartesian_factorisation_commutes.
    etrans.
    {
      apply maponpaths.
      exact (disp_nat_trans_ax ββ ff).
    }
    unfold transportb.
    rewrite transport_f_f.
    apply maponpaths_2.
    apply homset_property.
  Qed.

  Definition opcartesian_factorisation_disp_nat_trans
    : disp_nat_trans β FF₂ FF₃.
  Proof.
    simple refine (_ ,, _).
    - exact opcartesian_factorisation_disp_nat_trans_data.
    - exact opcartesian_factorisation_disp_nat_trans_axioms.
  Defined.
End OpCartesianFactorisationDispNatTrans.

Section OpCartesianFactorisationDispFunctor.
  Context {C₁ C₂ : category}
          {D₁ : disp_cat C₁}
          {D₂ : disp_cat C₂}
          (HD₁ : opcleaving D₂)
          {F G : C₁ ⟶ C₂}
          (FF : disp_functor F D₁ D₂)
          (α : F ⟹ G).

  Definition opcartesian_factorisation_disp_functor_data
    : disp_functor_data G D₁ D₂.
  Proof.
    simple refine (_ ,, _).
    - exact (λ x xx, ob_of_opcartesian_lift _ (HD₁ (F x) (G x) (FF x xx) (α x))).
    - exact (λ x y xx yy f ff,
             opcartesian_factorisation
               (mor_of_opcartesian_lift_is_opcartesian
                  _
                  (HD₁ (F x) (G x) (FF x xx) (α x)))
               _
               (transportf
                  (λ z, _ -->[ z ] _)
                  (nat_trans_ax α _ _ f)
                  (#FF ff
                   ;;
                   mor_of_opcartesian_lift
                     _
                     (HD₁ (F y) (G y) (FF y yy) (α y))))).
  Defined.

  Definition opcartesian_factorisation_disp_functor_axioms
    : disp_functor_axioms opcartesian_factorisation_disp_functor_data.
  Proof.
    repeat split.
    - intros x xx ; cbn.
      use (opcartesian_factorisation_unique
             (pr22 (HD₁ (F x) (G x) (FF x xx) (α x)))).
      rewrite opcartesian_factorisation_commutes.
      rewrite disp_functor_id.
      unfold transportb.
      rewrite mor_disp_transportf_prewhisker.
      rewrite id_right_disp.
      unfold transportb.
      rewrite transport_f_f.
      rewrite mor_disp_transportf_postwhisker.
      rewrite id_left_disp.
      unfold transportb.
      rewrite !transport_f_f.
      apply maponpaths_2.
      apply homset_property.
    - intros x y z xx yy zz f g ff hh ; cbn.
      use (opcartesian_factorisation_unique
             (pr22 (HD₁ (F x) (G x) (FF x xx) (α x)))).
      unfold transportb.
      rewrite opcartesian_factorisation_commutes.
      rewrite disp_functor_comp.
      unfold transportb.
      rewrite mor_disp_transportf_prewhisker.
      rewrite mor_disp_transportf_postwhisker.
      rewrite !transport_f_f.
      rewrite !assoc_disp.
      unfold transportb.
      rewrite !transport_f_f.
      rewrite opcartesian_factorisation_commutes.
      rewrite mor_disp_transportf_postwhisker.
      rewrite transport_f_f.
      rewrite !assoc_disp_var.
      unfold transportb.
      rewrite transport_f_f.
      rewrite opcartesian_factorisation_commutes.
      rewrite mor_disp_transportf_prewhisker.
      rewrite !transport_f_f.
      apply maponpaths_2.
      apply homset_property.
  Qed.

  Definition opcartesian_factorisation_disp_functor
    : disp_functor G D₁ D₂.
  Proof.
    simple refine (_ ,, _).
    - exact opcartesian_factorisation_disp_functor_data.
    - exact opcartesian_factorisation_disp_functor_axioms.
  Defined.

  Definition opcartesian_factorisation_disp_functor_is_opcartesian
             (HFF : is_opcartesian_disp_functor FF)
    : is_opcartesian_disp_functor opcartesian_factorisation_disp_functor.
  Proof.
    intros x y f xx yy ff Hff ; cbn.
    pose (HFff := HFF _ _ _ _ _ _ Hff).
    use (is_opcartesian_postcomp
           (idpath _)
           _
           (pr22 (HD₁ (F y) (G y) (FF y yy) (α y)))
           (is_opcartesian_transportf
              (nat_trans_ax α _ _ f)
              (is_opcartesian_comp_disp
                 HFff
                 (pr22 (HD₁ (F x) (G x) (FF x xx) (α x)))))).
    rewrite opcartesian_factorisation_commutes.
    apply idpath.
  Qed.

  Definition opcartesian_factorisation_disp_functor_cell_data
    : disp_nat_trans_data α FF opcartesian_factorisation_disp_functor_data
    := λ x xx, pr12 (HD₁ (F x) (G x) (FF x xx) (α x)).

  Definition opcartesian_factorisation_disp_functor_cell_axioms
    : disp_nat_trans_axioms opcartesian_factorisation_disp_functor_cell_data.
  Proof.
    intros x y f xx yy ff ; cbn ; unfold opcartesian_factorisation_disp_functor_cell_data.
    unfold transportb.
    rewrite opcartesian_factorisation_commutes.
    rewrite transport_f_f.
    refine (!_).
    apply transportf_set.
    apply homset_property.
  Qed.

  Definition opcartesian_factorisation_disp_functor_cell
    : disp_nat_trans
        α
        FF
        opcartesian_factorisation_disp_functor_data.
  Proof.
    simple refine (_ ,, _).
    - exact opcartesian_factorisation_disp_functor_cell_data.
    - exact opcartesian_factorisation_disp_functor_cell_axioms.
  Defined.

  Definition opcartesian_factorisation_disp_functor_cell_is_opcartesian
             {x : C₁}
             (xx : D₁ x)
    : is_opcartesian (opcartesian_factorisation_disp_functor_cell x xx).
  Proof.
    exact (pr22 (HD₁ (F x) (G x) (FF x xx) (α x))).
  Defined.
End OpCartesianFactorisationDispFunctor.

Section fiber_functor_from_cleaving.

  Context {C : category} (D : disp_cat C) (F : cleaving D).
  Context {c c' : C} (f : C⟦c', c⟧).

  Let lift_f :  ∏ d : D c, cartesian_lift d f := F _ _ f.

  Definition fiber_functor_from_cleaving_data : functor_data (D [{c}]) (D [{c'}]).
  Proof.
    use tpair.
    + intro d. exact (object_of_cartesian_lift _ _ (lift_f d)).
    + intros d' d ff. cbn.

      set (XR' := @cartesian_factorisation C D _ _ f).
      specialize (XR' _ _ _ (lift_f d)).
      use XR'.
      * use (transportf (mor_disp _ _ )
                        _
                        (mor_disp_of_cartesian_lift _ _ (lift_f d') ;; ff)).
        etrans; [ apply id_right |]; apply pathsinv0; apply id_left.
  Defined.

  Lemma is_functor_from_cleaving_data : is_functor fiber_functor_from_cleaving_data.
  Proof.
    split.
    - intro d; cbn.
      apply pathsinv0.
      apply path_to_ctr.
      etrans; [apply id_left_disp |].
      apply pathsinv0.
      etrans. { apply maponpaths. apply id_right_disp. }
      etrans; [ apply transport_f_f |].
      unfold transportb.
      apply maponpaths_2.
      apply homset_property.
    - intros d'' d' d ff' ff; cbn.
      apply pathsinv0.
      apply path_to_ctr.
      etrans; [apply mor_disp_transportf_postwhisker |].
      apply pathsinv0.
      etrans. { apply maponpaths; apply mor_disp_transportf_prewhisker. }
      etrans; [apply transport_f_f |].
      apply transportf_comp_lemma.
      apply pathsinv0.
      etrans; [apply assoc_disp_var |].
      apply pathsinv0.
      apply transportf_comp_lemma.
      apply pathsinv0.
      etrans ; [ apply maponpaths, cartesian_factorisation_commutes |].
      etrans ; [ apply mor_disp_transportf_prewhisker |].
      apply pathsinv0.
      apply transportf_comp_lemma.
      apply pathsinv0.
      etrans; [ apply assoc_disp |].
      apply pathsinv0.
      apply transportf_comp_lemma.
      apply pathsinv0.
      etrans; [ apply maponpaths_2, cartesian_factorisation_commutes |].
      etrans; [ apply mor_disp_transportf_postwhisker |].
      etrans. { apply maponpaths. apply assoc_disp_var. }
      etrans. { apply transport_f_f. }
      apply maponpaths_2, homset_property.
  Qed.

  Definition fiber_functor_from_cleaving : D [{c}] ⟶ D [{c'}]
    := make_functor _  is_functor_from_cleaving_data.

End fiber_functor_from_cleaving.

Section Essential_Surjectivity.

  Definition fiber_functor_ess_split_surj
             {C C' : category} {D} {D'}
             {F : functor C C'} (FF : disp_functor F D D')
             (H : disp_functor_ff FF)
             {X : disp_functor_ess_split_surj FF}
             {Y : is_op_isofibration D}
             (* TODO: change to [is_isofibration], once [is_isofibration_iff_is_op_isofibration] is provided *)
             (x : C)
    : ∏ yy : D'[{F x}], ∑ xx : D[{x}],
          iso (fiber_functor FF _ xx) yy.
  Proof.
    intro yy.
    set (XR := X _ yy).
    destruct XR as [c'' [i [xx' ii]]].
    set (YY := Y _ _ i xx').
    destruct YY as [ dd pe ].
    use tpair.
    - apply dd.
    - (* now need disp_functor_on_iso_disp *)
      set (XR := disp_functor_on_iso_disp FF pe).
      set (XR' := iso_inv_from_iso_disp XR).
      (* now need composition of iso_disps *)
      apply  (invweq (iso_disp_iso_fiber _ _ _ _)).
      set (XRt := iso_disp_comp XR' ii).
      transparent assert (XH :
                           (iso_comp (iso_inv_from_iso (functor_on_iso F i))
                                     (functor_on_iso F i) = identity_iso _ )).
      { apply eq_iso. cbn. simpl. unfold precomp_with.
        etrans. apply maponpaths_2. apply id_right.
        etrans. eapply pathsinv0. apply functor_comp.
        etrans. 2: apply functor_id.
        apply maponpaths. apply iso_after_iso_inv.
      }
      set (XRT := transportf (λ r, iso_disp r (FF x dd) yy )
                             XH).
      apply XRT.
      assumption.
  Defined.

End Essential_Surjectivity.<|MERGE_RESOLUTION|>--- conflicted
+++ resolved
@@ -109,11 +109,7 @@
   : cartesian_factorisation H g hh ;; ff = hh
 := pr2 (pr1 (H _ g _ hh)).
 
-<<<<<<< HEAD
 (** While [cartesian_factorisation_commutes] shows that composition with and factorisation through a cartesian morphism are one-sided inverses in one direction, the following shows the other direction. **)
-=======
-(** While [cartesian_factorisatoin_commutes] shows that composition with and factorisation through a cartesian morphism are one-sided inverses in one direction, the following shows the other direction. **)
->>>>>>> 94407b53
 Definition cartesian_factorisation_of_composite
     {C : category} {D : disp_cat C}
     {c c' : C} {f : c' --> c}
