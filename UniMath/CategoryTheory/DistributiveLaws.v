--- conflicted
+++ resolved
@@ -5,21 +5,14 @@
 Work on the paper
 HINZE, R. and WU, N., 2016. Unifying structured recursion schemes: An Extended Study. Journal of Functional Programming, vol. 26, https://doi.org/10.1017/S0956796815000258.
 
-<<<<<<< HEAD
 The purpose of this file is to formulate in UniMath the recursion scheme presented by Hinze and Wu, with an original approach making use of liftings and conjugates.
 
-It is based on what they call distributive laws, which are plainly natural transformations between compositions of functors.
-*)
-=======
-THe purpose of this file is to formulate in UniMath the recursion scheme presented by Hinze and Wu, with an original approach making use of liftings and conjugates.
-
 We introduce the notions of
-- Distributive Laws, which are natural transformations between compositions of functors
+- Distributive Laws, which are plainly natural transformations between compositions of functors
 - Conjugates, which are distributive laws bound by certain identities (found in this document)
 - Liftings, which constitute a certain type of functors between F-Algebras
 
 We finally use these notions to prove the Theorem of Hinze and Wu (Found under "Theorem 5.2 (Adjoint folds)" in their paper). *)
->>>>>>> 0a54906b
 
 Require Import UniMath.Foundations.Sets.
 Require Import UniMath.CategoryTheory.Categories.
