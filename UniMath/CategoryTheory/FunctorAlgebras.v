(** ****************************************************************

Benedikt Ahrens
started March 2015

Extended by: Anders Mörtberg. October 2015

*******************************************************************)

(** ***************************************************************

Contents :

- Category of algebras of an endofunctor

- This category is saturated if base precategory is

- Lambek's lemma: if (A,a) is an inital F-algebra then a is an iso

- The natural numbers are initial for X ↦ 1 + X

******************************************************************)

Require Import UniMath.Foundations.PartD.
Require Import UniMath.Foundations.Propositions.
Require Import UniMath.Foundations.Sets.
Require Import UniMath.MoreFoundations.Tactics.

Require Import UniMath.CategoryTheory.Core.Categories.
Require Import UniMath.CategoryTheory.Core.Isos.
Require Import UniMath.CategoryTheory.Core.Univalence.
Require Import UniMath.CategoryTheory.Core.Functors.
Require Import UniMath.CategoryTheory.whiskering.
Require Import UniMath.CategoryTheory.limits.initial.

(* The following are used for examples *)
Require Import UniMath.CategoryTheory.limits.terminal.
Require Import UniMath.CategoryTheory.limits.bincoproducts.
Require Import UniMath.CategoryTheory.NNO.

Local Open Scope cat.

(** ** Category of algebras of an endofunctor *)

Section Algebra_Definition.

Context {C : precategory} (F : functor C C).

Definition algebra_ob : UU := ∑ X : C, F X --> X.

(* this coercion causes confusion, and it is not inserted when parsing most of the time
   thus removing coercion globally
*)
Definition alg_carrier (X : algebra_ob) : C := pr1 X.
Local Coercion alg_carrier : algebra_ob >-> ob.

Definition alg_map (X : algebra_ob) : F X --> X := pr2 X.

(** A morphism of an F-algebras (F X, g : F X --> X) and (F Y, h : F Y --> Y)
    is a morphism f : X --> Y such that the following diagram commutes:

    <<
         F f
    F x ----> F y
    |         |
    | g       | h
    V         V
    x ------> y
         f
    >>
 *)
Definition is_algebra_mor (X Y : algebra_ob) (f : alg_carrier X --> alg_carrier Y) : UU
  := alg_map X · f = #F f · alg_map Y.

Definition algebra_mor (X Y : algebra_ob) : UU :=
  ∑ f : X --> Y, is_algebra_mor X Y f.

Coercion mor_from_algebra_mor (X Y : algebra_ob) (f : algebra_mor X Y) : X --> Y := pr1 f.

Definition isaset_algebra_mor (hs : has_homsets C) (X Y : algebra_ob) : isaset (algebra_mor X Y).
Proof.
  apply (isofhleveltotal2 2).
  - apply hs.
  - intro f.
    apply isasetaprop.
    apply hs.
Qed.

Definition algebra_mor_eq (hs : has_homsets C) {X Y : algebra_ob} {f g : algebra_mor X Y}
  : (f : X --> Y) = g ≃ f = g.
Proof.
  apply invweq.
  apply subtypeInjectivity.
  intro a. apply hs.
Defined.

Lemma algebra_mor_commutes (X Y : algebra_ob) (f : algebra_mor X Y)
  : alg_map X · f = #F f · alg_map Y.
Proof.
  exact (pr2 f).
Qed.

Definition algebra_mor_id (X : algebra_ob) : algebra_mor X X.
Proof.
  exists (identity _ ).
  abstract (unfold is_algebra_mor;
            rewrite id_right ;
            rewrite functor_id;
            rewrite id_left;
            apply idpath).
Defined.

Definition algebra_mor_comp (X Y Z : algebra_ob) (f : algebra_mor X Y) (g : algebra_mor Y Z)
  : algebra_mor X Z.
Proof.
  exists (f · g).
  abstract (unfold is_algebra_mor;
            rewrite assoc;
            rewrite algebra_mor_commutes;
            rewrite <- assoc;
            rewrite algebra_mor_commutes;
            rewrite functor_comp, assoc;
            apply idpath).
Defined.

Definition precategory_alg_ob_mor : precategory_ob_mor.
Proof.
  exists algebra_ob.
  exact algebra_mor.
Defined.

Definition precategory_alg_data : precategory_data.
Proof.
  exists precategory_alg_ob_mor.
  exists algebra_mor_id.
  exact algebra_mor_comp.
Defined.

Lemma is_precategory_precategory_alg_data (hs : has_homsets C)
  : is_precategory precategory_alg_data.
Proof.
  repeat split; intros; simpl.
  - apply algebra_mor_eq.
    + apply hs.
    + apply id_left.
  - apply algebra_mor_eq.
    + apply hs.
    + apply id_right.
  - apply algebra_mor_eq.
    + apply hs.
    + apply assoc.
  - apply algebra_mor_eq.
    + apply hs.
    + apply assoc'.
Qed.

Definition precategory_FunctorAlg (hs : has_homsets C)
  : precategory := tpair _ _ (is_precategory_precategory_alg_data hs).

Local Notation FunctorAlg := precategory_FunctorAlg.

Lemma has_homsets_FunctorAlg (hs : has_homsets C)
  : has_homsets (FunctorAlg hs).
Proof.
  intros f g.
  apply isaset_algebra_mor.
  assumption.
Qed.


(** forgetful functor from FunctorAlg to its underlying category *)

(* first step of definition *)
Definition forget_algebras_data (hsC: has_homsets C): functor_data (FunctorAlg hsC) C.
Proof.
  set (onobs := fun alg : FunctorAlg hsC => alg_carrier alg).
  apply (make_functor_data onobs).
  intros alg1 alg2 m.
  simpl in m.
  exact (mor_from_algebra_mor _ _ m).
Defined.

(* the forgetful functor *)
Definition forget_algebras (hsC: has_homsets C): functor (FunctorAlg hsC) C.
Proof.
<<<<<<< HEAD
  apply (mk_functor (forget_algebras_data hsC)).
  abstract ( split; [intro alg; apply idpath | intros alg1 alg2 alg3 m n; apply idpath] ).
=======
  apply (make_functor (forget_algebras_data hsC)).
  red.
  split; red.
  - intro alg. apply idpath.
  - intros alg1 alg2 alg3 m n. apply idpath.
>>>>>>> 3135e9bf
Defined.


(** ** This category is saturated if the base category is  *)

Section FunctorAlg_saturated.

Hypothesis H : is_univalent C.

Definition algebra_eq_type (X Y : FunctorAlg (pr2 H)) : UU
  := ∑ p : iso (pr1 X) (pr1 Y), is_algebra_mor X Y p.

Definition algebra_ob_eq (X Y : FunctorAlg (pr2 H)) :
  (X = Y) ≃ algebra_eq_type X Y.
Proof.
  eapply weqcomp.
  - apply total2_paths_equiv.
  - set (H1 := make_weq _ (pr1 H (pr1 X) (pr1 Y))).
    apply (weqbandf H1).
    simpl.
    intro p.
    destruct X as [X α].
    destruct Y as [Y β]; simpl in *.
    destruct p.
    rewrite idpath_transportf.
    unfold is_algebra_mor; simpl.
    rewrite functor_id.
    rewrite id_left, id_right.
    apply idweq.
Defined.

Definition is_iso_from_is_algebra_iso (X Y : FunctorAlg (pr2 H)) (f : X --> Y)
  : is_iso f → is_iso (pr1 f).
Proof.
  intro p.
  apply is_iso_from_is_z_iso.
  set (H' := iso_inv_after_iso (make_iso f p)).
  set (H'':= iso_after_iso_inv (make_iso f p)).
  exists (pr1 (inv_from_iso (make_iso f p))).
  split; simpl.
  - apply (maponpaths pr1 H').
  - apply (maponpaths pr1 H'').
Defined.

Definition inv_algebra_mor_from_is_iso {X Y : FunctorAlg (pr2 H)} (f : X --> Y)
  : is_iso (pr1 f) → (Y --> X).
Proof.
  intro T.
  set (fiso:=make_iso (pr1 f) T).
  set (finv:=inv_from_iso fiso).
  exists finv.
  unfold finv.
  apply pathsinv0.
  apply iso_inv_on_left.
  simpl.
  rewrite functor_on_inv_from_iso.
  rewrite <- assoc.
  apply pathsinv0.
  apply iso_inv_on_right.
  simpl.
  apply (pr2 f).
Defined.

Definition is_algebra_iso_from_is_iso {X Y : FunctorAlg (pr2 H)} (f : X --> Y)
  : is_iso (pr1 f) → is_iso f.
Proof.
  intro T.
  apply is_iso_from_is_z_iso.
  exists (inv_algebra_mor_from_is_iso f T).
  split; simpl.
  - apply algebra_mor_eq.
    + apply (pr2 H).
    + simpl.
      apply (iso_inv_after_iso (make_iso (pr1 f) T)).
  - apply algebra_mor_eq.
    + apply (pr2 H).
    + apply (iso_after_iso_inv (make_iso (pr1 f) T)).
Defined.

Definition algebra_iso_first_iso {X Y : FunctorAlg (pr2 H)}
  : iso X Y ≃ ∑ f : X --> Y, is_iso (pr1 f).
Proof.
  apply (weqbandf (idweq _ )).
  unfold idweq. simpl.
  intro f.
  apply weqimplimpl.
  - apply is_iso_from_is_algebra_iso.
  - apply is_algebra_iso_from_is_iso.
  - apply isaprop_is_iso.
  - apply isaprop_is_iso.
Defined.

Definition swap (A B : UU) : A × B → B × A.
Proof.
  intro ab.
  exists (pr2 ab).
  exact (pr1 ab).
Defined.

Definition swapweq (A B : UU) : (A × B) ≃ (B × A).
Proof.
  exists (swap A B).
  apply (isweq_iso _ (swap B A)).
  - abstract ( intro ab; destruct ab; apply idpath ).
  - abstract ( intro ba; destruct ba; apply idpath ).
Defined.

Definition algebra_iso_rearrange {X Y : FunctorAlg (pr2 H)}
  : (∑ f : X --> Y, is_iso (pr1 f)) ≃ algebra_eq_type X Y.
Proof.
  eapply weqcomp.
  - apply weqtotal2asstor.
  - simpl. unfold algebra_eq_type.
    apply invweq.
    eapply weqcomp.
    + apply weqtotal2asstor.
    + simpl. apply (weqbandf (idweq _ )).
      unfold idweq. simpl.
      intro f; apply swapweq.
Defined.

Definition algebra_idtoiso (X Y : FunctorAlg (pr2 H)) :
  (X = Y) ≃ iso X Y.
Proof.
  eapply weqcomp.
  - apply algebra_ob_eq.
  - eapply weqcomp.
    + apply (invweq (algebra_iso_rearrange)).
    + apply (invweq algebra_iso_first_iso).
Defined.

Lemma isweq_idtoiso_FunctorAlg (X Y : FunctorAlg (pr2 H))
  : isweq (@idtoiso _ X Y).
Proof.
  apply (isweqhomot (algebra_idtoiso X Y)).
  - intro p. induction p.
    simpl. apply eq_iso. apply algebra_mor_eq.
    + apply (pr2 H).
    + apply idpath.
  - apply (pr2 _ ).
Defined.

Lemma is_univalent_FunctorAlg : is_univalent (FunctorAlg (pr2 H)).
Proof.
  split.
  - apply isweq_idtoiso_FunctorAlg.
  - intros a b.
    apply isaset_algebra_mor.
    apply (pr2 H).
Defined.

End FunctorAlg_saturated.


Lemma idtomor_FunctorAlg_commutes (hsC: has_homsets C)(X Y: FunctorAlg hsC)(e: X = Y): mor_from_algebra_mor _ _ (idtomor _ _ e) = idtomor _ _ (maponpaths alg_carrier e).
Proof.
  induction e.
  apply idpath.
Qed.

Corollary idtoiso_FunctorAlg_commutes (hsC: has_homsets C)(X Y: FunctorAlg hsC)(e: X = Y): mor_from_algebra_mor _ _ (morphism_from_iso (idtoiso e)) = idtoiso (maponpaths alg_carrier e).
Proof.
  unfold morphism_from_iso.
  do 2 rewrite eq_idtoiso_idtomor.
  apply idtomor_FunctorAlg_commutes.
Qed.


End Algebra_Definition.

Notation FunctorAlg := precategory_FunctorAlg.

(** ** Lambek's lemma: If (A,a) is an initial F-algebra then a is an iso *)

Section Lambeks_lemma.

Variables (C : precategory) (hsC : has_homsets C) (F : functor C C).
Variables (Aa : algebra_ob F) (AaIsInitial : isInitial (FunctorAlg F hsC) Aa).

Local Definition AaInitial : Initial (FunctorAlg F hsC) :=
  make_Initial _ AaIsInitial.

Local Notation A := (alg_carrier _ Aa).
Local Notation a := (alg_map _ Aa).

(* (FA,Fa) is an F-algebra *)
Local Definition FAa : algebra_ob F := tpair (λ X, C ⟦F X,X⟧) (F A) (# F a).
Local Definition Fa' := InitialArrow AaInitial FAa.
Local Definition a' : C⟦A,F A⟧ := mor_from_algebra_mor _ _ _ Fa'.
Local Definition Ha' := algebra_mor_commutes _ _ _ Fa'.

Lemma initialAlg_is_iso_subproof : is_inverse_in_precat a a'.
Proof.
  assert (Ha'a : a' · a = identity A).
  { assert (algMor_a'a : is_algebra_mor _ _ _ (a' · a)).
    { unfold is_algebra_mor, a'; rewrite functor_comp.
      eapply pathscomp0; [|eapply cancel_postcomposition; apply Ha'].
      apply assoc. }
    apply pathsinv0; set (X := tpair _ _ algMor_a'a).
    apply (maponpaths pr1 (!@InitialEndo_is_identity _ AaInitial X)).
  }
  split; trivial.
  eapply pathscomp0; [apply Ha'|]; cbn.
  rewrite <- functor_comp.
  eapply pathscomp0; [eapply maponpaths; apply Ha'a|].
  apply functor_id.
Qed.

Lemma initialAlg_is_iso : is_iso a.
Proof.
  exact (is_iso_qinv _ a' initialAlg_is_iso_subproof).
Defined.

End Lambeks_lemma.


(** ** The natural numbers are intial for X ↦ 1 + X *)

(** This can be used as a definition of a natural numbers object (NNO) in
    any category with binary coproducts and a terminal object. We prove
    the universal property of NNOs below. *)

Section Nats.
  Context (C : precategory).
  Context (bc :  BinCoproducts C).
  Context (hsC :  has_homsets C).
  Context (T : Terminal C).

  Local Notation "1" := T.
  Local Notation "f + g" := (BinCoproductOfArrows _ _ _ f g).
  Local Notation "[ f , g ]" := (BinCoproductArrow _ _ f g).

  Let F : functor C C := BinCoproduct_of_functors _ _ bc
                                                  (constant_functor _ _ 1)
                                                  (functor_identity _).

  (** F on objects: X ↦ 1 + X *)
  Definition F_compute1 : ∏ c : C, F c = BinCoproductObject _ (bc 1 c) :=
    fun c => (idpath _).

  (** F on arrows: f ↦ [identity 1, f] *)
  Definition F_compute2 {x y : C} : ∏ f : x --> y, # F f = (identity 1) + f :=
    fun c => (idpath _).

  Definition nat_ob : UU := Initial (FunctorAlg F hsC).

  Definition nat_ob_carrier (N : nat_ob) : ob C :=
    alg_carrier _ (InitialObject N).
  Local Coercion nat_ob_carrier : nat_ob >-> ob.

  (** We have an arrow alg_map : (F N = 1 + N) --> N,
      so by the η-rule (UMP) for the coproduct, we can assume that it
      arises from a pair of maps [nat_ob_z,nat_ob_s] by composing with
      coproduct injections.

      <<
                  in1         in2
               1 ----> 1 + N <---- N
               |         |         |
      nat_ob_z |         | alg_map | nat_ob_s
               |         V         |
               +-------> N <-------+
      >>
   *)
  Definition nat_ob_z (N : nat_ob) : (1 --> N) :=
    BinCoproductIn1 C (bc 1 (alg_carrier F (pr1 N))) · (alg_map _ (pr1 N)).

  Definition nat_ob_s (N : nat_ob) : (N --> N) :=
    BinCoproductIn2 C (bc 1 (alg_carrier F (pr1 N))) · (alg_map _ (pr1 N)).

  Local Notation "0" := (nat_ob_z _).

  (** Use the universal property of the coproduct to make any object with a
      point and an endomorphism into an F-algebra *)
  Definition make_F_alg {X : ob C} (f : 1 --> X) (g : X --> X) : ob (FunctorAlg F hsC).
  Proof.
    refine (X,, _).
    exact (BinCoproductArrow _ _ f g).
  Defined.

  (** Using make_F_alg, X will be an F-algebra, and by initiality of N, there will
      be a unique morphism of F-algebras N --> X, which can be projected to a
      morphism in C. *)
  Definition nat_ob_rec (N : nat_ob) {X : ob C} :
    ∏ (f : 1 --> X) (g : X --> X), (N --> X) :=
    fun f g => mor_from_algebra_mor _ _ _ (InitialArrow N (make_F_alg f g)).

  (** When calling the recursor on 0, you get the base case.
      Specifically,

        nat_ob_z · nat_ob_rec = f
   *)
  Lemma nat_ob_rec_z (N : nat_ob) {X : ob C} :
    ∏ (f : 1 --> X) (g : X --> X), nat_ob_z N · nat_ob_rec N f g = f.
  Proof.
    intros f g.

    pose (inlN := BinCoproductIn1 _ (bc 1 N)).
    pose (succ := nat_ob_s N).

    (** By initiality of N, there is a unique morphism making the following
        diagram commute:

        <<
               inlN         identity 1 + nat_ob_rec
            1 -----> 1 + N -------------------------> 1 + X
                       |                                |
             alg_map N |                                | alg_map X
                       V                                V
                       N   -------------------------->  X
                                   nat_ob_rec
        >>

        This proof uses somewhat idiosyncratic "forward reasoning", transforming
        the term "diagram" rather than the goal.
     *)
    pose
      (diagram :=
         maponpaths
           (fun x => inlN · x)
           (algebra_mor_commutes F (pr1 N) _ (InitialArrow N (make_F_alg f g)))).
    rewrite (F_compute2 _) in diagram.

    (** Using the η-rules for coproducts, we can assume that alg_map X = [f,g]
        for f : 1 --> X, g : X --> X. *)
    rewrite (BinCoproductArrowEta C 1 X (bc _ _) _ _) in diagram.

    (** Using the β-rules for coproducts, we can simplify some of the terms *)
    (** (identity 1 + _) · [f, g] --β--> [identity 1 · f, _ · g] *)
    rewrite (precompWithBinCoproductArrow C (bc 1 N) (bc 1 X)
                                          (identity 1) _ _ _) in diagram.

    (** inl · [identity 1 · f, _ · g] --β--> identity 1 · f *)
    rewrite (BinCoproductIn1Commutes C 1 N (bc 1 _) _ _ _) in diagram.

    (** We can dispense with the identity *)
    rewrite (id_left _) in diagram.

    rewrite assoc in diagram.
    rewrite (BinCoproductArrowEta C 1 N (bc _ _) _ _) in diagram.

    refine (_ @ (BinCoproductIn1Commutes C _ _ (bc 1 _) _ f g)).
    rewrite (!BinCoproductIn1Commutes C _ _ (bc 1 _) _ 0 succ).
    unfold nat_ob_rec in *.
    exact diagram.
  Defined.

  Opaque nat_ob_rec_z.

  (** The succesor case:

        nat_ob_s · nat_ob_rec = nat_ob_rec · g

      The proof is very similar.
   *)
  Lemma nat_ob_rec_s (N : nat_ob) {X : ob C} :
    ∏ (f : 1 --> X) (g : X --> X),
    nat_ob_s N · nat_ob_rec N f g = nat_ob_rec N f g · g.
  Proof.
    intros f g.

    pose (inrN := BinCoproductIn2 _ (bc 1 N)).
    pose (succ := nat_ob_s N).

    (** By initiality of N, there is a unique morphism making the same diagram
        commute as above, but with "inrN" in place of "inlN". *)
    pose
      (diagram :=
         maponpaths
           (fun x => inrN · x)
           (algebra_mor_commutes F (pr1 N) _ (InitialArrow N (make_F_alg f g)))).
    rewrite (F_compute2 _) in diagram.

    rewrite (BinCoproductArrowEta C 1 X (bc _ _) _ _) in diagram.

    (** Using the β-rules for coproducts, we can simplify some of the terms *)
    (** (identity 1 + _) · [f, g] --β--> [identity 1 · f, _ · g] *)
    rewrite (precompWithBinCoproductArrow C (bc 1 N) (bc 1 X)
                                          (identity 1) _ _ _) in diagram.

    (** inl · [identity 1 · f, _ · g] --β--> identity 1 · f *)
    rewrite (BinCoproductIn2Commutes C 1 N (bc 1 _) _ _ _) in diagram.

    rewrite assoc in diagram.
    rewrite (BinCoproductArrowEta C 1 N (bc _ _) _ _) in diagram.

    refine
      (_ @ maponpaths (fun x => nat_ob_rec N f g · x)
         (BinCoproductIn2Commutes C _ _ (bc 1 _) _ f g)).
    rewrite (!BinCoproductIn2Commutes C _ _ (bc 1 _) _ 0 (nat_ob_s N)).
    unfold nat_ob_rec in *.
    exact diagram.
  Defined.

  Opaque nat_ob_rec_s.

End Nats.

(** nat_ob implies NNO *)
Lemma nat_ob_NNO {C : precategory} (BC : BinCoproducts C) (hsC : has_homsets C) (TC : Terminal C) :
  nat_ob C BC hsC TC → NNO TC.
Proof.
intros N.
use make_NNO.
- exact (nat_ob_carrier _ _ _ _ N).
- apply nat_ob_z.
- apply nat_ob_s.
- intros n z s.
  use unique_exists.
  + apply (nat_ob_rec _ _ _ _ _ z s).
  + split; [ apply nat_ob_rec_z | apply nat_ob_rec_s ].
  + intros x; apply isapropdirprod; apply hsC.
  + intros x [H1 H2].
    transparent assert (xalg : (FunctorAlg (BinCoproduct_of_functors C C BC
                                              (constant_functor C C TC)
                                              (functor_identity C)) hsC
                                              ⟦ InitialObject N, make_F_alg C BC hsC TC z s ⟧)).
    { refine (x,,_).
      abstract (apply pathsinv0; etrans; [apply precompWithBinCoproductArrow |];
                rewrite id_left, <- H1;
                etrans; [eapply maponpaths, pathsinv0, H2|];
                now apply pathsinv0, BinCoproductArrowUnique; rewrite assoc;
                apply maponpaths).
    }
    exact (maponpaths pr1 (InitialArrowUnique N (make_F_alg C BC hsC TC z s) xalg)).
Defined.<|MERGE_RESOLUTION|>--- conflicted
+++ resolved
@@ -183,16 +183,8 @@
 (* the forgetful functor *)
 Definition forget_algebras (hsC: has_homsets C): functor (FunctorAlg hsC) C.
 Proof.
-<<<<<<< HEAD
-  apply (mk_functor (forget_algebras_data hsC)).
+  apply (make_functor (forget_algebras_data hsC)).
   abstract ( split; [intro alg; apply idpath | intros alg1 alg2 alg3 m n; apply idpath] ).
-=======
-  apply (make_functor (forget_algebras_data hsC)).
-  red.
-  split; red.
-  - intro alg. apply idpath.
-  - intros alg1 alg2 alg3 m n. apply idpath.
->>>>>>> 3135e9bf
 Defined.
 
 
