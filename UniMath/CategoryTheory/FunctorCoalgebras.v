--- conflicted
+++ resolved
@@ -81,23 +81,8 @@
      V        V
     F A ---> F B
         F f
-<<<<<<< HEAD
-  >>
-   *)
-=======
 >>
 *)
-
-Definition is_coalgebra_homo {X Y : coalgebra} (f : C ⟦X, Y⟧) : UU
-  := (coalgebra_mor X) · #F f = f · (coalgebra_mor Y).
-
-Definition coalgebra_homo (X Y : coalgebra) := ∑ f : C ⟦X, Y⟧, is_coalgebra_homo f.
-
-
-Definition mor_from_coalgebra_homo (X Y : coalgebra) (f : coalgebra_homo X Y)
-  : C ⟦X, Y⟧ := pr1 f.
-Coercion mor_from_coalgebra_homo : coalgebra_homo >-> precategory_morphisms.
->>>>>>> a1105162
 
   Definition is_coalgebra_mor (X Y : coalgebra_ob) (f : coalg_carrier X --> coalg_carrier Y) : UU
     := coalg_map X · #F f = f · coalg_map Y.
