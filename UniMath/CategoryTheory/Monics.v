--- conflicted
+++ resolved
@@ -11,13 +11,8 @@
   Variable C : precategory.
 
   (** Definition and construction of isMonic. *)
-<<<<<<< HEAD
-  Definition isMonic {y z : C} (f : y --> z) :=
+  Definition isMonic {y z : C} (f : y --> z) : UU :=
     Π (x : C) (g h : x --> y), g ;; f = h ;; f -> g = h.
-=======
-  Definition isMonic {y z : C} (f : y --> z) : UU :=
-    forall (x : C) (g h : x --> y), g ;; f = h ;; f -> g = h.
->>>>>>> 2c0c40de
   Definition mk_isMonic {y z : C} (f : y --> z) :
     (Π (x : C) (g h : x --> y), g ;; f = h ;; f -> g = h) -> isMonic f.
   Proof. intros X. unfold isMonic. apply X.  Defined.
