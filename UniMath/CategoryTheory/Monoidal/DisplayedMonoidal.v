--- conflicted
+++ resolved
@@ -274,7 +274,6 @@
 
   Definition disp_assoc_left : @disp_functor ((C ⊠ C) ⊠ C) C al  ((D ⊠⊠ D) ⊠⊠ D) D .
   Proof.
-<<<<<<< HEAD
     use disp_functor_composite.
     - use (disp_binprod D D).
     - use disp_pair_functor.
@@ -286,67 +285,9 @@
 
   (* TODO: why unassoc? *)
   Definition disp_category_binproduct_unassoc
-=======
-    use tpair.
-    - use tpair.
-      + intros x r.
-        apply disp_tensor.
-        cbn.
-        simpl in r.
-        use make_dirprod.
-        * apply disp_tensor.
-          apply (pr1 r).
-        * apply (pr2 r).
-      + cbn in *.
-        intros.
-(*
-
-    (C ⊠ C) ⊠ C ⟶ C :=
-  functor_composite (pair_functor tensor (functor_identity _)) tensor.
- *)
-        Abort.
-
-End FixDispTensor.
-
-Section DisplayedMonoidal.
-
-(*  Definition DispMonoidalCat (V : monoidal_precat) : UU := unit. *)
-
-
-End DisplayedMonoidal.
-
-
-
-
-
-
-
-
-
-(* This is not a good approach. In the very least, one could use different categories
-   C, D, E in as in C ⊠ D ⟶ E
-*)
-
-Section FixATensor.
-
-  Context (C : category).
-  Context (tensor : C ⊠ C ⟶ C).
-  Context (D : disp_cat C).
-  Local Notation "X ⊗ Y" := (tensor (X , Y)).
-  Local Notation "f #⊗ g" := (#tensor (f #, g)) (at level 31).
-
-(*
-  Definition disp_tensor_data : UU :=
-    ∑ dmon_ob : ∏ (a b : C) (x : D a) (y : D b), D (a ⊗ b),
-        ∏ (a b a' b' : C) (f : a --> a') (g : b --> b')
-          (x : D a) (y : D b) (x' : D a') (y' : D b')
-          (ff : x -->[f] x') (gg : y -->[g] y'),
-        dmon_ob _ _ x y -->[ f #⊗ g ] dmon_ob _ _ x' y'.
->>>>>>> 87fb8455
-
-
-
-<<<<<<< HEAD
+
+
+
   (* Should work modulo changes in proof once [ar] is correct.
   Definition disp_assoc_right : @disp_functor (C ⊠ (C ⊠ C)) C ar  (D ⊠⊠ (D ⊠⊠ D)) D .
   Proof.
@@ -359,44 +300,5 @@
   Defined.
 *)
 
-=======
-*)
-(*
-  Definition disp_tensor_axioms (X : disp_tensor_data) : UU
-    :=
-    ∏ (a : C) (x : D a)
-*)
-
-End FixATensor.
-
-
-Section FixAMonoidalCategory.
-
-  Context (Mon_V : monoidal_precat).
-
-Local Definition I : Mon_V := monoidal_precat_unit Mon_V.
-(*
-Local Definition tensor : Mon_V ⊠ Mon_V ⟶ Mon_V := monoidal_precat_tensor Mon_V.
-Notation "X ⊗ Y" := (tensor (X , Y)).
-Notation "f #⊗ g" := (#tensor (f #, g)) (at level 31).
-Local Definition α' : associator tensor := monoidal_precat_associator Mon_V.
-Local Definition λ' : left_unitor tensor I := monoidal_precat_left_unitor Mon_V.
-Local Definition ρ' : right_unitor tensor I := monoidal_precat_right_unitor Mon_V.
-
-
-
-
-
-  Context (D : disp_precat Mon_V).
-
-  Definition disp_monoidal_data_ob_mor : UU :=
-    ∑ dmon_ob : ∏ (a b : Mon_V) (x : D a) (y : D b), D (a ⊗ b),
-        ∏ (a b a' b' : Mon_V) (f : a --> a') (g : b --> b')
-          (x : D a) (y : D b) (x' : D a') (y' : D b')
-          (ff : x -->[f] x') (gg : y -->[g] y'),
-        dmon_ob _ _ x y -->[ f #⊗ g ] dmon_ob _ _ x' y'.
-*)
->>>>>>> 87fb8455
-
-
-End FixDispTensor.+
+End FixDispTensor.
