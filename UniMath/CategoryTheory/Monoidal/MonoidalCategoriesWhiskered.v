Require Import UniMath.Foundations.All.
Require Import UniMath.CategoryTheory.Core.Categories.
Require Import UniMath.CategoryTheory.Core.Functors.
Require Import UniMath.CategoryTheory.Core.NaturalTransformations.
Require Import UniMath.CategoryTheory.Core.Isos.
Require Import UniMath.CategoryTheory.Monoidal.WhiskeredBifunctors.

Local Open Scope cat.

Import BifunctorNotations.

(** Data **)
Definition tensor (C : category) : UU :=
  bifunctor C C C.
Identity Coercion tensorintobifunctor : tensor >-> bifunctor.

Definition associator_data {C : category} (T : tensor C) : UU :=
  ∏ (x y z : C), C ⟦(x ⊗_{T} y) ⊗_{T} z, x ⊗_{T} (y ⊗_{T} z)⟧.

Definition leftunitor_data {C : category} (T : tensor C) (I : C) : UU :=
  ∏ (x : C), C⟦I ⊗_{T} x, x⟧.

Definition rightunitor_data {C : category} (T : tensor C) (I : C) : UU :=
  ∏ (x : C), C⟦x ⊗_{T} I, x⟧.

Definition monoidal_data (C : category): UU :=
    ∑ T : tensor C, ∑ I : C,
        (leftunitor_data T I) × (rightunitor_data T I) × (associator_data T).

Definition make_monoidal_data {C : category} {T : tensor C} {I : C} (lu : leftunitor_data T I) (ru : rightunitor_data T I) (α : associator_data T) : monoidal_data C := (T,,I,,lu,,ru,,α).

Definition monoidal_tensor {C : category} (MD : monoidal_data C) : tensor C := (pr1 MD).
Coercion monoidal_tensor : monoidal_data >-> tensor.

Definition monoidal_unit {C : category} (MD : monoidal_data C) : C := (pr1 (pr2 MD)).
Notation "I_{ MD }" := (monoidal_unit MD).

Definition monoidal_leftunitordata {C : category} (MD : monoidal_data C) : leftunitor_data MD I_{MD} := (pr1 (pr2 (pr2 MD))).
Notation "lu_{ MD }" := (monoidal_leftunitordata MD).

Definition monoidal_rightunitordata {C : category} (MD : monoidal_data C) : rightunitor_data MD I_{MD} := (pr1 (pr2 (pr2 (pr2 MD)))).
Notation "ru_{ MD }" := (monoidal_rightunitordata MD).

Definition monoidal_associatordata {C : category} (MD : monoidal_data C) : associator_data MD := (pr2 (pr2 (pr2 (pr2 MD)))).
Notation "α_{ MD }" := (monoidal_associatordata MD).

(** Axioms **)
Definition associator_nat_leftwhisker {C : category} {T : tensor C} (α : associator_data T) : UU
  := ∏ (x y z z' : C) (h : C⟦z,z'⟧),
    (α x y z) · (x ⊗^{ T}_{l} (y ⊗^{ T}_{l} h)) = ((x ⊗_{ T} y) ⊗^{ T}_{l} h) · (α x y z').

Definition associator_nat_rightwhisker {C : category} {T : tensor C} (α : associator_data T) : UU
  := ∏ (x x' y z : C) (f : C⟦x,x'⟧),
    (α x y z) · (f ⊗^{ T}_{r} (y ⊗_{ T} z)) = ((f ⊗^{ T}_{r} y) ⊗^{ T}_{r} z) · (α x' y z).

Definition associator_nat_leftrightwhisker {C : category} {T : tensor C} (α : associator_data T) : UU
  := ∏ (x y y' z : C) (g : C⟦y,y'⟧),
       (α x y z) · (x ⊗^{ T}_{l} (g ⊗^{ T}_{r} z)) = ((x ⊗^{ T}_{l} g) ⊗^{ T}_{r} z) · (α x y' z).

Lemma associator_nat1 {C : category} {T : tensor C} {α : associator_data T} (αnl : associator_nat_leftwhisker α) (αnr : associator_nat_rightwhisker α) (αnlr : associator_nat_leftrightwhisker α) {x x' y y' z z' : C} (f : C⟦x,x'⟧) (g : C⟦y,y'⟧) (h : C⟦z,z'⟧) :
       (α x y z) · ((f ⊗^{ T}_{r} (y ⊗_{ T} z)) · (x' ⊗^{ T}_{l} ((g ⊗^{ T}_{r} z) · (y' ⊗^{ T}_{l} h)))) =
         (((f ⊗^{ T}_{r} y) · (x' ⊗^{ T}_{l} g))  ⊗^{ T}_{r} z) · ((x' ⊗_{ T} y') ⊗^{ T}_{l} h) · (α x' y' z').
Proof.
  rewrite assoc.
  rewrite αnr.
  rewrite assoc'.
  etrans. {
    apply cancel_precomposition.
    rewrite (bifunctor_leftcomp T).
    rewrite assoc.
    rewrite αnlr.
    apply idpath.
  }

  etrans. {
    apply cancel_precomposition.
    rewrite assoc'.
    apply cancel_precomposition.
    apply αnl.
  }
  rewrite assoc.
  rewrite assoc.
  apply cancel_postcomposition.
  apply pathsinv0.
  rewrite bifunctor_rightcomp.
  apply idpath.
Qed.

Lemma associator_nat2 {C : category} {T : tensor C} {α : associator_data T} (αnl : associator_nat_leftwhisker α) (αnr : associator_nat_rightwhisker α) (αnlr : associator_nat_leftrightwhisker α)
      {x x' y y' z z' : C} (f : C⟦x,x'⟧) (g : C⟦y,y'⟧) (h : C⟦z,z'⟧) :
    (α x y z) · (f ⊗^{T} (g ⊗^{T} h)) = ((f ⊗^{T} g) ⊗^{T} h) · (α x' y' z').
Proof.
  intros.
  unfold functoronmorphisms1.
  exact (associator_nat1 αnl αnr αnlr f g h).
Qed.

Definition associator_iso {C : category} {T : tensor C} (α : associator_data T) : UU :=
  ∏ (x y z : C), is_z_isomorphism (α x y z).

Definition associator_law {C : category} {T : tensor C} (α : associator_data T) : UU :=
  (associator_nat_leftwhisker α) × (associator_nat_rightwhisker α) × (associator_nat_leftrightwhisker α) × (associator_iso α).

Definition associatorlaw_natleft {C : category} {T : tensor C} {α : associator_data T} (αl : associator_law α) : associator_nat_leftwhisker α := pr1 αl.
Definition associatorlaw_natright {C : category} {T : tensor C} {α : associator_data T} (αl : associator_law α) : associator_nat_rightwhisker α := pr1 (pr2 αl).
Definition associatorlaw_natleftright {C : category} {T : tensor C} {α : associator_data T} (αl : associator_law α) : associator_nat_leftrightwhisker α := pr1 (pr2 (pr2 αl)).
Definition associatorlaw_iso {C : category} {T : tensor C} {α : associator_data T} (αl : associator_law α) : associator_iso α := pr2 (pr2 (pr2 αl)).

Definition leftunitor_nat {C : category} {T : tensor C} {I : C} (lu : leftunitor_data T I) : UU :=
  ∏ (x y : C), ∏ (f : C ⟦x,y⟧),  I ⊗^{ T}_{l} f · lu y = lu x · f.

Definition leftunitor_iso {C : category} {T : tensor C} {I : C} (lu : leftunitor_data T I) : UU :=
  ∏ (x : C), is_z_isomorphism (lu x).

Definition leftunitor_law {C : category} {T : tensor C} {I : C} (lu : leftunitor_data T I) : UU :=
  leftunitor_nat lu × leftunitor_iso lu.

Definition leftunitorlaw_nat {C : category} {T : tensor C} {I : C} {lu : leftunitor_data T I} (lul : leftunitor_law lu) : leftunitor_nat lu := pr1 lul.

Definition leftunitorlaw_iso {C : category} {T : tensor C} {I : C} {lu : leftunitor_data T I} (lul : leftunitor_law lu) : leftunitor_iso lu := pr2 lul.

Definition rightunitor_nat {C : category} {T : tensor C} {I : C} (ru : rightunitor_data T I) : UU :=
  ∏ (x y : C), ∏ (f : C ⟦x,y⟧),  f ⊗^{ T}_{r} I · ru y = ru x · f.

Definition rightunitor_iso {C : category} {T : tensor C} {I : C} (ru : rightunitor_data T I) : UU :=
  ∏ (x : C), is_z_isomorphism (ru x).

Definition rightunitor_law {C : category} {T : tensor C} {I : C} (ru : rightunitor_data T I) : UU :=
  rightunitor_nat ru × rightunitor_iso ru.

Definition rightunitorlaw_nat {C : category} {T : tensor C} {I : C} {ru : rightunitor_data T I} (rul : rightunitor_law ru) : rightunitor_nat ru := pr1 rul.

Definition rightunitorlaw_iso {C : category} {T : tensor C} {I : C} {ru : rightunitor_data T I} (rul : rightunitor_law ru) : rightunitor_iso ru := pr2 rul.

Definition triangle_identity {C : category}
           {T : tensor C}
           {I : C}
           (lu : leftunitor_data T I)
           (ru : rightunitor_data T I)
           (α : associator_data T)
    := ∏ (x y : C), (α x I y) · (x ⊗^{T}_{l} (lu y)) = (ru x) ⊗^{T}_{r} y.

Definition pentagon_identity {C : category} {T : tensor C} (α : associator_data T) : UU :=
  ∏ (w x y z : C),
    ((α w x y) ⊗^{T}_{r} z)·(α w (x⊗_{T} y) z)·(w ⊗^{T}_{l} (α x y z)) =  (α (w⊗_{T}x) y z)·(α w x (y ⊗_{T} z)).

Definition monoidal_laws {C : category} (MD : monoidal_data C) : UU :=
   (associator_law α_{MD}) × (leftunitor_law lu_{MD}) × (rightunitor_law ru_{MD})
                       × (triangle_identity lu_{MD} ru_{MD} α_{MD}) × (pentagon_identity α_{MD}).

Definition monoidal (C : category) : UU :=
  ∑ (MD : monoidal_data C), (monoidal_laws MD).

Definition monoidal_mondata {C : category} (M : monoidal C) : monoidal_data C := pr1 M.
Coercion monoidal_mondata : monoidal >-> monoidal_data.

Definition monoidal_monlaws {C : category} (M : monoidal C) : monoidal_laws M := pr2 M.

Definition monoidal_associatorlaw {C : category} (M : monoidal C) : associator_law α_{M} := pr1 (monoidal_monlaws M).
Definition monoidal_associatornatleft {C : category} (M : monoidal C) : associator_nat_leftwhisker α_{M} := associatorlaw_natleft (monoidal_associatorlaw M).
Definition monoidal_associatornatright {C : category} (M : monoidal C) : associator_nat_rightwhisker α_{M} := associatorlaw_natright (monoidal_associatorlaw M).
Definition monoidal_associatornatleftright {C : category} (M : monoidal C) : associator_nat_leftrightwhisker α_{M} := associatorlaw_natleftright (monoidal_associatorlaw M).
Definition monoidal_associatoriso {C : category} (M : monoidal C) : associator_iso α_{M} := associatorlaw_iso (monoidal_associatorlaw M).

Definition monoidal_leftunitorlaw {C : category} (M : monoidal C) : leftunitor_law lu_{M} := pr1 (pr2 (monoidal_monlaws M)).
Definition monoidal_leftunitornat {C : category} (M : monoidal C) : leftunitor_nat lu_{M} := leftunitorlaw_nat (monoidal_leftunitorlaw M).
Definition monoidal_leftunitoriso {C : category} (M : monoidal C) : leftunitor_iso lu_{M} := leftunitorlaw_iso (monoidal_leftunitorlaw M).

Definition monoidal_rightunitorlaw {C : category} (M : monoidal C) : rightunitor_law ru_{M} := pr1(pr2 (pr2 (monoidal_monlaws M))).
Definition monoidal_rightunitornat {C : category} (M : monoidal C) : rightunitor_nat ru_{M} := rightunitorlaw_nat (monoidal_rightunitorlaw M).
Definition monoidal_rightunitoriso {C : category} (M : monoidal C) : rightunitor_iso ru_{M} := rightunitorlaw_iso (monoidal_rightunitorlaw M).

Definition monoidal_triangleidentity {C : category} (M : monoidal C) : triangle_identity lu_{M} ru_{M} α_{M} := pr1 (pr2 (pr2 (pr2 (monoidal_monlaws M)))).
Definition monoidal_pentagonidentity {C : category} (M : monoidal C) : pentagon_identity α_{M} := pr2 (pr2 (pr2 (pr2 (monoidal_monlaws M)))).

<<<<<<< HEAD
Definition monoidal_leftassociator {C : category} (M : monoidal C) (x y z: C) := pr1 (associatorlaw_iso (monoidal_associatorlaw M) x y z).

Lemma pentagon_identity_leftassociator {C : category} (M : monoidal C)(w x y z : C):
  w ⊗^{ M}_{l} (monoidal_leftassociator M x y z)
  ·  monoidal_leftassociator M w (x ⊗_{ M} y) z
  ·  monoidal_leftassociator M w x y ⊗^{ M}_{r} z =
   monoidal_leftassociator M w x (y ⊗_{ M} z)
  · monoidal_leftassociator M (w ⊗_{ M} x) y z.
Proof.
  Admitted.
=======
Lemma isaprop_monoidal_laws {C : category} (M : monoidal_data C)
  : isaprop (monoidal_laws M).
Proof.
  repeat (apply isapropdirprod)
  ; repeat (apply impred ; intro)
  ; repeat (try apply C)
  ; repeat (apply isaprop_is_z_isomorphism).
Qed.

(** Some additional data and properties which one deduce from monoidal categories **)
(* Not the best name though, but here my creativity fails *)
Lemma swap_nat_along_zisos {C : category} {x1 x2 y1 y2 : C}
      (p1 : z_iso x1 y1) (p2 : z_iso x2 y2) :
  ∏ (f: C⟦x1,x2⟧) (g : C⟦y1,y2⟧),
    (pr1 p1) · g = f · (pr1 p2) -> g · (inv_from_z_iso p2) = (inv_from_z_iso p1) · f.
Proof.
  intros f g p.
  apply pathsinv0.
  apply z_iso_inv_on_right.
  rewrite assoc.
  apply z_iso_inv_on_left.
  apply p.
Qed.

Definition monoidal_associatorinv_data {C : category} (M : monoidal C) :
  ∏ (x y z : C), C ⟦x ⊗_{M} (y ⊗_{M} z), (x ⊗_{M} y) ⊗_{M} z⟧
  := λ x y z, pr1 (monoidal_associatoriso M x y z).
Notation "αinv_{ M }" := (monoidal_associatorinv_data M).

Definition monoidal_leftunitorinv_data {C : category} (M : monoidal C)
  : ∏ (x : C), C⟦x, I_{M} ⊗_{M} x⟧
  := λ x, pr1 (monoidal_leftunitoriso M x).
Notation "luinv_{ M }" := (monoidal_leftunitorinv_data M).

Definition monoidal_rightunitorinv_data {C : category} (M : monoidal C)
  : ∏ (x : C), C⟦x, x ⊗_{M} I_{M}⟧
  := λ x, pr1 (monoidal_rightunitoriso M x).
Notation "ruinv_{ M }" := (monoidal_rightunitorinv_data M).

Definition z_iso_from_associator_iso
  {C : category} (M : monoidal C) (x y z : C)
  : z_iso _ _
  := make_z_iso
       (α_{M} x y z)
       (αinv_{M} x y z)
       (monoidal_associatoriso M x y z).


Definition associatorinv_nat_leftwhisker {C : category} (M : monoidal C) : ∏ (x y z z' : C) (h : C⟦z,z'⟧),
    (x ⊗^{M}_{l} (y ⊗^{M}_{l} h)) · (αinv_{M} x y z') = (αinv_{M} x y z) · ((x ⊗_{M} y) ⊗^{M}_{l} h) .
Proof.
  intros x y z z' h.
  apply (swap_nat_along_zisos (z_iso_from_associator_iso M x y z) (z_iso_from_associator_iso M x y z')).
  apply monoidal_associatornatleft.
Qed.

Definition associatorinv_nat_rightwhisker {C : category} (M : monoidal C) : ∏ (x x' y z: C) (f : C⟦x,x'⟧),
    (f ⊗^{M}_{r} (y ⊗_{M} z)) · (αinv_{M} x' y z) = (αinv_{M} x y z) · ((f ⊗^{M}_{r} y) ⊗^{M}_{r} z).
  intros x x' y z f.
  apply (swap_nat_along_zisos (z_iso_from_associator_iso M x y z) (z_iso_from_associator_iso M x' y z)).
  apply monoidal_associatornatright.
Qed.

Definition associatorinv_nat_leftrightwhisker {C : category} (M : monoidal C) : ∏ (x y y' z : C) (g : C⟦y,y'⟧),
    (x ⊗^{M}_{l} (g ⊗^{M}_{r} z)) · (αinv_{M} x y' z) = (αinv_{M} x y z) · ((x ⊗^{M}_{l} g) ⊗^{M}_{r} z).
Proof.
  intros x y y' z g.
  apply (swap_nat_along_zisos (z_iso_from_associator_iso M x y z) (z_iso_from_associator_iso M x y' z)).
  apply monoidal_associatornatleftright.
Qed.

Lemma leftunitor_nat_z_iso {C : category} (M : monoidal C):
  nat_z_iso (leftwhiskering_functor M (bifunctor_leftid M) (bifunctor_leftcomp M) I_{M}) (functor_identity C).
Proof.
  use make_nat_z_iso.
  - use make_nat_trans.
    + exact (λ x, lu_{M} x).
    + exact (λ x y f, monoidal_leftunitornat M x y f).
  - exact (λ x, monoidal_leftunitoriso M x).
Defined.

Definition rightunitor_nat_z_iso {C : category} (M : monoidal C) :
  nat_z_iso (rightwhiskering_functor M (bifunctor_rightid M) (bifunctor_rightcomp M) I_{M}) (functor_identity C).
Proof.
  use make_nat_z_iso.
  - use make_nat_trans.
    + exact (λ x, ru_{M} x).
    + exact (λ x y f, monoidal_rightunitornat M x y f).
  - exact (λ x, monoidal_rightunitoriso M x).
Defined.

Definition associatorinv_nat1 {C : category} (M : monoidal C) {x x' y y' z z' : C} (f : C⟦x,x'⟧) (g : C⟦y,y'⟧) (h : C⟦z,z'⟧) :
       ((f ⊗^{M}_{r} (y ⊗_{M} z)) · (x' ⊗^{M}_{l} ((g ⊗^{M}_{r} z) · (y' ⊗^{M}_{l} h)))) · (αinv_{M} x' y' z') =
        (αinv_{M} x y z) · ((((f ⊗^{M}_{r} y) · (x' ⊗^{M}_{l} g))  ⊗^{M}_{r} z) · ((x' ⊗_{M} y') ⊗^{ M}_{l} h)).
Proof.
  apply (swap_nat_along_zisos
           (z_iso_from_associator_iso M x y z)
           (z_iso_from_associator_iso M x' y' z')
        ).
  unfold z_iso_from_associator_iso.
  unfold make_z_iso.
  unfold make_is_z_isomorphism.
  unfold pr1.
  apply associator_nat1.
  - exact (monoidal_associatornatleft M).
  - exact (monoidal_associatornatright M).
  - exact (monoidal_associatornatleftright M).
Qed.

Lemma associatorinv_nat2 {C : category} (M : monoidal C)
      {x x' y y' z z' : C} (f : C⟦x,x'⟧) (g : C⟦y,y'⟧) (h : C⟦z,z'⟧) :
    (f ⊗^{M} (g ⊗^{M} h)) · (αinv_{M} x' y' z') = (αinv_{M} x y z) · ((f ⊗^{M} g) ⊗^{M} h).
Proof.
  intros.
  unfold functoronmorphisms1.
  apply associatorinv_nat1.
Qed.

Lemma pentagon_identity_leftassociator {C : category} (M : monoidal C) (w x y z : C):
  w ⊗^{ M}_{l} (αinv_{M} x y z)
  · αinv_{M} w (x ⊗_{ M} y) z
  · αinv_{M} w x y ⊗^{ M}_{r} z =
    αinv_{M} w x (y ⊗_{ M} z)
  · αinv_{M} (w ⊗_{ M} x) y z.
Proof.
  Search (inv_from_z_iso).

  apply pathsinv0.
  apply (z_iso_inv_on_right _ _ _ (z_iso_from_associator_iso M _ _ _)).
  unfold z_iso_from_associator_iso.
  unfold make_z_iso.
  unfold make_is_z_isomorphism.
  etrans. { apply (pathsinv0 (id_right _)). }
  apply (z_iso_inv_on_right _ _ _ (z_iso_from_associator_iso M _ _ _)).
  cbn.
  apply pathsinv0.
  etrans. {
   rewrite assoc.
   apply cancel_postcomposition.
   apply (pathsinv0 (monoidal_pentagonidentity M w x y z)).
  }
  etrans. {
    rewrite assoc.
    rewrite assoc.
    apply cancel_postcomposition.
    apply cancel_postcomposition.
    rewrite assoc'.
    apply cancel_precomposition.
    apply (pathsinv0 (bifunctor_leftcomp M _ _ _ _ _ _)).
  }
  etrans. {
    apply cancel_postcomposition.
    apply cancel_postcomposition.
    apply cancel_precomposition.
    apply maponpaths.
    apply (pr2 (z_iso_from_associator_iso M x y z)).
  }
  etrans. {
    apply cancel_postcomposition.
    apply cancel_postcomposition.
    apply cancel_precomposition.
    apply bifunctor_leftid.
  }
  etrans. {
    apply cancel_postcomposition.
    apply cancel_postcomposition.
    apply id_right.
  }
  etrans. {
    apply cancel_postcomposition.
    rewrite assoc'.
    apply cancel_precomposition.
    apply (pr2 (z_iso_from_associator_iso M w (x⊗_{M}y) z)).
  }
  etrans. {
    apply cancel_postcomposition.
    apply id_right.
  }
  etrans. {
    apply (pathsinv0 (bifunctor_rightcomp M _ _ _ _ _ _)).
  }
  etrans. {
    apply maponpaths.
    apply (pr2 (pr2 (z_iso_from_associator_iso M w x y))).
  }
  apply bifunctor_rightid.
Qed.
>>>>>>> 46b2f493

Module MonoidalNotations.
  Notation "I_{ M }" := (monoidal_unit M).
  Notation "lu^{ M }" := (monoidal_leftunitordata M).
  Notation "ru^{ M }" := (monoidal_rightunitordata M).
  Notation "α^{ M }" := (monoidal_associatordata M).
  Notation "lu^{ M }_{ x }" := (monoidal_leftunitordata M x ).
  Notation "ru^{ M }_{ x }" := ( monoidal_rightunitordata M x ).
  Notation "α^{ M }_{ x , y , z }" := (monoidal_associatordata M x y z).
End MonoidalNotations.<|MERGE_RESOLUTION|>--- conflicted
+++ resolved
@@ -173,18 +173,6 @@
 Definition monoidal_triangleidentity {C : category} (M : monoidal C) : triangle_identity lu_{M} ru_{M} α_{M} := pr1 (pr2 (pr2 (pr2 (monoidal_monlaws M)))).
 Definition monoidal_pentagonidentity {C : category} (M : monoidal C) : pentagon_identity α_{M} := pr2 (pr2 (pr2 (pr2 (monoidal_monlaws M)))).
 
-<<<<<<< HEAD
-Definition monoidal_leftassociator {C : category} (M : monoidal C) (x y z: C) := pr1 (associatorlaw_iso (monoidal_associatorlaw M) x y z).
-
-Lemma pentagon_identity_leftassociator {C : category} (M : monoidal C)(w x y z : C):
-  w ⊗^{ M}_{l} (monoidal_leftassociator M x y z)
-  ·  monoidal_leftassociator M w (x ⊗_{ M} y) z
-  ·  monoidal_leftassociator M w x y ⊗^{ M}_{r} z =
-   monoidal_leftassociator M w x (y ⊗_{ M} z)
-  · monoidal_leftassociator M (w ⊗_{ M} x) y z.
-Proof.
-  Admitted.
-=======
 Lemma isaprop_monoidal_laws {C : category} (M : monoidal_data C)
   : isaprop (monoidal_laws M).
 Proof.
@@ -372,7 +360,6 @@
   }
   apply bifunctor_rightid.
 Qed.
->>>>>>> 46b2f493
 
 Module MonoidalNotations.
   Notation "I_{ M }" := (monoidal_unit M).
