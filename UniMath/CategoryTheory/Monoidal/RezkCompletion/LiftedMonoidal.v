--- conflicted
+++ resolved
@@ -465,13 +465,9 @@
     - exact (H_pα Duniv H_eso H_ff TC α I).
   Defined.
 
-<<<<<<< HEAD
-
-  Context {E : category} (Euniv : is_univalent E)
-=======
+
   Context {E : category}
           (Euniv : is_univalent E)
->>>>>>> 7a445bcc
           (TE : functor (E ⊠ E) E) (IE : E)
           (luE : left_unitor TE IE)
           (ruE : right_unitor TE IE)
