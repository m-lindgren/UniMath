--- conflicted
+++ resolved
@@ -22,7 +22,7 @@
 
   (** ** Morphism **)
 
-  Definition Morphism : UU := Σ (a b : C), a --> b.
+  Definition Morphism : UU := ∑ (a b : C), a --> b.
 
   Definition mk_Morphism {a b : C} (f : a --> b) : Morphism := (a,,(b,,f)).
 
@@ -93,14 +93,10 @@
   Definition MPComm2 {MP1 MP2 : MorphismPair} {MPM : MPMorMors MP1 MP2} (MPMC : MPMorComms MPM) :
     MPMor2 MPM ;; Mor2 MP2 = Mor2 MP1 ;; MPMor3 MPM := dirprod_pr2 MPMC.
 
-  Definition MPMor (MP1 MP2 : MorphismPair) : UU := Σ MPM : MPMorMors MP1 MP2, MPMorComms MPM.
-
-<<<<<<< HEAD
+  Definition MPMor (MP1 MP2 : MorphismPair) : UU := ∑ MPM : MPMorMors MP1 MP2, MPMorComms MPM.
+
   Definition mk_MPMor {MP1 MP2 : MorphismPair} (MPM : MPMorMors MP1 MP2) (MPMC : MPMorComms MPM) :
     MPMor MP1 MP2 := (MPM,,MPMC).
-=======
-  Definition MPMorphism (MP1 MP2 : MorphismPair) : UU := ∑ MPM : MPMorMors MP1 MP2, MPMorComms MPM.
->>>>>>> 8aeb4456
 
   Definition MPMor_MPMorMors {MP1 MP2 : MorphismPair} (MPM : MPMor MP1 MP2) :
     MPMorMors MP1 MP2 := pr1 MPM.
@@ -153,11 +149,7 @@
     morphism. *)
 
   Definition ShortShortExactData : UU :=
-<<<<<<< HEAD
-    Σ MP : MorphismPair, Mor1 MP ;; Mor2 MP = ZeroArrow Z _ _.
-=======
-    ∑ MP : MorphismPair C, Mor1 MP ;; Mor2 MP = ZeroArrow Z _ _.
->>>>>>> 8aeb4456
+    ∑ MP : MorphismPair, Mor1 MP ;; Mor2 MP = ZeroArrow Z _ _.
 
   Definition mk_ShortShortExactData (MP : MorphismPair)
              (H : Mor1 MP ;; Mor2 MP = ZeroArrow Z _ _) : ShortShortExactData := tpair _ MP H.
