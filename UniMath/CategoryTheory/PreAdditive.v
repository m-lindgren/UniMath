(** Definition of preadditive categories. *)
Require Import UniMath.Foundations.Basics.PartD.
Require Import UniMath.Foundations.Basics.Propositions.
Require Import UniMath.Foundations.Basics.Sets.

Require Import UniMath.Foundations.Algebra.Monoids_and_Groups.

Require Import UniMath.CategoryTheory.total2_paths.
Require Import UniMath.CategoryTheory.precategories.
Require Import UniMath.CategoryTheory.UnicodeNotations.
Require Import UniMath.CategoryTheory.BinProductPrecategory.
Require Import UniMath.CategoryTheory.PrecategoriesWithBinOps.
Require Import UniMath.CategoryTheory.PrecategoriesWithAbgrops.

Require Import UniMath.CategoryTheory.limits.zero.

Section def_preadditive.

  (** In preadditive category precomposition and postcomposition for any
    morphism yields a morphism of abelian groups. Classically one says that
    composition is bilinear with respect to the abelian groups? *)
<<<<<<< HEAD
  Definition isPreAdditive (PA : PrecategoryWithAbgrops) :=
    (Π (x y z : PA) (f : x --> y),
=======
  Definition isPreAdditive (PA : PrecategoryWithAbgrops) : UU :=
    (forall (x y z : PA) (f : x --> y),
>>>>>>> 2c0c40de
        ismonoidfun (PrecategoryWithAbgrops_premor PA x y z f))
      × (Π (x y z : PA) (f : y --> z),
            ismonoidfun (PrecategoryWithAbgrops_postmor PA x y z f)).

  Definition mk_isPreAdditive (PA : PrecategoryWithAbgrops)
             (H1 : Π (x y z : PA) (f : x --> y),
                 ismonoidfun (PrecategoryWithAbgrops_premor PA x y z f))
             (H2 : Π (x y z : PA) (f : y --> z),
                   ismonoidfun (PrecategoryWithAbgrops_postmor PA x y z f)) :
    isPreAdditive PA.
  Proof.
    exact (H1,,H2).
  Defined.

  (** Definition of preadditive categories *)
  Definition PreAdditive : UU :=
    Σ PA : PrecategoryWithAbgrops, isPreAdditive PA.
  Definition PreAdditive_PrecategoryWithAbgrops (A : PreAdditive) :
    PrecategoryWithAbgrops := pr1 A.
  Coercion PreAdditive_PrecategoryWithAbgrops :
    PreAdditive >-> PrecategoryWithAbgrops.
  Definition mk_PreAdditive (PA : PrecategoryWithAbgrops)
             (H : isPreAdditive PA) : PreAdditive.
  Proof.
    exact (tpair _ PA H).
  Defined.

  Variable A : PreAdditive.

  (** The following gives the bilinearity condition of a PreAdditive
    category. *)
  Definition PreAdditive_premor (x y z : A) (f : x --> y) :
    ismonoidfun (PrecategoryWithAbgrops_premor A x y z f)
    := dirprod_pr1 (pr2 A) x y z f.
  Definition PreAdditive_postmor (x y z : A) (f : y --> z) :
    ismonoidfun (PrecategoryWithAbgrops_postmor A x y z f)
    := dirprod_pr2 (pr2 A) x y z f.

  (** The following give that premor and postmor are linear. That is
    mor(op x y) = op (mor x) (mor y). *)
  Definition PreAdditive_premor_linear (x y z : A) (f : x --> y) :
    isbinopfun (PrecategoryWithAbgrops_premor A x y z f)
    := dirprod_pr1 (PreAdditive_premor x y z f).
  Definition PreAdditive_postmor_linear (x y z : A) (f : y --> z) :
    isbinopfun (PrecategoryWithAbgrops_postmor A x y z f)
    := dirprod_pr1 (PreAdditive_postmor x y z f).

  (** The following says that composing with zero object yields a zero
    object. *)
  Definition PreAdditive_premor_0 (x y z : A) (f : x --> y) :
    PrecategoryWithAbgrops_premor A x y z f 1%multmonoid = 1%multmonoid
    := dirprod_pr2 (PreAdditive_premor x y z f).
  Definition PreAdditive_postmor_0 (x y z : A) (f : y --> z) :
    PrecategoryWithAbgrops_postmor A x y z f 1%multmonoid = 1%multmonoid
    := dirprod_pr2 (PreAdditive_postmor x y z f).

End def_preadditive.


(** In the following section we prove that if a preadditive category has a zero
  object, then in a homset the unit element is given by the zero arrow *)
Section preadditive_with_zero.

  Variable A : PreAdditive.

  (** Proof that the zero arrow and the unit element coincide *)
  Lemma PreAdditive_unel_zero (Z : Zero A) (x y : A):
    PrecategoryWithAbgrops_unel A x y = ZeroArrow A Z x y.
  Proof.
    unfold ZeroArrow.
    rewrite <- (id_left A _ _ (ZeroArrowFrom y)).
    assert (identity Z = PrecategoryWithAbgrops_unel A Z Z) by
        apply ZeroEndo_is_identity.
    rewrite -> X.

    set (Y := PreAdditive_postmor_0 A Z _ _ (@ZeroArrowFrom A Z y)).
    unfold PrecategoryWithAbgrops_postmor in Y.
    unfold PrecategoryWithAbgrops_unel.
    rewrite Y.

    set (Y' := PreAdditive_premor_0 A  _ _ y (@ZeroArrowTo A Z x)).
    unfold PrecategoryWithAbgrops_premor in Y'.
    rewrite Y'.

    apply idpath.
  Qed.

End preadditive_with_zero.<|MERGE_RESOLUTION|>--- conflicted
+++ resolved
@@ -19,13 +19,8 @@
   (** In preadditive category precomposition and postcomposition for any
     morphism yields a morphism of abelian groups. Classically one says that
     composition is bilinear with respect to the abelian groups? *)
-<<<<<<< HEAD
-  Definition isPreAdditive (PA : PrecategoryWithAbgrops) :=
+  Definition isPreAdditive (PA : PrecategoryWithAbgrops) : UU :=
     (Π (x y z : PA) (f : x --> y),
-=======
-  Definition isPreAdditive (PA : PrecategoryWithAbgrops) : UU :=
-    (forall (x y z : PA) (f : x --> y),
->>>>>>> 2c0c40de
         ismonoidfun (PrecategoryWithAbgrops_premor PA x y z f))
       × (Π (x y z : PA) (f : y --> z),
             ismonoidfun (PrecategoryWithAbgrops_postmor PA x y z f)).
