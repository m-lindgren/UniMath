--- conflicted
+++ resolved
@@ -18,13 +18,8 @@
 
   (** Definition of precategories such that homsets are abgrops. *)
   Definition isPrecategoryWithAbgrops (PB : PrecategoryWithBinOps)
-<<<<<<< HEAD
-             (hs : has_homsets PB) :=
+             (hs : has_homsets PB) : UU :=
     Π (x y : PB), @isabgrop (hSetpair (PB⟦x,y⟧) (hs x y))
-=======
-             (hs : has_homsets PB) : UU :=
-    forall (x y : PB), @isabgrop (hSetpair (PB⟦x,y⟧) (hs x y))
->>>>>>> 2c0c40de
                             (PrecategoryWithBinOps_binop PB x y).
 
   Definition PrecategoryWithAbgrops : UU :=
