--- conflicted
+++ resolved
@@ -15,13 +15,8 @@
 
 
   (** Definition of precategories such that homs are binops. *)
-<<<<<<< HEAD
-  Definition PrecategoryWithBinOpsData (C : precategory) :=
+  Definition PrecategoryWithBinOpsData (C : precategory) : UU :=
     Π (x y : C), binop (C⟦x, y⟧).
-=======
-  Definition PrecategoryWithBinOpsData (C : precategory) : UU :=
-    forall (x y : C), binop (C⟦x, y⟧).
->>>>>>> 2c0c40de
 
   Definition PrecategoryWithBinOps :
     UU := Σ C : precategory, PrecategoryWithBinOpsData C.
