(** * Binary product of (pre)categories

  Benedikt Ahrens, Ralph Matthes, Peter LeFanu Lumsdaine

  SubstitutionSystems

  2015

  For the general case, see [product_precategory].

  See [unit_category] for the unit category, which is the unit
  under cartesian product up to isomorphism.

*)


(** ** Contents :

  - Definition of the cartesian product of two precategories

  - From a functor on a product of precategories to a functor on one of
    the categories by fixing the argument in the other component

  - From a functor on a product of precategories to a nat. transformation on one of
    the categories by fixing the morphism argument in the other component

  - Definition of the associator functors

  - Definition of the pair of two functors: A × C → B × D
    given A → B and C → D

  - Definition of the diagonal functor [bindelta_functor].

  - Definition of post-whiskering with parameter (with a functor on a
    product of precategories where one argument is seen as parameter)

*)


Require Import UniMath.Foundations.PartD.

Require Import UniMath.CategoryTheory.Core.Categories.
Require Import UniMath.CategoryTheory.Core.Isos.
Require Import UniMath.CategoryTheory.Core.Functors.
Require Import UniMath.CategoryTheory.Core.NaturalTransformations.
Require Import UniMath.CategoryTheory.FunctorCategory.
Require Import UniMath.CategoryTheory.opp_precat.
Local Open Scope cat.

Definition precategory_binproduct_mor (C D : precategory_ob_mor) (cd cd' : C × D) := pr1 cd --> pr1 cd' × pr2 cd --> pr2 cd'.

Definition precategory_binproduct_ob_mor (C D : precategory_ob_mor) : precategory_ob_mor
  := tpair _ _ (precategory_binproduct_mor C D).

Definition precategory_binproduct_data (C D : precategory_data) : precategory_data.
Proof.
  exists (precategory_binproduct_ob_mor C D).
  split.
  - intro cd.
    exact (make_dirprod (identity (pr1 cd)) (identity (pr2 cd))).
  - intros cd cd' cd'' fg fg'.
    exact (make_dirprod (pr1 fg · pr1 fg') (pr2 fg · pr2 fg')).
Defined.

Section precategory_binproduct.

Variables C D : precategory.

Lemma is_precategory_precategory_binproduct_data : is_precategory (precategory_binproduct_data C D).
Proof.
  repeat split; intros.
  - apply dirprodeq; apply id_left.
  - apply dirprodeq; apply id_right.
  - apply dirprodeq; apply assoc.
  - apply dirprodeq; apply assoc'.
Defined. (** needed for the op-related goal below *)

Definition precategory_binproduct : precategory
  := tpair _ _ is_precategory_precategory_binproduct_data.

Definition has_homsets_precategory_binproduct (hsC : has_homsets C) (hsD : has_homsets D) :
  has_homsets precategory_binproduct.
Proof.
  intros a b.
  apply isasetdirprod.
  - apply hsC.
  - apply hsD.
Qed.

Definition ob1 (x : precategory_binproduct) : C := pr1 x.
Definition ob2 (x : precategory_binproduct) : D := pr2 x.
Definition mor1 (x x' : precategory_binproduct) (f : _ ⟦x, x'⟧) : _ ⟦ob1 x, ob1 x'⟧ := pr1 f.
Definition mor2 (x x' : precategory_binproduct) (f : _ ⟦x, x'⟧) : _ ⟦ob2 x, ob2 x'⟧ := pr2 f.

End precategory_binproduct.

Arguments ob1 { _ _ } _ .
Arguments ob2 { _ _ } _ .
Arguments mor1 { _ _ _ _ } _ .
Arguments mor2 { _ _ _ _ } _ .
Local Notation "C × D" := (precategory_binproduct C D) (at level 75, right associativity).


Goal ∏ (C D:precategory), (C × D)^op = (C^op × D^op).
  reflexivity.
Qed.


(** Objects and morphisms in the product precategory of two precategories *)
Definition make_precatbinprod {C D : precategory} (X : C) (Y : D) : precategory_binproduct C D
  := make_dirprod X Y.

Local Notation "A ⊗ B" := (make_precatbinprod A B).
Local Notation "( A , B )" := (make_precatbinprod A B).

Definition precatbinprodmor {C D : precategory} {X X' : C} {Z Z' : D} (α : X --> X') (β : Z --> Z')
  : X ⊗ Z --> X' ⊗ Z'
  := make_dirprod α β.

Local Notation "( f #, g )" := (precatbinprodmor f g).

(* Some useful facts about product precategories *)
Definition binprod_id {C D : precategory} (c : C) (d : D) : (identity c #, identity d) = identity (c, d).
Proof.
  apply idpath.
Defined.

Definition binprod_comp {C D : precategory} (c c' c'' : C) (d d' d'' : D) (f : c --> c') (f' : c' --> c'') (g : d --> d') (g' : d' --> d'') : (f · f' #, g · g') = (f #, g) · (f' #, g').
Proof.
  apply idpath.
Defined.

Lemma is_iso_binprod_iso_aux {C D : precategory} {c c' : C} {d d' : D} {f : c --> c'} {g : d --> d'} (f_is_iso : is_iso f)
  (g_is_iso : is_iso g) : is_inverse_in_precat (f #, g)
        (inv_from_iso (isopair f f_is_iso) #, inv_from_iso (isopair g g_is_iso)).
Proof.
<<<<<<< HEAD
  apply dirprodpair.
  - transitivity ((isopair f f_is_iso) · (inv_from_iso (isopair f f_is_iso)) #, (isopair g g_is_iso) · (inv_from_iso (isopair g g_is_iso))).
=======
  apply (is_iso_qinv (f #, g) (inv_from_iso (make_iso f f_is_iso) #, inv_from_iso (make_iso g g_is_iso))).
  apply make_dirprod.
  - transitivity ((make_iso f f_is_iso) · (inv_from_iso (make_iso f f_is_iso)) #, (make_iso g g_is_iso) · (inv_from_iso (make_iso g g_is_iso))).
>>>>>>> 3135e9bf
    + symmetry.
      apply binprod_comp.
    + rewrite 2 iso_inv_after_iso.
      apply binprod_id.
  - transitivity ((inv_from_iso (make_iso f f_is_iso)) · (make_iso f f_is_iso) #, (inv_from_iso (make_iso g g_is_iso)) · (make_iso g g_is_iso)).
    + symmetry.
      apply binprod_comp.
    + rewrite 2 iso_after_iso_inv.
      apply binprod_id.
Qed.

Definition is_iso_binprod_iso {C D : precategory} {c c' : C} {d d' : D} {f : c --> c'} {g : d --> d'} (f_is_iso : is_iso f)
  (g_is_iso : is_iso g) : is_iso (f #, g).
Proof.
  apply (is_iso_qinv (f #, g) (inv_from_iso (isopair f f_is_iso) #, inv_from_iso (isopair g g_is_iso))).
  apply is_iso_binprod_iso_aux.
Defined.

(** Isos in product precategories *)
Definition precatbinprodiso {C D : precategory} {X X' : C} {Z Z' : D} (α : iso X X') (β : iso Z Z')
  : iso (X ⊗ Z) (X' ⊗ Z').
Proof.
  set (f := precatbinprodmor α β).
  set (g := precatbinprodmor (iso_inv_from_iso α) (iso_inv_from_iso β)).
  exists f.
  apply (is_iso_qinv f g).
  use tpair.
  - apply pathsdirprod.
    apply iso_inv_after_iso.
    apply iso_inv_after_iso.
  - apply pathsdirprod.
    apply iso_after_iso_inv.
    apply iso_after_iso_inv.
Defined.

Definition precatbinprodiso_inv {C D : precategory} {X X' : C} {Z Z' : D}
  (α : iso X X') (β : iso Z Z')
  : precatbinprodiso (iso_inv_from_iso α) (iso_inv_from_iso β)
  = iso_inv_from_iso (precatbinprodiso α β).
Proof.
  apply inv_iso_unique.
  apply pathsdirprod.
  - apply iso_inv_after_iso.
  - apply iso_inv_after_iso.
Defined.

(** Associativity functors *)
Section assoc.

Definition precategory_binproduct_assoc_data (C0 C1 C2 : precategory_data)
  : functor_data (precategory_binproduct_data C0 (precategory_binproduct_data C1 C2))
                 (precategory_binproduct_data (precategory_binproduct_data C0 C1) C2).
Proof.
  use tpair.
  - intros c. exact (tpair _ (tpair _ (pr1 c) (pr1 (pr2 c))) (pr2 (pr2 c))).
  - intros a b c. exact (tpair _ (tpair _ (pr1 c) (pr1 (pr2 c))) (pr2 (pr2 c))).
Defined.

Definition precategory_binproduct_assoc (C0 C1 C2 : precategory)
  : (C0 × (C1 × C2)) ⟶ ((C0 × C1) × C2).
Proof.
  exists (precategory_binproduct_assoc_data _ _ _).
  abstract ( split; [ intros c; apply idpath | intros c0 c1 c2 f g; apply idpath] ).
Defined.

Definition precategory_binproduct_unassoc_data (C0 C1 C2 : precategory_data)
  : functor_data (precategory_binproduct_data (precategory_binproduct_data C0 C1) C2)
                 (precategory_binproduct_data C0 (precategory_binproduct_data C1 C2)).
Proof.
  use tpair.
  - intros c. exact (tpair _ (pr1 (pr1 c)) (tpair _ (pr2 (pr1 c)) (pr2 c))).
  - intros a b c. exact (tpair _ (pr1 (pr1 c)) (tpair _ (pr2 (pr1 c)) (pr2 c))).
Defined.

Definition precategory_binproduct_unassoc (C0 C1 C2 : precategory)
  : ((C0 × C1) × C2) ⟶ (C0 × (C1 × C2)).
Proof.
  exists (precategory_binproduct_unassoc_data _ _ _).
  abstract ( split; [ intros c; apply idpath | intros c0 c1 c2 f g; apply idpath] ).
Defined.

End assoc.

(** Fixing one argument of C × D -> E results in a functor *)
Section functor_fix_fst_arg.

Variable C D E : precategory.
Variable F : functor (precategory_binproduct C D) E.
Variable c : C.

Definition functor_fix_fst_arg_ob (d: D) : E := F (tpair _ c d).
Definition functor_fix_fst_arg_mor (d d' : D) (f : d --> d') : functor_fix_fst_arg_ob d --> functor_fix_fst_arg_ob d'.
Proof.
  apply (#F).
  exact (make_dirprod (identity c) f).
Defined.

Definition functor_fix_fst_arg_data : functor_data D E
  := tpair _ functor_fix_fst_arg_ob functor_fix_fst_arg_mor.

Lemma is_functor_functor_fix_fst_arg_data: is_functor functor_fix_fst_arg_data.
Proof.
  red.
  split; red.
  + intros d.
    unfold functor_fix_fst_arg_data; simpl.
    unfold functor_fix_fst_arg_mor; simpl.
    unfold functor_fix_fst_arg_ob; simpl.
    assert (functor_id_inst := functor_id F).
    rewrite <- functor_id_inst.
    apply maponpaths.
    apply idpath.
  + intros d d' d'' f g.
    unfold functor_fix_fst_arg_data; simpl.
    unfold functor_fix_fst_arg_mor; simpl.
    assert (functor_comp_inst := @functor_comp _ _ F (make_dirprod c d) (make_dirprod c d') (make_dirprod c d'')).
    rewrite <- functor_comp_inst.
    apply maponpaths.
    unfold compose at 2.
    unfold precategory_binproduct; simpl.
    rewrite id_left.
    apply idpath.
Qed.

Definition functor_fix_fst_arg : D ⟶ E
  := tpair _ functor_fix_fst_arg_data is_functor_functor_fix_fst_arg_data.

End functor_fix_fst_arg.

Section nat_trans_from_functor_fix_fst_morphism_arg.

Variable C D E : precategory.
Variable F : (C × D) ⟶ E.
Variable c c' : C.
Variable g: c --> c'.

Definition nat_trans_from_functor_fix_fst_morphism_arg_data (d: D): functor_fix_fst_arg C D E F c d --> functor_fix_fst_arg C D E F c' d.
Proof.
  apply (#F).
  exact (make_dirprod g (identity d)).
Defined.

Lemma nat_trans_from_functor_fix_fst_morphism_arg_ax: is_nat_trans _ _ nat_trans_from_functor_fix_fst_morphism_arg_data.
Proof.
  red.
  intros d d' f.
  unfold nat_trans_from_functor_fix_fst_morphism_arg_data.
  unfold functor_fix_fst_arg; cbn.
  unfold functor_fix_fst_arg_mor; simpl.
  eapply pathscomp0.
  2: { apply functor_comp. }
  apply pathsinv0.
  eapply pathscomp0.
  2: { apply functor_comp. }
  apply maponpaths.
  unfold compose.
  cbn.
  do 2 rewrite id_left.
  do 2 rewrite id_right.
  apply idpath.
Qed.

Definition nat_trans_from_functor_fix_fst_morphism_arg: functor_fix_fst_arg C D E F c ⟹ functor_fix_fst_arg C D E F c'.
Proof.
  use tpair.
  - intro d. apply nat_trans_from_functor_fix_fst_morphism_arg_data.
  - cbn. exact nat_trans_from_functor_fix_fst_morphism_arg_ax.
Defined.

End nat_trans_from_functor_fix_fst_morphism_arg.

Section nat_trans_fix_fst_arg.

Variable C D E : precategory.
Variable F F' : (C × D) ⟶ E.
Variable α : F ⟹ F'.
Variable c : C.

Definition nat_trans_fix_fst_arg_data (d: D): functor_fix_fst_arg C D E F c d --> functor_fix_fst_arg C D E F' c d := α (tpair _ c d).

Lemma nat_trans_fix_fst_arg_ax: is_nat_trans _ _ nat_trans_fix_fst_arg_data.
Proof.
  red.
  intros d d' f.
  unfold nat_trans_fix_fst_arg_data, functor_fix_fst_arg; simpl.
  unfold functor_fix_fst_arg_mor; simpl.
  assert (nat_trans_ax_inst := nat_trans_ax α).
  apply nat_trans_ax_inst.
Qed.

Definition nat_trans_fix_fst_arg: functor_fix_fst_arg C D E F c ⟹ functor_fix_fst_arg C D E F' c
  := tpair _ nat_trans_fix_fst_arg_data nat_trans_fix_fst_arg_ax.

End nat_trans_fix_fst_arg.

Section functor_fix_snd_arg.

Variable C D E : precategory.
Variable F: (C × D) ⟶ E.
Variable d: D.

Definition functor_fix_snd_arg_ob (c: C): E := F (tpair _ c d).
Definition functor_fix_snd_arg_mor (c c': C)(f: c --> c'): functor_fix_snd_arg_ob c --> functor_fix_snd_arg_ob c'.
Proof.
  apply (#F).
  exact (make_dirprod f (identity d)).
Defined.

Definition functor_fix_snd_arg_data : functor_data C E
  := tpair _ functor_fix_snd_arg_ob functor_fix_snd_arg_mor.

Lemma is_functor_functor_fix_snd_arg_data: is_functor functor_fix_snd_arg_data.
Proof.
  split.
  + intros c.
    unfold functor_fix_snd_arg_data; simpl.
    unfold functor_fix_snd_arg_mor; simpl.
    unfold functor_fix_snd_arg_ob; simpl.
    assert (functor_id_inst := functor_id F).
    rewrite <- functor_id_inst.
    apply maponpaths.
    apply idpath.
  + intros c c' c'' f g.
    unfold functor_fix_snd_arg_data; simpl.
    unfold functor_fix_snd_arg_mor; simpl.
    assert (functor_comp_inst := @functor_comp _ _ F (make_dirprod c d) (make_dirprod c' d) (make_dirprod c'' d)).
    rewrite <- functor_comp_inst.
    apply maponpaths.
    unfold compose at 2.
    unfold precategory_binproduct; simpl.
    rewrite id_left.
    apply idpath.
Qed.

Definition functor_fix_snd_arg: C ⟶ E.
Proof.
  exists functor_fix_snd_arg_data.
  exact is_functor_functor_fix_snd_arg_data.
Defined.

End functor_fix_snd_arg.

Section nat_trans_from_functor_fix_snd_morphism_arg.

Variable C D E : precategory.
Variable F : (C × D) ⟶ E.
Variable d d' : D.
Variable f: d --> d'.

Definition nat_trans_from_functor_fix_snd_morphism_arg_data (c: C): functor_fix_snd_arg C D E F d c --> functor_fix_snd_arg C D E F d' c.
Proof.
  apply (#F).
  exact (make_dirprod (identity c) f).
Defined.

Lemma nat_trans_from_functor_fix_snd_morphism_arg_ax: is_nat_trans _ _ nat_trans_from_functor_fix_snd_morphism_arg_data.
Proof.
  red.
  intros c c' g.
  unfold nat_trans_from_functor_fix_snd_morphism_arg_data.
  unfold functor_fix_snd_arg; cbn.
  unfold functor_fix_snd_arg_mor; simpl.
  eapply pathscomp0.
  2: { apply functor_comp. }
  apply pathsinv0.
  eapply pathscomp0.
  2: { apply functor_comp. }
  apply maponpaths.
  unfold compose.
  cbn.
  do 2 rewrite id_left.
  do 2 rewrite id_right.
  apply idpath.
Qed.

Definition nat_trans_from_functor_fix_snd_morphism_arg: functor_fix_snd_arg C D E F d ⟹ functor_fix_snd_arg C D E F d'.
Proof.
  use tpair.
  - intro c. apply nat_trans_from_functor_fix_snd_morphism_arg_data.
  - cbn. exact nat_trans_from_functor_fix_snd_morphism_arg_ax.
Defined.

End nat_trans_from_functor_fix_snd_morphism_arg.

Section nat_trans_fix_snd_arg.

Variable C D E : precategory.
Variable F F': (C × D) ⟶ E.
Variable α: F ⟹ F'.
Variable d: D.

Definition nat_trans_fix_snd_arg_data (c:C): functor_fix_snd_arg C D E F d c --> functor_fix_snd_arg C D E F' d c := α (tpair _ c d).

Lemma nat_trans_fix_snd_arg_ax: is_nat_trans _ _ nat_trans_fix_snd_arg_data.
Proof.
  red.
  intros c c' f.
  unfold nat_trans_fix_snd_arg_data, functor_fix_snd_arg; simpl.
  unfold functor_fix_snd_arg_mor; simpl.
  assert (nat_trans_ax_inst := nat_trans_ax α).
  apply nat_trans_ax_inst.
Qed.

Definition nat_trans_fix_snd_arg: functor_fix_snd_arg C D E F d ⟹ functor_fix_snd_arg C D E F' d
  := tpair _ nat_trans_fix_snd_arg_data nat_trans_fix_snd_arg_ax.

End nat_trans_fix_snd_arg.

(* Define pairs of functors and functors from pr1 and pr2 *)
Section functors.

Definition pair_functor_data {A B C D : precategory}
  (F : A ⟶ C) (G : B ⟶ D) : functor_data (A × B) (C × D).
Proof.
use tpair.
- intro x; apply (make_precatbinprod (F (pr1 x)) (G (pr2 x))).
- intros x y f; simpl; apply (precatbinprodmor (# F (pr1 f)) (# G (pr2 f))).
Defined.

Definition pair_functor {A B C D : precategory}
  (F : A ⟶ C) (G : B ⟶ D) : (A × B) ⟶ (C × D).
Proof.
apply (tpair _ (pair_functor_data F G)).
abstract (split;
  [ intro x; simpl; rewrite !functor_id; apply idpath
  | intros x y z f g; simpl; rewrite !functor_comp; apply idpath]).
Defined.

Definition pr1_functor_data (A B : precategory) :
  functor_data (A × B) A.
Proof.
use tpair.
- intro x; apply (pr1 x).
- intros x y f; simpl; apply (pr1 f).
Defined.

Definition pr1_functor (A B : precategory) : (A × B) ⟶ A.
Proof.
apply (tpair _ (pr1_functor_data A B)).
abstract (split; [ intro x; apply idpath | intros x y z f g; apply idpath ]).
Defined.

Definition pr2_functor_data (A B : precategory) :
  functor_data (A × B) B.
Proof.
use tpair.
- intro x; apply (pr2 x).
- intros x y f; simpl; apply (pr2 f).
Defined.

Definition pr2_functor (A B : precategory) : (A × B) ⟶ B.
Proof.
apply (tpair _ (pr2_functor_data A B)).
abstract (split; [ intro x; apply idpath | intros x y z f g; apply idpath ]).
Defined.

Definition bindelta_functor_data (C : precategory) :
  functor_data C (C × C).
Proof.
use tpair.
- intro x; apply (make_precatbinprod x x).
- intros x y f; simpl; apply (precatbinprodmor f f).
Defined.

(* The diagonal functor Δ *)
Definition bindelta_functor (C : precategory) : C ⟶ (C × C).
Proof.
apply (tpair _ (bindelta_functor_data C)).
abstract (split; [ intro x; apply idpath | intros x y z f g; apply idpath ]).
Defined.

Definition bindelta_pair_functor_data (C D E : precategory)
  (F : C ⟶ D) (G : C ⟶ E) :
  functor_data C (precategory_binproduct D E).
Proof.
  use tpair.
  - intro c. apply (make_precatbinprod (F c) (G c)).
  - intros x y f. simpl. apply (precatbinprodmor (# F f) (# G f)).
Defined.

Lemma is_functor_bindelta_pair_functor_data (C D E : precategory)
  (F : C ⟶ D) (G : C ⟶ E) : is_functor (bindelta_pair_functor_data _ _ _ F G).
Proof.
  split.
  - intro c.
    simpl.
    rewrite functor_id.
    rewrite functor_id.
    apply idpath.
  - intros c c' c'' f g.
    simpl.
    rewrite functor_comp.
    rewrite functor_comp.
    apply idpath.
Qed.

Definition bindelta_pair_functor {C D E : precategory}
  (F : C ⟶ D) (G : C ⟶ E) : C ⟶ (D × E).
Proof.
  apply (tpair _ (bindelta_pair_functor_data C D E F G)).
  apply is_functor_bindelta_pair_functor_data.
Defined.

(* A swapping functor σ : C × D → D × C. *)
Definition binswap_pair_functor {C D : precategory} : (C × D) ⟶ (D × C) :=
  pair_functor (pr2_functor C D) (pr1_functor C D) □ bindelta_functor (C × D).

(* Reversing the order of three arguments *)
Definition reverse_three_args {C: precategory}: ((C × C) × C) ⟶ ((C × C) × C).
Proof.
  use (functor_composite (precategory_binproduct_unassoc _ _ _)).
  use (functor_composite binswap_pair_functor).
  exact (pair_functor binswap_pair_functor (functor_identity _)).
Defined.

Lemma reverse_three_args_ok {C: precategory}: functor_on_objects (reverse_three_args(C := C)) = λ c, ((pr2 c, pr2 (pr1 c)), pr1 (pr1 c)).
Proof.
  apply idpath.
Qed.

End functors.

Section whiskering.

(** Postwhiskering with parameter *)

Definition nat_trans_data_post_whisker_fst_param {B C D P: precategory}
           {G H : B ⟶ C} (γ : G ⟹ H) (K : (P × C) ⟶ D):
  nat_trans_data (functor_composite (pair_functor (functor_identity _) G) K)
                 (functor_composite (pair_functor (functor_identity _) H) K) :=
  λ pb : P × B, #K ((identity (ob1 pb),, γ (ob2 pb)):
                      (P × C)⟦ob1 pb,, G(ob2 pb), ob1 pb,, H(ob2 pb)⟧).

Lemma is_nat_trans_post_whisker_fst_param {B C D P: precategory}
  {G H : B ⟶ C} (γ : G ⟹ H) (K : (P × C) ⟶ D):
  is_nat_trans _ _ (nat_trans_data_post_whisker_fst_param γ K).
Proof.
  intros pb pb' f.
  cbn.
  unfold nat_trans_data_post_whisker_fst_param.
  eapply pathscomp0.
  2: { apply functor_comp. }
  eapply pathscomp0.
  { apply pathsinv0. apply functor_comp. }
  apply maponpaths.
  unfold compose; cbn.
  rewrite id_left. rewrite id_right.
  apply maponpaths.
  apply (nat_trans_ax γ).
Qed.

Definition post_whisker_fst_param {B C D P: precategory}
  {G H : B ⟶ C} (γ : G ⟹ H) (K : (P × C) ⟶ D):
  (functor_composite (pair_functor (functor_identity _) G) K) ⟹
  (functor_composite (pair_functor (functor_identity _) H) K) :=
  make_nat_trans _ _ _ (is_nat_trans_post_whisker_fst_param γ K).


Definition nat_trans_data_post_whisker_snd_param {B C D P: precategory}
           {G H : B ⟶ C} (γ : G ⟹ H) (K : (C × P) ⟶ D):
  nat_trans_data (functor_composite (pair_functor G (functor_identity _)) K)
                 (functor_composite (pair_functor H (functor_identity _)) K) :=
  λ bp : B × P, #K ((γ (ob1 bp),, identity (ob2 bp)):
                      (C × P)⟦G(ob1 bp),, ob2 bp, H(ob1 bp),, ob2 bp⟧).

Lemma is_nat_trans_post_whisker_snd_param {B C D P: precategory}
  {G H : B ⟶ C} (γ : G ⟹ H) (K : (C × P) ⟶ D):
  is_nat_trans _ _ (nat_trans_data_post_whisker_snd_param γ K).
Proof.
  intros bp bp' f.
  cbn.
  unfold nat_trans_data_post_whisker_snd_param.
  eapply pathscomp0.
  2: { apply functor_comp. }
  eapply pathscomp0.
  { apply pathsinv0. apply functor_comp. }
  apply maponpaths.
  unfold compose; cbn.
  rewrite id_left. rewrite id_right.
  apply (maponpaths (λ x, make_dirprod x (pr2 f))).
  apply (nat_trans_ax γ).
Qed.

Definition post_whisker_snd_param {B C D P: precategory}
  {G H : B ⟶ C} (γ : G ⟹ H) (K : (C × P) ⟶ D):
  (functor_composite (pair_functor G (functor_identity _)) K) ⟹
  (functor_composite (pair_functor H (functor_identity _)) K) :=
  make_nat_trans _ _ _ (is_nat_trans_post_whisker_snd_param γ K).

End whiskering.<|MERGE_RESOLUTION|>--- conflicted
+++ resolved
@@ -134,14 +134,9 @@
   (g_is_iso : is_iso g) : is_inverse_in_precat (f #, g)
         (inv_from_iso (isopair f f_is_iso) #, inv_from_iso (isopair g g_is_iso)).
 Proof.
-<<<<<<< HEAD
-  apply dirprodpair.
-  - transitivity ((isopair f f_is_iso) · (inv_from_iso (isopair f f_is_iso)) #, (isopair g g_is_iso) · (inv_from_iso (isopair g g_is_iso))).
-=======
   apply (is_iso_qinv (f #, g) (inv_from_iso (make_iso f f_is_iso) #, inv_from_iso (make_iso g g_is_iso))).
   apply make_dirprod.
   - transitivity ((make_iso f f_is_iso) · (inv_from_iso (make_iso f f_is_iso)) #, (make_iso g g_is_iso) · (inv_from_iso (make_iso g g_is_iso))).
->>>>>>> 3135e9bf
     + symmetry.
       apply binprod_comp.
     + rewrite 2 iso_inv_after_iso.
