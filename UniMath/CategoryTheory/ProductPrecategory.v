
(** **********************************************************

Anders Mörtberg

2016

Definition of the general product category

************************************************************)

Require Import UniMath.Foundations.Basics.PartD.

Require Import UniMath.CategoryTheory.precategories.
Require Import UniMath.CategoryTheory.functor_categories.
Require Import UniMath.CategoryTheory.UnicodeNotations.

Local Notation "# F" := (functor_on_morphisms F)(at level 3).

Section dep_product_precategory.

<<<<<<< HEAD
(* Imported from Peter Lumsdaine's old bicategory code: *)

Section Dirproduct_utils.
(** * Utility functions on direct products of types. *)

(** The next few are either aliases or very mild generalisations of existing functions from the UniMath libraries.  They differ generally in using projections instead of destructing, making them apply and/or reduce in more situations.  The aliases are included just to standardise local naming conventions. *)

Notation "( x , y , .. , z )" := (dirprodpair .. (dirprodpair x y) .. z).

(** Compare [pathsdirprod]. *)
Definition dirproduct_paths {A B : Type} {p q : A × B}
  : pr1 p = pr1 q -> pr2 p = pr2 q -> p = q.
Proof.
  destruct p as [a b], q as [a' b']; apply pathsdirprod.
Defined.

(** Compare [total2asstol]. *)
Definition dirproduct_assoc {C0 C1 C2 : Type}
  : (C0 × (C1 × C2)) -> ((C0 × C1) × C2).
Proof.
  intros c. exact ((pr1 c , (pr1 (pr2 c))) , pr2 (pr2 c)).
Defined.

Definition dirproduct_unassoc {C0 C1 C2 : Type}
  : ((C0 × C1) × C2) -> (C0 × (C1 × C2)).
Proof.
  intros c. exact (pr1 (pr1 c) , ((pr2 (pr1 c)) , pr2 c)).
Defined.

(** Identical to [dirprodf]. *)
Definition dirproduct_maps {A0 A1 B0 B1} (f0 : A0 -> B0) (f1 : A1 -> B1)
  : A0 × A1 -> B0 × B1.
Proof.
  intros aa. exact (f0 (pr1 aa), f1 (pr2 aa)).
Defined.

(** Compare [prodtofuntoprod]. *)
Definition dirproduct_pair_maps {A B0 B1} (f0 : A -> B0) (f1 : A -> B1)
  : A -> B0 × B1.
Proof.
  intros a; exact (f0 a, f1 a).
Defined.
=======
Variable I : UU.
Variables C : I -> precategory.
>>>>>>> c7d3b9aa

End Dirproduct_utils.

Definition product_precategory_ob_mor (C D : precategory_ob_mor) : precategory_ob_mor.
Proof.
mkpair.
- apply (Π (i : I), ob (C i)).
- intros f g.
  apply (Π i, f i --> g i).
Defined.

Definition product_precategory_data (C D : precategory_data) : precategory_data.
Proof.
  exists (product_precategory_ob_mor C D).
  split.
  - intros f i; simpl in *.
    apply (identity (f i)).
  - intros a b c f g i; simpl in *.
    exact (f i ;; g i).
Defined.

<<<<<<< HEAD
Section one_product_precategory.

Variables C D : precategory.

Lemma is_precategory_product_precategory_data : is_precategory (product_precategory_data C D).
=======
Lemma is_precategory_product_precategory_data :
  is_precategory product_precategory_data.
>>>>>>> c7d3b9aa
Proof.
repeat split; intros; apply funextsec; intro i.
- apply id_left.
- apply id_right.
- apply assoc.
Qed.

Definition product_precategory : precategory
  := tpair _ _ is_precategory_product_precategory_data.

Definition has_homsets_product_precategory (hsC : Π (i:I), has_homsets (C i)) :
  has_homsets product_precategory.
Proof.
intros a b; simpl.
apply impred_isaset; intro i; apply hsC.
Qed.

<<<<<<< HEAD
Section functor_fix_fst_arg.

Variable E : precategory.
Variable F: functor product_precategory E.
Variable c : C.

Definition functor_fix_fst_arg_ob (d:D): E := F(tpair _ c d).
Definition functor_fix_fst_arg_mor (d d':D)(f: d ⇒ d'): functor_fix_fst_arg_ob d ⇒ functor_fix_fst_arg_ob d'.
Proof.
  apply (#F).
  split; simpl.
  exact (identity c).
  exact f.
Defined.
Definition functor_fix_fst_arg_data : functor_data D E.
Proof.
  red.
  exists functor_fix_fst_arg_ob.
  exact functor_fix_fst_arg_mor.
Defined.

Lemma is_functor_functor_fix_fst_arg_data: is_functor functor_fix_fst_arg_data.
Proof.
  red.
  split; red.
  + intros d.
    unfold functor_fix_fst_arg_data; simpl.
    unfold functor_fix_fst_arg_mor; simpl.
    unfold functor_fix_fst_arg_ob; simpl.
    assert (functor_id_inst := functor_id F).
    rewrite <- functor_id_inst.
    apply maponpaths.
    apply idpath.
  + intros d d' d'' f g.
    unfold functor_fix_fst_arg_data; simpl.
    unfold functor_fix_fst_arg_mor; simpl.
    assert (functor_comp_inst := functor_comp F (dirprodpair c d) (dirprodpair c d') (dirprodpair c d'')).
    rewrite <- functor_comp_inst.
    apply maponpaths.
    unfold compose at 2.
    unfold product_precategory; simpl.
    rewrite id_left.
    apply idpath.
Qed.

Definition functor_fix_fst_arg: functor D E.
Proof.
  exists functor_fix_fst_arg_data.
  exact is_functor_functor_fix_fst_arg_data.
Defined.

End functor_fix_fst_arg.

Section nat_trans_fix_fst_arg.

Variable E : precategory.
Variable F F': functor product_precategory E.
Variable α: F ⟶ F'.
Variable c: C.

Definition nat_trans_fix_fst_arg_data (d:D): functor_fix_fst_arg E F c d ⇒ functor_fix_fst_arg E F' c d := α (tpair _ c d).

Lemma nat_trans_fix_fst_arg_ax: is_nat_trans _ _ nat_trans_fix_fst_arg_data.
Proof.
  red.
  intros d d' f.
  unfold nat_trans_fix_fst_arg_data, functor_fix_fst_arg; simpl.
  unfold functor_fix_fst_arg_mor; simpl.
  assert (nat_trans_ax_inst := nat_trans_ax α).
  apply nat_trans_ax_inst.
Qed.

Definition nat_trans_fix_fst_arg: functor_fix_fst_arg E F c ⟶ functor_fix_fst_arg E F' c.
Proof.
  exists nat_trans_fix_fst_arg_data.
  exact nat_trans_fix_fst_arg_ax.
Defined.

End nat_trans_fix_fst_arg.

Section functor_fix_snd_arg.
=======
End dep_product_precategory.
>>>>>>> c7d3b9aa


Section power_precategory.

Variable I : UU.
Variables C : precategory.


Definition power_precategory : precategory
  := product_precategory I (fun _ => C).

Definition has_homsets_power_precategory (hsC : has_homsets C) :
  has_homsets power_precategory.
Proof.
apply has_homsets_product_precategory.
intro i; assumption.
Qed.

End power_precategory.


Section functors.

Definition pair_functor_data (I : UU) {A B : I -> precategory}
  (F : Π (i : I), functor (A i) (B i)) :
  functor_data (product_precategory I A)
               (product_precategory I B).
Proof.
mkpair.
- intros a i; apply (F i (a i)).
- intros a b f i; apply (# (F i) (f i)).
Defined.

Definition pair_functor (I : UU) {A B : I -> precategory}
  (F : Π (i : I), functor (A i) (B i)) :
  functor (product_precategory I A)
          (product_precategory I B).
Proof.
apply (tpair _ (pair_functor_data I F)).
abstract
  (split; [ intro x; apply funextsec; intro i; simpl; apply functor_id
          | intros x y z f g; apply funextsec; intro i; apply functor_comp]).
Defined.

Definition pr_functor_data (I : UU) (C : I -> precategory) (i : I) :
  functor_data (product_precategory I C) (C i).
Proof.
mkpair.
- intro a; apply (a i).
- intros x y f; simpl; apply (f i).
Defined.

Definition pr_functor (I : UU) (C : I -> precategory) (i : I) :
  functor (product_precategory I C) (C i).
Proof.
apply (tpair _ (pr_functor_data I C i)).
abstract (split; intros x *; apply idpath).
Defined.

Definition delta_functor_data (I : UU) (C : precategory) :
  functor_data C (power_precategory I C).
Proof.
mkpair.
- intros x i; apply x.
- intros x y f i; simpl; apply f.
Defined.

Definition delta_functor (I : UU) (C : precategory) :
  functor C (power_precategory I C).
Proof.
<<<<<<< HEAD
  exists α.
  exact β.
Defined.

(** Isos in product precategories *)
Definition prodcatiso {C D : precategory} {X X' : C} {Z Z' : D} (α : iso X X') (β : iso Z Z')
  : iso (X ⊗ Z) (X' ⊗ Z').
Proof.
  set (f := prodcatmor α β).
  set (g := prodcatmor (iso_inv_from_iso α) (iso_inv_from_iso β)).
  exists f.
  apply (is_iso_qinv f g).
  use tpair.
  - apply pathsdirprod.
    apply iso_inv_after_iso.
    apply iso_inv_after_iso.
  - apply pathsdirprod.
    apply iso_after_iso_inv.
    apply iso_after_iso_inv.
Defined.

Definition prodcatiso_inv {C D : precategory} {X X' : C} {Z Z' : D}
  (α : iso X X') (β : iso Z Z')
  : prodcatiso (iso_inv_from_iso α) (iso_inv_from_iso β)
  = iso_inv_from_iso (prodcatiso α β).
Proof.
  apply inv_iso_unique.
  apply pathsdirprod.
  - apply iso_inv_after_iso.
  - apply iso_inv_after_iso.
Defined.

(* Imported from Peter Lumsdaine's old bicategory code: *)

Local Notation "C × D" := (product_precategory C D) (at level 75, right associativity) : precategory_scope.

Open Scope precategory_scope.
Delimit Scope precategory_scope with precat.

Definition unit_precategory : precategory.
Proof.
  use tpair. use tpair.
  (* ob, mor *) exists unit. intros; exact unit.
  (* identity, comp *) split; intros; constructor.
  (* id_left *) simpl; split; try split; intros; apply isconnectedunit.
Defined.

Definition unit_functor C : functor C unit_precategory.
Proof.
  use tpair. use tpair.
  (* functor_on_objects *) intros; exact tt.
  (* functor_on_morphisms *) intros F a b; apply identity.
  split.
  (* functor_id *) intros x; apply paths_refl.
  (* functor_comp *) intros x y z w v; apply paths_refl.
Defined.

(* TODO: perhaps generalise to constant functors? *)
Definition ob_as_functor_data {C : precategory_data} (c : C) : functor_data unit_precategory C.
Proof.
  use tpair.
  (* functor_on_objects *) intros; exact c.
  (* functor_on_morphisms *) intros F a b; apply identity.
Defined.

Definition ob_as_functor {C : precategory} (c : C) : functor unit_precategory C.
Proof.
  exists (ob_as_functor_data c).
  split.
  (* functor_id *) intros; constructor.
  (* functor_comp *) intros x y z w v; simpl. apply pathsinv0, id_left.
Defined.

Definition product_precategory_assoc_data (C0 C1 C2 : precategory_data)
  : functor_data (product_precategory_data C0 (product_precategory_data C1 C2))
                 (product_precategory_data (product_precategory_data C0 C1) C2).
Proof.
  (* functor_on_objects *) exists dirproduct_assoc.
  (* functor_on_morphisms *) intros a b; apply dirproduct_assoc.
Defined.

Definition product_precategory_assoc (C0 C1 C2 : precategory)
  : functor (C0 × (C1 × C2)) ((C0 × C1) × C2).
Proof.
  exists (product_precategory_assoc_data _ _ _). split.
  (* functor_id *) intros c. simpl; apply paths_refl.
  (* functor_comp *) intros c0 c1 c2 f g. simpl; apply paths_refl.
Defined.

Definition product_precategory_unassoc_data (C0 C1 C2 : precategory_data)
  : functor_data (product_precategory_data (product_precategory_data C0 C1) C2)
                 (product_precategory_data C0 (product_precategory_data C1 C2)).
Proof.
  (* functor_on_objects *) exists dirproduct_unassoc.
  (* functor_on_morphisms *) intros a b; apply dirproduct_unassoc.
Defined.

Definition product_precategory_unassoc (C0 C1 C2 : precategory)
  : functor ((C0 × C1) × C2) (C0 × (C1 × C2)).
Proof.
  exists (product_precategory_unassoc_data _ _ _). split.
  (* functor_id *) intros c. simpl; apply paths_refl.
  (* functor_comp *) intros c0 c1 c2 f g. simpl; apply paths_refl.
Defined.

Definition product_functor_data {C0 C1 D0 D1 : precategory_data}
  (F0 : functor_data C0 D0) (F1 : functor_data C1 D1)
: functor_data (product_precategory_data C0 C1) (product_precategory_data D0 D1).
Proof.
  (* functor_on_objects *) exists (dirproduct_maps F0 F1).
  (* functor_on_morphisms *) intros a b.
    apply dirproduct_maps; apply functor_on_morphisms.
Defined.

Definition product_functor {C0 C1 D0 D1 : precategory}
  (F0 : functor C0 D0) (F1 : functor C1 D1)
: functor (C0 × C1) (D0 × D1).
Proof.
  exists (product_functor_data F0 F1); split.
  (* functor_id *) intros c. apply dirproduct_paths; apply functor_id.
  (* functor_comp *) intros c0 c1 c2 f g.
    apply dirproduct_paths; apply functor_comp.
Defined.

Definition pair_functor_data {C D0 D1 : precategory_data}
  (F0 : functor_data C D0) (F1 : functor_data C D1)
: functor_data C (product_precategory_data D0 D1).
Proof.
  (* functor_on_objects *) exists (dirproduct_pair_maps F0 F1).
  (* functor_on_morphisms *) intros a b.
    apply dirproduct_pair_maps; apply functor_on_morphisms.
Defined.

Definition pair_functor {C D0 D1 : precategory}
  (F0 : functor C D0) (F1 : functor C D1)
: functor C (D0 × D1).
Proof.
  exists (pair_functor_data F0 F1); split.
  (* functor_id *) intros c. apply dirproduct_paths; apply functor_id.
  (* functor_comp *) intros c0 c1 c2 f g.
    apply dirproduct_paths; apply functor_comp.
Defined.
=======
apply (tpair _ (delta_functor_data I C)).
abstract (split; intros x *; apply idpath).
Defined.

End functors.
>>>>>>> c7d3b9aa
<|MERGE_RESOLUTION|>--- conflicted
+++ resolved
@@ -19,57 +19,10 @@
 
 Section dep_product_precategory.
 
-<<<<<<< HEAD
-(* Imported from Peter Lumsdaine's old bicategory code: *)
-
-Section Dirproduct_utils.
-(** * Utility functions on direct products of types. *)
-
-(** The next few are either aliases or very mild generalisations of existing functions from the UniMath libraries.  They differ generally in using projections instead of destructing, making them apply and/or reduce in more situations.  The aliases are included just to standardise local naming conventions. *)
-
-Notation "( x , y , .. , z )" := (dirprodpair .. (dirprodpair x y) .. z).
-
-(** Compare [pathsdirprod]. *)
-Definition dirproduct_paths {A B : Type} {p q : A × B}
-  : pr1 p = pr1 q -> pr2 p = pr2 q -> p = q.
-Proof.
-  destruct p as [a b], q as [a' b']; apply pathsdirprod.
-Defined.
-
-(** Compare [total2asstol]. *)
-Definition dirproduct_assoc {C0 C1 C2 : Type}
-  : (C0 × (C1 × C2)) -> ((C0 × C1) × C2).
-Proof.
-  intros c. exact ((pr1 c , (pr1 (pr2 c))) , pr2 (pr2 c)).
-Defined.
-
-Definition dirproduct_unassoc {C0 C1 C2 : Type}
-  : ((C0 × C1) × C2) -> (C0 × (C1 × C2)).
-Proof.
-  intros c. exact (pr1 (pr1 c) , ((pr2 (pr1 c)) , pr2 c)).
-Defined.
-
-(** Identical to [dirprodf]. *)
-Definition dirproduct_maps {A0 A1 B0 B1} (f0 : A0 -> B0) (f1 : A1 -> B1)
-  : A0 × A1 -> B0 × B1.
-Proof.
-  intros aa. exact (f0 (pr1 aa), f1 (pr2 aa)).
-Defined.
-
-(** Compare [prodtofuntoprod]. *)
-Definition dirproduct_pair_maps {A B0 B1} (f0 : A -> B0) (f1 : A -> B1)
-  : A -> B0 × B1.
-Proof.
-  intros a; exact (f0 a, f1 a).
-Defined.
-=======
 Variable I : UU.
 Variables C : I -> precategory.
->>>>>>> c7d3b9aa
 
-End Dirproduct_utils.
-
-Definition product_precategory_ob_mor (C D : precategory_ob_mor) : precategory_ob_mor.
+Definition product_precategory_ob_mor : precategory_ob_mor.
 Proof.
 mkpair.
 - apply (Π (i : I), ob (C i)).
@@ -77,9 +30,9 @@
   apply (Π i, f i --> g i).
 Defined.
 
-Definition product_precategory_data (C D : precategory_data) : precategory_data.
+Definition product_precategory_data : precategory_data.
 Proof.
-  exists (product_precategory_ob_mor C D).
+  exists product_precategory_ob_mor.
   split.
   - intros f i; simpl in *.
     apply (identity (f i)).
@@ -87,16 +40,8 @@
     exact (f i ;; g i).
 Defined.
 
-<<<<<<< HEAD
-Section one_product_precategory.
-
-Variables C D : precategory.
-
-Lemma is_precategory_product_precategory_data : is_precategory (product_precategory_data C D).
-=======
 Lemma is_precategory_product_precategory_data :
   is_precategory product_precategory_data.
->>>>>>> c7d3b9aa
 Proof.
 repeat split; intros; apply funextsec; intro i.
 - apply id_left.
@@ -114,91 +59,7 @@
 apply impred_isaset; intro i; apply hsC.
 Qed.
 
-<<<<<<< HEAD
-Section functor_fix_fst_arg.
-
-Variable E : precategory.
-Variable F: functor product_precategory E.
-Variable c : C.
-
-Definition functor_fix_fst_arg_ob (d:D): E := F(tpair _ c d).
-Definition functor_fix_fst_arg_mor (d d':D)(f: d ⇒ d'): functor_fix_fst_arg_ob d ⇒ functor_fix_fst_arg_ob d'.
-Proof.
-  apply (#F).
-  split; simpl.
-  exact (identity c).
-  exact f.
-Defined.
-Definition functor_fix_fst_arg_data : functor_data D E.
-Proof.
-  red.
-  exists functor_fix_fst_arg_ob.
-  exact functor_fix_fst_arg_mor.
-Defined.
-
-Lemma is_functor_functor_fix_fst_arg_data: is_functor functor_fix_fst_arg_data.
-Proof.
-  red.
-  split; red.
-  + intros d.
-    unfold functor_fix_fst_arg_data; simpl.
-    unfold functor_fix_fst_arg_mor; simpl.
-    unfold functor_fix_fst_arg_ob; simpl.
-    assert (functor_id_inst := functor_id F).
-    rewrite <- functor_id_inst.
-    apply maponpaths.
-    apply idpath.
-  + intros d d' d'' f g.
-    unfold functor_fix_fst_arg_data; simpl.
-    unfold functor_fix_fst_arg_mor; simpl.
-    assert (functor_comp_inst := functor_comp F (dirprodpair c d) (dirprodpair c d') (dirprodpair c d'')).
-    rewrite <- functor_comp_inst.
-    apply maponpaths.
-    unfold compose at 2.
-    unfold product_precategory; simpl.
-    rewrite id_left.
-    apply idpath.
-Qed.
-
-Definition functor_fix_fst_arg: functor D E.
-Proof.
-  exists functor_fix_fst_arg_data.
-  exact is_functor_functor_fix_fst_arg_data.
-Defined.
-
-End functor_fix_fst_arg.
-
-Section nat_trans_fix_fst_arg.
-
-Variable E : precategory.
-Variable F F': functor product_precategory E.
-Variable α: F ⟶ F'.
-Variable c: C.
-
-Definition nat_trans_fix_fst_arg_data (d:D): functor_fix_fst_arg E F c d ⇒ functor_fix_fst_arg E F' c d := α (tpair _ c d).
-
-Lemma nat_trans_fix_fst_arg_ax: is_nat_trans _ _ nat_trans_fix_fst_arg_data.
-Proof.
-  red.
-  intros d d' f.
-  unfold nat_trans_fix_fst_arg_data, functor_fix_fst_arg; simpl.
-  unfold functor_fix_fst_arg_mor; simpl.
-  assert (nat_trans_ax_inst := nat_trans_ax α).
-  apply nat_trans_ax_inst.
-Qed.
-
-Definition nat_trans_fix_fst_arg: functor_fix_fst_arg E F c ⟶ functor_fix_fst_arg E F' c.
-Proof.
-  exists nat_trans_fix_fst_arg_data.
-  exact nat_trans_fix_fst_arg_ax.
-Defined.
-
-End nat_trans_fix_fst_arg.
-
-Section functor_fix_snd_arg.
-=======
 End dep_product_precategory.
->>>>>>> c7d3b9aa
 
 
 Section power_precategory.
@@ -269,153 +130,8 @@
 Definition delta_functor (I : UU) (C : precategory) :
   functor C (power_precategory I C).
 Proof.
-<<<<<<< HEAD
-  exists α.
-  exact β.
-Defined.
-
-(** Isos in product precategories *)
-Definition prodcatiso {C D : precategory} {X X' : C} {Z Z' : D} (α : iso X X') (β : iso Z Z')
-  : iso (X ⊗ Z) (X' ⊗ Z').
-Proof.
-  set (f := prodcatmor α β).
-  set (g := prodcatmor (iso_inv_from_iso α) (iso_inv_from_iso β)).
-  exists f.
-  apply (is_iso_qinv f g).
-  use tpair.
-  - apply pathsdirprod.
-    apply iso_inv_after_iso.
-    apply iso_inv_after_iso.
-  - apply pathsdirprod.
-    apply iso_after_iso_inv.
-    apply iso_after_iso_inv.
-Defined.
-
-Definition prodcatiso_inv {C D : precategory} {X X' : C} {Z Z' : D}
-  (α : iso X X') (β : iso Z Z')
-  : prodcatiso (iso_inv_from_iso α) (iso_inv_from_iso β)
-  = iso_inv_from_iso (prodcatiso α β).
-Proof.
-  apply inv_iso_unique.
-  apply pathsdirprod.
-  - apply iso_inv_after_iso.
-  - apply iso_inv_after_iso.
-Defined.
-
-(* Imported from Peter Lumsdaine's old bicategory code: *)
-
-Local Notation "C × D" := (product_precategory C D) (at level 75, right associativity) : precategory_scope.
-
-Open Scope precategory_scope.
-Delimit Scope precategory_scope with precat.
-
-Definition unit_precategory : precategory.
-Proof.
-  use tpair. use tpair.
-  (* ob, mor *) exists unit. intros; exact unit.
-  (* identity, comp *) split; intros; constructor.
-  (* id_left *) simpl; split; try split; intros; apply isconnectedunit.
-Defined.
-
-Definition unit_functor C : functor C unit_precategory.
-Proof.
-  use tpair. use tpair.
-  (* functor_on_objects *) intros; exact tt.
-  (* functor_on_morphisms *) intros F a b; apply identity.
-  split.
-  (* functor_id *) intros x; apply paths_refl.
-  (* functor_comp *) intros x y z w v; apply paths_refl.
-Defined.
-
-(* TODO: perhaps generalise to constant functors? *)
-Definition ob_as_functor_data {C : precategory_data} (c : C) : functor_data unit_precategory C.
-Proof.
-  use tpair.
-  (* functor_on_objects *) intros; exact c.
-  (* functor_on_morphisms *) intros F a b; apply identity.
-Defined.
-
-Definition ob_as_functor {C : precategory} (c : C) : functor unit_precategory C.
-Proof.
-  exists (ob_as_functor_data c).
-  split.
-  (* functor_id *) intros; constructor.
-  (* functor_comp *) intros x y z w v; simpl. apply pathsinv0, id_left.
-Defined.
-
-Definition product_precategory_assoc_data (C0 C1 C2 : precategory_data)
-  : functor_data (product_precategory_data C0 (product_precategory_data C1 C2))
-                 (product_precategory_data (product_precategory_data C0 C1) C2).
-Proof.
-  (* functor_on_objects *) exists dirproduct_assoc.
-  (* functor_on_morphisms *) intros a b; apply dirproduct_assoc.
-Defined.
-
-Definition product_precategory_assoc (C0 C1 C2 : precategory)
-  : functor (C0 × (C1 × C2)) ((C0 × C1) × C2).
-Proof.
-  exists (product_precategory_assoc_data _ _ _). split.
-  (* functor_id *) intros c. simpl; apply paths_refl.
-  (* functor_comp *) intros c0 c1 c2 f g. simpl; apply paths_refl.
-Defined.
-
-Definition product_precategory_unassoc_data (C0 C1 C2 : precategory_data)
-  : functor_data (product_precategory_data (product_precategory_data C0 C1) C2)
-                 (product_precategory_data C0 (product_precategory_data C1 C2)).
-Proof.
-  (* functor_on_objects *) exists dirproduct_unassoc.
-  (* functor_on_morphisms *) intros a b; apply dirproduct_unassoc.
-Defined.
-
-Definition product_precategory_unassoc (C0 C1 C2 : precategory)
-  : functor ((C0 × C1) × C2) (C0 × (C1 × C2)).
-Proof.
-  exists (product_precategory_unassoc_data _ _ _). split.
-  (* functor_id *) intros c. simpl; apply paths_refl.
-  (* functor_comp *) intros c0 c1 c2 f g. simpl; apply paths_refl.
-Defined.
-
-Definition product_functor_data {C0 C1 D0 D1 : precategory_data}
-  (F0 : functor_data C0 D0) (F1 : functor_data C1 D1)
-: functor_data (product_precategory_data C0 C1) (product_precategory_data D0 D1).
-Proof.
-  (* functor_on_objects *) exists (dirproduct_maps F0 F1).
-  (* functor_on_morphisms *) intros a b.
-    apply dirproduct_maps; apply functor_on_morphisms.
-Defined.
-
-Definition product_functor {C0 C1 D0 D1 : precategory}
-  (F0 : functor C0 D0) (F1 : functor C1 D1)
-: functor (C0 × C1) (D0 × D1).
-Proof.
-  exists (product_functor_data F0 F1); split.
-  (* functor_id *) intros c. apply dirproduct_paths; apply functor_id.
-  (* functor_comp *) intros c0 c1 c2 f g.
-    apply dirproduct_paths; apply functor_comp.
-Defined.
-
-Definition pair_functor_data {C D0 D1 : precategory_data}
-  (F0 : functor_data C D0) (F1 : functor_data C D1)
-: functor_data C (product_precategory_data D0 D1).
-Proof.
-  (* functor_on_objects *) exists (dirproduct_pair_maps F0 F1).
-  (* functor_on_morphisms *) intros a b.
-    apply dirproduct_pair_maps; apply functor_on_morphisms.
-Defined.
-
-Definition pair_functor {C D0 D1 : precategory}
-  (F0 : functor C D0) (F1 : functor C D1)
-: functor C (D0 × D1).
-Proof.
-  exists (pair_functor_data F0 F1); split.
-  (* functor_id *) intros c. apply dirproduct_paths; apply functor_id.
-  (* functor_comp *) intros c0 c1 c2 f g.
-    apply dirproduct_paths; apply functor_comp.
-Defined.
-=======
 apply (tpair _ (delta_functor_data I C)).
 abstract (split; intros x *; apply idpath).
 Defined.
 
-End functors.
->>>>>>> c7d3b9aa
+End functors.