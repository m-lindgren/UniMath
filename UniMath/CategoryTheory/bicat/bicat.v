Require Import UniMath.Foundations.All.
Require Import UniMath.MoreFoundations.All.
Require Import UniMath.CategoryTheory.Categories.
Require Import UniMath.CategoryTheory.functor_categories.
Require Import UniMath.CategoryTheory.PrecategoryBinProduct.

(* Needed?
Require Import UniMath.CategoryTheory.HorizontalComposition.
Require Import UniMath.CategoryTheory.equivalences.
 *)

Open Scope cat.

Definition bicat_cell_struct (C : precategory_ob_mor) : UU :=
  ∏ (a b: C), C⟦a, b⟧ → C⟦a, b⟧ → UU.

(*
Definition bicat_ob_mor_cells : UU := ∑ (C : precategory_ob_mor), bicat_cell_struct C.

Coercion precat_ob_mor_from_bicat_ob_mor_cells (T : bicat_ob_mor_cells)
  : precategory_ob_mor := pr1 T.

Definition bicat_cells (C : bicat_ob_mor_cells) {a b : C} (f g : C⟦a, b⟧) : UU :=
  pr2 C a b f g.
 *)

Definition bicat_1_id_comp_cells : UU := ∑ (C : precategory_data), bicat_cell_struct C.
Coercion precat_data_from_bicat_1_id_comp_cells (C : bicat_1_id_comp_cells)
  : precategory_data
  := pr1 C.

Definition bicat_cells (C : bicat_1_id_comp_cells) {a b : C} (f g : C⟦a, b⟧) : UU :=
  pr2 C a b f g.


Notation "f '==>' g" := (bicat_cells _ f g) (at level 60).
Notation "f '<==' g" := (bicat_cells _ g f) (at level 60, only parsing).
(*
Definition bicat_cells_1_id_comp : UU := ∑ C : bicat_ob_mor_cells, precategory_id_comp C.

Coercion precat_data_from_bicat_cells_1_id_comp (C : bicat_cells_1_id_comp) : precategory_data.
Proof.
  exists (pr1 C).
  exact (pr2 C).
Defined.

Check (fun (C : bicat_cells_1_id_comp) (a b c : C) (f : C⟦a, b⟧) (g : C⟦b, c⟧) => f · g).
*)



Definition bicat_2_id_comp_struct (C : bicat_1_id_comp_cells) : UU
  :=
    (* 2-unit *)
    (∏ (a b : C) (f : C⟦a, b⟧), f ==> f)
      ×
    (* left unitor *)
    (∏ (a b : C) (f : C⟦a, b⟧), identity _ · f ==> f)
      ×
    (* right unitor *)
    (∏ (a b : C) (f : C⟦a, b⟧), f · identity _  ==> f)
      ×
    (* left inverse unitor *)
    (∏ (a b : C) (f : C⟦a, b⟧), identity _ · f <== f)
      ×
    (* right inverse unitor *)
      (∏ (a b : C) (f : C⟦a, b⟧), f · identity _  <== f)
      ×
    (* right associator *)
    (∏ (a b c d : C) (f : C⟦a, b⟧) (g : C⟦b, c⟧) (h : C⟦c, d⟧),
     (f · g) · h ==> f · (g · h))
          ×
    (* left associator *)
    (∏ (a b c d : C) (f : C⟦a, b⟧) (g : C⟦b, c⟧) (h : C⟦c, d⟧),
       f · (g · h) ==> (f · g) · h)
      ×
    (* vertical composition *)
    (∏ (a b : C) (f g h : C⟦a, b⟧), f ==> g -> g ==> h -> f ==> h)
    ×
    (* left whiskering *)
    (∏ (a b c : C) (f : C⟦a, b⟧) (g1 g2 : C⟦b, c⟧),
     g1 ==> g2 → f · g1 ==> f · g2)
    ×
    (* right whiskering *)
    (∏ (a b c : C) (f1 f2 : C⟦a, b⟧) (g : C⟦b, c⟧),
     f1 ==> f2 → f1 · g ==> f2 · g).




(* Horizontal composition, to be derived from whiskering
    ( ∏ (a b c : C) (f1 f2 : C⟦a, b⟧) (g1 g2 : C⟦b, c⟧),
           f1 ==> f2 -> g1 ==> g2 -> f1 · g1 ==> f2 · g2).
*)

Definition bicat_data : UU := ∑ C, bicat_2_id_comp_struct C.

Coercion bicat_cells_1_id_comp_from_bicat_data (C : bicat_data) : bicat_1_id_comp_cells
  := pr1 C.

Definition id2 {C : bicat_data} {a b : C} (f : C⟦a, b⟧) : f ==> f
  := pr1 (pr2 C) a b f.
Check (λ (C : bicat_data) , pr1 (pr2 (pr2 (pr2 (pr2 (pr2 (pr2 (pr2 (pr2 (C))))))) ))).


Definition lunitor {C : bicat_data} {a b : C} (f : C⟦a, b⟧)
  : identity _ · f ==> f
  := pr1 (pr2 (pr2 C)) a b f.

Definition runitor {C : bicat_data} {a b : C} (f : C⟦a, b⟧)
  : f · identity _ ==> f
  := pr1 (pr2 (pr2 (pr2 C))) a b f.

Definition linvunitor {C : bicat_data} {a b : C} (f : C⟦a, b⟧)
  : identity _ · f <== f
  := pr1 (pr2 (pr2 (pr2 (pr2 C)))) a b f.

Definition rinvunitor {C : bicat_data} {a b : C} (f : C⟦a, b⟧)
  : f · identity _ <== f
  := pr1 (pr2 (pr2 (pr2 (pr2 (pr2 C))))) a b f.

Definition rassociator {C : bicat_data} {a b c d : C}
           (f : C⟦a, b⟧) (g : C⟦b, c⟧) (h : C⟦c, d⟧)
  : (f · g) · h ==> f · (g · h)
  := pr1 (pr2 (pr2 (pr2 (pr2 (pr2 (pr2 C)))))) a b c d f g h.

Definition lassociator {C : bicat_data} {a b c d : C}
           (f : C⟦a, b⟧) (g : C⟦b, c⟧) (h : C⟦c, d⟧)
  : f · (g · h) ==> (f · g) · h
  := pr1 (pr2 (pr2 (pr2 (pr2 (pr2 (pr2 (pr2 C))))))) a b c d f g h.

Definition vcomp2 {C : bicat_data} {a b : C} {f g h: C⟦a, b⟧}
  : f ==> g → g ==> h → f ==> h
  := λ x y, pr1 (pr2 (pr2 (pr2 (pr2 (pr2 (pr2 (pr2 (pr2 C)))))))) _ _ _ _ _  x y.

Definition lwhisker {C : bicat_data} {a b c : C} (f : C⟦a, b⟧) {g1 g2 : C⟦b, c⟧}
  : g1 ==> g2 → f · g1 ==> f · g2
  := λ x, pr1 (pr2 (pr2 (pr2 (pr2 (pr2 (pr2 (pr2 (pr2 (pr2 C))))))))) _ _ _ _ _ _ x.

Definition rwhisker {C : bicat_data} {a b c : C} {f1 f2 : C⟦a, b⟧} (g : C⟦b, c⟧)
  : f1 ==> f2 → f1 · g ==> f2 · g
  := λ x, pr2 (pr2 (pr2 (pr2 (pr2 (pr2 (pr2 (pr2 (pr2 (pr2 C))))))))) _ _ _ _ _ _ x.


Notation "x • y" := (vcomp2 x y) (at level 60).
Notation "f ◃ x" := (lwhisker f x) (at level 60). (* \tw *)
Notation "y ▹ g" := (rwhisker g y) (at level 60). (* \tw nr 2 *)

Definition hcomp1 {C : bicat_data} {a b c : C} {f1 f2 : C⟦a, b⟧} {g1 g2 : C⟦b, c⟧}
  : f1 ==> f2 -> g1 ==> g2 -> f1 · g1 ==> f2 · g2.
Proof.
  intros x y.
  set (xg1 := x ▹ g1).
  set (f2y := f2 ◃ y).
  exact (xg1 • f2y).
Defined.

Definition hcomp2 {C : bicat_data} {a b c : C} {f1 f2 : C⟦a, b⟧} {g1 g2 : C⟦b, c⟧}
  : f1 ==> f2 -> g1 ==> g2 -> f1 · g1 ==> f2 · g2.
Proof.
  intros x y.
  set (f1y := f1 ◃ y).
  set (xg2 := x ▹ g2).
  exact (f1y • xg2).
Defined.

(*
Notation "x ⋆ y" := (hcomp2 x y) (at level 50).
 *)

Definition bicat_laws (C : bicat_data) : UU
  :=  (* 1a id2_left *)
      (∏ (a b : C) (f g : C⟦a, b⟧) (x : f ==> g), id2 f • x = x)
        ×
      (* 1b id2_right *)
      (∏ (a b : C) (f g : C⟦a, b⟧) (x : f ==> g), x • id2 g = x)
      ×
      (* 2 vassocr *)
      (∏ (a b : C) (f g h k : C⟦a, b⟧) (x : f ==> g) (y : g ==> h) (z : h ==> k),
       x • (y • z) = (x • y) • z)
      ×
      (* 3a lwhisker_id2 *)
      (∏ (a b c : C) (f : C⟦a, b⟧) (g : C⟦b, c⟧), f ◃ id2 g = id2 _ )
      ×
      (* 3b id2_rwhisker *)
      (∏ (a b c : C) (f : C⟦a, b⟧) (g : C⟦b, c⟧), id2 f ▹ g = id2 _ )
      ×
      (* 4 lwhisker_vcomp *)
      (∏ (a b c : C) (f : C⟦a, b⟧) (g h i : C⟦b, c⟧) (x : g ==> h) (y : h ==> i),
       (f ◃ x) • (f ◃ y) = f ◃ (x • y))
      ×
      (* 5 rwhisker_vcomp *)
      (∏ (a b c : C) (f g h : C⟦a, b⟧) (i : C⟦b, c⟧) (x : f ==> g) (y : g ==> h),
       (x ▹ i) • (y ▹ i) = (x • y) ▹ i)
      ×
      (* 6  vcomp_lunitor *)
      (∏ (a b : C) (f g : C⟦a, b⟧) (x : f ==> g),
       (identity _ ◃ x) • lunitor g = lunitor f • x )
      ×
      (* 7 vcomp_runitor *)
      (∏ (a b : C) (f g : C⟦a, b⟧) (x : f ==> g),
       (x ▹ identity _ ) • runitor g = runitor f • x )
      ×
      (* 8 lwhisker_lwhisker *)
      (∏ (a b c d : C) (f : C⟦a, b⟧) (g : C⟦b, c⟧) (h i : c --> d) (x : h ==> i),
       f ◃ (g ◃ x) • lassociator _ _ _ = lassociator _ _ _ • (f · g ◃ x))
      ×
      (* 9 rwhisker_lwhisker *)
      (∏ (a b c d : C) (f : C⟦a, b⟧) (g h : C⟦b, c⟧) (i : c --> d) (x : g ==> h),
       (f ◃ (x ▹ i)) • lassociator _ _ _ = lassociator _ _ _ • ((f ◃ x) ▹ i))
      ×
      (* 10 rwhisker_rwhisker *)
      (∏ (a b c d : C) (f g : C⟦a, b⟧) (h : C⟦b, c⟧) (i : c --> d) (x : f ==> g),
       lassociator _ _ _ • ((x ▹ h) ▹ i) = (x ▹ h · i) • lassociator _ _ _ )
      ×
      (* 11 vcomp_whisker *)
      (∏ (a b c : C) (f g : C⟦a, b⟧) (h i : C⟦b, c⟧) (x : f ==> g) (y : h ==> i),
       (x ▹ h) • (g ◃ y) = (f ◃ y) • (x ▹ i))
      ×
      (* 12a lunitor_linvunitor *)
      (∏ (a b : C) (f : C⟦a, b⟧), lunitor f • linvunitor _ = id2 _ )
      ×
      (* 12b linvunitor_lunitor *)
      (∏ (a b : C) (f : C⟦a, b⟧), linvunitor f • lunitor _ = id2 _ )
      ×
      (* 13a runitor_rinvunitor *)
      (∏ (a b : C) (f : C⟦a, b⟧), runitor f • rinvunitor _ = id2 _ )
      ×
      (* 13b rinvunitor_runitor *)
      (∏ (a b : C) (f : C⟦a, b⟧), rinvunitor f • runitor _ = id2 _ )
      ×
      (* 14a lassociator_rassociator *)
      (∏ (a b c d : C) (f : C⟦a, b⟧) (g : C⟦b, c⟧) (h : c --> d),
       lassociator f g h • rassociator _ _ _ = id2 _ )
      ×
      (* 14b rassociator_lassociator *)
      (∏ (a b c d : C) (f : C⟦a, b⟧) (g : C⟦b, c⟧) (h : c --> d),
       rassociator f g h • lassociator _ _ _ = id2 _ )
      ×
      (* 15 runitor_rwhisker *)
      (∏ (a b c : C) (f : C⟦a, b⟧) (g : C⟦b, c⟧),
       lassociator _ _ _ • (runitor f ▹ g) = f ◃ lunitor g )
      ×
      (* 16  lassociator_lassociator *)
      (∏ (a b c d e: C) (f : C⟦a, b⟧) (g : C⟦b, c⟧) (h : c --> d) (i : C⟦d, e⟧),
       (f ◃ lassociator g h i) • lassociator _ _ _  • (lassociator _ _ _ ▹ i) =
       lassociator f g _  • lassociator _ _ _
      ).

Definition bicat : UU := ∑ C : bicat_data, bicat_laws C.

Coercion bicat_data_from_bicat (C : bicat) : bicat_data := pr1 C.
Coercion bicat_laws_from_bicat (C : bicat) : bicat_laws C := pr2 C.


Section bicat_law_projections.

Context {C : bicat}.

Definition id2_left
           (* 1a id2_left *)
           {a b : C} {f g : C⟦a, b⟧} (x : f ==> g)
  : id2 f • x = x
  := pr1 (pr2 C) _ _ _ _ x.

Definition id2_right
           (* 1b id2_right *)
           {a b : C} {f g : C⟦a, b⟧} (x : f ==> g)
  : x • id2 g = x
  := pr1 (pr2 (pr2 C)) _ _ _ _ x.

Definition vassocr
           (* 2 vassocr *)
           {a b : C} {f g h k : C⟦a, b⟧} (x : f ==> g) (y : g ==> h) (z : h ==> k)
  : x • (y • z) = (x • y) • z
  := pr1 (pr2 (pr2 (pr2 C))) _ _ _ _ _ _ x y z.

Definition lwhisker_id2
           (* 3a lwhisker_id2 *)
           {a b c : C} (f : C⟦a, b⟧) (g : C⟦b, c⟧)
  : f ◃ id2 g = id2 _
  := pr1 (pr2 (pr2 (pr2 (pr2 C)))) _ _ _ f g.

Definition id2_rwhisker
           (* 3b id2_rwhisker *)
           {a b c : C} (f : C⟦a, b⟧) (g : C⟦b, c⟧)
  : id2 f ▹ g = id2 _
  := pr1 (pr2 (pr2 (pr2 (pr2 (pr2 C))))) _ _ _ f g.

Definition lwhisker_vcomp
           (* 4 lwhisker_vcomp *)
           {a b c : C} (f : C⟦a, b⟧) {g h i : C⟦b, c⟧}
           (x : g ==> h) (y : h ==> i)
  : (f ◃ x) • (f ◃ y) = f ◃ (x • y)
  := pr1 (pr2 (pr2 (pr2 (pr2 (pr2 (pr2 C)))))) _ _ _ f _ _ _ x y.

Definition rwhisker_vcomp
           (* 5 rwhisker_vcomp *)
           {a b c : C} {f g h : C⟦a, b⟧} (i : C⟦b, c⟧) (x : f ==> g) (y : g ==> h)
  : (x ▹ i) • (y ▹ i) = (x • y) ▹ i
  := pr1 (pr2 (pr2 (pr2 (pr2 (pr2 (pr2 (pr2 C))))))) _ _ _ _ _ _ i x y.

Definition vcomp_lunitor
           (* 6  vcomp_lunitor *)
           {a b : C} (f g : C⟦a, b⟧) (x : f ==> g)
  : (identity _ ◃ x) • lunitor g = lunitor f • x
  := pr1 (pr2 (pr2 (pr2 (pr2 (pr2 (pr2 (pr2 (pr2 C)))))))) _ _ f g x.

Definition vcomp_runitor
           (* 7 vcomp_runitor *)
           {a b : C} (f g : C⟦a, b⟧) (x : f ==> g)
  : (x ▹ identity _ ) • runitor g = runitor f • x
  := pr1 (pr2 (pr2 (pr2 (pr2 (pr2 (pr2 (pr2 (pr2 (pr2 C))))))))) _ _ f g x.

Definition lwhisker_lwhisker
           (* 8 lwhisker_lwhisker *)
           {a b c d : C} (f : C⟦a, b⟧) (g : C⟦b, c⟧) {h i : c --> d} (x : h ==> i)
  : f ◃ (g ◃ x) • lassociator _ _ _ = lassociator _ _ _ • (f · g ◃ x)
  := pr1 (pr2 (pr2 (pr2 (pr2 (pr2 (pr2 (pr2 (pr2 (pr2 (pr2 C)))))))))) _ _ _ _ f g _ _ x.

Definition rwhisker_lwhisker
           (* 9 rwhisker_lwhisker *)
           {a b c d : C} (f : C⟦a, b⟧) {g h : C⟦b, c⟧} (i : c --> d) (x : g ==> h)
  : (f ◃ (x ▹ i)) • lassociator _ _ _ = lassociator _ _ _ • ((f ◃ x) ▹ i)
  := pr1 (pr2 (pr2 (pr2 (pr2 (pr2 (pr2 (pr2 (pr2 (pr2 (pr2 (pr2 C))))))))))) _ _ _ _ f _ _ i x.

Definition rwhisker_rwhisker
           (* 10 rwhisker_rwhisker *)
           {a b c d : C} {f g : C⟦a, b⟧} (h : C⟦b, c⟧) (i : c --> d) (x : f ==> g)
  : lassociator _ _ _ • ((x ▹ h) ▹ i) = (x ▹ h · i) • lassociator _ _ _
  := pr1 (pr2 (pr2 (pr2 (pr2 (pr2 (pr2 (pr2 (pr2 (pr2 (pr2 (pr2 (pr2 C)))))))))))) _ _ _ _ _ _ h i x.

Definition vcomp_whisker
           (* 11 vcomp_whisker *)
           {a b c : C} {f g : C⟦a, b⟧} {h i : C⟦b, c⟧} (x : f ==> g) (y : h ==> i)
  : (x ▹ h) • (g ◃ y) = (f ◃ y) • (x ▹ i)
  := pr1 (pr2 (pr2 (pr2 (pr2 (pr2 (pr2 (pr2 (pr2 (pr2 (pr2 (pr2 (pr2 (pr2 C))))))))))))) _ _ _ _ _ _ _ x y.

Definition lunitor_linvunitor
           (* 12a lunitor_linvunitor *)
           {a b : C} (f : C⟦a, b⟧)
  : lunitor f • linvunitor _ = id2 _
  := pr1 (pr2 (pr2 (pr2 (pr2 (pr2 (pr2 (pr2 (pr2 (pr2 (pr2 (pr2 (pr2 (pr2 (pr2 C)))))))))))))) _ _ f.

Definition linvunitor_lunitor
           (* 12b linvunitor_lunitor *)
           {a b : C} (f : C⟦a, b⟧)
  : linvunitor f • lunitor _ = id2 _
  := pr1 (pr2 (pr2 (pr2 (pr2 (pr2 (pr2 (pr2 (pr2 (pr2 (pr2 (pr2 (pr2 (pr2 (pr2 (pr2 C))))))))))))))) _ _ f.

Definition runitor_rinvunitor
           (* 13a runitor_rinvunitor *)
           {a b : C} (f : C⟦a, b⟧)
  : runitor f • rinvunitor _ = id2 _
  := pr1 (pr2 (pr2 (pr2 (pr2 (pr2 (pr2 (pr2 (pr2 (pr2 (pr2 (pr2 (pr2 (pr2 (pr2 (pr2 (pr2 C)))))))))))))))) _ _ f.

Definition rinvunitor_runitor
           (* 13b rinvunitor_runitor *)
           {a b : C} (f : C⟦a, b⟧)
  : rinvunitor f • runitor _ = id2 _
  := pr1 (pr2 (pr2 (pr2 (pr2 (pr2 (pr2 (pr2 (pr2 (pr2 (pr2 (pr2 (pr2 (pr2 (pr2 (pr2 (pr2 (pr2 C))))))))))))))))) _ _ f.

Definition lassociator_rassociator
           (* 14a lassociator_rassociator *)
           {a b c d : C} (f : C⟦a, b⟧) (g : C⟦b, c⟧) (h : c --> d)
  : lassociator f g h • rassociator _ _ _ = id2 _
  := pr1 (pr2 (pr2 (pr2 (pr2 (pr2 (pr2 (pr2 (pr2 (pr2 (pr2 (pr2 (pr2 (pr2 (pr2 (pr2 (pr2 (pr2 (pr2 C)))))))))))))))))) _ _ _ _ f g h.

Definition rassociator_lassociator
           (* 14b rassociator_lassociator *)
           {a b c d : C} (f : C⟦a, b⟧) (g : C⟦b, c⟧) (h : c --> d)
  : rassociator f g h • lassociator _ _ _ = id2 _
  := pr1 (pr2 (pr2 (pr2 (pr2 (pr2 (pr2 (pr2 (pr2 (pr2 (pr2 (pr2 (pr2 (pr2 (pr2 (pr2 (pr2 (pr2 (pr2 (pr2 C))))))))))))))))))) _ _ _ _ f g h.

Definition runitor_rwhisker
           (* 15 runitor_rwhisker *)
           {a b c : C} (f : C⟦a, b⟧) (g : C⟦b, c⟧)
  : lassociator _ _ _ • (runitor f ▹ g) = f ◃ lunitor g
  := pr1 (pr2 (pr2 (pr2 (pr2 (pr2 (pr2 (pr2 (pr2 (pr2 (pr2 (pr2 (pr2 (pr2 (pr2 (pr2 (pr2 (pr2 (pr2 (pr2 (pr2 C)))))))))))))))))))) _ _ _ f g .

Definition lassociator_lassociator
           (* 16  lassociator_lassociator *)
           {a b c d e: C} (f : C⟦a, b⟧) (g : C⟦b, c⟧) (h : c --> d) (i : C⟦d, e⟧)
  : (f ◃ lassociator g h i) • lassociator _ _ _  • (lassociator _ _ _ ▹ i) =
    lassociator f g _  • lassociator _ _ _

  := pr2 (pr2 (pr2 (pr2 (pr2 (pr2 (pr2 (pr2 (pr2 (pr2 (pr2 (pr2 (pr2 (pr2 (pr2 (pr2 (pr2 (pr2 (pr2 (pr2 (pr2 C)))))))))))))))))))) _ _ _ _ _ f g h i.

(** TODO: there is an analog to law nr 8 for right associator.
          can it be derived from 8 plus l being inverse to r associator?

 (a b c d : C) (f : C⟦a, b⟧) (g : C⟦b, c⟧) (h i : c --> d) (x : h ==> i),
         (f · g) ◃ x • rassociator _ _ _ = rassociator _ _ _ • (f ◃ (g ◃ x))

*)

End bicat_law_projections.


(* ----------------------------------------------------------------------------------- *)
(** ** Derived laws *)

Section Derived_laws.

Context {C : bicat}.

Lemma hcomp1_hcomp2 {a b c : C} {f1 f2 : C⟦a, b⟧} {g1 g2 : C⟦b, c⟧}
      (η : f1 ==> f2) (φ : g1 ==> g2)
  : hcomp1 η φ = hcomp2 η φ.
Proof.
  unfold hcomp1.
  unfold hcomp2.
  apply vcomp_whisker.
Defined.

Lemma hcomp1_lassoc {a b c d : C}
      {f1 g1 : C ⟦ a, b ⟧} {f2 g2 : C ⟦ b, c ⟧} {f3 g3 : C ⟦ c, d ⟧}
      (x1 : f1 ==> g1) (x2 : f2 ==> g2) (x3 : f3 ==> g3)
  :  hcomp1 x1 (hcomp1 x2 x3) • lassociator g1 g2 g3 =
     lassociator f1 f2 f3 • hcomp1 (hcomp1 x1 x2) x3.
Proof.
  unfold hcomp1.
  rewrite <- lwhisker_vcomp.
  repeat rewrite <- vassocr.
  rewrite lwhisker_lwhisker.
  repeat rewrite vassocr.
  apply maponpaths_2.
  rewrite <- vassocr.
  rewrite rwhisker_lwhisker.
  rewrite vassocr.
  rewrite <- rwhisker_rwhisker.
  rewrite <- vassocr.
  apply maponpaths.
  apply rwhisker_vcomp.
Defined.

Lemma lassociator_to_rassociator_post {a b c d : C}
      {f : C ⟦ a, b ⟧} {g : C ⟦ b, c ⟧} {h : C ⟦ c, d ⟧} {k : C ⟦ a, d ⟧}
      (x : k ==> (f · g) · h)
      (y : k ==> f · (g · h))
  : x = y • lassociator f g h → x • rassociator f g h = y.
Proof.
  intros p.
  rewrite p.
  rewrite <- vassocr.
  rewrite lassociator_rassociator.
  apply id2_right.
Defined.

Lemma lassociator_to_rassociator_pre {a b c d : C}
      {f : C ⟦ a, b ⟧} {g : C ⟦ b, c ⟧} {h : C ⟦ c, d ⟧} {k : C ⟦ a, d ⟧}
      (x : f · (g · h) ==> k)
      (y : (f · g) · h ==> k) :
  x = lassociator f g h • y → rassociator f g h • x = y.
Proof.
  intros p.
  rewrite p.
  rewrite vassocr.
  rewrite rassociator_lassociator.
  apply id2_left.
Defined.

Lemma hcomp1_rassoc {a b c d : C}
      (f1 g1 : C ⟦ a, b ⟧) (f2 g2 : C ⟦ b, c ⟧) (f3 g3 : C ⟦ c, d ⟧)
      (x1 : f1 ==> g1) (x2 : f2 ==> g2) (x3 : f3 ==> g3)
  : hcomp1 (hcomp1 x1 x2) x3 • rassociator g1 g2 g3 =
    rassociator f1 f2 f3 • hcomp1 x1 (hcomp1 x2 x3).
Proof.
  apply lassociator_to_rassociator_post.
  apply pathsinv0.
  repeat rewrite <- vassocr.
  apply lassociator_to_rassociator_pre.
  apply hcomp1_lassoc.
Defined.

Lemma hcomp1_identity {a b c : C} (f1 : C ⟦ a, b ⟧) (f2 : C ⟦ b, c ⟧)
  : hcomp1 (id2 f1) (id2 f2) = id2 (f1 · f2).
Proof.
  unfold hcomp1.
  rewrite id2_rwhisker.
  rewrite id2_left.
  apply lwhisker_id2.
Defined.

Lemma hcomp_vcomp {a b c : C}
      (f1 g1 h1 : C ⟦ a, b ⟧)
      (f2 g2 h2 : C ⟦ b, c ⟧)
      (x1 : f1 ==> g1)
      (x2 : f2 ==> g2)
      (y1 : g1 ==> h1)
      (y2 : g2 ==> h2)
  : hcomp1 (x1 • y1) (x2 • y2) = hcomp1 x1 x2 • hcomp1 y1 y2.
Proof.
  unfold hcomp1 at 2 3.
  rewrite vassocr.
  rewrite vcomp_whisker.
  transitivity (((f1 ◃ x2) • ((x1 ▹ g2) • (y1 ▹ g2))) • (h1 ◃ y2)).
  2: repeat rewrite vassocr; reflexivity.
  rewrite rwhisker_vcomp.
  rewrite <- vcomp_whisker.
  rewrite <- vassocr.
  rewrite lwhisker_vcomp.
  unfold hcomp1.
  reflexivity.
Defined.

End Derived_laws.

(* ----------------------------------------------------------------------------------- *)
(** ** Homs are categories. *)

Section Hom_Spaces.

Context {C : bicat} (a b : C).

Definition hom_ob_mor : precategory_ob_mor.
Proof.
  exists (C ⟦a, b⟧). exact (λ f g, f ==> g).
Defined.

Definition hom_data : precategory_data.
Proof.
  exists hom_ob_mor. split.
  - exact id2.
  - exact (λ f g h x y, x • y).
Defined.

Lemma is_precategory_hom : is_precategory hom_data.
Proof.
  repeat split; simpl.
  - intros f g. apply id2_left.
  - intros f g. apply id2_right.
  - intros f g h i. apply vassocr.
Defined.

Definition hom : precategory.
Proof.
  exists hom_data.
  exact is_precategory_hom.
Defined.

End Hom_Spaces.

(* ----------------------------------------------------------------------------------- *)
(** Functor structure on horizontal composition. *)

Section hcomp_functor.

Context {C : bicat} {a b c : C}.

Definition hcomp_functor_data
  : functor_data (precategory_binproduct (hom a b) (hom b c)) (hom a c).
Proof.
  exists (λ p : (a-->b) × (b-->c), pr1 p · pr2 p).
  unfold hom_ob_mor. simpl. intros (f1, f2) (g1, g2).
  unfold precategory_binproduct_mor. simpl.
  intros (x, y). apply hcomp1; assumption.
Defined.

Lemma is_functor_hcomp : is_functor hcomp_functor_data.
Proof.
  split; red; simpl.
  - intros (f1, f2). simpl. apply hcomp1_identity.
  - intros (f1, f2) (g1, g2) (h1, h2).
    unfold precategory_binproduct_mor. simpl.
    intros (x1, x2) (y1, y2). cbn. apply hcomp_vcomp.
Defined.

Definition hcomp_functor : precategory_binproduct (hom a b) (hom b c) ⟶ hom a c.
Proof.
  exists hcomp_functor_data. exact is_functor_hcomp.
Defined.

End hcomp_functor.


(** Equivalences *)

Section equivalences.

Context {C : bicat_data}.

Definition is_equivalence {a b : C} {f g : a --> b} (η : f ==> g)
  : UU
  := ∑ φ : g ==> f, η • φ = id2 _ × φ • η = id2 _ .

Definition equivalence {a b : C} (f g : a --> b) : UU
  := ∑ η : f ==> g, is_equivalence η.

Coercion cell_from_equivalence {a b : C} {f g : a --> b} (η : equivalence f g) : f ==> g := pr1 η.

Definition inv_cell {a b : C} {f g : a --> b} (η : equivalence f g)
  : g ==> f
  := pr1 (pr2 η).

Definition equivalence_after_inv_cell {a b : C} {f g : a --> b} (η : equivalence f g)
  : η • inv_cell η = id2 _
  := pr1 (pr2 (pr2 η)).

Definition inv_cell_after_equivalence {a b : C} {f g : a --> b} (η : equivalence f g)
  : inv_cell η • η = id2 _
  := pr2 (pr2 (pr2 η)).

Definition inv_equivalence {a b : C} {f g : a --> b} (η : equivalence f g)
  : equivalence g f
  := (inv_cell η ,, cell_from_equivalence η ,, inv_cell_after_equivalence η ,, equivalence_after_inv_cell η ).


(* requires cell types to be sets
Lemma isaprop_isequivalence
*)

End equivalences.

Definition id2_equivalence {C : bicat} {a b : C} (f : a --> b) : equivalence f f.
Proof.
  repeat (use tpair).
  - apply (id2 _ ).
  - apply (id2 _ ).
  - apply id2_left.
  - apply id2_left.
Defined.


(** TODO:
    construct a prebicategory (see CT/bicategories) from a bicat
    Bonus:
    Equivalence of types between these two
 *)
(** TODO:
    define saturation/univalence for bicats
 *)


(** Chaotic bicat *)

Section chaotic_bicat.

Variable C : precategory.

Definition chaotic_bicat_data : bicat_data.
Proof.
  use tpair.
  - use tpair.
    + exact C.
    + cbn. intros a b f g. exact unit.
  - cbn; repeat (use tpair).
    + intros; exact tt.
    + intros; exact tt.
    + intros; exact tt.
    + intros; exact tt.
    + intros; exact tt.
    + intros; exact tt.
    + intros; exact tt.
    + intros; exact tt.
    + intros; exact tt.
    + cbn. intros. exact tt.
Defined.

Definition chaotic_bicat_laws : bicat_laws chaotic_bicat_data.
Proof.
  repeat (use tpair); cbn; intros;
    apply isProofIrrelevantUnit.
Qed.

End chaotic_bicat.


Section discrete_bicat.

Variable C : category.

Definition discrete_bicat_data : bicat_data.
Proof.
  use tpair.
  - use tpair.
    + exact C.
    + cbn. intros a b f g. exact (f = g).
  - cbn; repeat (use tpair); cbn.
    + intros. apply idpath.
    + intros. apply id_left.
    + intros. apply id_right.
    + intros. apply (!id_left _).
    + intros. apply (!id_right _).
    + intros. apply (! assoc _ _ _ ).
    + intros. apply assoc.
    + intros a b f g h r s. apply (r @ s).
    + intros. apply (maponpaths). assumption.
    + intros. apply (maponpaths_2). assumption.
Defined.

Definition discrete_bicat_laws : bicat_laws discrete_bicat_data.
Proof.
  repeat (use tpair); cbn.
  - intros. apply idpath.
  - intros. apply pathscomp0rid.
  - intros. apply path_assoc.
  - intros. apply idpath.
  - intros. apply idpath.
  - intros. apply pathsinv0. apply maponpathscomp0.
  - intros. unfold maponpaths_2.
    apply pathsinv0. apply (@maponpathscomp0  _ _ _ _ _ (λ x0 : C ⟦ a, b ⟧, x0 · i)).
  - intros. induction x. simpl. apply pathsinv0. apply (pathscomp0rid).
  - intros. induction x. apply pathsinv0. apply (pathscomp0rid).
  - intros. induction x. simpl. apply pathsinv0. apply (pathscomp0rid).
  - intros. induction x. simpl. apply pathsinv0. apply (pathscomp0rid).
  - intros. induction x; simpl. apply (pathscomp0rid).
  - intros. induction x; induction y; simpl. apply idpath.
  - intros. apply pathsinv0r.
  - intros. apply pathsinv0l.
  - intros. apply pathsinv0r.
  - intros. apply pathsinv0l.
  - intros. apply pathsinv0r.
  - intros. apply pathsinv0l.
  - intros. apply homset_property.
  - intros. apply homset_property.
Qed.

End discrete_bicat.


Definition psfunctor_ob_mor_cell (C C' : bicat_data) : UU
  := ∑ F : functor_data C C',
           ∏ a b (f g : a --> b), f ==> g → #F f ==> #F g.

Coercion functor_data_from_bifunctor_ob_mor_cell C C' (F : psfunctor_ob_mor_cell C C')
  : functor_data C C' := pr1 F.

Definition psfunctor_on_cells {C C' : bicat_data} (F : psfunctor_ob_mor_cell C C')
           {a b : C} {f g : a --> b} (x : f ==> g)
  : #F f ==> #F g
  := pr2 F a b f g x.

Notation "'##'" := (psfunctor_on_cells).

Definition psfunctor_cell_data {C C' : bicat_data} (F : psfunctor_ob_mor_cell C C') : UU
  :=
    (∏ (a : C), equivalence (#F (identity a)) (identity _) )
      ×
    (∏ (a b c : C) (f : a --> b) (g : b --> c),
     equivalence (#F (f · g)) (#F f · #F g)).

Definition psfunctor_data (C C' : bicat_data) : UU
  := ∑ F : psfunctor_ob_mor_cell C C', psfunctor_cell_data F.

Coercion psfunctor_ob_mor_cell_from_bifunctor_data C C' (F : psfunctor_data C C')
  : psfunctor_ob_mor_cell _ _ := pr1 F.




Definition psfunctor_id {C C' : bicat_data} (F : psfunctor_data C C') (a : C)
  : equivalence (#F (identity a)) (identity _)
  := pr1 (pr2 F) a.
Definition psfunctor_comp {C C' : bicat_data} (F : psfunctor_data C C') {a b c : C}
           (f : a --> b) (g : b --> c)
  : equivalence (#F (f · g)) (#F f · #F g)
  := pr2 (pr2 F) a b c f g.


Section psfunctor_laws.

Context {C C' : bicat_data} (F : psfunctor_data C C').


Definition psfunctor_id2_law : UU
  := ∏ (a b : C) (f : a --> b), ## F (id2 f) = id2 _ .

Definition psfunctor_lunitor_law : UU
  := ∏ (a b : C) (f : C⟦a, b⟧),
     ## F (lunitor f) =
     (psfunctor_comp F (identity a) f) • (psfunctor_id _ _ ▹ #F f) • lunitor (#F f).

Definition psfunctor_runitor_law : UU
  := ∏ (a b : C) (f : C⟦a, b⟧),
     ## F (runitor f) =
     (psfunctor_comp F f (identity b)) • (# F f ◃ psfunctor_id _ _ ) • runitor (#F f).


Definition psfunctor_linvunitor_law : UU
  := ∏ (a b : C) (f : C⟦a, b⟧),
     ## F (linvunitor f) =
     linvunitor (#F f)
                • (inv_equivalence (psfunctor_id F a) ▹ #F f)
                • (inv_equivalence (psfunctor_comp F _ _ )).

Definition psfunctor_rinvunitor_law : UU
  := ∏ (a b : C) (f : C⟦a, b⟧),
     ## F (rinvunitor f) =
     rinvunitor (#F f)
                • (#F f ◃ inv_equivalence (psfunctor_id F b))
                • (inv_equivalence (psfunctor_comp F _ _ )).

Definition psfunctor_rassociator_law : UU
  := ∏ {a b c d : C}
       (f : C⟦a, b⟧) (g : C⟦b, c⟧) (h : C⟦c, d⟧),
     ##F (rassociator f g h) =
     (psfunctor_comp F _ _ ) • (psfunctor_comp F _ _ ▹ #F h) • rassociator (#F f) (#F g) (#F h)
                             • (#F f ◃ inv_equivalence (psfunctor_comp F _ _ ))
                             • (inv_equivalence (psfunctor_comp F _ _ )).

Definition psfunctor_lassociator_law : UU
  := ∏ {a b c d : C}
       (f : C⟦a, b⟧) (g : C⟦b, c⟧) (h : C⟦c, d⟧),
     ##F (lassociator f g h) =
     (psfunctor_comp F _ _ ) • (#F f ◃ psfunctor_comp F _ _ ) • lassociator (#F f) (#F g) (#F h)
                             • (inv_equivalence (psfunctor_comp F _ _ )▹ #F _ )
                             • (inv_equivalence (psfunctor_comp F _ _ )).

Definition psfunctor_vcomp2_law : UU
  := ∏ {a b : C} {f g h: C⟦a, b⟧}
       (η : f ==> g) (φ : g ==> h),
     ##F (η • φ) = ##F η • ##F φ.

Definition psfunctor_lwhisker_law : UU
  := ∏ {a b c : C} (f : C⟦a, b⟧) {g1 g2 : C⟦b, c⟧}
       (η : g1 ==> g2),
     ##F (f ◃ η) =
     (psfunctor_comp F _ _ ) • (#F f ◃ ##F η) • (inv_equivalence (psfunctor_comp F _ _ )).

Definition psfunctor_rwhisker_law : UU
  := ∏ {a b c : C} {f1 f2 : C⟦a, b⟧} (g : C⟦b, c⟧)
       (η : f1 ==> f2),
     ##F (η ▹ g) =
     (psfunctor_comp F _ _ ) • (##F η ▹ #F g) • (inv_equivalence (psfunctor_comp F _ _ )).

Definition psfunctor_laws : UU
  :=
    psfunctor_id2_law
      × psfunctor_lunitor_law
      × psfunctor_runitor_law
      × psfunctor_linvunitor_law
      × psfunctor_rinvunitor_law
      × psfunctor_rassociator_law
      × psfunctor_lassociator_law
      × psfunctor_vcomp2_law
      × psfunctor_lwhisker_law
      × psfunctor_rwhisker_law.

End psfunctor_laws.


Section op2.

Variable C : bicat.

Definition op2_bicat_1_id_comp_cells : bicat_1_id_comp_cells.
Proof.
  exists C.
  intros a b f g. exact (g ==> f).
Defined.

Definition op2_bicat_data : bicat_data.
Proof.
  exists op2_bicat_1_id_comp_cells.
  repeat (use tpair).
  - intros; apply id2.
  - intros; cbn. apply linvunitor.
  - intros; cbn. apply rinvunitor.
  - intros; cbn. apply lunitor.
  - intros; cbn. apply runitor.
  - intros; cbn. apply lassociator.
  - intros; cbn. apply rassociator.
  - intros; cbn. apply ( X0 • X ).
  - intros; cbn. apply ( f ◃ X ).
  - cbn; intros. apply (X ▹ g).
Defined.

<<<<<<< HEAD
Definition op2_bicat_laws : bicat_laws op2_bicat_data.
Proof.
  repeat split; intros; cbn.
  - apply id2_right.
  - apply id2_left.
  - apply (!vassocr _ _ _ ).
  - apply lwhisker_id2.
  - apply id2_rwhisker.
  - apply lwhisker_vcomp.
  - apply rwhisker_vcomp.
  - admit.
  - admit.
  - admit.
  - admit.
  - admit.
  - apply (!vcomp_whisker _ _  ).
  - apply lunitor_linvunitor.
  - apply linvunitor_lunitor.
  - apply runitor_rinvunitor.
  - apply rinvunitor_runitor.
  - apply lassociator_rassociator.
  - apply rassociator_lassociator.
  - admit.
  - admit.
Admitted.
End op2.
=======
End psfunctor_laws.

(* ----------------------------------------------------------------------------------- *)
(** Associators and unitors are isos. *)

Section Associators_Unitors_Iso.

Context {C : bicat}.

Lemma lassociator_iso {a b c d : C} (f : hom a b) (g : hom b c) (h : hom c d)
  : is_iso (lassociator f g h : (hom a d) ⟦ f · (g · h), (f · g) · h ⟧).
Proof.
  apply is_iso_from_is_z_iso.
  exists (rassociator f g h).
  split.
  - apply lassociator_rassociator.
  - apply rassociator_lassociator.
Defined.

Lemma lunitor_iso {a b : C} (f : hom a b)
  : is_iso (lunitor f : (hom a b) ⟦ identity a · f, f ⟧).
Proof.
  apply is_iso_from_is_z_iso.
  exists (linvunitor f).
  split.
  - apply lunitor_linvunitor.
  - apply linvunitor_lunitor.
Defined.

Lemma runitor_iso {a b : C} (f : hom a b)
  : is_iso (runitor f : (hom a b) ⟦ f · identity b, f ⟧).
Proof.
  apply is_iso_from_is_z_iso.
  exists (rinvunitor f).
  split.
  - apply runitor_rinvunitor.
  - apply rinvunitor_runitor.
Defined.

End Associators_Unitors_Iso.

(* ----------------------------------------------------------------------------------- *)
(** Functor structure on associators and unitors. *)

Section Associators_Unitors_Natural.

Context {C : bicat}.

(** Left unitor *)

Lemma lunitor_natural (a b : C)
  : is_nat_trans
      (bindelta_pair_functor
         (constant_functor (hom a b) (hom a a) (identity a))
         (functor_identity (hom a b)) ∙
       hcomp_functor)
      (functor_identity (hom a b))
      lunitor.
Proof.
  red. cbn. intros f g x. unfold hcomp1.
  rewrite <- vassocr. rewrite vcomp_lunitor.
  rewrite vassocr. apply maponpaths_2.
  rewrite id2_rwhisker. apply id2_left.
Defined.

Definition lunitor_transf (a b : C)
  : bindelta_pair_functor
      (constant_functor (hom a b) (hom a a) (identity a))
      (functor_identity (hom a b)) ∙
    hcomp_functor
    ⟹
    functor_identity (hom a b).
Proof.
  exists lunitor. apply lunitor_natural.
Defined.

(** Right unitor *)

Lemma runitor_natural (a b : C)
  : is_nat_trans
      (bindelta_pair_functor
         (functor_identity (hom a b))
         (constant_functor (hom a b) (hom b b) (identity b)) ∙
       hcomp_functor)
      (functor_identity (hom a b))
      runitor.
Proof.
  red. cbn. intros f g x.
  rewrite hcomp1_hcomp2. unfold hcomp2.
  rewrite <- vassocr.
  rewrite vcomp_runitor.
  rewrite vassocr. apply maponpaths_2.
  rewrite lwhisker_id2. apply id2_left.
Defined.

Definition runitor_transf (a b : C)
  : bindelta_pair_functor
       (functor_identity (hom a b))
       (constant_functor (hom a b) (hom b b) (identity b)) ∙
    hcomp_functor
    ⟹
    functor_identity (hom a b).
Proof.
  exists runitor. apply runitor_natural.
Defined.

Print runitor_transf.

(** Left associator. *)

Definition lassociator_fun {a b c d : C}
           (x : C ⟦ a, b ⟧ × C ⟦ b, c ⟧ × C ⟦ c, d ⟧)
  :  pr1 x · (pr12 x · pr22 x) ==> (pr1 x · pr12 x) · pr22 x
  := lassociator (pr1 x) (pr12 x) (pr22 x).

Lemma lassociator_fun_natural {a b c d : C}
  : is_nat_trans
      (pair_functor (functor_identity (hom a b)) hcomp_functor ∙ hcomp_functor)
      (precategory_binproduct_assoc (hom a b) (hom b c) (hom c d) ∙
       pair_functor hcomp_functor (functor_identity (hom c d)) ∙
       hcomp_functor)
      lassociator_fun.
Proof.
  red; cbn. intros (f1, (f2, f3)) (g1, (g2, g3)).
  unfold precategory_binproduct_mor, hom_ob_mor. simpl.
  unfold precategory_binproduct_mor, hom_ob_mor. simpl.
  intros (x1, (x2, x3)). simpl.
  unfold lassociator_fun. simpl.
  apply hcomp1_lassoc.
Defined.

Definition lassociator_transf (a b c d : C)
  : pair_functor (functor_identity (hom a b)) hcomp_functor ∙ hcomp_functor
    ⟹
    precategory_binproduct_assoc (hom a b) (hom b c) (hom c d) ∙
    pair_functor hcomp_functor (functor_identity (hom c d)) ∙
    hcomp_functor.
Proof.
  exists lassociator_fun. exact lassociator_fun_natural.
Defined.

(** Right associator. *)

Definition rassociator_fun {a b c d : C}
           (x : C ⟦ a, b ⟧ × C ⟦ b, c ⟧ × C ⟦ c, d ⟧)
  : (pr1 x · pr12 x) · pr22 x ==> pr1 x · (pr12 x · pr22 x)
  := rassociator (pr1 x) (pr12 x) (pr22 x).

Lemma rassociator_fun_natural {a b c d : C}
  : is_nat_trans
      (precategory_binproduct_assoc (hom a b) (hom b c) (hom c d) ∙
       pair_functor hcomp_functor (functor_identity (hom c d)) ∙
       hcomp_functor)
      (pair_functor (functor_identity (hom a b)) hcomp_functor ∙ hcomp_functor)
      rassociator_fun.
Proof.
  red; cbn. intros (f1, (f2, f3)) (g1, (g2, g3)).
  unfold precategory_binproduct_mor, hom_ob_mor. simpl.
  unfold precategory_binproduct_mor, hom_ob_mor. simpl.
  intros (x1, (x2, x3)). simpl.
  unfold rassociator_fun. simpl.
  apply hcomp1_rassoc.
Defined.

Definition rassociator_transf (a b c d : C)
  : precategory_binproduct_assoc (hom a b) (hom b c) (hom c d) ∙
    pair_functor hcomp_functor (functor_identity (hom c d)) ∙
    hcomp_functor
    ⟹
    pair_functor (functor_identity (hom a b)) hcomp_functor ∙ hcomp_functor.
Proof.
  exists rassociator_fun. exact rassociator_fun_natural.
Defined.

End Associators_Unitors_Natural.
>>>>>>> bb194319
<|MERGE_RESOLUTION|>--- conflicted
+++ resolved
@@ -840,6 +840,7 @@
 End psfunctor_laws.
 
 
+
 Section op2.
 
 Variable C : bicat.
@@ -866,7 +867,6 @@
   - cbn; intros. apply (X ▹ g).
 Defined.
 
-<<<<<<< HEAD
 Definition op2_bicat_laws : bicat_laws op2_bicat_data.
 Proof.
   repeat split; intros; cbn.
@@ -893,8 +893,6 @@
   - admit.
 Admitted.
 End op2.
-=======
-End psfunctor_laws.
 
 (* ----------------------------------------------------------------------------------- *)
 (** Associators and unitors are isos. *)
@@ -1069,4 +1067,3 @@
 Defined.
 
 End Associators_Unitors_Natural.
->>>>>>> bb194319
