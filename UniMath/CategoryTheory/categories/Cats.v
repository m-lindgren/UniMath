(** * The (pre)category of (pre)categories

This file defines the (pre)category of 𝒰-small (pre)categories, i.e.
(pre)categories that fit within some fixed universe.

Author: Langston Barrett (@siddharthist), Feb 2018
*)

(** ** Contents:

- Definitions
  - The precategory of 𝒰-small precategories (for fixed U) ([precat_precat])
  - The precategory of 𝒰-small categories ([cat_precat])
  - The precategory of 𝒰-small univalent categories ([univalent_cat_precat])
  - The category of 𝒰-small set categories ([setcat_cat])
- (Co)limits
  - Colimits
  - Limits
    - Terminal objects
      - Terminal precategory ([TerminalPrecat])
      - Terminal category ([TerminalCat])
      - Terminal univalent category ([TerminalUniCat])
      - Terminal setcategory ([TerminalSetCat])
    - Products
      - Product category ([ProductsCat])
      - Product univalent category ([ProductsUniCat])
*)

Require Import UniMath.Foundations.PartA.
Require Import UniMath.Foundations.Sets.
Require Import UniMath.MoreFoundations.PartA.

(* Basic category theory *)
Require Import UniMath.CategoryTheory.Categories.
Require Import UniMath.CategoryTheory.functor_categories.
Require Import UniMath.CategoryTheory.whiskering.
Require Import UniMath.CategoryTheory.catiso.

(* Subcategories *)
Require Import UniMath.CategoryTheory.Subcategory.Core.
Require Import UniMath.CategoryTheory.Subcategory.Full.
Require Import UniMath.CategoryTheory.Subcategory.Limits.

(* (Co)limits *)
Require Import UniMath.CategoryTheory.categories.StandardCategories. (* unit *)
Require Import UniMath.CategoryTheory.limits.initial.
Require Import UniMath.CategoryTheory.limits.terminal.
Require Import UniMath.CategoryTheory.limits.products.
Require Import UniMath.CategoryTheory.ProductCategory.

Local Open Scope cat.
Local Open Scope functions.

(** ** Definitions *)

(** *** The precategory of 𝒰-small precategories (for fixed U) ([precat_precat]) *)

Definition precat_precat : precategory.
Proof.
  use mk_precategory_one_assoc.
  - use tpair; use tpair; cbn.
    + exact precategory.
    + exact functor.
    + exact functor_identity.
    + exact @functor_composite.
  - repeat split; intros.
    + apply functor_identity_right.
    + apply pathsinv0, functor_assoc.
Defined.

(** *** The precategory of 𝒰-small categories ([cat_precat]) *)

Definition cat_precat_subtype : hsubtype precat_precat :=
  λ C : precategory, hProppair _ (isaprop_has_homsets C).

(** A subcategory can be coerced to a precategory, see [carrier_of_sub_precategory]. *)
Definition cat_precat : sub_precategories precat_precat :=
  full_sub_precategory cat_precat_subtype.

(** It's not the case that [cat_precat] has homsets. *)

(** *** The precategory of 𝒰-small univalent categories ([univalent_cat_precat]) *)

Definition univalent_cat_precat_subtype : hsubtype precat_precat :=
  λ C : precategory, hProppair _ (isaprop_is_univalent C).

Definition univalent_cat_precat : sub_precategories precat_precat :=
  full_sub_precategory univalent_cat_precat_subtype.

(** This can also be seen as a subcategory of [cat_precat].
    An isommorphism between them would be useful because it is easier to prove
    e.g. that [cat_precat] has products, and then inherit them in
    [univalent_cat_precat]. *)

Definition univalent_cat_precat_subtype' : hsubtype cat_precat :=
  λ C : category, hProppair _ (isaprop_is_univalent C).

Definition univalent_cat_precat' : sub_precategories cat_precat :=
  full_sub_precategory univalent_cat_precat_subtype'.

(** Two copies of a proposition are as good as one.
    This is like the structural rule of contraction. *)
Local Lemma dirprod_with_prop (A : UU) (isa : isaprop A) : A × A ≃ A.
Proof.
<<<<<<< HEAD
  apply weqpr1, iscontraprop1; assumption.
Defined.

(** A variation on the above theme *)
Local Lemma dirprod_with_prop' (A B : UU) (isa : isaprop A) : A × B × A ≃ B × A.
Proof.
  intermediate_weq ((A × B) × A).
  apply invweq, weqtotal2asstor.
  intermediate_weq (A × (A × B)).
  apply weqdirprodcomm.
  intermediate_weq ((A × A) × B).
  apply invweq, weqtotal2asstor.
  intermediate_weq (A × B).
  apply weqdirprodf.
  - apply dirprod_with_prop; assumption.
  - apply idweq.
  - apply weqdirprodcomm.
Defined.

Lemma univalent_cat_precat_subcat_weq :
  univalent_cat_precat ≃ univalent_cat_precat'.
Proof.
  (** To get to the actual issue, it helps to do a lot of unfolding. *)
  cbn; unfold sub_ob; cbn.
  unfold univalent_cat_precat_subtype, univalent_cat_precat_subtype', carrier; cbn.
  unfold sub_ob, cat_precat_subtype.
  unfold sub_precategory_predicate_objects; cbn.
  unfold cat_precat_subtype, carrier; cbn.
  apply invweq.
  intermediate_weq (∑ x : precategory, has_homsets x × is_univalent x).
  - apply weqtotal2asstor.
  - unfold is_univalent.
    apply weqfibtototal; intro.
    apply dirprod_with_prop'.
    apply isaprop_has_homsets.
Defined.

(** *** The category of 𝒰-small set categories ([setcat_cat]) *)

(** **** The precategory of 𝒰-small categories with objects of hlevel n and homtypes
         of hlevel m. *)

Definition hlevel_precat_subtype : nat → nat → hsubtype precat_precat :=
  object_homtype_hlevel.

Definition hlevel_precat (n m : nat) : sub_precategories precat_precat :=
  full_sub_precategory (hlevel_precat_subtype n m).

(** **** Setcategories, the case where n = m = 2. *)

Definition setcat_precat : sub_precategories precat_precat := hlevel_precat 2 2.

Lemma has_homsets_setcat_precat : has_homsets setcat_precat.
Proof.
  intros X Y; apply isaset_total2.
  - apply functor_isaset.
    + apply isaset_mor.
    + apply isaset_ob.
  - intro.
    change isaset with (isofhlevel 2).
    apply isofhlevelcontr, iscontrunit.
=======
  use mk_precategory_one_assoc.
  - use tpair; use tpair; cbn.
    + exact category.
    + exact functor.
    + exact functor_identity.
    + exact @functor_composite.
  - repeat split; intros.
    + apply functor_identity_right.
    + apply pathsinv0, functor_assoc.
>>>>>>> 3c1c4e71
Defined.

Definition setcat_cat : category := category_pair _ has_homsets_setcat_precat.

(** ** (Co)limits *)

(** *** Colimits *)

(** **** Initial category ([InitialCat]) *)

(** ** Limits *)

(** *** Terminal objects *)

(** **** Terminal (pre)category ([TerminalPrecat]) *)

Definition TerminalPrecat : Terminal precat_precat.
Proof.
  use mk_Terminal.
  - cbn; exact unit_category.
  - intros ?; apply iscontr_functor_to_unit.
Defined.

(** **** Terminal category ([TerminalCat]) *)

Definition TerminalCat : Terminal cat_precat.
Proof.
  use (terminal_in_full_subcategory _ TerminalPrecat).
  apply homset_property.
Defined.

(** **** Terminal univalent category ([TerminalUniCat]) *)

Definition TerminalUniCat : Terminal univalent_cat_precat.
Proof.
  use (terminal_in_full_subcategory _ TerminalPrecat).
  apply univalent_category_is_univalent.
Defined.

(** **** Terminal setcategory ([TerminalSetCat]) *)

Definition TerminalSetCat : Terminal setcat_cat.
Proof.
  use (terminal_in_full_subcategory _ TerminalPrecat).
  split.
  - apply isofhlevelcontr, iscontrunit.
  - intros a b.
    apply isofhlevelcontr; cbn.
    apply isapropunit.
Defined.

(** *** Products *)

(** **** Product category ([ProductsCat]) *)

(** We essentially proved the universal property in [functor_into_product_weq],
    an equivalence between A → (product_category B) and (∏ i : I, A → (B i)).
  *)
Definition ProductsCat {I : UU} : Products I cat_precat.
Proof.
  intros f; cbn in *.
  use mk_Product.
  - exact (product_category f).
  - intro i.
    use morphism_in_full_subcat.
    exact (pr_functor I (pr1 ∘ f) i).
  - intros other_prod other_proj; cbn in other_proj.
    unfold funcomp; cbn.
    apply (@iscontrweqf (hfiber functor_into_product_weq (λ i, pr1 (other_proj i)))).
    + unfold hfiber.
      unfold sub_precategory_morphisms, sub_precategory_predicate_morphisms; cbn.
      (* Use `Set Printing Coercions.` to understand the types here. *)
      unfold carrier, hProptoType; cbn.
      intermediate_weq
        (∑ x : (pr1 (pr1 other_prod)) ⟶ product_precategory_data (λ x : I, pr1 (f x)),
          ∏ i, x ∙ pr_functor I (λ x0 : I, pr1 (f x0)) i = pr1 (other_proj i)).
      * use weqfibtototal; intro; cbn.
        apply weqtoforallpaths.
      * apply invweq.
        intermediate_weq
          (∑ ff : pr1 (pr1 other_prod) ⟶ product_precategory_data (λ x : I, pr1 (f x)),
            ∏ i : I, ff ∙ pr_functor I (λ x : I, pr1 (f x)) i,, tt = other_proj i).
        {
          refine (weqfp (weqpair pr1 _) _).
          apply isweqpr1.
          intros ?.
          apply iscontrunit.
        }
        {
          apply weqfibtototal; intro.
          apply weqonsecfibers; intro.
          use weqpair.
          * intros eq; exact (maponpaths pr1 eq).
          * refine (isweqmaponpaths (weqpair pr1 _) _ _).
            apply isweqpr1.
            intros.
            apply iscontrunit.
        }
  + apply weqproperty.
Defined.

(** *)<|MERGE_RESOLUTION|>--- conflicted
+++ resolved
@@ -53,7 +53,7 @@
 
 (** ** Definitions *)
 
-(** *** The precategory of 𝒰-small precategories (for fixed U) ([precat_precat]) *)
+(** *** The precategory of 𝒰-small precategories (for fixed 𝒰) ([precat_precat]) *)
 
 Definition precat_precat : precategory.
 Proof.
@@ -102,7 +102,6 @@
     This is like the structural rule of contraction. *)
 Local Lemma dirprod_with_prop (A : UU) (isa : isaprop A) : A × A ≃ A.
 Proof.
-<<<<<<< HEAD
   apply weqpr1, iscontraprop1; assumption.
 Defined.
 
@@ -164,17 +163,6 @@
   - intro.
     change isaset with (isofhlevel 2).
     apply isofhlevelcontr, iscontrunit.
-=======
-  use mk_precategory_one_assoc.
-  - use tpair; use tpair; cbn.
-    + exact category.
-    + exact functor.
-    + exact functor_identity.
-    + exact @functor_composite.
-  - repeat split; intros.
-    + apply functor_identity_right.
-    + apply pathsinv0, functor_assoc.
->>>>>>> 3c1c4e71
 Defined.
 
 Definition setcat_cat : category := category_pair _ has_homsets_setcat_precat.
