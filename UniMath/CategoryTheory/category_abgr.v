(** * Category of abelian groups *)
(** ** Contents
- Definition of the category of abelian groups, ABGR
- Iso and monoidiso are weakly equivalent
- General results (TODO: find a place for these )
- Zero object and Zero arrow
 - Zero object
 - Zero arrow
- ABGR is PreAdditive
- ABGR is Additive
- Kernels and Cokernels
 - Kernels
 - Cokernels
- Monics are inclusions and Epis are surjections
 - Preliminaries
 - Epis are surjections
 - Monics are inclusions
- Monics are Kernels and Epis are Cokernels
 - Monics are Kernels
 - Epis are Cokernels
- ABGR is AbelianPreCat
*)
Require Import UniMath.Foundations.PartD.
Require Import UniMath.Foundations.Propositions.
Require Import UniMath.Foundations.Sets.
Require Import UniMath.Foundations.UnivalenceAxiom.

Require Import UniMath.Algebra.BinaryOperations.
Require Import UniMath.Algebra.Monoids_and_Groups.

Require Import UniMath.NumberSystems.Integers.

Require Import UniMath.CategoryTheory.total2_paths.
Require Import UniMath.CategoryTheory.precategories.
Require Import UniMath.CategoryTheory.UnicodeNotations.
Require Import UniMath.CategoryTheory.functor_categories.
Require Import UniMath.CategoryTheory.HLevel_n_is_of_hlevel_Sn.

Require Import UniMath.CategoryTheory.Monics.
Require Import UniMath.CategoryTheory.Epis.

Require Import UniMath.CategoryTheory.precategoriesWithBinOps.
Require Import UniMath.CategoryTheory.PrecategoriesWithAbgrops.
Require Import UniMath.CategoryTheory.PreAdditive.
Require Import UniMath.CategoryTheory.Additive.
Require Import UniMath.CategoryTheory.Abelian.

Require Import UniMath.CategoryTheory.limits.zero.
Require Import UniMath.CategoryTheory.limits.binproducts.
Require Import UniMath.CategoryTheory.limits.bincoproducts.
Require Import UniMath.CategoryTheory.limits.equalizers.
Require Import UniMath.CategoryTheory.limits.coequalizers.
Require Import UniMath.CategoryTheory.limits.kernels.
Require Import UniMath.CategoryTheory.limits.cokernels.
Require Import UniMath.CategoryTheory.limits.BinDirectSums.


(** * Definition of the category of abelian groups
  In this section we define the category of abelian groups. *)
Section ABGR_precategory.

  (** Objects are abgr and morphisms are monoidfun. *)
  Definition abgr_fun_space (A B : abgr) : hSet := hSetpair _ (isasetmonoidfun A B).

  Definition abgr_precategory_ob_mor : precategory_ob_mor :=
    tpair (fun ob : UU => ob -> ob -> UU) abgr (fun A B : abgr => abgr_fun_space A B).

  Definition idabgrfun_ismonoidfun (A : abgr) : ismonoidfun (fun a : A => a).
  Proof.
    split.
    - intros a a'. apply idpath.
    - apply idpath.
  Qed.

  (** Identity morphism. *)
  Definition idabgrfun (A : abgr) : monoidfun A A := monoidfunconstr (idabgrfun_ismonoidfun A).

  Definition idabgrfun_left (A B : abgr) (f : monoidfun A B) : monoidfuncomp (idabgrfun A) f = f.
  Proof.
    unfold monoidfuncomp. unfold idabgrfun.
    use total2_paths_f.
    - cbn. unfold funcomp. apply maponpaths. apply idpath.
    - apply proofirrelevance. apply isapropismonoidfun.
  Qed.

  Definition idabgrfun_right (A B : abgr) (f : monoidfun A B) : monoidfuncomp f (idabgrfun B) = f.
  Proof.
    unfold monoidfuncomp, idabgrfun.
    use total2_paths_f.
    - cbn. unfold funcomp. apply idpath.
    - apply proofirrelevance. apply isapropismonoidfun.
  Qed.

  (** Associativity. *)
  Definition abmonoidfuncomp_assoc (A B C D : abmonoid) (f : monoidfun A B) (g : monoidfun B C)
             (h : monoidfun C D) :
    monoidfuncomp (monoidfuncomp f g) h = monoidfuncomp f (monoidfuncomp g h).
  Proof.
    use total2_paths_f.
    - cbn. unfold funcomp. apply funextfun. intros x. apply idpath.
    - apply proofirrelevance. apply isapropismonoidfun.
  Qed.

  Definition abgrfuncomp_assoc (A B C D : abgr) (f : monoidfun A B) (g : monoidfun B C)
             (h : monoidfun C D) :
    monoidfuncomp (monoidfuncomp f g) h = monoidfuncomp f (monoidfuncomp g h).
  Proof.
    apply (abmonoidfuncomp_assoc A B C D f g h).
  Qed.

  (** Construction of the precategory ABGR. *)
  Definition abgr_precategory_data : precategory_data :=
    precategory_data_pair
      abgr_precategory_ob_mor (fun (A : abgr) => idabgrfun A )
      (fun (A B C : abgr) (f : monoidfun A B) (g : monoidfun B C) => monoidfuncomp f g).

  Lemma is_precategory_abgr_precategory_data : is_precategory abgr_precategory_data.
  Proof.
    repeat split; cbn.
    - intros a b f. apply idabgrfun_left.
    - intros a b f. apply idabgrfun_right.
    - intros a b c d f g h. apply pathsinv0.
      apply (abgrfuncomp_assoc a b c d f g h).
  Qed.

  Definition abgr_precategory : precategory := tpair _ _ is_precategory_abgr_precategory_data.

  Lemma has_homsets_ABGR : has_homsets abgr_precategory.
  Proof.
    intros a b. apply isasetmonoidfun.
  Qed.

End ABGR_precategory.


(** Denote this category by ABGR. *)
Notation ABGR := abgr_precategory.


(** * In [ABGR], iso ≃ monoidiso
    In this section we construct a weak equivalence between isomorphisms in ABGR and monoidisos. *)
Section ABGR_category.

  Lemma abgr_iso_is_equiv (A B : ob ABGR) (f : iso A B) : isweq (pr1 (pr1 f)).
  Proof.
    apply (gradth _ (pr1monoidfun _ _ (inv_from_iso f))).
    - intro x.
      set (T:=iso_inv_after_iso f).
      apply subtypeInjectivity in T.
      set (T':=toforallpaths _ _ _ T). apply T'.
      intro x0.
      apply isapropismonoidfun.
    - intros y.
      set (T:=iso_after_iso_inv f).
      apply subtypeInjectivity in T.
      set (T':=toforallpaths _ _ _ T). apply T'.
      intros x0.
      apply isapropismonoidfun.
  Qed.

  Lemma abgrp_iso_equiv (A B : ob ABGR) :
    iso A B -> monoidiso (abgrtoabmonoid A) (abgrtoabmonoid B).
  Proof.
    intro f.
    use monoidisopair.
    - set (X := abgr_iso_is_equiv A B f).
      apply (weqpair (pr1 (pr1 f)) X).
    - apply (pr2 (pr1 f)).
  Defined.

  Lemma abgr_equiv_is_iso (A B : abgr) (f : monoidiso A B) :
    @is_isomorphism ABGR A B (monoidfunconstr (pr2 f)).
  Proof.
    apply (is_iso_qinv (C:=ABGR) _ (monoidfunconstr (pr2 (invmonoidiso f)))).
    split; cbn.
    - unfold monoidfuncomp, compose, idabgrfun, identity.
      use total2_paths_f.
      + cbn. apply funextfun. intros x.
        apply homotinvweqweq.
      + cbn. use total2_paths_f.
        * apply proofirrelevance. apply isapropisbinopfun.
        * apply proofirrelevance. apply (setproperty A).
    - use total2_paths_f.
      + apply funextfun. intros x. apply homotweqinvweq.
      + apply proofirrelevance. apply isapropismonoidfun.
  Qed.

  Lemma abgr_equiv_iso (A B : ABGR) : monoidiso (abgrtoabmonoid A) (abgrtoabmonoid B) -> iso A B.
  Proof.
    intro f.
    cbn in *.
    set (T := abgr_equiv_is_iso A B f).
    set (T' := @isopair ABGR _ _ (monoidfunconstr (pr2 f)) T).
    apply T'.
  Defined.

  Lemma abgrp_iso_equiv_is_equiv (A B : ABGR) : isweq (abgrp_iso_equiv A B).
  Proof.
    apply (gradth _ (abgr_equiv_iso A B)).
    - intro; apply eq_iso. apply maponpaths.
      unfold abgr_equiv_iso, abgrp_iso_equiv. cbn.
      use total2_paths_f.
      + cbn. unfold monoidfunconstr.
        apply subtypeEquality. intros y. apply isapropismonoidfun.
        apply maponpaths. apply subtypeEquality.
        * unfold isPredicate. intros x0. apply isapropismonoidfun.
        * apply idpath.
      + apply proofirrelevance. apply isaprop_is_iso.
    - intros y. unfold abgrp_iso_equiv, abgr_equiv_iso. cbn.
      use total2_paths_f.
      + unfold monoidfunconstr. apply subtypeEquality.
        intros x. apply isapropisweq. apply idpath.
      + apply proofirrelevance. apply isapropismonoidfun.
  Qed.

  Definition abgr_iso_equiv_weq (A B : ABGR) :
    weq (iso A B) (monoidiso (abgrtoabmonoid A) (abgrtoabmonoid B)).
  Proof.
    exists (abgrp_iso_equiv A B).
    apply abgrp_iso_equiv_is_equiv.
  Qed.

  Lemma abgr_equiv_iso_is_equiv (A B : ABGR) : isweq (abgr_equiv_iso A B).
  Proof.
    apply (gradth _ (abgrp_iso_equiv A B)).
    - intros x. apply subtypeEquality.
      + intros y. apply isapropismonoidfun.
      + unfold abgr_equiv_iso, abgrp_iso_equiv. cbn.
        use total2_paths_f.
        * apply idpath.
        * apply isapropisweq.
    - intros y. unfold abgr_equiv_iso, abgrp_iso_equiv. cbn.
      use total2_paths_f.
      + unfold monoidfunconstr. cbn. apply subtypeEquality.
        * intros x. apply isapropismonoidfun.
        * apply idpath.
      + apply proofirrelevance. apply isaprop_is_iso.
  Qed.

  Definition hbinop_equiv_iso_weq (A B : ABGR) :
    weq (monoidiso (abgrtoabmonoid A) (abgrtoabmonoid B)) (iso A B).
  Proof.
    exists (abgr_equiv_iso A B).
    apply abgr_equiv_iso_is_equiv.
  Qed.


(** ** HERE ONE SHOULD ADD A PROOF THAT ABGR IS ACTUALLY A CATEGORY.
         See category_hset.v *)

End ABGR_category.


(** ** General results
  Move these *)
Section ABGR_general.

  Definition monoidfun_eq {A B : abgr} (f g : monoidfun A B) (H : Π (x : A), f x = g x) : f = g.
  Proof.
    use total2_paths.
    - use funextfun. intros x. exact (H x).
    - use proofirrelevance. apply isapropismonoidfun.
  Qed.

  (** Binop preserves equality. *)
  Lemma lopeq (X : setwithbinop) (x y z : X) : x = y -> @op X z x = @op X z y.
  Proof.
    intros e. apply maponpaths. exact e.
  Qed.

  Lemma ropeq (X : setwithbinop) (x y z : X) : x = y -> @op X x z = @op X y z.
  Proof.
    intros e. induction e. apply idpath.
  Qed.

<<<<<<< HEAD
=======
  (** How operation behaves under the inverse function. *)
  Lemma grinvcomp (Y : gr) : ∏ y1 y2 : Y, grinv Y (@op Y y1 y2) = @op Y (grinv Y y2) (grinv Y y1).
  Proof.
    intros y1 y2.
    apply (grrcan Y y1).
    rewrite (assocax Y). rewrite (grlinvax Y). rewrite (runax Y).
    apply (grrcan Y y2).
    rewrite (grlinvax Y). rewrite (assocax Y). rewrite (grlinvax Y).
    apply idpath.
  Qed.

  (** For some reason coq does not fold unel B automatically. Thus I have
     used the following equality. *)
  Definition ABGR_monic_kernel_unel_rw (B : abgr) : unel B = pr1 (pr2 (pr1 (pr1 (pr2 B)))).
  Proof.
    apply idpath.
  Qed.

>>>>>>> 8aeb4456
  (** Monoidfun preserves inverses. *)
  Definition monoidfun_inv {A B : abgr} (f : monoidfun A B) (a : A) : f (grinv A a) = grinv B (f a).
  Proof.
    apply (grlcan B (f a)). rewrite (grrinvax B).
    use (pathscomp0 (pathsinv0 (((pr1 (pr2 f)) a (grinv A a))))).
    rewrite (grrinvax A). apply (pr2 (pr2 f)).
  Qed.

  (** Multiplication of hfibers. *)
  Definition hfiber_op_eq {A B : abgr} (f : monoidfun A B) (b1 b2 : B) (hf1 : hfiber (pr1 f) b1)
             (hf2 : hfiber (pr1 f) b2) :
    pr1 f (pr1 hf1 * pr1 hf2)%multmonoid = (b1 * b2)%multmonoid.
  Proof.
    rewrite (pr1 (pr2 f)).
    rewrite (pr2 hf1).
    rewrite (pr2 hf2).
    apply idpath.
  Qed.

  Definition hfiber_op {A B : abgr} (f : monoidfun A B) (b1 b2 : B) (hf1 : hfiber (pr1 f) b1)
             (hf2 : hfiber (pr1 f) b2) : hfiber (pr1 f) (b1 * b2)%multmonoid :=
    hfiberpair (pr1 f) ((pr1 hf1) * (pr1 hf2))%multmonoid (hfiber_op_eq f b1 b2 hf1 hf2).

  (** hsubtype for forming the subgroups kernel and image, and also the quotient group for
      cokernel. These are needed to use the relevant results in Algebra/Monoid_and_Groups.v. *)
  Definition ABGR_kernel_hsubtype {A B : abgr} (f : monoidfun A B) : hsubtype A :=
    (fun x : A => ishinh ((f x) = unel B)).

  Definition ABGR_image_hsubtype {A B : abgr} (f : monoidfun A B) : hsubtype B :=
    (fun y : B => ∃ x : A, (f x) = y).

  (** An equality we are going to use. *)
  Definition funeqpaths {X Y : UU} {f g: X -> Y} (e : f = g) : ∏ (x : X), f x = g x.
  Proof.
    induction e. intros x. apply idpath.
  Qed.

End ABGR_general.


(** * Zero object and Zero arrow
    In the following section we prove that the category of abelian groups has a zero object. *)
Section ABGR_zero.

  (** Hide isabgrop behind Qed. *)
  Definition ABGR_zero_isabgrop : isabgrop (pr2 (setwithbinoppair unitset (λ i _ : unitset, i))).
  Proof.
    unfold isabgrop. split.
    - use isgroppair.
      + split.
        * unfold isassoc. intros x x' x''.
          unfold op. cbn. apply idpath.
        * use isunitalpair.
          -- cbn. exact tt.
          -- unfold isunit. split.
             ++ unfold islunit. intros x. cbn. apply isconnectedunit.
             ++ unfold isrunit. intros x. cbn. apply isconnectedunit.
      + unfold invstruct. cbn. use (tpair _ (fun _ : unit => tt)).
        cbn. unfold isinv. split.
        * unfold islinv. intros X. apply idpath.
        * unfold isrinv. intros x. apply isconnectedunit.
    - unfold iscomm. intros x x'. unfold op. cbn.  apply isconnectedunit.
  Qed.

  (** The zero object we use consists of one element, the unit element. *)
  Definition ABGR_zero : abgr := abgrpair (setwithbinoppair unitset (fun i i': unitset => i))
                                          (ABGR_zero_isabgrop).

  (** The zero object is connected. *)
  Lemma ABGR_zero_connected : ∏ x x' : ABGR_zero, x = x'.
  Proof.
    unfold ABGR_zero. cbn. intros x x'.
    apply isconnectedunit.
  Qed.

  (** Hide ismonoid behind Qed. *)
  Definition ABGR_zero_from_ismonoid (A : abgr) :
    @ismonoidfun A ABGR_zero (fun a : A => (unel ABGR_zero)).
  Proof.
    unfold ismonoidfun. unfold isbinopfun. cbn. split.
    intros x x'. apply idpath.
    apply idpath.
  Qed.

  (** Construction of the morphism to the zero object. *)
  Definition ABGR_zero_from (A : abgr) : ABGR⟦A, ABGR_zero⟧ :=
    monoidfunconstr (ABGR_zero_from_ismonoid A).

  (** Hide ismonoid behind Qed. *)
  Definition ABGR_zero_to_ismonoid (A : abgr) : @ismonoidfun ABGR_zero A (fun a : _ => (unel A)).
  Proof.
    unfold ismonoidfun. unfold isbinopfun. cbn. split.
    intros x x'. rewrite (runax A). apply idpath.
    apply idpath.
  Qed.

  (** Construction of the morphisms from the zero object. *)
  Definition ABGR_zero_to (A : abgr) : ABGR⟦ABGR_zero, A⟧ :=
    monoidfunconstr (ABGR_zero_to_ismonoid A).

  Definition ABGR_zero_arrow_ismonoid (A B : abgr) : @ismonoidfun A B (fun a : _ => (unel B)).
  Proof.
    unfold ismonoidfun. unfold isbinopfun. cbn. split.
    intros x x'. rewrite (runax B). apply idpath.
    apply idpath.
  Qed.

  (** Construction of the zero arrow between two arbitrary objects. *)
  Definition ABGR_zero_arrow (A B : abgr) : ABGR⟦A, B⟧ :=
    monoidfunconstr (ABGR_zero_arrow_ismonoid A B).

  (** Hide isZero behind Qed. *)
  Definition ABGR_has_zero_iszero : isZero ABGR ABGR_zero.
  Proof.
    use mk_isZero.
    - intros a. use iscontrpair.
      + exact (ABGR_zero_to a).
      + intros t. use total2_paths_f.
        * apply funextfun. intros x.
          unfold ABGR_zero_to. cbn.
          rewrite (isconnectedunit x (unel ABGR_zero)). apply (pr2 (pr2 t)).
        * apply proofirrelevance. apply isapropismonoidfun.
    - intros a. use iscontrpair.
      + exact (ABGR_zero_from a).
      + intros t. use total2_paths_f.
        * apply funextfun. intros x. apply isconnectedunit.
        * apply proofirrelevance. apply isapropismonoidfun.
  Qed.

  (** The following lemma constructs a zero object in ABGR. *)
  Definition ABGR_has_zero : Zero ABGR := @mk_Zero ABGR ABGR_zero ABGR_has_zero_iszero.

  (** The following lemmas verify that the above definition behaves as
    expected. *)
  Lemma ABGR_has_zero_ob : ZeroObject (ABGR_has_zero) = ABGR_zero.
  Proof.
    apply idpath.
  Qed.

  Lemma ABGR_has_zero_from (A : abgr) : @ZeroArrowFrom ABGR ABGR_has_zero A = ABGR_zero_to A.
  Proof.
    apply ArrowsFromZero.
  Qed.

  Lemma ABGR_has_zero_to (A : abgr) : @ZeroArrowTo ABGR ABGR_has_zero A = ABGR_zero_from A.
  Proof.
    apply ArrowsToZero.
  Qed.

  Lemma ABGR_has_zero_arrow_eq (A B : abgr) :
    @ZeroArrow ABGR ABGR_has_zero A B = ABGR_zero_arrow A B.
  Proof.
    unfold ZeroArrow.
    rewrite ABGR_has_zero_from.
    rewrite ABGR_has_zero_to.
    use total2_paths_f.
    - cbn. unfold funcomp. apply idpath.
    - apply proofirrelevance. apply isapropismonoidfun.
  Qed.

End ABGR_zero.


(** * ABGR is PreAdditive
    In the following section we prove that ABGR is preadditive. *)
Section ABGR_preadditive.

  (** Hide ismonoidfun behind Qed. *)
  Definition ABGR_hombinop_ismonoidfun {X Y : ABGR} (f g : ABGR⟦X, Y⟧) :
    @ismonoidfun (abgrtoabmonoid X) (abgrtoabmonoid Y)
                 (fun x : pr1 X => (pr1 f x * pr1 g x)%multmonoid).
  Proof.
    split.
    - intros x x'.
      rewrite (pr1 (pr2 f)). rewrite (pr1 (pr2 g)).
      repeat rewrite <- (assocax (abgrtoabmonoid Y)). apply ropeq.
      repeat rewrite (assocax (abgrtoabmonoid Y)). apply lopeq.
      rewrite (commax (abgrtoabmonoid Y)). apply idpath.
    - set (tmp := pr2 (pr2 f)). cbn in tmp.  use (pathscomp0 _ tmp).
      set (tmp1 := pr2 (pr2 g)). cbn in tmp1.
      apply (maponpaths (fun h : _ => ((pr1 f 1%multmonoid) * h)%multmonoid)) in tmp1.
      use (pathscomp0 tmp1).
      apply (runax (abgrtoabmonoid Y)).
  Qed.

  (** The binop structure on the category of abelian groups. *)
  Definition ABGR_hombinop (X Y : ABGR) :  ABGR⟦X, Y⟧ -> ABGR⟦X, Y⟧ -> ABGR⟦X, Y⟧.
  Proof.
    intros f g.
    exact (monoidfunconstr (ABGR_hombinop_ismonoidfun f g)).
  Defined.

  (** Verification of the unit axioms for the above binop. *)
  Definition ABGR_hombinop_runax (X Y : ABGR) (f : ABGR⟦X, Y⟧) :
    ABGR_hombinop X Y f (ABGR_zero_arrow X Y) = f.
  Proof.
    use total2_paths_f.
    - cbn. apply funextfun. intros x.
      rewrite (runax (abgrtoabmonoid Y)). apply idpath.
    - apply proofirrelevance. apply isapropismonoidfun.
  Qed.

  Definition ABGR_hombinop_lunax (X Y : ABGR) (f : ABGR⟦X, Y⟧) :
    ABGR_hombinop X Y (ABGR_zero_arrow X Y) f = f.
  Proof.
    use total2_paths_f.
    - cbn. apply funextfun. intros x.
      rewrite (lunax (abgrtoabmonoid Y)). apply idpath.
    - apply proofirrelevance. apply isapropismonoidfun.
  Qed.

  (** Commutativity of the binary operation. *)
  Definition ABGR_hombinop_comm (X Y : ABGR) :
    ∏ (f g : ABGR⟦X, Y⟧), @ABGR_hombinop X Y f g = @ABGR_hombinop X Y g f.
  Proof.
    intros f g. use total2_paths_f.
    - cbn. apply funextfun. intros x. rewrite (pr2 (pr2 Y)). apply idpath.
    - apply proofirrelevance. apply isapropismonoidfun.
  Qed.

  Definition ABGR_hombinop_inv_ismonoidfun {X Y : ABGR} (f : ABGR⟦X, Y⟧) :
    ismonoidfun (fun x : (abgrtoabmonoid X) => grinv (abgrtogr Y) (pr1 f x)).
  Proof.
    split.
    - intros x x'.
      rewrite (pr1 (pr2 f)). rewrite (pr2 (pr2 Y)).
      rewrite (grinvop (abgrtogr Y)).
      apply idpath.
    - set (tmp := pr2 (pr2 f)). cbn in tmp.
      apply (maponpaths (fun h : _ => grinv (abgrtogr Y) h)) in tmp.
      use (pathscomp0 tmp).
      apply (grinvunel (abgrtogr Y)).
  Qed.

  (** Construction of the inverse function in the category of abelian groups. *)
  Definition ABGR_hombinop_inv (X Y : ABGR) : ABGR⟦X, Y⟧ -> ABGR⟦X, Y⟧.
  Proof.
    intros f.
    exact (monoidfunconstr (ABGR_hombinop_inv_ismonoidfun f)).
  Defined.

  (** Verification that this gives left and right inverse. *)
  Definition ABGR_hombinop_linvax (X Y : ABGR) :
    ∏ f : ABGR⟦X, Y⟧, ABGR_hombinop X Y (ABGR_hombinop_inv X Y f) f  = ABGR_zero_arrow X Y.
  Proof.
    intros f. use total2_paths_f.
    - cbn. apply funextfun. intros x. apply (grlinvax (abgrtogr Y)).
    - apply proofirrelevance. apply isapropismonoidfun.
  Qed.

  Definition ABGR_hombinop_rinvax (X Y : ABGR) :
    ∏ f : ABGR⟦X, Y⟧, ABGR_hombinop X Y f (ABGR_hombinop_inv X Y f) = ABGR_zero_arrow X Y.
  Proof.
    intros f. use total2_paths_f.
    - cbn. apply funextfun. intros x. apply (grrinvax (abgrtogr Y)).
    - apply proofirrelevance. apply isapropismonoidfun.
  Qed.

  (** Associativity of the binary operation. *)
  Definition ABGR_hombinop_assoc (X Y : ABGR) (f g h : ABGR⟦X, Y⟧) :
    ABGR_hombinop X Y f (ABGR_hombinop X Y g h) = ABGR_hombinop X Y (ABGR_hombinop X Y f g) h.
  Proof.
    use total2_paths_f.
    - cbn. apply funextfun. intros x. rewrite (assocax (abgrtoabmonoid Y)). apply idpath.
    - apply proofirrelevance. apply isapropismonoidfun.
  Qed.

  (** ABGR is precategoryWithBinOps. *)
  Definition ABGR_WithBinOpsData : precategoryWithBinOpsData ABGR.
  Proof.
    intros X Y.
    exact (ABGR_hombinop X Y).
  Defined.

  Definition ABGR_WithBinOps : precategoryWithBinOps := tpair _ ABGR ABGR_WithBinOpsData.

  (** ABGR is PrecategoryWithAbgrops. *)
  Definition ABGR_WithAbGrops : PrecategoryWithAbgrops.
  Proof.
    use (mk_PrecategoryWithAbgrops ABGR_WithBinOps has_homsets_ABGR).
    intros X Y.
    split.
    - use isgroppair.
      + split.
        (* Associativity *)
        * intros x y z.
          apply pathsinv0. apply ABGR_hombinop_assoc.
        (* Unit *)
        * use isunitalpair.
          apply ABGR_zero_arrow.
          split.
          -- unfold islunit. intros x. apply (ABGR_hombinop_lunax X Y).
          -- unfold isrunit. intros x. apply (ABGR_hombinop_runax X Y).
      (* invstruct *)
      + use tpair.
        * exact (ABGR_hombinop_inv X Y).
        * split.
          -- intros f. apply ABGR_hombinop_linvax.
          -- intros f. apply ABGR_hombinop_rinvax.
    (* Commutativity *)
    - intros f g. apply (ABGR_hombinop_comm X Y f g).
  Defined.

  (** Hide isPreAdditive behind Qed. *)
  Definition ABGR_isPreAdditive : isPreAdditive ABGR_WithAbGrops.
  Proof.
    use mk_isPreAdditive.
    (* First bilinearity. *)
    - intros X Y Z f.
      split.
      + intros g h.
        unfold to_premor.
        use total2_paths_f.
        * cbn. apply funextfun.
          intros x. unfold funcomp. apply idpath.
        * apply proofirrelevance. apply isapropismonoidfun.
      + unfold to_premor.
        use total2_paths_f.
        * cbn. apply funextfun.
          intros x. unfold funcomp. apply idpath.
        * apply proofirrelevance. apply isapropismonoidfun.
    (* Second bilinearity. *)
    - intros X Y Z f.
      split.
      + intros g h.
        unfold to_premor.
        use total2_paths_f.
        * cbn. apply funextfun.
          intros x. unfold funcomp. rewrite (pr1 (pr2 f)). apply idpath.
        * apply proofirrelevance. apply isapropismonoidfun.
      + unfold to_premor.
        use total2_paths_f.
        * cbn. apply funextfun.
          intros x. unfold funcomp. apply (pr2 (pr2 f)).
        * apply proofirrelevance. apply isapropismonoidfun.
  Qed.

  (** Finally, we prove that the category of abelian groups is preadditive. *)
  Definition ABGR_PreAdditive : PreAdditive := mk_PreAdditive ABGR_WithAbGrops ABGR_isPreAdditive.

End ABGR_preadditive.


(** * ABGR is Additive
  In the following section we prove that the category of abelian groups is an additive category. *)
Section ABGR_Additive.

  (** Verification of the properties of DirectSums. *)
  Lemma ABGR_DirectSumPr1_ismonoidfun (A B : abgr) :
    ismonoidfun (fun X : abgrdirprod A B => dirprod_pr1 X).
  Proof.
    split.
    intros x x'. unfold op at 1. unfold dirprod_pr1. apply idpath.
    apply idpath.
  Qed.

  Definition ABGR_DirectSumPr1 (A B : abgr) : ABGR⟦abgrdirprod A B, A⟧ :=
    monoidfunconstr (ABGR_DirectSumPr1_ismonoidfun A B).

  Lemma ABGR_DirectSumPr2_ismonoidfun (A B : abgr) :
    ismonoidfun (fun X : abgrdirprod A B => dirprod_pr2 X).
  Proof.
    split.
    - intros x x'. unfold op at 1. unfold dirprod_pr2. apply idpath.
    - apply idpath.
  Qed.

  Definition ABGR_DirectSumPr2 (A B : abgr) : ABGR⟦abgrdirprod A B, B⟧ :=
    monoidfunconstr (ABGR_DirectSumPr2_ismonoidfun A B).

  Lemma ABGR_DirectSumIn1_ismonoidfun (A B : abgr) :
    @ismonoidfun A (abgrdirprod A B) (fun a : A => dirprodpair a (unel B)).
  Proof.
    split.
    - intros x x'. use dirprodeq.
      + apply idpath.
      + apply pathsinv0. apply (runax B).
    - unfold dirprodpair. use total2_paths_f; apply idpath.
  Qed.

  Definition ABGR_DirectSumIn1 (A B : abgr) : ABGR⟦A, abgrdirprod A B⟧ :=
    monoidfunconstr (ABGR_DirectSumIn1_ismonoidfun A B).

  Lemma ABGR_DirectSumIn2_ismonoidfun (A B : abgr) :
    @ismonoidfun B (abgrdirprod A B) (fun b : B => dirprodpair (unel A) b).
  Proof.
    split.
    - intros x x'. use dirprodeq.
      + apply pathsinv0. apply (runax A).
      + apply idpath.
    - unfold dirprodpair. use total2_paths_f; apply idpath.
  Qed.

  Definition ABGR_DirectSumIn2 (A B : abgr) : ABGR⟦B, abgrdirprod A B⟧ :=
    monoidfunconstr (ABGR_DirectSumIn2_ismonoidfun A B).

  Lemma ABGR_DirectSumIdIn1 (A B : abgr) :
    ABGR_DirectSumIn1 A B ;; ABGR_DirectSumPr1 A B = idabgrfun A.
  Proof.
    use total2_paths_f.
    - cbn. use funextfun. intros x. apply idpath.
    - apply proofirrelevance. apply isapropismonoidfun.
  Qed.

  Lemma ABGR_DirectSumIdIn2 (A B : abgr) :
    ABGR_DirectSumIn2 A B ;; ABGR_DirectSumPr2 A B = idabgrfun B.
  Proof.
    use total2_paths_f.
    - cbn. use funextfun. intros x. apply idpath.
    - apply proofirrelevance. apply isapropismonoidfun.
  Qed.

  Lemma ABGR_DirectSumUnel1 (A B : abgr) :
    ABGR_DirectSumIn1 A B ;; ABGR_DirectSumPr2 A B = ABGR_zero_arrow A B.
  Proof.
    use total2_paths_f.
    - cbn. use funextfun. intros x. apply idpath.
    - apply proofirrelevance. apply isapropismonoidfun.
  Qed.

  Lemma ABGR_DirectSumUnel2 (A B : abgr) :
    ABGR_DirectSumIn2 A B ;; ABGR_DirectSumPr1 A B = ABGR_zero_arrow B A.
  Proof.
    use total2_paths_f.
    - cbn. use funextfun. intros x. apply idpath.
    - apply proofirrelevance. apply isapropismonoidfun.
  Qed.

  Lemma ABGR_DirectSumId (A B : abgr) :
    ABGR_hombinop _ _ (ABGR_DirectSumPr1 A B ;; ABGR_DirectSumIn1 A B)
                  (ABGR_DirectSumPr2 A B ;; ABGR_DirectSumIn2 A B) = idabgrfun _.
  Proof.
    use total2_paths_f.
    - cbn. use funextfun. intros x.
      apply dirprodeq.
      + apply (runax A).
      + apply (lunax B).
    - apply proofirrelevance. apply isapropismonoidfun.
  Qed.

  (** Hide isAdditive behind Qed. *)
  Definition ABGR_isAdditive : isAdditive ABGR_PreAdditive.
  Proof.
    use (mk_isAdditive ABGR_PreAdditive ABGR_has_zero).
    intros X Y.
    use BinDirectSums.mk_BinDirectSumCone.
    - exact (abgrdirprod X Y).
    - exact (ABGR_DirectSumIn1 _ _).
    - exact (ABGR_DirectSumIn2 _ _).
    - exact (ABGR_DirectSumPr1 _ _).
    - exact (ABGR_DirectSumPr2 _ _).
    - use BinDirectSums.mk_isBinDirectSumCone.
      (* BinProduct *)
      + use (bincoproducts.mk_isBinCoproductCocone _ has_homsets_ABGR).
        intros Z f g.
        use (unique_exists); cbn.
        (* Construction of the morphism from X ⊕ Y to Z. *)
        use monoidfunconstr.
        * exact (pr1(ABGR_hombinop _ _ (ABGR_DirectSumPr1 X Y ;; f) (ABGR_DirectSumPr2 X Y ;; g))).
        * split.
          -- intros x x'. cbn. unfold funcomp. cbn.
             rewrite (pr1 (pr2 f)). rewrite (pr1 (pr2 g)).
             repeat rewrite <- (assocax (abgrtoabmonoid Z)). apply ropeq.
             repeat rewrite (assocax (abgrtoabmonoid Z)). apply lopeq.
             apply (pr2 (pr2 Z)).
          -- cbn. unfold funcomp. cbn.
             set (HH := pr2 (pr2 f)). cbn in HH. rewrite -> HH.
             set (HHg := pr2 (pr2 g)). cbn in HHg. rewrite HHg.
             apply (runax (abgrtoabmonoid Z)).
        (* Commutativity of the morphism. *)
        * split.
          -- use total2_paths_f.
             ++ cbn. apply funextfun. intros x.
                unfold funcomp. cbn. set (HHg := pr2 (pr2 g)). cbn in HHg. rewrite HHg.
                apply (runax (abgrtoabmonoid Z)).
             ++ apply proofirrelevance. apply isapropismonoidfun.
          -- use total2_paths_f.
             ++ cbn. apply funextfun. intros x.
                unfold funcomp. cbn. set (HHf := pr2 (pr2 f)). cbn in HHf. rewrite HHf.
                apply (lunax (abgrtoabmonoid Z)).
             ++ apply proofirrelevance. apply isapropismonoidfun.
        (* Equality on equality of homsets *)
        * intros y. apply isapropdirprod; apply has_homsets_ABGR.
        (* Uniqueness *)
        * intros y z. use total2_paths_f.
          -- cbn. apply funextfun. intros x.
             unfold funcomp. rewrite <- (idabgrfun_left _ _ y).
             rewrite <- (ABGR_DirectSumId X Y). cbn. unfold funcomp.
             rewrite <- (dirprod_pr1 z). rewrite <- (dirprod_pr2 z).
             cbn. unfold funcomp.
             rewrite (runax (abgrtoabmonoid X)). rewrite (lunax (abgrtoabmonoid Y)).
             rewrite <- (pr1 (pr2 y)). cbn.
             rewrite (runax (abgrtoabmonoid X)). rewrite (lunax (abgrtoabmonoid Y)).
             apply idpath.
          -- apply proofirrelevance. apply isapropismonoidfun.
      (* BinCoproduct *)
      + use (binproducts.mk_isBinProductCone _ has_homsets_ABGR).
        intros Z f g.
        use (unique_exists); cbn.
        (* Construction of the morphism from Z to X ⊕ Y. *)
        * use monoidfunconstr.
          --  exact (pr1( ABGR_hombinop _ _ (f ;; ABGR_DirectSumIn1 X Y)
                                        (g ;; ABGR_DirectSumIn2 X Y))).
          -- split.
             ++ intros x x'. cbn. apply dirprodeq.
                ** cbn. repeat rewrite (runax (abgrtoabmonoid X)).
                   rewrite (pr1 (pr2 f)). apply idpath.
                ** cbn. repeat rewrite (lunax (abgrtoabmonoid Y)).
                   rewrite (pr1 (pr2 g)). apply idpath.
             ++ apply dirprodeq.
                ** cbn. set (HHf := pr2 (pr2 f)). cbn in HHf. rewrite HHf.
                   apply (runax (abgrtoabmonoid X)).
                ** cbn. set (HHg := pr2 (pr2 g)). cbn in HHg. rewrite HHg.
                   apply (lunax (abgrtoabmonoid Y)).
        (* Commutativity of the morphism. *)
        * split.
          -- use total2_paths_f.
             ++ cbn. apply funextfun. intros x.
                unfold funcomp. cbn. rewrite (runax (abgrtoabmonoid X)). apply idpath.
             ++ apply proofirrelevance. apply isapropismonoidfun.
          -- use total2_paths_f.
             ++ cbn. apply funextfun. intros x.
                unfold funcomp. cbn. rewrite (lunax (abgrtoabmonoid Y)). apply idpath.
             ++ apply proofirrelevance. apply isapropismonoidfun.
        (* Equality on equality of homsets *)
        * intros y. apply isapropdirprod; apply has_homsets_ABGR.
        (* Uniqueness *)
        * intros y z. use total2_paths_f.
          -- cbn. apply funextfun. intros x.
             rewrite <- (idabgrfun_right _ _ y).
             rewrite <- (ABGR_DirectSumId X Y). cbn.
             rewrite <- (dirprod_pr1 z). rewrite <- (dirprod_pr2 z). cbn.
             apply idpath.
          -- apply proofirrelevance. apply isapropismonoidfun.
      (* Id1 *)
      + use total2_paths_f.
        * apply funextfun. intros x. cbn. apply idpath.
        * apply proofirrelevance. apply isapropismonoidfun.
      (* Id2 *)
      + use total2_paths_f.
        * apply funextfun. intros x. cbn. apply idpath.
        * apply proofirrelevance. apply isapropismonoidfun.
      (* Unit1 *)
      + use total2_paths_f.
        * apply funextfun. intros x. cbn. apply idpath.
        * apply proofirrelevance. apply isapropismonoidfun.
      (* Unit2 *)
      + use total2_paths_f.
        * apply funextfun. intros x. cbn. apply idpath.
        * apply proofirrelevance. apply isapropismonoidfun.
      (* Id *)
      + use total2_paths_f.
        * apply funextfun. intros x. induction x.
          cbn. apply dirprodeq.
          -- cbn. apply (runax (abgrtoabmonoid X)).
          -- cbn. apply (lunax (abgrtoabmonoid Y)).
        * apply proofirrelevance. apply isapropismonoidfun.
  Qed.

  (** Construction of Additive from ABGR. *)
  Definition ABGR_Additive : Additive := mk_Additive ABGR_PreAdditive ABGR_isAdditive.

End ABGR_Additive.


(** * Kernels and Cokernels
    In the following section we construct Kernels and Cokernels in ABGR. *)
Section ABGR_kernels.


  (** ** Kernels *)

  (** Shows that kernel of f is a subgroup of f. *)
  Definition ABGR_kernel_subabgr_issubgr {A B : abgr} (f : monoidfun A B) :
    issubgr (ABGR_kernel_hsubtype f).
  Proof.
    split.
    (* issubmonoid *)
    - split.
      + intros a a'.  induction a as [a1 a2]. induction a' as [a'1 a'2].
        cbn in *. rewrite (pr1 (pr2 f)). unfold ishinh_UU in *.
        intros P X. apply (a2 P). intros a3. apply (a'2 P). intros a'3. apply X.
        cbn in *. rewrite a3. rewrite a'3. apply (runax (abgrtoabmonoid B)).
      + intros P X. apply X. cbn in *. rewrite <- (pr2 (pr2 f)). apply idpath.
    (* inverse *)
    - intros x a. unfold ABGR_kernel_hsubtype in *. rewrite (monoidfuninvtoinv f x).
      cbn in *. unfold ishinh_UU in *. intros P X. apply a. intros X1.
      rewrite -> X1 in X. apply X. apply (grinvunel B).
  Qed.

  (** Construction of the kernel of f. *)
  Definition ABGR_kernel_subabgr {A B : abgr} (f : monoidfun A B) : @subabgr A
    := subgrconstr (@ABGR_kernel_hsubtype A B f) (ABGR_kernel_subabgr_issubgr f).

  (** Hide ismonoidfun behind Qed. *)
  Definition ABGR_kernel_monoidfun_ismonoidfun {A B : abgr} (f : monoidfun A B) :
    @ismonoidfun (ABGR_kernel_subabgr f) A
                 (inclpair (pr1carrier (ABGR_kernel_hsubtype f))
                           (isinclpr1carrier (ABGR_kernel_hsubtype f))).
  Proof.
    split.
    - intros a a'. apply idpath.
    - apply idpath.
  Qed.

  (** Construction of the morphism from the kernel of A to A. *)
  Definition ABGR_kernel_monoidfun {A B : abgr} (f : monoidfun A B) :
    ABGR⟦carrierofasubabgr (ABGR_kernel_subabgr f), A⟧
    := monoidincltomonoidfun
         (ABGR_kernel_subabgr f) A
         (@monoidmonopair (ABGR_kernel_subabgr f) A
                          (inclpair (pr1carrier (ABGR_kernel_hsubtype f))
                                    (isinclpr1carrier (ABGR_kernel_hsubtype f)))
                          (ABGR_kernel_monoidfun_ismonoidfun f)).

  (** Hide equality for kernel behind Qed. *)
  Definition ABGR_Kernel_eq {A B : abgr} (f : monoidfun A B) :
    ABGR_kernel_monoidfun f ;; f = ZeroArrow ABGR_has_zero _ _.
  Proof.
    use total2_paths_f.
    - apply funextfun. intros x. induction x as [t p]. cbn.
      unfold funcomp, pr1carrier. cbn in p. cbn.
      use (squash_to_prop p).
      + apply (setproperty B).
      + intros X. rewrite ABGR_has_zero_to. cbn.
        rewrite ABGR_has_zero_from. cbn.
        exact X.
    - apply proofirrelevance. apply isapropismonoidfun.
  Qed.

  (** Construction of the unique arrow to the kernel object. *)
  Definition ABGR_KernelArrowIn {A B C : ABGR} (h : C --> A) (f : A --> B)
             (H : h ;; f = ABGR_zero_arrow C B) :
    ABGR⟦C, carrierofasubabgr (ABGR_kernel_subabgr f)⟧.
  Proof.
    use monoidfunconstr.
    - apply base_paths in H. cbn in H. unfold funcomp in H.
      intros c. cbn. unfold ABGR_kernel_hsubtype. cbn.
      refine (tpair _ (pr1 h c) _). cbn.
      unfold ishinh_UU. intros P X. apply X.
      apply (funeqpaths H c).
    (* ismonoidfun *)
    - split.
      + intros y y'. cbn. use total2_paths_f.
        * cbn. rewrite (pr1 (pr2 h)). apply idpath.
        * apply proofirrelevance. cbn. apply isapropishinh.
      + use total2_paths_f.
        * cbn. apply (pr2 (pr2 h)).
        * apply proofirrelevance. cbn. apply isapropishinh.
  Defined.

  (** Hide isEqualizer behind Qed. *)
  Definition ABGR_Kernel_isKernel {A B : abgr} (f : ABGR⟦A, B⟧) :
    isKernel ABGR_has_zero (ABGR_kernel_monoidfun f) f (ABGR_Kernel_eq f).
  Proof.
    induction A as [t p]. induction B as [t' p'].
    use (mk_isKernel has_homsets_ABGR).
    intros w h H'. induction w as [tt pp]. induction h as [tt' pp'].
    use unique_exists.
    (* Construction of the unique arrow into kernel *)
    - rewrite (ABGR_has_zero_arrow_eq _ _) in H'.
      apply (ABGR_KernelArrowIn _ f H').
    (* Commutativity of the kernel arrow *)
    - use total2_paths_f.
      + apply funextfun. intros x. cbn. apply idpath.
      + apply proofirrelevance. apply isapropismonoidfun.
    (* Equality of equalities of morphisms *)
    - intros y. apply has_homsets_ABGR.
    (* Uniqueness *)
    - intros y t3. induction y as [t1 p1]. apply base_paths in t3. cbn in *.
      unfold pr1carrier, funcomp in t3. cbn in t3. use total2_paths_f.
      + cbn. apply funextfun. intros x. use total2_paths_f.
        * cbn. exact (funeqpaths t3 x).
        * apply proofirrelevance. apply isapropishinh.
      + apply proofirrelevance. apply isapropismonoidfun.
  Qed.

  (** Construction of a kernel of a morphism of abelian groups f. *)
  Definition ABGR_Kernel {A B : abgr} (f : monoidfun A B) : Kernel ABGR_has_zero f :=
    mk_Kernel (ABGR_has_zero) (ABGR_kernel_monoidfun f) f (ABGR_Kernel_eq f)
              (ABGR_Kernel_isKernel f).

  (** As a corollary we get that ABGR has kernels. *)
  Corollary ABGR_kernels : Kernels ABGR_has_zero.
  Proof.
    intros A B f. exact (ABGR_Kernel f).
  Defined.


  (** ** Cokernels *)


  (** A proof that the image of f is a subgroup of B. *)
  Definition ABGR_image_issubgr {A B : abgr} (f : monoidfun A B) : issubgr (ABGR_image_hsubtype f).
  Proof.
    split.
    (* issubmonoid *)
    - split.
      + intros a a'. induction a as [a1 a2]. induction a' as [a'1 a'2].
        cbn in *. unfold ishinh_UU in *.
        intros P X. apply (a2 P). intros a3. apply (a'2 P). intros a'3. apply X.
        cbn in *. use tpair. induction a3 as [t p]. induction a'3 as [t0 p0].
        apply (op t t0). cbn. unfold total2_rect.
        induction a3 as [t p]. induction a'3 as [t0 p0]. rewrite (pr1 (pr2 f)). cbn in *.
        rewrite p. rewrite p0. apply idpath.
      + intros P X. apply X. use tpair.
        * exact (unel A).
        * cbn. rewrite <- (pr2 (pr2 f)). apply idpath.
    (* inverse *)
    - intros x a. unfold ABGR_image_hsubtype in *. unfold ishinh in *. cbn in *.
      unfold ishinh_UU in *. intros P X. apply a. intros X1. apply X.
      induction X1 as [t p]. use tpair. apply (grinv A t). cbn.
      set (XXt := monoidfuninvtoinv f t). cbn in XXt.
      rewrite XXt. rewrite p. apply idpath.
  Qed.

  (** Construction of the image of f. *)
  Definition ABGR_image {A B : abgr} (f : monoidfun A B) : @subabgr B :=
    @subgrconstr B (@ABGR_image_hsubtype A B f) (ABGR_image_issubgr f).

  (** A construction of an equivalence relation on B. *)
  Definition ABGR_cokernel_eqrel_istrans {A B : abgr} (f : monoidfun A B) :
    istrans (λ b1 b2 : B, ∃ a : A, f a = (b1 * grinv B b2)%multmonoid).
  Proof.
    intros x1 x2 x3 y1 y2.
    unfold ishinh in *. cbn in *. unfold ishinh_UU in *. intros P X.
    apply y1. intros Y1. apply y2. intros Y2. induction Y1 as [t p], Y2 as [t0 p0]. apply X.
    refine (tpair _ (op t t0) _). rewrite (pr1 (pr2 f)). cbn in *.
    rewrite p. rewrite p0.

    rewrite <- (assocax (abgrtoabmonoid B)).
    rewrite (assocax (abgrtoabmonoid B) x1 _ _).
    rewrite (grlinvax B). rewrite (runax B).
    apply idpath.
  Qed.

  Definition ABGR_cokernel_eqrel_isrefl {A B : abgr} (f : monoidfun A B) :
    isrefl (λ b1 b2 : B, ∃ a : A, f a = (b1 * grinv B b2)%multmonoid).
  Proof.
    intros x1 y1 y2. apply y2. refine (tpair _ (unel A) _).
    rewrite (grrinvax B). rewrite <- (pr2 (pr2 f)). apply idpath.
  Qed.

  Definition ABGR_cokernel_eqrel_issymm {A B : abgr} (f : monoidfun A B) :
    issymm (λ b1 b2 : B, ∃ a : A, f a = (b1 * grinv B b2)%multmonoid).
  Proof.
    intros x1 x2 x3 y1 y2.
    unfold ishinh in *. cbn in *. unfold ishinh_UU in *. apply x3.
    intros X3. apply y2. induction X3 as [t p]. refine (tpair _ (grinv A t) _).
    set (XXf := (grinvandmonoidfun A B (pr2 f) t)). cbn in XXf.
    rewrite XXf. rewrite p.
    set (XXB := grinvop B x1 (grinv B x2)). cbn in XXB.
    rewrite XXB. rewrite grinvinv. apply idpath.
  Qed.

  (** The eqrel on B used to form the cokernel of f. *)
  Definition ABGR_cokernel_eqrel {A B : abgr} (f : monoidfun A B) : eqrel B :=
    @eqrelconstr  B (fun b1 : B => fun b2 : B => ∃ a : A, (f a) = (op b1 (grinv B b2)))
                  (ABGR_cokernel_eqrel_istrans f)
                  (ABGR_cokernel_eqrel_isrefl f)
                  (ABGR_cokernel_eqrel_issymm f).


  (** Hide isbinoprel behind Qed. *)
  Definition ABGR_cokernel_abgr_isbinoprel {A B : abgr} (f : monoidfun A B) :
    isbinophrel (λ b1 b2 : pr1 B, ∃ a : pr1 A, pr1 f a = (b1 * grinv B b2)%multmonoid).
  Proof.
    use isbinophrelif.
    - apply (pr2 (pr2 B)).
    - intros x1 x2 x3 y1. cbn in *. unfold ishinh_UU in *. intros P X.
      apply y1. intros Y1. induction Y1 as [t p]. apply X.
      refine (tpair _ t _). rewrite p. rewrite ((pr2 (pr2 B)) x3 _).
      rewrite (assocax B). apply lopeq. rewrite ((pr2 (pr2 B)) x3 _).
      rewrite grinvop. rewrite (assocax B). rewrite (grlinvax B).
      rewrite (runax B). apply idpath.
  Qed.

  (** Construction of the cokernel of f. We need to take the quotient group of B by the image of
      f. *)
  Definition ABGR_cokernel_abgr {A B : abgr} (f : monoidfun A B) : abgr :=
    @abgrquot B (binopeqrelpair (ABGR_cokernel_eqrel f) (ABGR_cokernel_abgr_isbinoprel f)).

  (** Construction of the monoidfun from B to the cokernel of f. *)
  Definition ABGR_cokernel_monoidfun {A B : abgr} (f : monoidfun A B) :
    ABGR⟦B, ABGR_cokernel_abgr f⟧.
  Proof.
    use monoidfunconstr.
    - use (setquotpr (ABGR_cokernel_eqrel f)).

    (* ismonoidfun *)
    - split.
      + split.
      + apply idpath.
  Defined.

  (** ABGR Equality for cokernels. *)
  Definition ABGR_cokernel_eq {A B : abgr} (f : ABGR⟦A, B⟧) :
    f ;; ABGR_cokernel_monoidfun f = ZeroArrow ABGR_has_zero A (ABGR_cokernel_abgr f).
  Proof.
    rewrite ABGR_has_zero_arrow_eq.
    use total2_paths_f.
    - apply funextfun. intros a. apply (iscompsetquotpr (ABGR_cokernel_eqrel f)).
      unfold ABGR_cokernel_eqrel.
      intros P X. cbn in *. apply X. refine (tpair _ a _).
      use (pathscomp0 (pathsinv0 (runax B (pr1 f a)))).
      apply lopeq.
      use (pathscomp0 (pathsinv0 (grinvunel B))).
      apply maponpaths. apply idpath.
    - apply proofirrelevance. apply isapropismonoidfun.
  Qed.

  (** The following result is used to show that map from setquot is a monoidfun. *)
  Definition isbinopfun_2of3 {A B C : setwithbinop} (f : (pr1 A) -> (pr1 B))
             (g : (pr1 B) -> (pr1 C)) (H : issurjective f) :
    isbinopfun (g ∘ f) -> isbinopfun f -> isbinopfun g.
  Proof.
    intros h f'.
    intros b1 b2.
    unfold issurjective in H. cbn in H.
    set (H1 := H b1).
    set (H2 := H b2).
    use (squash_to_prop H1). apply (pr2 (pr1 C)).
    intros HH1.
    use (squash_to_prop H2). apply (pr2 (pr1 C)).
    intros HH2.
    unfold hfiber in *. induction HH1 as [t p]. induction HH2 as [t0 p0].
    rewrite <- p. rewrite <- p0. rewrite <- f'. cbn.

    assert (X : g (f (t * t0)%multmonoid) = (g ∘ f) (t * t0)%multmonoid).
    {
      unfold funcomp. apply idpath.
    }
    cbn in X. rewrite X.

    rewrite h. unfold funcomp. apply idpath.
  Qed.

  (** We show that the function is compatible with the relation. This is used to get the unique
      CokernelOut map. *)
  Definition ABGR_CokernelArrowOutUniv_iscomprelfun {A B C : ABGR} (f : A --> B) (h : B --> C)
             (H : (λ x : pr1 A, (pr1 h) (pr1 f x)) = (λ _ : pr1 A, 1%multmonoid)) :
    iscomprelfun (λ b1 b2 : pr1 B, ∃ a : pr1 A, pr1 f a = (b1 * grinv (abgrtogr B) b2)%multmonoid)
                 (pr1 h).
  Proof.
    intros x x' X.
    use (squash_to_prop X). apply (pr2 (pr1 (pr1 C))).
    intros X'. induction X' as [t p].
    set (Y := funeqpaths H t). cbn in Y.
    apply (maponpaths (pr1 h)) in p. cbn in *.
    rewrite Y in p. rewrite (pr1 (pr2 h)) in p.
    apply (grrcan (abgrtogr C) ((pr1 h) (grinv (abgrtogr B) x'))).
    cbn in *.
    rewrite <- p. rewrite <- (pr1 (pr2 h)). apply pathsinv0.
    rewrite (grrinvax (abgrtogr B) x'). apply (pr2 (pr2 h)).
  Qed.

  (** Construction of the unique arrow out of the cokernel. *)
  Definition ABGR_CokernelArrowOutUniv {A B C : ABGR} (f : A --> B) (h : B --> C)
             (H : (λ x : pr1 A, (pr1 h) (pr1 f x)) = (λ _ : pr1 A, 1%multmonoid)) :
    (ABGR_cokernel_abgr f) -> (pr1 C) :=
    setquotuniv
         (λ b1 b2 : pr1 B, ∃ a : pr1 A, pr1 f a = (b1 * grinv (abgrtogr B) b2)%multmonoid)
         (pr1 C) (pr1 h) (ABGR_CokernelArrowOutUniv_iscomprelfun f h H).

  (** Hide isCoequalizer behind Qed. *)
  Definition ABGR_isCokernel {A B : abgr} (f : ABGR⟦A, B⟧) :
    isCokernel ABGR_has_zero f (ABGR_cokernel_monoidfun f) (ABGR_cokernel_eq f).
  Proof.
    use (mk_isCokernel (has_homsets_ABGR)).
    intros w h H'.
    use unique_exists.
    (* Construction of the unique arrow out of cokernel *)
    - use monoidfunconstr.
      + rewrite (ABGR_has_zero_arrow_eq _ _) in H'.
        apply base_paths in H'. cbn in H'. unfold funcomp in H'.
        apply (ABGR_CokernelArrowOutUniv f _ H').
        (* ismonoidfun *)
      + split.
        * use isbinopfun_2of3.
          -- apply (pr1 B).
          -- apply (pr1 (ABGR_cokernel_monoidfun f)).
          -- apply issurjsetquotpr.
          -- unfold funcomp. apply (pr2 h).
          -- apply (pr2 (ABGR_cokernel_monoidfun f)).
        * cbn. set (XXh := pr2 (pr2 h)). cbn in XXh. rewrite <- XXh. apply idpath.
      (* Commutativity *)
    - use total2_paths_f.
      + cbn. apply funextfun. intros b. apply idpath.
      + apply proofirrelevance. apply isapropismonoidfun.
    (* Equality on equality of morphisms *)
    - intros y. cbn. intros x x'. apply (has_homsets_ABGR).
    (* Uniqueness *)
    - intros y. induction y as [t p]. intros  t0. cbn in t0.
      use total2_paths_f.
      + cbn. apply funextfun. intros z. cbn in *.
        set (surj := issurjsetquotpr (ABGR_cokernel_eqrel f)).
        unfold issurjective in surj. cbn in surj.
        set (surjz := surj z).
        use (squash_to_prop surjz). apply (pr2 (pr1 (pr1 w))).
        intros surjz'. unfold hfiber in surjz'. induction surjz' as [t1 p0].
        rewrite <- p0. cbn. apply base_paths in t0. cbn in t0.
        unfold funcomp in t0. apply (funeqpaths t0 t1).
      + apply proofirrelevance. apply isapropismonoidfun.
  Qed.

  (** Construction of a cokernel of a morphism of abelian groups f. *)
  Definition ABGR_Cokernel {A B : abgr} (f : ABGR⟦A, B⟧) : Cokernel ABGR_has_zero f :=
    mk_Cokernel ABGR_has_zero f (ABGR_cokernel_monoidfun f) (ABGR_cokernel_eq f)
                (ABGR_isCokernel f).

  (** As a corollary we get that ABGR has cokernels. *)
  Corollary ABGR_cokernels : Cokernels ABGR_has_zero.
  Proof.
    intros A B f. apply (ABGR_Cokernel f).
  Defined.

End ABGR_kernels.


(** * Monics are inclusions and Epis are surjections
    In this section we show that Monics are inclusions and Epis are surjections in ABGR. *)
Section ABGR_monics.

  (** First we need to construct a monoidfun from hzaddabgr to A to show that Monics are inclusions
      in ABGR. *)
  Definition ABGR_natset_map {A : abgr} (a : A) : natset -> A.
  Proof.
    intros n. induction n as [|n IHn].
    - apply (unel A).
    - apply (@op A a IHn).
  Defined.

  Definition ABGR_natset_dirprod_map {A : abgr} (a : A) : natset × natset -> A.
  Proof.
    intros n.
    exact (@op A (ABGR_natset_map a (dirprod_pr1 n)) (ABGR_natset_map (grinv A a) (dirprod_pr2 n))).
  Defined.

  Definition ABGR_natset_map_S {A : abgr} (a : A) (n : nat) :
    ABGR_natset_map a (S n) = (ABGR_natset_map a n * a)%multmonoid.
  Proof.
    induction n as [|n IHn].
    - cbn. rewrite (lunax A). apply (runax A).
    - cbn. rewrite (assocax A). apply lopeq. apply (commax A).
  Qed.

  Definition ABGR_natset_map_plus {A : abgr} (a : A) (n m : nat) :
    ABGR_natset_map a (n + m) = (ABGR_natset_map a n * ABGR_natset_map a m)%multmonoid.
  Proof.
    induction n as [|n IHn].
    - rewrite (lunax A). apply idpath.
    - cbn. rewrite (assocax A). apply lopeq.
      unfold ABGR_natset_map in *. cbn in IHn.
      rewrite IHn. apply idpath.
  Qed.

  Definition ABGR_natset_dirprod_abmonoid_map {A : abgr} (a : A) :
    (abmonoiddirprod (rigaddabmonoid natcommrig) (rigaddabmonoid natcommrig)) -> A.
  Proof.
    exact (ABGR_natset_dirprod_map a).
  Defined.

  Definition ABGR_natset_dirprod_map_isbinopfun {A : abgr} (a : A) :
    isbinopfun (ABGR_natset_dirprod_abmonoid_map a).
  Proof.
    unfold ABGR_natset_dirprod_abmonoid_map.
    set (tmp1 := ABGR_natset_map_plus a).
    set (tmp2 := ABGR_natset_map_plus (grinv A a)).
    intros x x'. unfold ABGR_natset_dirprod_map.
    unfold ABGR_natset_map in *. cbn in *.
    rewrite tmp1. rewrite tmp2. unfold dirprod_pr1. unfold dirprod_pr2.
    repeat rewrite (assocax A). apply lopeq.
    repeat rewrite <- (assocax A). apply ropeq.
    apply (commax A).
  Qed.

  Definition ABGR_natset_dirprod_map_binopfun {A : abgr} (a : A) :
    binopfun (abmonoiddirprod (rigaddabmonoid natcommrig) (rigaddabmonoid natcommrig)) A.
  Proof.
    use binopfunpair.
    exact (ABGR_natset_dirprod_map a).
    exact (ABGR_natset_dirprod_map_isbinopfun a).
  Defined.

  Definition ABGR_natset_dirprod_map_monoidfun_unel_eq {A : abgr} (a : A) :
    ABGR_natset_dirprod_map
      a (unel (abmonoiddirprod (rigaddabmonoid natcommrig) (rigaddabmonoid natcommrig))) = (unel A).
  Proof.
    unfold ABGR_natset_dirprod_map. cbn. apply (runax A).
  Qed.

  Definition ABGR_natset_dirprod_map_monoidfun {A : abgr} (a : A) :
    monoidfun (abmonoiddirprod (rigaddabmonoid natcommrig) (rigaddabmonoid natcommrig)) A.
  Proof.
    use monoidfunconstr.
    - exact (ABGR_natset_dirprod_map a).
    - split.
      + exact (ABGR_natset_dirprod_map_isbinopfun a).
      + exact (ABGR_natset_dirprod_map_monoidfun_unel_eq a).
  Defined.

  (** Construction of the monoidfun from nat × nat to integers. *)
  Definition ABGR_natset_to_Z_monoidfun :
    monoidfun (abmonoiddirprod (rigaddabmonoid natcommrig) (rigaddabmonoid natcommrig)) hzaddabgr.
  Proof.
    use monoidfunconstr.
    - use setquotpr.
    (* ismonoidfun *)
    - split.
      + split.
      + apply idpath.
  Defined.

  Definition ABGR_natset_dirprod_map_ind {A : abgr} (a : A) (n m : nat) :
    ABGR_natset_dirprod_map a (n + m,,m) = ABGR_natset_dirprod_map a (n,, 0).
  Proof.
    induction m as [|m IHm].
    - rewrite natpluscomm. cbn. apply idpath.
    - rewrite natplusnsm. cbn.
      unfold ABGR_natset_dirprod_map. cbn.
      rewrite <- (assocax A).
      rewrite (commax A _ (grinv A a)).
      rewrite <- (assocax A).
      rewrite (grlinvax A). rewrite (lunax A).
      unfold ABGR_natset_dirprod_map in IHm. cbn in IHm.
      apply IHm.
  Qed.

  Definition ABGR_natset_dirprod_map_ind2 {A : abgr} (a : A) (n1 n2 m k : nat) :
    ABGR_natset_dirprod_map a (n1,,m) = ABGR_natset_dirprod_map a (n2,,k) ->
    ABGR_natset_dirprod_map a (n1,,S m) = ABGR_natset_dirprod_map a (n2,,S k).
  Proof.
    unfold ABGR_natset_dirprod_map. cbn. intros H.
    rewrite (commax A (grinv A a)). rewrite (commax A (grinv A a)).
    rewrite <- (assocax A). rewrite <- (assocax A).
    apply ropeq. apply H.
  Qed.

  Definition ABGR_integer_map_iscomprelfun {A : abgr} (a : A) :
    iscomprelfun (binopeqrelabgrdiff (rigaddabmonoid natcommrig)) (ABGR_natset_dirprod_map a).
  Proof.
    intros x. induction x as [t p]. induction p as [|p IHp].
    - intros x'. induction x' as [t0 p]. induction p as [|p IHp].
      + intros H. cbn in *. use (squash_to_prop H). apply (setproperty A).
        intros H'. induction H' as [t1 p]. repeat rewrite natplusassoc in p. cbn in p.
        apply natplusrcan in p. rewrite p. apply idpath.
      + intros H. cbn in *. use (squash_to_prop H). apply (setproperty A).
        intros H'. induction H' as [t1 p0]. rewrite (natplusassoc _ 0) in p0. cbn in p0.
        apply natplusrcan in p0. rewrite <- p0.
        rewrite ABGR_natset_dirprod_map_ind. apply idpath.
    - intros x'. induction x' as [t0 p0]. induction p0 as [|p0 IHp0].
      + intros H. cbn in *. use (squash_to_prop H). apply (setproperty A).
        intros H'. induction H' as [t1 p0]. rewrite natplusassoc in p0. cbn in p0.
        apply natplusrcan in p0. rewrite p0.
        rewrite ABGR_natset_dirprod_map_ind. apply idpath.
      + intros H. cbn in *. use (squash_to_prop H). apply (setproperty A).
        intros H'. induction H' as [t1 p1]. apply natplusrcan in p1.
        repeat rewrite natplusnsm in p1. cbn in p1.
        apply invmaponpathsS in p1.
        set (tmp := IHp (t0,,p0)). cbn in tmp.
        assert (tmp1 : ishinh_UU(∑ x0 : nat, t + p0 + x0 = t0 + p + x0)).
        {
          unfold ishinh_UU. intros P X. apply X.
          refine (tpair _ 0 _).
          rewrite natpluscomm. cbn.
          rewrite (natpluscomm _ 0). cbn. exact p1.
        }
        set (tmp2 := tmp tmp1).
        apply ABGR_natset_dirprod_map_ind2.
        exact tmp2.
  Qed.

  (** Construction of tha map \mathbb{Z} --> A, 1 ↦ a *)
  Definition ABGR_integer_map {A : abgr} (a : A) : hzaddabgr -> A.
  Proof.
    use setquotuniv.
    - exact (ABGR_natset_dirprod_map a).
    - exact (ABGR_integer_map_iscomprelfun a).
  Defined.

  (** Hide ismonoidfun behind Qed. *)
  Definition ABGR_integer_map_ismonoidfun {A : abgr} (a : A) : ismonoidfun (ABGR_integer_map a).
  Proof.
    split.
    (* isbinopfun *)
    - use isbinopfun_2of3.
      + apply (abmonoiddirprod (rigaddabmonoid natcommrig) (rigaddabmonoid natcommrig)).
      + apply (ABGR_natset_to_Z_monoidfun).
      + apply issurjsetquotpr.
      + unfold funcomp. apply (pr2 (ABGR_natset_dirprod_map_binopfun a)).
      + apply (pr2 (ABGR_natset_to_Z_monoidfun)).
    (* unel *)
    - unfold ABGR_integer_map. cbn.
      unfold ABGR_natset_dirprod_map. cbn.
      apply (runax A).
  Qed.

  (** Construction of the monoidfun \mathbb{Z} --> A, 1 ↦ a *)
  Definition ABGR_integer_map_monoidfun {A : abgr} (a : A) : monoidfun hzaddabgr A.
  Proof.
    use monoidfunconstr.
    - exact (ABGR_integer_map a).
    - exact (ABGR_integer_map_ismonoidfun a).
  Defined.


  (** ** Epis *)

  (** hfiber (pr1 f) b is inhabited. *)
  Definition ABGR_epi_hfiber_inhabited {A B : abgr} (f : ABGR⟦A, B⟧) (isE : isEpi f) (b : B)
             (H : setquotpr (ABGR_cokernel_eqrel f) b =
                  setquotpr (ABGR_cokernel_eqrel f) 1%multmonoid) : ∥ hfiber (pr1 f) b ∥.
  Proof.
    set (tmp := weqpathsinsetquot (ABGR_cokernel_eqrel f) b (unel _)).
    set (tmp1 := pr1weq (invweq tmp) H).
    unfold ABGR_cokernel_eqrel in tmp1. cbn in tmp1.
    intros P X. apply tmp1. intros Y. apply X. induction Y as [t p].
    rewrite grinvunel in p.
    rewrite (runax B) in p.
    apply (hfiberpair (pr1 f) t p).
  Qed.

  (** This result shows that Epis are surjective. *)
  Definition ABGR_epi_issurjective {A B : abgr} (f : ABGR⟦A, B⟧) (isE : isEpi f) :
    issurjective (pr1 f).
  Proof.
    unfold isEpi in isE.
    set (tmp := isE (ABGR_cokernel_abgr f) (ABGR_cokernel_monoidfun f)
                    (ABGR_zero_arrow B (ABGR_cokernel_abgr f))).
    assert (H : f ;; ABGR_cokernel_monoidfun f = f ;; ABGR_zero_arrow B (ABGR_cokernel_abgr f)).
    {
      rewrite ABGR_cokernel_eq.
      rewrite <- ABGR_has_zero_arrow_eq.
      rewrite ZeroArrow_comp_right.
      apply idpath.
    }
    set (tmp1 := tmp H).
    intros x.
    unfold ABGR_cokernel_monoidfun in tmp1. unfold ABGR_zero_arrow in tmp1.
    cbn in tmp1. apply base_paths in tmp1. cbn in tmp1.
    set (tmp2 := @funeqpaths (pr1 B) (pr1 (ABGR_cokernel_abgr f))).
    set (tmp3 := tmp2 _ _ tmp1). cbn in tmp3.
    apply (ABGR_epi_hfiber_inhabited f isE x (tmp3 x)).
  Qed.


  (** ** Monics *)

  (** The following equalities are needed to prove that Monics are inclusions. *)
  Lemma ABGR_natset_dirprod_monoidfun_eq {A B : abgr} (a1 a2 : A) (f : monoidfun A B)
        (H : f a1 = f a2) : monoidfuncomp (ABGR_natset_dirprod_map_monoidfun a1) f =
                            monoidfuncomp (ABGR_natset_dirprod_map_monoidfun a2) f.
  Proof.
    use total2_paths_f.
    - cbn. unfold funcomp. apply funextfun.
      intros x. induction x as [t p]. induction t as [|t IHt].
      + induction p as [|p IHp].
        (* p = 0 *)
        * unfold ABGR_natset_dirprod_map. cbn.
          rewrite (runax A). apply idpath.
        (* Inductive step on p. *)
        * unfold ABGR_natset_dirprod_map. cbn.
          rewrite (lunax A). rewrite (lunax A).
          rewrite (pr1 (pr2 f)). rewrite (pr1 (pr2 f)).
          apply (maponpaths (fun h : _ => grinv B h)) in H.
          rewrite <- (monoidfun_inv f a1) in H.
          rewrite <- (monoidfun_inv f a2) in H.
          cbn in *. rewrite <- H. apply lopeq.
          unfold ABGR_natset_dirprod_map in IHp. cbn in IHp.
          rewrite (lunax A) in IHp. rewrite (lunax A) in IHp. apply IHp.
      (* Inductive step on t. *)
      + unfold ABGR_natset_dirprod_map in *.
        unfold ABGR_natset_map in *. cbn in *.
        rewrite (assocax A). rewrite (assocax A).
        set (tmp := (pr1 (pr2 f))). cbn in tmp.
        rewrite tmp. rewrite (tmp a2). rewrite H.
        apply lopeq. apply IHt.
    - apply proofirrelevance. apply isapropismonoidfun.
  Qed.

  (** Precomposing with surjective monoidfun preserves equality. *)
  Lemma ABGR_monoidfun_precomp {A :abmonoid} {B C : abgr} (f1 f2 : monoidfun B C)
        (g : monoidfun A B) (H : issurjective (pr1 g)) :
    monoidfuncomp g f1 = monoidfuncomp g f2 -> f1 = f2.
  Proof.
    intros X.
    use total2_paths_f.
    - apply funextfun. intros x. apply base_paths in X. cbn in X. unfold funcomp in X.
      unfold issurjective in H.
      use (squash_to_prop (H x)). use (setproperty C).
      intros h. induction h as [t p]. rewrite <- p.
      apply (funeqpaths X t).
    - apply proofirrelevance. apply isapropismonoidfun.
  Qed.

  (** Commutativity of the natset_dirprod_map with natset_to_Z and integer_map. *)
  Lemma ABGR_integer_natset_map_comm {A : abgr} (a : A) :
    monoidfuncomp ABGR_natset_to_Z_monoidfun (ABGR_integer_map_monoidfun a) =
    ABGR_natset_dirprod_map_monoidfun a.
  Proof.
    use total2_paths_f.
    - cbn. apply funextfun. intros x. unfold funcomp. use setquotunivcomm.
    - apply proofirrelevance. apply isapropismonoidfun.
  Qed.

  (** Equality of monoidfun compositions. *)
  Lemma ABGR_integer_map_monoifun_eq {A B : abgr} (a1 a2 : A) (f : monoidfun A B)
        (H : f a1 = f a2) : monoidfuncomp (ABGR_integer_map_monoidfun a1) f =
                            monoidfuncomp (ABGR_integer_map_monoidfun a2) f.
  Proof.
    apply (@ABGR_monoidfun_precomp
             (abmonoiddirprod (rigaddabmonoid natcommrig) (rigaddabmonoid natcommrig))
             hzaddabgr B
             (monoidfuncomp (ABGR_integer_map_monoidfun a1) f)
             (monoidfuncomp (ABGR_integer_map_monoidfun a2) f)
             ABGR_natset_to_Z_monoidfun).
    use issurjsetquotpr.

    set (e1 := abmonoidfuncomp_assoc
                 (abmonoiddirprod (rigaddabmonoid natcommrig) (rigaddabmonoid natcommrig))
                 hzaddabgr A B ABGR_natset_to_Z_monoidfun (ABGR_integer_map_monoidfun a1) f).
    apply pathsinv0 in e1. use (pathscomp0 e1). clear e1.

    set (e2 := abmonoidfuncomp_assoc
                 (abmonoiddirprod (rigaddabmonoid natcommrig) (rigaddabmonoid natcommrig))
                 hzaddabgr A B ABGR_natset_to_Z_monoidfun (ABGR_integer_map_monoidfun a2) f).
    use (pathscomp0 _ e2). clear e2.

    set (e3 := ABGR_integer_natset_map_comm a1).
    apply (maponpaths (fun h : _ => monoidfuncomp h f)) in e3.
    use (pathscomp0 e3). clear e3.

    set (e4 := ABGR_integer_natset_map_comm a2).
    apply (maponpaths (fun h : _ => monoidfuncomp h f)) in e4.
    apply pathsinv0 in e4. use (pathscomp0 _ e4). clear e4.

    apply ABGR_natset_dirprod_monoidfun_eq.
    apply H.
  Qed.

  (** Finally we are able to show that monics are inclusions. *)
  Definition ABGR_monic_isincl {A B : abgr} (f : ABGR⟦A, B⟧) (isM : isMonic f) : isincl (pr1 f).
  Proof.
    intros b h1 h2.
    use iscontrpair.
    - use total2_paths_f.
      + unfold isMonic in isM. cbn in *.
        set (p := pr2 h1). cbn in p.
        set (p' := pr2 h2). cbn in p'.
        rewrite <- p' in p.
        set (tmp := isM hzaddabgr (ABGR_integer_map_monoidfun (pr1 h1))
                        (ABGR_integer_map_monoidfun (pr1 h2))
                        (ABGR_integer_map_monoifun_eq (pr1 h1) (pr1 h2) f p)).
        apply base_paths in tmp. cbn in tmp.
        set (tmp2 := funeqpaths tmp).
        set (tmp3 := tmp2 (hzone)). cbn in tmp3.
        unfold rigtorngunel2int in tmp3. cbn in tmp3.
        unfold ABGR_natset_dirprod_map in tmp3. cbn in tmp3.
        rewrite <- (runax A). rewrite <- (runax A).
        use (pathscomp0 _ tmp3).
        rewrite (runax A). rewrite (runax A). apply idpath.
      + apply proofirrelevance. apply (setproperty B).
    - intros t1. apply proofirrelevance.
      assert (Hfiber: isaset (hfiber (pr1 f) b)).
      {
        unfold hfiber.
        apply isaset_total2.
        - apply (setproperty A).
        - intros x. apply isasetaprop. apply (setproperty B).
      }
      apply Hfiber.
  Qed.

End ABGR_monics.


(** * Monics are Kernels and Epis are Cokernels
    In this section we prove that Monics are kernels in ABGR. *)
Section ABGR_monic_kernels.


  (** ** Monics *)

  (** Construction of ishinh_UU hfiber. *)
  Definition ABGR_monic_kernel_hfiber_prop {A B : abgr} (f : ABGR⟦A, B⟧) (isM : isMonic f)
             (w : abgr) (x : w) (h: ABGR⟦w, B⟧)
             (H : h ;; CokernelArrow (ABGR_Cokernel f) = ZeroArrow ABGR_has_zero _ _) :
    ishinh_UU (∑ a : pr1 A, pr1 f a = pr1 h x %multmonoid).
  Proof.
    rewrite ABGR_has_zero_arrow_eq in H.
    cbn in H. unfold ABGR_zero_arrow in H.
    apply base_paths in H. cbn in H. unfold funcomp in H.
    set (tmp1 := (weqpathsinsetquot (ABGR_cokernel_eqrel f) (pr1 h x) (unel _))).
    set (tmp2 := pr1weq (invweq tmp1)).
    set (tmp3 := tmp2 (funeqpaths H x)).
    cbn in tmp3.
    rewrite (grinvunel B) in tmp3.
    rewrite (runax B) in tmp3.
    exact tmp3.
  Qed.

  (** Suppose f is a Monic and h is a morphism to the targe of f so that h composed with the
      cokernel of f is zero, then for any element in the image of h the hfiber consists of exactly
      of one term. We use this to define the unique map KernelIn which is needed to show that f is
      the kernel of its cokernel. *)
  Definition ABGR_monic_kernel_in_hfiber_iscontr {A B : abgr} (f : ABGR⟦A, B⟧) (isM : isMonic f)
             (w : abgr) (h: ABGR⟦w, B⟧)
             (H : h ;; CokernelArrow (ABGR_Cokernel f) = ZeroArrow ABGR_has_zero _ _) :
    ∏ x : w, iscontr (hfiber (pr1 f) (pr1 h x)).
  Proof.
    intros x.
    use (squash_to_prop (ABGR_monic_kernel_hfiber_prop f isM w x h H)).
    apply isapropiscontr.
    intros X.
    apply (iscontrpair (hfiberpair (pr1 f) (pr1 X) (pr2 X))).
    (* Equality in hfibers *)
    intros t.
    use total2_paths_f.
    - cbn.
      assert (e : pr1 f (pr1 t) = pr1 f (pr1 X)).
      {
        cbn. cbn in X, t.
        rewrite (pr2 X).
        apply (pr2 t).
      }
      set (iw := (isweqonpathsincl _ (ABGR_monic_isincl f isM)) (pr1 t) (pr1 X) e).
      unfold hfiber in iw. unfold iscontr in iw. apply (pr1 (pr1 iw)).
    - apply proofirrelevance. apply (setproperty B).
  Qed.

  (** We construct an hfiber for every element in the image of h. *)
  Definition ABGR_monic_kernel_in_hfiber {A B : abgr} (f : ABGR⟦A, B⟧) (isM : isMonic f)
             (w : abgr) (x : w) (h: ABGR⟦w, B⟧)
             (H : h ;; CokernelArrow (ABGR_Cokernel f) = ZeroArrow ABGR_has_zero _ _) :
    hfiber (pr1 f) (pr1 h x).
  Proof.
    use (squash_to_prop (ABGR_monic_kernel_hfiber_prop f isM w x h H)).
    - apply isapropifcontr. apply (ABGR_monic_kernel_in_hfiber_iscontr f isM w h H x).
    - intros X. exact X.
  Qed.

  (** Hide equality behind Qed. *)
  Lemma ABGR_monic_kernel_in_hfiber_mult_eq {A B : abgr} (f : ABGR⟦A, B⟧) (w : abgr) (x x' : w)
        (h : ABGR⟦w, B⟧) (X : hfiber (pr1 f) (pr1 h x)) (X0 : hfiber (pr1 f) (pr1 h x')):
    pr1 f (pr1 X * pr1 X0)%multmonoid = pr1 h (x * x')%multmonoid.
  Proof.
    rewrite (pr1 (pr2 f)).
    rewrite (pr2 X).
    rewrite (pr2 X0).
    rewrite (pr1 (pr2 h)).
    apply idpath.
  Qed.

  (** This is used to verify that KernelIn is a binopfun. *)
  Definition ABGR_monic_kernel_in_hfiber_mult {A B : abgr} (f : ABGR⟦A, B⟧) (w : abgr) (x x' : w)
             (h : ABGR⟦w, B⟧) : hfiber (pr1 f) (pr1 h x) -> hfiber (pr1 f) (pr1 h x') ->
                                hfiber (pr1 f) (pr1 h (x * x')%multmonoid).
  Proof.
    intros X X0.
    exact (hfiberpair (pr1 f) ((pr1 X) * (pr1 X0))%multmonoid
                      (ABGR_monic_kernel_in_hfiber_mult_eq f w x x' h X X0)).
  Defined.

  (** Hide equality behind Qed. *)
  Lemma ABGR_monic_kernel_in_hfiber_unel_eq {A B : abgr} (f : ABGR⟦A, B⟧) (w : abgr)
        (h : ABGR⟦w, B⟧) : pr1 f 1%multmonoid = pr1 h 1%multmonoid.
  Proof.
    rewrite (pr2 (pr2 h)).
    apply (pr2 (pr2 f)).
  Qed.

  (** This is used to vefiry that KernelIn respects unit elements. *)
  Definition ABGR_monic_kernel_in_hfiber_unel {A B : abgr} (f : ABGR⟦A, B⟧) (w : abgr)
             (h : ABGR⟦w, B⟧) : hfiber (pr1 f) (pr1 h 1%multmonoid) :=
    hfiberpair (pr1 f) 1%multmonoid (ABGR_monic_kernel_in_hfiber_unel_eq f w h).

  (** We define the KernelIn as the morphism x : w ↦ pr1 (hfiber (pr1 f) (pr1 h x)) : A. *)
  Definition ABGR_monic_kernel_in {A B : abgr} (f : ABGR⟦A, B⟧) (isM : isMonic f) (w : abgr)
             (h: ABGR⟦w, B⟧)
             (H : h ;; CokernelArrow (ABGR_Cokernel f) = ZeroArrow ABGR_has_zero _ _) : w -> A.
  Proof.
    intros x.
    exact (pr1 (ABGR_monic_kernel_in_hfiber f isM w x h H)).
  Defined.

  (** Hide ismonoidfun behind Qed. *)
  Definition ABGR_monic_kernel_in_ismonoidfun {A B : abgr} (f : ABGR⟦A, B⟧) (isM : isMonic f)
             (w : abgr) (h: ABGR⟦w, B⟧)
             (H : h ;; CokernelArrow (ABGR_Cokernel f) = ZeroArrow ABGR_has_zero _ _) :
    ismonoidfun (ABGR_monic_kernel_in f isM w h H).
  Proof.
    unfold ABGR_monic_kernel_in. cbn in *.
    split.
    (* isbinopfun *)
    - intros x x'.
      set (tmp := ABGR_monic_kernel_in_hfiber_mult
                    f w x x' h
                    (ABGR_monic_kernel_in_hfiber f isM w x h H)
                    (ABGR_monic_kernel_in_hfiber f isM w x' h H)).

      assert (e : (ABGR_monic_kernel_in_hfiber f isM w (x * x')%multmonoid h H) = tmp).
      {
        set (tmp2 := ABGR_monic_kernel_in_hfiber_iscontr f isM w h H (x * x')%multmonoid).
        unfold iscontr in tmp2. cbn in tmp2.
        rewrite ((pr2 tmp2) tmp).
        rewrite ((pr2 tmp2) (ABGR_monic_kernel_in_hfiber f isM w (x * x')%multmonoid h H)).
        apply idpath.
      }
      apply base_paths in e. use (pathscomp0 e). unfold tmp.
      unfold ABGR_monic_kernel_in_hfiber_mult. cbn. apply idpath.
    - assert (e : (ABGR_monic_kernel_in_hfiber f isM w 1%multmonoid h H)
                  = (ABGR_monic_kernel_in_hfiber_unel f w h) ).
      {
        set (tmp2 := ABGR_monic_kernel_in_hfiber_iscontr f isM w h H 1%multmonoid).
        unfold iscontr in tmp2. cbn in tmp2.
        rewrite ((pr2 tmp2) (ABGR_monic_kernel_in_hfiber_unel f w h)).
        rewrite ((pr2 tmp2) (ABGR_monic_kernel_in_hfiber f isM w 1%multmonoid h H)).
        apply idpath.
      }
      apply base_paths in e. use (pathscomp0 e). apply idpath.
  Qed.

  (** We show that the KernelIn map is a monoidfun. *)
  Definition ABGR_monic_kernel_in_monoidfun {A B : abgr} (f : ABGR⟦A, B⟧) (isM : isMonic f)
             (w : abgr) (h: ABGR⟦w, B⟧)
             (H : h ;; CokernelArrow (ABGR_Cokernel f) = ZeroArrow ABGR_has_zero _ _) :
    monoidfun w A := monoidfunconstr (ABGR_monic_kernel_in_ismonoidfun f isM w h H).

  (** ** We are ready to prove that Monics are Kernels. *)

  (** Hide equality behind Qed. *)
  Definition ABGR_Monic_Kernel_eq {A B : abgr} (f : ABGR⟦A, B⟧) (isM : isMonic f) :
    f ;; CokernelArrow (ABGR_Cokernel f) = ZeroArrow ABGR_has_zero A (ABGR_Cokernel f).
  Proof.
    apply CokernelCompZero.
  Qed.

  (** Hide isEqualizer beind Qed. *)
  Definition ABGR_Monic_Kernel_isKernel {A B : abgr} (f : ABGR⟦A, B⟧) (isM : isMonic f) :
    isKernel ABGR_has_zero f (CokernelArrow (ABGR_Cokernel f))
             (CokernelCompZero ABGR_has_zero (ABGR_Cokernel f)).
  Proof.
    use (mk_isKernel has_homsets_ABGR).
    intros w h H'.
    use unique_exists.
    (* KernelIn *)
    - apply (ABGR_monic_kernel_in_monoidfun f isM w h H').
    (* Commutativity *)
    - cbn. use total2_paths_f.
      + cbn. unfold funcomp. apply funextfun.
        intros x. cbn. unfold ABGR_monic_kernel_in.
        set (tmp := pr2 ((ABGR_monic_kernel_in_hfiber f isM w x h H'))).
        cbn in tmp. apply tmp.
      + apply proofirrelevance. apply isapropismonoidfun.
    (* Equality in equalities of morphisms *)
    - intros y. apply has_homsets_ABGR.
    (* Uniqueness *)
    - intros y H. cbn in H.
      unfold isMonic in isM. apply isM. cbn. rewrite H.
      use total2_paths_f.
      + cbn. apply funextfun. intros x.
        apply pathsinv0. unfold funcomp. unfold ABGR_monic_kernel_in.
        apply (pr2 ((ABGR_monic_kernel_in_hfiber f isM w x h H'))).
      + apply proofirrelevance. apply isapropismonoidfun.
  Qed.

  (** We construct a Kernel from the monic f so that the KernelArrow = f. *)
  Definition ABGR_monic_kernel {A B : abgr} (f : ABGR⟦A, B⟧) (isM : isMonic f) :
    Kernel ABGR_has_zero (CokernelArrow (ABGR_Cokernel f)) :=
    mk_Kernel ABGR_has_zero f (CokernelArrow (ABGR_Cokernel f))
              (ABGR_Monic_Kernel_eq f isM) (ABGR_Monic_Kernel_isKernel f isM).

  (** We verify that f is the KernelArrow of the above Kernel. *)
  Definition ABGR_monic_kernel_KernelArrow {A B : abgr} (f : ABGR⟦A, B⟧) (isM : isMonic f) :
    KernelArrow (ABGR_monic_kernel f isM) = f.
  Proof.
    apply idpath.
  Qed.


  (** ** Epis *)

  (** Constructs a kernel_hsubtype. *)
  Definition ABGR_epi_cokernel_out_kernel_hsubtype {A B : abgr} (f : ABGR⟦A, B⟧) (a : A)
             (H : pr1 f a = 1%multmonoid) : ABGR_kernel_hsubtype f.
  Proof.
    unfold ABGR_kernel_hsubtype. cbn.
    use (tpair _ a _). cbn.
    unfold ishinh_UU. intros P X.
    apply X. apply H.
  Defined.

  (** Equality we are going to need. *)
  Lemma ABGR_epi_cokernel_out_data_eq {A B : abgr} (f : ABGR⟦A, B⟧) (isE : isEpi f) (w : abgr)
        (h : ABGR⟦A,w⟧)
        (H : KernelArrow (ABGR_Kernel f) ;; h = ZeroArrow ABGR_has_zero (ABGR_Kernel f) w) :
    ∏ x : ABGR_kernel_hsubtype f, pr1 h (pr1carrier (ABGR_kernel_hsubtype f) x) = 1%multmonoid.
  Proof.
    rewrite ABGR_has_zero_arrow_eq in H.
    cbn in H. unfold ABGR_zero_arrow in H.
    apply base_paths in H. cbn in H.
    unfold funcomp in H.
    apply (funeqpaths H).
  Qed.

  (** hfibers of the same element to unel. *)
  Lemma ABGR_epi_cokernel_out_data_hfibers_to_unel {A B : abgr} (f : ABGR⟦A, B⟧)
        (b : B) (hfib1 hfib2 : hfiber (pr1 f) b) :
    (pr1 f) ((pr1 hfib1) * (grinv A (pr1 hfib2)))%multmonoid = unel B.
  Proof.
    rewrite (pr1 (pr2 f)).
    apply (grrcan (abgrtogr B) (pr1 f (pr1 hfib2))).
    rewrite (assocax B). rewrite <- (pr1 (pr2 f)).
    rewrite (grlinvax A). rewrite (pr2 (pr2 f)).
    rewrite (runax B). rewrite (lunax B).
    rewrite (pr2 hfib1). rewrite (pr2 hfib2).
    apply idpath.
  Qed.

  (** Equality on hfibers. *)
  Lemma ABGR_epi_cokernel_out_data_hfiber_eq {A B : abgr} (f : ABGR⟦A, B⟧) (isE : isEpi f)
        (w : abgr) (h : ABGR⟦A,w⟧)
        (H : KernelArrow (ABGR_Kernel f) ;; h = ZeroArrow ABGR_has_zero _ _)
        (b : B) (X : hfiber (pr1 f) b) :
    ∏ hfib : hfiber (pr1 f) b, pr1 h (pr1 hfib) = pr1 h (pr1 X).
  Proof.
    intros hfib.
    set (e1 := ABGR_epi_cokernel_out_data_hfibers_to_unel f b hfib X).
    apply (grrcan (abgrtogr w) (grinv (abgrtogr w) (pr1 h (pr1 X)))).
    rewrite (grrinvax w).
    set (tmp1 := (monoidfun_inv h (pr1 X))). cbn in tmp1.
    apply (maponpaths (fun k : _ => ((pr1 h (pr1 hfib)) * k)%multmonoid)) in tmp1.
    apply pathsinv0 in tmp1. use (pathscomp0 tmp1).
    rewrite <- (pr1 (pr2 h)).
    set (tmp2 := ABGR_epi_cokernel_out_data_eq f isE w h H).
    set (tmp3 := ABGR_epi_cokernel_out_kernel_hsubtype
                   f (pr1 hfib * grinv A (pr1 X))%multmonoid e1).
    set (tmp4 := tmp2 tmp3). cbn in tmp4. apply tmp4.
  Qed.

  (** Suppose that f is an epi and h a morphism from the domain of f such that composition with the
      kernel of f is zero. Then for all terms b of the domain of f, the space of terms of the target
      of h, such that all hfibers of b are mapped to the target, is contractible. *)
  Lemma ABGR_epi_cokernel_out_data_iscontr {A B : abgr} (f : ABGR⟦A, B⟧) (isE : isEpi f) (w : abgr)
        (h : ABGR⟦A, w⟧) (H : KernelArrow (ABGR_Kernel f) ;; h = ZeroArrow ABGR_has_zero _ _) :
    ∏ b : B, iscontr ( ∑ x : w, ∏ (hfib : hfiber (pr1 f) b), pr1 h (pr1 hfib) = x).
  Proof.
    intros b.
    use (squash_to_prop (ABGR_epi_issurjective f isE b)).
    apply isapropiscontr.
    intros X.
    use unique_exists.
    (* The object *)
    - exact (pr1 h (pr1 X)).
    (* Equality of hfibers *)
    - cbn. apply (ABGR_epi_cokernel_out_data_hfiber_eq f isE w h H b X).
    (* Equality on equalities of elements. *)
    - intros y. apply impred_isaprop. intros t. apply (setproperty w).
    (* Uniqueness. *)
    - intros y T. apply (pathsinv0 (T X)).
  Qed.

  (** Using the above result we construct the unique term of w such that all the hfibers of b are
      mapped to it. *)
  Lemma ABGR_epi_cokernel_out_data {A B : abgr} (b : B) (f : ABGR⟦A, B⟧) (isE : isEpi f) (w : abgr)
        (h : ABGR⟦A,w⟧) (H : KernelArrow (ABGR_Kernel f) ;; h = ZeroArrow ABGR_has_zero _ _) :
    ( ∑ x : w, ∏ (hfib : hfiber (pr1 f) b), pr1 h (pr1 hfib) = x).
  Proof.
    use (squash_to_prop (ABGR_epi_issurjective f isE b)).
    apply isapropifcontr.
    apply (ABGR_epi_cokernel_out_data_iscontr f isE w h H b).
    intros X.
    apply (unique_exists (pr1 h (pr1 X))).
    (* Equality of hfibers *)
    - apply (ABGR_epi_cokernel_out_data_hfiber_eq f isE w h H b X).
    (* Equality on equalities of elements. *)
    - intros y. apply impred_isaprop. intros t. apply (setproperty w).
    (* Uniqueness *)
    - intros y T. apply (pathsinv0 (T X)).
  Qed.

  (** Construction of the cokernel out map. *)
  Definition ABGR_epi_cokernel_out_map {A B : abgr} (f : ABGR⟦A, B⟧) (isE : isEpi f) (w : abgr)
             (h : ABGR⟦A,w⟧)
             (H : KernelArrow (ABGR_Kernel f) ;; h = ZeroArrow ABGR_has_zero _ _) : B -> w.
  Proof.
    intros b.
    exact (pr1 (ABGR_epi_cokernel_out_data b f isE w h H)).
  Defined.

  (** Hide equality behind Qed. *)
  Definition ABGR_epi_cokernel_out_data_mult_eq {A B : abgr} (b1 b2 : B) (f : ABGR⟦A, B⟧)
             (isE : isEpi f) (w : abgr) (h : ABGR⟦A, w⟧)
             (H : KernelArrow (ABGR_Kernel f) ;; h = ZeroArrow ABGR_has_zero _ _)
             (X : ∑ x : w, ∏ hfib : hfiber (pr1 f) b1, pr1 h (pr1 hfib) = x)
             (X0 : ∑ x : w, ∏ hfib : hfiber (pr1 f) b2, pr1 h (pr1 hfib) = x) :
    ∏ hfib : hfiber (pr1 f) (b1 * b2)%multmonoid, pr1 h (pr1 hfib) = (pr1 X * pr1 X0)%multmonoid.
  Proof.
    intros hfib.
    use (squash_to_prop (ABGR_epi_issurjective f isE b1)).
    apply (setproperty w). intros X1.
    use (squash_to_prop (ABGR_epi_issurjective f isE b2)).
    apply (setproperty w). intros X2.
    rewrite <- ((pr2 X) X1). rewrite <- ((pr2 X0) X2). rewrite <- (pr1 (pr2 h)).
    exact (ABGR_epi_cokernel_out_data_hfiber_eq
             f isE w h H (b1 * b2)%multmonoid (hfiber_op f b1 b2 X1 X2) hfib).
  Qed.

  (** This is used to verify that CokernelOut is a binopfun. *)
  Definition ABGR_epi_cokernel_out_data_mult {A B : abgr} (b1 b2 : B) (f : ABGR⟦A, B⟧)
             (isE : isEpi f) (w : abgr) (h : ABGR⟦A, w⟧)
             (H : KernelArrow (ABGR_Kernel f) ;; h = ZeroArrow ABGR_has_zero _ _) :
    ( ∑ x : w, ∏ (hfib : hfiber (pr1 f) b1), pr1 h (pr1 hfib) = x) ->
    ( ∑ x : w, ∏ (hfib : hfiber (pr1 f) b2), pr1 h (pr1 hfib) = x) ->
    ( ∑ x : w, ∏ (hfib : hfiber (pr1 f) (b1 * b2)%multmonoid), pr1 h (pr1 hfib) = x).
  Proof.
    intros X X0.
    exact (tpair _ ((pr1 X) * (pr1 X0))%multmonoid
                 (ABGR_epi_cokernel_out_data_mult_eq b1 b2 f isE w h H X X0)).
  Defined.

  (** Hide equality behind Qed. *)
  Definition ABGR_epi_cokernel_out_data_unel_eq {A B : abgr} (f : ABGR⟦A, B⟧) (isE : isEpi f)
             (w : abgr) (h : ABGR⟦A, w⟧)
             (H : KernelArrow (ABGR_Kernel f) ;; h = ZeroArrow ABGR_has_zero _ _) :
    ∏ hfib : hfiber (pr1 f) 1%multmonoid, pr1 h (pr1 hfib) = 1%multmonoid.
  Proof.
    intros hfib.
    set (hfib_unel := hfiberpair (pr1 f) 1%multmonoid (pr2 (pr2 f))).
    rewrite (ABGR_epi_cokernel_out_data_hfiber_eq f isE w h H 1%multmonoid hfib_unel hfib).
    cbn. apply (pr2 (pr2 h)).
  Qed.

  (** Construction of a structure for unel. *)
  Definition ABGR_epi_cokernel_out_data_unel {A B : abgr} (f : ABGR⟦A, B⟧) (isE : isEpi f)
             (w : abgr) (h : ABGR⟦A, w⟧)
             (H : KernelArrow (ABGR_Kernel f) ;; h = ZeroArrow ABGR_has_zero _ _) :
    ( ∑ x : w, ∏ (hfib : hfiber (pr1 f) 1%multmonoid),  pr1 h (pr1 hfib) = x) :=
    tpair _ 1%multmonoid (ABGR_epi_cokernel_out_data_unel_eq f isE w h H).

  (** We show that the cokernel_out_map ismonoidfun. *)
  Lemma ABGR_epi_cokernel_out_ismonoidfun {A B : abgr} (f : ABGR⟦A, B⟧) (isE : isEpi f) (w : abgr)
        (h : ABGR⟦A,w⟧) (H : KernelArrow (ABGR_Kernel f) ;; h = ZeroArrow ABGR_has_zero _ _) :
    ismonoidfun (ABGR_epi_cokernel_out_map f isE w h H).
  Proof.
    split.
    (* isbinopfun *)
    - intros x x'.
      unfold ABGR_epi_cokernel_out_map.
      (* The left hand side is equal to the multiplication of the datas on the right hand side. *)
      set (HH0 := ABGR_epi_cokernel_out_data_mult x x' f isE w h H
                                                  (ABGR_epi_cokernel_out_data x f isE w h H)
                                                  (ABGR_epi_cokernel_out_data x' f isE w h H)).
      assert (HH : ABGR_epi_cokernel_out_data (x * x')%multmonoid f isE w h H = HH0).
      {
        set (tmp := ABGR_epi_cokernel_out_data_iscontr f isE w h H (x * x')%multmonoid).
        rewrite (pr2 tmp). apply pathsinv0. rewrite (pr2 tmp).
        apply idpath.
      }

      apply base_paths in HH.
      use (pathscomp0 HH).
      apply idpath.
    (* unel *)
    - unfold ABGR_epi_cokernel_out_map.
      (* The left hand side is equal to unel. *)
      assert (HH : (ABGR_epi_cokernel_out_data 1%multmonoid f isE w h H)
                   = (ABGR_epi_cokernel_out_data_unel f isE w h H)).
      {
        rewrite (pr2(ABGR_epi_cokernel_out_data_iscontr f isE w h H 1%multmonoid)).
        apply pathsinv0.
        rewrite (pr2(ABGR_epi_cokernel_out_data_iscontr f isE w h H 1%multmonoid)).
        apply idpath.
      }
      apply base_paths in HH. rewrite HH. apply idpath.
  Qed.

  (** Construction of the monoidfun cokernel_out. *)
  Definition ABGR_epi_cokernel_out_monoidfun {A B : abgr} (f : ABGR⟦A, B⟧) (isE : isEpi f)
             (w : abgr) (h : ABGR⟦A,w⟧)
             (H : KernelArrow (ABGR_Kernel f) ;; h = ZeroArrow ABGR_has_zero _ _) :
    monoidfun B w := monoidfunconstr (ABGR_epi_cokernel_out_ismonoidfun f isE w h H).


  (** ** We are ready to prove that Epis are Cokernels. *)

  (** Hide equality behind Qed. *)
  Definition ABGR_epi_cokernel_eq {A B : abgr} (f : ABGR⟦A, B⟧) (isE : isEpi f) :
    KernelArrow (ABGR_Kernel f) ;; f = ZeroArrow ABGR_has_zero _ _.
  Proof.
    apply KernelCompZero.
  Qed.

  (** Hide isCoequalizer behind Qed. *)
  Definition ABGR_epi_cokernel_isCokernel {A B : abgr} (f : ABGR⟦A, B⟧) (isE : isEpi f) :
    isCokernel ABGR_has_zero (KernelArrow (ABGR_Kernel f)) f (ABGR_epi_cokernel_eq f isE).
  Proof.
    use (mk_isCokernel has_homsets_ABGR).
    intros w h H.
    use unique_exists.
    (* Arrow *)
    - exact (ABGR_epi_cokernel_out_monoidfun f isE w h H).
    (* Commutativity *)
    - cbn. use total2_paths_f.
      + cbn. unfold funcomp. apply funextfun.
        intros x. apply pathsinv0. unfold ABGR_epi_cokernel_out_map.
        apply (pr2 ((ABGR_epi_cokernel_out_data (pr1 f x) f isE w h H))
                   (@hfiberpair _ _ (pr1 f) (pr1 f x) x (idpath _))).
      + apply proofirrelevance. apply isapropismonoidfun.
    (* Equality of equalities of morphisms *)
    - intros y. apply has_homsets_ABGR.
    (* Uniqueness *)
    - intros y T. cbn in T. unfold isEpi in isE. apply isE. cbn. rewrite T.
      use total2_paths_f.
      + cbn. unfold funcomp. apply funextfun. intros x. unfold ABGR_epi_cokernel_out_map.
        apply (pr2 ((ABGR_epi_cokernel_out_data (pr1 f x) f isE w h H))
                   (@hfiberpair _ _ (pr1 f) (pr1 f x) x (idpath _))).
      + apply proofirrelevance. apply isapropismonoidfun.
  Qed.

  (** We construct a Cokernel such that CokernelArrow = f. *)
  Definition ABGR_epi_cokernel {A B : abgr} (f : ABGR⟦A, B⟧) (isE : isEpi f) :
    Cokernel ABGR_has_zero (KernelArrow (ABGR_Kernel f)) :=
    mk_Cokernel ABGR_has_zero (KernelArrow (ABGR_Kernel f)) f _
                (ABGR_epi_cokernel_isCokernel f isE).

  (** We verify that f is the CokernelArrow of the above Cokernel. *)
  Definition ABGR_epi_cokernel_CokernelArrow {A B : abgr} (f : ABGR⟦A, B⟧) (isE : isEpi f) :
    CokernelArrow (ABGR_epi_cokernel f isE) = f.
  Proof.
    apply idpath.
  Qed.

End ABGR_monic_kernels.


(** * ABGR is AbelianPreCat
    In this section we put all the previous results together to show that the precategory ABGR,
    consisting of abelian groups, is an AbelianPreCat. *)
Section ABGR_abelianprecat.

  Definition ABGR_AbelianPreCat : AbelianPreCat.
  Proof.
    set (Add := ABGR_Additive).
    set (BinDS := to_BinDirectSums Add).
    use (mk_Abelian ABGR).
    (* Data1 *)
    - unfold Data1.
      split.
      + exact (ABGR_has_zero). (* zero object *)
      + split.
        * intros X Y. exact (BinDirectSum_BinProduct _ (BinDS X Y)). (* BinProducts *)
        * intros X Y. exact (BinDirectSum_BinCoproduct _ (BinDS X Y)). (* BinCoproducts *)
    (* Data *)
    - unfold AbelianData.
      split.
      + unfold Data2.
        split.
        * intros A B f. exact (ABGR_Kernel f). (* Kernels *)
        * intros A B f. exact (ABGR_Cokernel f). (* Cokernels *)
      + split.
        (* Monics are kernels of epis *)
        * use mk_AbelianMonicKernelsData.
          intros x y M.
          set (monic_ker := ABGR_monic_kernel (pr1 M) (pr2 M)).
          use tpair.
          -- use tpair.
             ++ use tpair.
                ** exact (ABGR_Cokernel (pr1 M)).
                ** exact (CokernelArrow (ABGR_Cokernel (pr1 M))).
             ++ use dirprodpair.
                ** exact (CokernelArrowisEpi _ (ABGR_Cokernel (pr1 M))).
                ** exact (KernelCompZero ABGR_has_zero monic_ker).
          -- exact (KernelisKernel _ monic_ker).
        (* Epis are cokernels *)
        * use mk_AbelianEpiCokernelsData.
          intros x y E.
          set (epi_coker := ABGR_epi_cokernel (pr1 E) (pr2 E)).
          use tpair.
          -- use tpair.
             ++ use tpair.
                ** exact (ABGR_Kernel (pr1 E)).
                ** exact (KernelArrow (ABGR_Kernel (pr1 E))).
             ++ use dirprodpair.
                ** exact (KernelArrowisMonic _ (ABGR_Kernel (pr1 E))).
                ** exact (CokernelCompZero ABGR_has_zero epi_coker).
          -- exact (CokernelisCokernel _ epi_coker).
  Defined.

End ABGR_abelianprecat.


Section ABGR_corollaries.

  (** Some applications to Additive categories *)
  Lemma AdditiveZeroArrow_postmor_Abelian {Add : Additive} (x y z : Add) :
    to_postmor_monoidfun Add x y z (ZeroArrow (Additive.to_Zero Add) y z) =
    ZeroArrow (@to_Zero ABGR_AbelianPreCat) (@to_abgrop Add x y) (@to_abgrop Add x z).
  Proof.
    rewrite ABGR_has_zero_arrow_eq.
    unfold to_postmor_monoidfun.
    unfold ABGR_zero_arrow.
    use monoidfun_eq.
    intros g. cbn. unfold to_postmor. cbn.
    rewrite ZeroArrow_comp_right.
    rewrite <- PreAdditive_unel_zero.
    apply idpath.
  Qed.

  Lemma AdditiveZeroArrow_premor_Abelian {Add : Additive} (x y z : Add) :
    to_premor_monoidfun Add x y z (ZeroArrow (Additive.to_Zero Add) x y) =
    ZeroArrow (@to_Zero ABGR_AbelianPreCat) (@to_abgrop Add y z) (@to_abgrop Add x z).
  Proof.
    rewrite ABGR_has_zero_arrow_eq.
    unfold to_premor_monoidfun.
    unfold ABGR_zero_arrow.
    use monoidfun_eq.
    intros g. cbn. unfold to_premor.
    rewrite ZeroArrow_comp_left. rewrite <- PreAdditive_unel_zero.
    apply idpath.
  Qed.

  (** is_iso_premor *)
  Local Lemma ABGR_additive_is_iso_premor_inverses {Add : Additive} (x y z : Add) {f : x --> y}
        (H : is_z_isomorphism f) :
    is_inverse_in_precat ((to_premor_monoidfun Add x y z f) : ABGR_AbelianPreCat⟦_, _⟧)
                         (to_premor_monoidfun Add y x z (is_z_isomorphism_mor H)).
  Proof.
    use mk_is_inverse_in_precat.
    - use monoidfun_eq.
      intros x0. cbn. unfold to_premor. rewrite assoc.
      rewrite (is_inverse_in_precat2 H). apply id_left.
    - use monoidfun_eq.
      intros x0. cbn. unfold to_premor. rewrite assoc.
      rewrite (is_inverse_in_precat1 H). apply id_left.
  Qed.

  Lemma ABGR_Additive_is_iso_premor {Add : Additive} (x y z : Add) {f : x --> y}
        (H : is_z_isomorphism f) :
    @is_z_isomorphism ABGR_AbelianPreCat _ _ (to_premor_monoidfun Add x y z f).
  Proof.
    use mk_is_z_isomorphism.
    - exact (to_premor_monoidfun Add _ _ z (is_z_isomorphism_mor H)).
    - exact (ABGR_additive_is_iso_premor_inverses _ _ z H).
  Defined.

  Local Lemma ABGR_additive_is_iso_postmor_inverses {Add : Additive} (x y z : Add) {f : y --> z}
        (H : is_z_isomorphism f) :
    is_inverse_in_precat ((to_postmor_monoidfun Add x y z f) : ABGR_AbelianPreCat⟦_, _⟧)
                         (to_postmor_monoidfun Add x z y (is_z_isomorphism_mor H)).
  Proof.
    use mk_is_inverse_in_precat.
    - use monoidfun_eq.
      intros x0. cbn. unfold to_postmor. rewrite <- assoc.
      rewrite (is_inverse_in_precat1 H). apply id_right.
    - use monoidfun_eq.
      intros x0. cbn. unfold to_postmor. rewrite <- assoc.
      rewrite (is_inverse_in_precat2 H). apply id_right.
  Qed.

  Lemma ABGR_Additive_is_iso_postmor {Add : Additive} (x y z : Add) {f : y --> z}
        (H : is_z_isomorphism f) :
    @is_z_isomorphism ABGR_AbelianPreCat _ _ (to_postmor_monoidfun Add x y z f).
  Proof.
    use mk_is_z_isomorphism.
    - exact (to_postmor_monoidfun Add x _ _ (is_z_isomorphism_mor H)).
    - exact (ABGR_additive_is_iso_postmor_inverses x _ _ H).
  Defined.

  Local Lemma ABGR_Additive_premor_postmor_is_iso_inverses {Add : Additive} (x y : Add)
        {f : x --> y}
        (H1 : @is_z_isomorphism ABGR_AbelianPreCat _ _ (to_premor_monoidfun Add x y x f))
        (H2 : @is_z_isomorphism ABGR_AbelianPreCat _ _ (to_postmor_monoidfun Add y x y f)) :
    is_inverse_in_precat f ((is_z_isomorphism_mor H1 : monoidfun (to_abgrop x x) (to_abgrop y x))
                              (identity x : to_abgrop x x)).
  Proof.
    set (mor1 := ((is_z_isomorphism_mor H1) : (monoidfun (to_abgrop x x) (to_abgrop y x)))
                   ((identity x) : to_abgrop x x)).
    set (mor2 := ((is_z_isomorphism_mor H2) : (monoidfun (to_abgrop y y) (to_abgrop y x)))
                   ((identity y) : to_abgrop y y)).
    assert (Hx : f ;; mor1 = identity x).
    {
      set (tmp := is_inverse_in_precat2 H1).
      apply base_paths in tmp.
      cbn in tmp. unfold to_premor, funcomp in tmp.
      set (tmp2 := funeqpaths tmp (identity x)). cbn in tmp2.
      apply tmp2.
    }
    assert (Hy : mor2 ;; f = identity y).
    {
      set (tmp := is_inverse_in_precat2 H2).
      apply base_paths in tmp. cbn in tmp.
      unfold to_premor, funcomp in tmp.
      set (tmp2 := funeqpaths tmp (identity y)). cbn in tmp2.
      unfold to_postmor in tmp2. cbn. apply tmp2.
    }
    assert (H : mor1 = mor2).
    {
      rewrite <- (id_right mor2).
      rewrite <- Hx.
      rewrite assoc.
      rewrite Hy.
      rewrite id_left.
      apply idpath.
    }
    use mk_is_inverse_in_precat.
    - exact Hx.
    - rewrite H. exact Hy.
  Qed.

  Lemma ABGR_Additive_premor_postmor_is_iso {Add : Additive} (x y : Add) {f : x --> y}
        (H1 : @is_z_isomorphism ABGR_AbelianPreCat _ _ (to_premor_monoidfun Add x y x f))
        (H2 : @is_z_isomorphism ABGR_AbelianPreCat _ _ (to_postmor_monoidfun Add y x y f)) :
    is_z_isomorphism f.
  Proof.
    use mk_is_z_isomorphism.
    - exact (((is_z_isomorphism_mor H1) : (monoidfun (to_abgrop x x) (to_abgrop y x)))
               ((identity x) : to_abgrop x x)).
    - exact (ABGR_Additive_premor_postmor_is_iso_inverses _ _ H1 H2).
  Defined.

  (** A criteria for isKernel which uses only the elements in the abelian group. *)

  Local Opaque ZeroArrow.

  Definition ABGR_isKernel_iscontr {X Y Z : ABGR} (f : X --> Y) (g : Y --> Z)
             (ZA : f ;; g = @ZeroArrow ABGR_AbelianPreCat (@to_Zero ABGR_AbelianPreCat) _ _)
             (H : Π (D : (Σ y : pr1 Y, pr1 g y = 1%multmonoid)),
                  ∥ Σ (x : abgrtogr X), monoidfuntobinopfun _ _ f x = (pr1 D) ∥)
             (isM : @isMonic ABGR _ _ f) (W : ABGR) (h : W --> Y)
             (H' : h ;; g = @ZeroArrow ABGR (@to_Zero ABGR_AbelianPreCat) W Z) (w' : pr1 W) :
    iscontr (Σ (x : abgrtogr X), monoidfuntobinopfun _ _ f x = pr1 h w').
  Proof.
    cbn in H'. rewrite <- (@PreAdditive_unel_zero (ABGR_PreAdditive)) in H'.
    unfold to_unel in H'.
    assert (e : pr1 g (pr1 h w') = 1%multmonoid).
    {
      apply base_paths in H'. cbn in H'. unfold funcomp in H'.
      unfold monoidfuncomp in H'. cbn in H'.
      set (tmp := @funeqpaths _ _ _ _ H' w'). cbn in tmp.
      exact tmp.
    }
    set (H'' := H (tpair _ (pr1 h w') e)).
    use (squash_to_prop H''). apply isapropiscontr. intros HH.
    induction HH as [H1 H2]. cbn in H2.
    use tpair.
    - use tpair.
      + exact H1.
      + exact H2.
    - cbn. intros T. induction T as [T1 T2].
      use total2_paths.
      + cbn.
        apply (isweqonpathsincl _ (ABGR_monic_isincl f isM)).
        cbn in H2. cbn. rewrite H2. rewrite T2. apply idpath.
      + apply proofirrelevance. apply setproperty.
  Qed.

  Definition ABGR_isKernel {X Y Z : ABGR} (f : X --> Y) (g : Y --> Z)
             (ZA : f ;; g = @ZeroArrow ABGR_AbelianPreCat (@to_Zero ABGR_AbelianPreCat) _ _)
             (H : Π (D : (Σ y : pr1 Y, pr1 g y = 1%multmonoid)),
                  ∥ Σ (x : abgrtogr X), monoidfuntobinopfun _ _ f x = (pr1 D) ∥)
             (isM : @isMonic ABGR _ _ f) :
    isKernel (@to_Zero ABGR_AbelianPreCat) f g ZA.
  Proof.
    use mk_isKernel.
    - exact has_homsets_ABGR.
    - intros w h H'.
      use unique_exists.
      + use monoidfunconstr.
        * intros w'. exact (pr1 (iscontrpr1 (ABGR_isKernel_iscontr f g ZA H isM w h H' w'))).
        * split.
          -- intros x y.
             apply (isweqonpathsincl _ (ABGR_monic_isincl f isM)).
             set (ff := (binopfunisbinopfun (f : monoidfun _ _))). cbn in ff. rewrite ff. clear ff.
             set (tmp := pr2 (iscontrpr1 (ABGR_isKernel_iscontr
                                            f g ZA H isM w h H' ((x * y)%multmonoid)))).
             cbn in tmp. cbn. rewrite tmp. clear tmp.
             set (tmp := pr2 (iscontrpr1 (ABGR_isKernel_iscontr
                                            f g ZA H isM w h H' (x%multmonoid)))).
             cbn in tmp. cbn. rewrite tmp. clear tmp.
             set (tmp := pr2 (iscontrpr1 (ABGR_isKernel_iscontr
                                            f g ZA H isM w h H' (y%multmonoid)))).
             cbn in tmp. cbn. rewrite tmp. clear tmp.
             apply (binopfunisbinopfun (h : monoidfun _ _)).
          -- apply (isweqonpathsincl _ (ABGR_monic_isincl f isM)).
             set (tmp := pr2 (iscontrpr1 (ABGR_isKernel_iscontr
                                            f g ZA H isM w h H' (unel (w : abgr))))).
             cbn in tmp. cbn. rewrite tmp. clear tmp.
             set (tmp := monoidfununel h). cbn in tmp. rewrite tmp. clear tmp.
             set (tmp := monoidfununel f). cbn in tmp. rewrite <- tmp. clear tmp.
             apply idpath.
      + use monoidfun_eq. cbn. unfold funcomp. intros x.
        exact (pr2 (iscontrpr1 (ABGR_isKernel_iscontr f g ZA H isM w h H' (x%multmonoid)))).
      + intros y. apply (has_homsets_ABGR).
      + intros y T. cbn in T.
        use monoidfun_eq. cbn. intros x.
        apply (isweqonpathsincl _ (ABGR_monic_isincl f isM)).
        apply base_paths in T. cbn in T. unfold funcomp in T. cbn in T.
        set(T' := funeqpaths T x). cbn in T'. cbn. rewrite T'. clear T'.
        apply pathsinv0.
        exact (pr2 (iscontrpr1 (ABGR_isKernel_iscontr f g ZA H isM w h H' (x%multmonoid)))).
  Qed.

End ABGR_corollaries.<|MERGE_RESOLUTION|>--- conflicted
+++ resolved
@@ -255,9 +255,9 @@
   Move these *)
 Section ABGR_general.
 
-  Definition monoidfun_eq {A B : abgr} (f g : monoidfun A B) (H : Π (x : A), f x = g x) : f = g.
-  Proof.
-    use total2_paths.
+  Definition monoidfun_eq {A B : abgr} (f g : monoidfun A B) (H : ∏ (x : A), f x = g x) : f = g.
+  Proof.
+    use total2_paths_f.
     - use funextfun. intros x. exact (H x).
     - use proofirrelevance. apply isapropismonoidfun.
   Qed.
@@ -273,27 +273,6 @@
     intros e. induction e. apply idpath.
   Qed.
 
-<<<<<<< HEAD
-=======
-  (** How operation behaves under the inverse function. *)
-  Lemma grinvcomp (Y : gr) : ∏ y1 y2 : Y, grinv Y (@op Y y1 y2) = @op Y (grinv Y y2) (grinv Y y1).
-  Proof.
-    intros y1 y2.
-    apply (grrcan Y y1).
-    rewrite (assocax Y). rewrite (grlinvax Y). rewrite (runax Y).
-    apply (grrcan Y y2).
-    rewrite (grlinvax Y). rewrite (assocax Y). rewrite (grlinvax Y).
-    apply idpath.
-  Qed.
-
-  (** For some reason coq does not fold unel B automatically. Thus I have
-     used the following equality. *)
-  Definition ABGR_monic_kernel_unel_rw (B : abgr) : unel B = pr1 (pr2 (pr1 (pr1 (pr2 B)))).
-  Proof.
-    apply idpath.
-  Qed.
-
->>>>>>> 8aeb4456
   (** Monoidfun preserves inverses. *)
   Definition monoidfun_inv {A B : abgr} (f : monoidfun A B) (a : A) : f (grinv A a) = grinv B (f a).
   Proof.
@@ -2221,11 +2200,11 @@
 
   Definition ABGR_isKernel_iscontr {X Y Z : ABGR} (f : X --> Y) (g : Y --> Z)
              (ZA : f ;; g = @ZeroArrow ABGR_AbelianPreCat (@to_Zero ABGR_AbelianPreCat) _ _)
-             (H : Π (D : (Σ y : pr1 Y, pr1 g y = 1%multmonoid)),
-                  ∥ Σ (x : abgrtogr X), monoidfuntobinopfun _ _ f x = (pr1 D) ∥)
+             (H : ∏ (D : (∑ y : pr1 Y, pr1 g y = 1%multmonoid)),
+                  ∥ ∑ (x : abgrtogr X), monoidfuntobinopfun _ _ f x = (pr1 D) ∥)
              (isM : @isMonic ABGR _ _ f) (W : ABGR) (h : W --> Y)
              (H' : h ;; g = @ZeroArrow ABGR (@to_Zero ABGR_AbelianPreCat) W Z) (w' : pr1 W) :
-    iscontr (Σ (x : abgrtogr X), monoidfuntobinopfun _ _ f x = pr1 h w').
+    iscontr (∑ (x : abgrtogr X), monoidfuntobinopfun _ _ f x = pr1 h w').
   Proof.
     cbn in H'. rewrite <- (@PreAdditive_unel_zero (ABGR_PreAdditive)) in H'.
     unfold to_unel in H'.
@@ -2244,7 +2223,7 @@
       + exact H1.
       + exact H2.
     - cbn. intros T. induction T as [T1 T2].
-      use total2_paths.
+      use total2_paths_f.
       + cbn.
         apply (isweqonpathsincl _ (ABGR_monic_isincl f isM)).
         cbn in H2. cbn. rewrite H2. rewrite T2. apply idpath.
@@ -2253,8 +2232,8 @@
 
   Definition ABGR_isKernel {X Y Z : ABGR} (f : X --> Y) (g : Y --> Z)
              (ZA : f ;; g = @ZeroArrow ABGR_AbelianPreCat (@to_Zero ABGR_AbelianPreCat) _ _)
-             (H : Π (D : (Σ y : pr1 Y, pr1 g y = 1%multmonoid)),
-                  ∥ Σ (x : abgrtogr X), monoidfuntobinopfun _ _ f x = (pr1 D) ∥)
+             (H : ∏ (D : (∑ y : pr1 Y, pr1 g y = 1%multmonoid)),
+                  ∥ ∑ (x : abgrtogr X), monoidfuntobinopfun _ _ f x = (pr1 D) ∥)
              (isM : @isMonic ABGR _ _ f) :
     isKernel (@to_Zero ABGR_AbelianPreCat) f g ZA.
   Proof.
