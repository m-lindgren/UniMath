(** **********************************************************

Structures on HSET.

Contents:

- Colimits in HSET ([ColimsHSET])
- Binary coproducts ([BinCoproductsHSET])
- General indexed coproducts ([Coproducts_HSET])
- Initial object ([InitialHSET])
- Limits ([LimsHSET])
- Binary products ([BinProductsHSET])
- General indexed products ([ProductsHSET]
- Pullbacks ([PullbacksHSET])
- Terminal object ([TerminalHSET])
- Exponentials ([has_exponentials_HSET])
- Construction of exponentials for functors into HSET
  ([has_exponentials_functor_HSET])
- Locally cartesian closed ([Terminal_HSET_slice],
  [BinProducts_HSET_slice] and [has_exponentials_HSET_slice])
- Products in Set/X ([Products_HSET_slice])
- Forgetful functor Set/X to Set is left adjoint
  ([is_left_adjoint_slicecat_to_cat])
- kernel pairs
- effective epis

Written by: Benedikt Ahrens, Anders Mörtberg

October 2015 - January 2016

************************************************************)

Require Import UniMath.Foundations.PartD.
Require Import UniMath.Foundations.Propositions.
Require Import UniMath.Foundations.Sets.

Require Import UniMath.CategoryTheory.precategories.
Require Import UniMath.CategoryTheory.UnicodeNotations.
Require Import UniMath.CategoryTheory.category_hset.
Require Import UniMath.CategoryTheory.limits.graphs.colimits.
Require Import UniMath.CategoryTheory.limits.graphs.limits.
Require Import UniMath.CategoryTheory.limits.bincoproducts.
Require Import UniMath.CategoryTheory.limits.coproducts.
Require Import UniMath.CategoryTheory.limits.binproducts.
Require Import UniMath.CategoryTheory.limits.products.
Require Import UniMath.CategoryTheory.limits.initial.
Require Import UniMath.CategoryTheory.limits.terminal.
Require Import UniMath.CategoryTheory.limits.pullbacks.
Require Import UniMath.CategoryTheory.limits.coequalizers.
Require Import UniMath.CategoryTheory.Adjunctions.
Require Import UniMath.CategoryTheory.exponentials.
Require Import UniMath.CategoryTheory.covyoneda.
Require Import UniMath.CategoryTheory.slicecat.

Require Import UniMath.CategoryTheory.EpiFacts.


Local Notation "[ C , D , hs ]" := (functor_precategory C D hs).

(* This should be moved upstream. Constructs the smallest eqrel
   containing a given relation *)
Section extras.

Variable A : UU.
Variable R0 : hrel A.

Lemma isaprop_eqrel_from_hrel a b :
  isaprop (∏ R : eqrel A, (∏ x y, R0 x y -> R x y) -> R a b).
Proof.
  apply impred; intro R; apply impred_prop.
Qed.

Definition eqrel_from_hrel : hrel A :=
  fun a b => hProppair _ (isaprop_eqrel_from_hrel a b).

Lemma iseqrel_eqrel_from_hrel : iseqrel eqrel_from_hrel.
Proof.
repeat split.
- intros x y z H1 H2 R HR. exact (eqreltrans _ _ _ _ (H1 _ HR) (H2 _ HR)).
- now intros x R _; apply (eqrelrefl R).
- intros x y H R H'. exact (eqrelsymm _ _ _ (H _ H')).
Qed.

Lemma eqrel_impl a b : R0 a b -> eqrel_from_hrel a b.
Proof.
now intros H R HR; apply HR.
Qed.

(* eqrel_from_hrel is the *smallest* relation containing R0 *)
Lemma minimal_eqrel_from_hrel (R : eqrel A) (H : ∏ a b, R0 a b -> R a b) :
  ∏ a b, eqrel_from_hrel a b -> R a b.
Proof.
now intros a b H'; apply (H' _ H).
Qed.

End extras.

Arguments eqrel_from_hrel {_} _ _ _.


(** colimits in HSET *)
Section colimits.

Variable g : graph.
Variable D : diagram g HSET.

Local Definition cobase : UU := ∑ j : vertex g, pr1hSet (dob D j).

(* Theory about hprop is in UniMath.Foundations.Propositions *)
Local Definition rel0 : hrel cobase := λ (ia jb : cobase),
  hProppair (ishinh (∑ f : edge (pr1 ia) (pr1 jb), dmor D f (pr2 ia) = pr2 jb))
            (isapropishinh _).

Local Definition rel : hrel cobase := eqrel_from_hrel rel0.

Lemma iseqrel_rel : iseqrel rel.
Proof.
now apply iseqrel_eqrel_from_hrel.
Qed.

Local Definition eqr : eqrel cobase := eqrelpair _ iseqrel_rel.

(* Defined in UniMath.Foundations.Sets *)
Definition colimHSET : HSET :=
  hSetpair (setquot eqr) (isasetsetquot _).

(*
           (X,~)
            | \
            |   \
            |     \
  setquotpr |       \
            |         \
            |           \
            |             \
            V              V
           X/~ ----------> (Y,=)
*)

Local Definition injections j : HSET ⟦dob D j, colimHSET⟧.
Proof.
intros Fj; apply (setquotpr _).
exact (tpair _ j Fj).
Defined.

(* Define the morphism out of the colimit *)
Section from_colim.

Variables (c : HSET) (cc : cocone D c).

Local Definition from_cobase : cobase -> pr1hSet c.
Proof.
now intro iA; apply (coconeIn cc (pr1 iA) (pr2 iA)).
Defined.

Local Definition from_cobase_rel : hrel cobase.
Proof.
intros x x'; exists (from_cobase x = from_cobase x').
now apply setproperty.
Defined.

Local Definition from_cobase_eqrel : eqrel cobase.
Proof.
exists from_cobase_rel.
abstract (
repeat split;
[ intros x y z H1 H2 ;
  exact (pathscomp0 H1 H2)
|
  intros x y H;
  exact (pathsinv0 H)
]).
Defined.

Lemma rel0_impl a b (Hab : rel0 a b) : from_cobase_eqrel a b.
Proof.
refine (Hab _ _). clear Hab.
intro H; simpl.
destruct H as [f Hf].
generalize (toforallpaths _ _ _ (coconeInCommutes cc (pr1 a) (pr1 b) f) (pr2 a)).
unfold compose, from_cobase; simpl; intro H.
now rewrite <- H, Hf.
Qed.

Lemma rel_impl a b (Hab : rel a b) : from_cobase_eqrel a b.
Proof.
now apply (@minimal_eqrel_from_hrel _ rel0); [apply rel0_impl|].
Qed.

Lemma iscomprel_from_base : iscomprelfun rel from_cobase.
Proof.
now intros a b; apply rel_impl.
Qed.

Definition from_colimHSET : HSET ⟦colimHSET, c⟧.
Proof.
now simpl; apply (setquotuniv _ _ from_cobase iscomprel_from_base).
Defined.

End from_colim.

Definition colimCoconeHSET : cocone D colimHSET.
Proof.
use mk_cocone.
- now apply injections.
- abstract (intros u v e;
            apply funextfun; intros Fi; simpl;
            unfold compose, injections; simpl;
            apply (weqpathsinsetquot eqr), (eqrelsymm eqr), eqrel_impl, hinhpr; simpl;
            now exists e).
Defined.

Definition ColimHSETArrow (c : HSET) (cc : cocone D c) :
  ∑ x : HSET ⟦ colimHSET, c ⟧, ∏ v : vertex g, injections v ;; x = coconeIn cc v.
Proof.
exists (from_colimHSET _ cc).
abstract (intro i; simpl; unfold injections, compose, from_colimHSET; simpl;
          apply funextfun; intro Fi; now rewrite (setquotunivcomm eqr)).
Defined.

Definition ColimCoconeHSET : ColimCocone D.
Proof.
apply (mk_ColimCocone _ colimHSET colimCoconeHSET); intros c cc.
exists (ColimHSETArrow _ cc).
abstract (intro f; apply subtypeEquality;
           [ intro; now apply impred; intro i; apply has_homsets_HSET
           | apply funextfun; intro x; simpl;
             apply (surjectionisepitosets (setquotpr eqr));
               [now apply issurjsetquotpr | now apply pr2 | ];
             intro y; destruct y as [u fu]; destruct f as [f Hf];
             now apply (toforallpaths _ _ _ (Hf u) fu)]).
Defined.

End colimits.

Opaque from_colimHSET.

Lemma ColimsHSET : Colims HSET.
Proof.
now intros g d; apply ColimCoconeHSET.
Defined.

Lemma ColimsHSET_of_shape (g : graph) :
  Colims_of_shape g HSET.
Proof.
now intros d; apply ColimCoconeHSET.
Defined.

(* Direct construction of binary coproducts in HSET *)
Lemma BinCoproductsHSET : BinCoproducts HSET.
Proof.
intros A B.
use mk_BinCoproductCocone.
- simpl in *; apply (tpair _ (coprod A B)).
  abstract (apply isasetcoprod; apply setproperty).
- simpl in *; apply ii1.
- simpl in *; intros x; apply (ii2 x).
- apply (mk_isBinCoproductCocone _ has_homsets_HSET).
  intros C f g; simpl in *.
  mkpair.
  * apply (tpair _ (sumofmaps f g)); abstract (split; apply idpath).
  * abstract (intros h; apply subtypeEquality;
    [ intros x; apply isapropdirprod; apply has_homsets_HSET
    | destruct h as [t [ht1 ht2]]; simpl;
               apply funextfun; intro x;
               rewrite <- ht2, <- ht1; unfold compose; simpl;
               case x; intros; apply idpath]).
Defined.

Lemma CoproductsHSET (I : UU) (HI : isaset I) : Coproducts I HSET.
Proof.
intros A.
use mk_CoproductCocone.
- mkpair.
  + apply (∑ i, pr1 (A i)).
  + eapply (isaset_total2 _ HI); intro i; apply setproperty.
- simpl; apply tpair.
- apply (mk_isCoproductCocone _ _ has_homsets_HSET).
  intros C f; simpl in *.
  mkpair.
  * apply (tpair _ (fun X => f (pr1 X) (pr2 X))); abstract (intro i; apply idpath).
  * abstract (intros h; apply subtypeEquality; simpl;
      [ intro; apply impred; intro; apply has_homsets_HSET
      | destruct h as [t ht]; simpl; apply funextfun;
        intro x; rewrite <- ht; destruct x; apply idpath]).
Defined.

Section CoproductsHSET_from_Colims.

Require UniMath.CategoryTheory.limits.graphs.bincoproducts.

Lemma BinCoproductsHSET_from_Colims : graphs.bincoproducts.BinCoproducts HSET.
Proof.
now apply bincoproducts.BinCoproducts_from_Colims, ColimsHSET_of_shape.
Defined.

End CoproductsHSET_from_Colims.

Lemma InitialHSET : Initial HSET.
Proof.
apply (mk_Initial emptyHSET).
apply mk_isInitial; intro a.
mkpair.
- simpl; intro e; induction e.
- abstract (intro f; apply funextfun; intro e; induction e).
Defined.

Section InitialHSET_from_Colims.

Require UniMath.CategoryTheory.limits.graphs.initial.

Lemma InitialHSET_from_Colims : graphs.initial.Initial HSET.
Proof.
apply initial.Initial_from_Colims, ColimsHSET_of_shape.
Defined.

End InitialHSET_from_Colims.

Section limits.

Variable g : graph.
Variable D : diagram g HSET.

Definition limset_UU : UU :=
  ∑ (f : ∏ u : vertex g, pr1hSet (dob D u)),
    ∏ u v (e : edge u v), dmor D e (f u) = f v.

Definition limset : HSET.
Proof.
  exists limset_UU.
  apply (isofhleveltotal2 2);
            [ apply impred; intro; apply pr2
            | intro f; repeat (apply impred; intro);
              apply isasetaprop, setproperty ].
Defined.

Lemma LimConeHSET : LimCone D.
Proof.
use mk_LimCone.
- apply limset.
- apply (tpair _ (fun u f => pr1 f u)).
  abstract (intros u v e; simpl; apply funextfun; intro f; simpl; apply (pr2 f)).
- intros X CC.
  mkpair.
  + mkpair.
    * intro x; apply (tpair _ (fun u => coneOut CC u x)).
      abstract (intros u v e; apply (toforallpaths _ _ _ (coneOutCommutes CC _ _ e))).
    * abstract (intro v; apply idpath).
  + abstract (intros [t p]; apply subtypeEquality;
              [ intro; apply impred; intro; apply isaset_set_fun_space
              | apply funextfun; intro; apply subtypeEquality];
                [ intro; repeat (apply impred; intro); apply setproperty
                | apply funextsec; intro u; apply (toforallpaths _ _ _ (p u))]).
Defined.

End limits.

Lemma LimsHSET : Lims HSET.
Proof.
now intros g d; apply LimConeHSET.
Defined.

Lemma LimsHSET_of_shape (g : graph) : Lims_of_shape g HSET.
Proof.
now intros d; apply LimConeHSET.
Defined.


(** Alternative definition of limits using cats/limits *)
Section cats_limits.

Require UniMath.CategoryTheory.limits.cats.limits.

Variable J : precategory.
Variable D : functor J HSET.

Definition cats_limset_UU : UU :=
  ∑ (f : ∏ u, pr1hSet (D u)),
    ∏ u v (e : J⟦u,v⟧), # D e (f u) = f v.

Definition cats_limset : HSET.
Proof.
  exists cats_limset_UU.
  apply (isofhleveltotal2 2);
            [ apply impred; intro; apply pr2
            | intro f; repeat (apply impred; intro);
              apply isasetaprop, setproperty ].
Defined.

Lemma cats_LimConeHSET : cats.limits.LimCone D.
Proof.
use mk_LimCone.
- apply cats_limset.
- apply (tpair _ (fun u f => pr1 f u)).
  abstract (intros u v e; apply funextfun; intro f; apply (pr2 f)).
- intros X CC.
  mkpair.
  + mkpair.
    * intro x; apply (tpair _ (fun u => coneOut CC u x)).
      abstract (intros u v e; apply (toforallpaths _ _ _ (coneOutCommutes CC _ _ e))).
    * abstract (intro v; apply idpath).
  + abstract (intros [t p]; apply subtypeEquality;
     [ intro; apply impred; intro; apply isaset_set_fun_space
     | apply funextfun; intro x; apply subtypeEquality];
       [ intro; repeat (apply impred; intro); apply setproperty
       | simpl; apply funextsec; intro u; apply (toforallpaths _ _ _ (p u))]).
Defined.

End cats_limits.

Lemma cats_LimsHSET : cats.limits.Lims HSET.
Proof.
now intros g d; apply cats_LimConeHSET.
Defined.

Lemma cats_LimsHSET_of_shape (g : precategory) : cats.limits.Lims_of_shape g HSET.
Proof.
now intros d; apply cats_LimConeHSET.
Defined.

(** end of alternative def *)

(** Direct construction of binary products in HSET *)
Lemma BinProductsHSET : BinProducts HSET.
Proof.
intros A B.
use mk_BinProductCone.
- simpl in *; apply (tpair _ (dirprod A B)).
  abstract (apply isasetdirprod; apply setproperty).
- simpl in *; apply pr1.
- simpl in *; intros x; apply (pr2 x).
- apply (mk_isBinProductCone _ has_homsets_HSET).
  intros C f g; simpl in *.
  mkpair.
  * apply (tpair _ (prodtofuntoprod (f ,, g))); abstract (split; apply idpath).
  * abstract (intros h; apply subtypeEquality;
    [ intros x; apply isapropdirprod; apply has_homsets_HSET
    | destruct h as [t [ht1 ht2]]; simpl; apply funextfun; intro x;
               rewrite <- ht2, <- ht1; unfold compose; simpl;
               unfold prodtofuntoprod;
               now case (t x)]).
Defined.

Lemma ProductsHSET (I : UU) : Products I HSET.
Proof.
intros A.
use mk_ProductCone.
- apply (tpair _ (∏ i, pr1 (A i))); apply isaset_forall_hSet.
- simpl; intros i f; apply (f i).
- apply (mk_isProductCone _ _ has_homsets_HSET).
  intros C f; simpl in *.
  mkpair.
  * apply (tpair _ (fun c i => f i c)); intro i; apply idpath.
   * abstract (intros h; apply subtypeEquality; simpl;
       [ intro; apply impred; intro; apply has_homsets_HSET
       | destruct h as [t ht]; simpl; apply funextfun; intro x;
         apply funextsec; intro i; rewrite <- ht; apply idpath ]).
Defined.

Section BinProductsHSET_from_Lims.

Require UniMath.CategoryTheory.limits.graphs.binproducts.

Lemma BinProductsHSET_from_Lims : graphs.binproducts.BinProducts HSET.
Proof.
now apply binproducts.BinProducts_from_Lims, LimsHSET_of_shape.
Defined.

End BinProductsHSET_from_Lims.

Lemma TerminalHSET : Terminal HSET.
Proof.
apply (mk_Terminal unitHSET).
apply mk_isTerminal; intro a.
apply (tpair _ (fun _ => tt)).
abstract (simpl; intro f; apply funextfun; intro x; case (f x); apply idpath).
Defined.

Section TerminalHSET_from_Lims.

Require UniMath.CategoryTheory.limits.graphs.terminal.

Lemma TerminalHSET_from_Lims : graphs.terminal.Terminal HSET.
Proof.
now apply terminal.Terminal_from_Lims, LimsHSET_of_shape.
Defined.

End TerminalHSET_from_Lims.

Definition PullbackHSET_ob {A B C : HSET} (f : HSET⟦B,A⟧) (g : HSET⟦C,A⟧) : HSET.
Proof.
simpl in *.
exists (∑ (xy : B × C), f (pr1 xy) = g (pr2 xy)).
abstract (apply isaset_total2; [ apply isasetdirprod; apply setproperty
                               | intros xy; apply isasetaprop, setproperty ]).
Defined.

Lemma PullbacksHSET : Pullbacks HSET.
Proof.
intros A B C f g.
use mk_Pullback.
+ apply (PullbackHSET_ob f g).
+ intros xy; apply (pr1 (pr1 xy)).
+ intros xy; apply (pr2 (pr1 xy)).
+ abstract (apply funextsec; intros [[x y] Hxy]; apply Hxy).
+ use mk_isPullback.
  intros X f1 f2 Hf12; cbn.
  use unique_exists.
  - intros x.
    exists (f1 x,,f2 x); abstract (apply (toforallpaths _ _ _ Hf12)).
  - abstract (now split).
  - abstract (now intros h; apply isapropdirprod; apply has_homsets_HSET).
  - abstract (intros h [H1 H2]; apply funextsec; intro x;
    apply subtypeEquality; [intros H; apply setproperty|]; simpl;
    now rewrite <- (toforallpaths _ _ _ H1 x), <- (toforallpaths _ _ _ H2 x), <- tppr).
Defined.

Section PullbacksHSET_from_Lims.

  Require UniMath.CategoryTheory.limits.graphs.pullbacks.

  Lemma PullbacksHSET_from_Lims : graphs.pullbacks.Pullbacks HSET.
  Proof.
    apply (graphs.pullbacks.Pullbacks_from_Lims HSET LimsHSET).
  Defined.

End PullbacksHSET_from_Lims.

Section EqualizersHSET_from_Lims.

  Require UniMath.CategoryTheory.limits.graphs.equalizers.

  Lemma EqualizersHSET_from_Lims : graphs.equalizers.Equalizers HSET.
  Proof.
    apply (graphs.equalizers.Equalizers_from_Lims HSET LimsHSET).
  Defined.

End EqualizersHSET_from_Lims.

Section PushoutsHSET_from_colims.
  Require UniMath.CategoryTheory.limits.graphs.pushouts.
  Lemma PushoutsHSET_from_Colims : graphs.pushouts.Pushouts HSET.
  Proof.
    red.
    intros .
    apply ColimsHSET_of_shape.
  Qed.
End PushoutsHSET_from_colims.

Section exponentials.

(** Define the functor: A -> _^A *)
Definition exponential_functor (A : HSET) : functor HSET HSET.
Proof.
mkpair.
+ apply (tpair _ (hset_fun_space A)); simpl.
  intros b c f g; apply (fun x => f (g x)).
+ abstract (mkpair;
  [ intro x; now (repeat apply funextfun; intro)
  | intros x y z f g; now (repeat apply funextfun; intro)]).
Defined.

Definition flip {A B C : UU} (f : A -> B -> C) : B -> A -> C := fun x y => f y x.

(** This checks that if we use constprod_functor2 the flip is not necessary *)
Lemma are_adjoints_constprod_functor2 A :
  are_adjoints (constprod_functor2 BinProductsHSET A) (exponential_functor A).
Proof.
mkpair.
- mkpair.
  + mkpair.
    * intro x; simpl; apply dirprodpair.
    * abstract (intros x y f; apply idpath).
  + mkpair.
    * intros X fx; apply (pr1 fx (pr2 fx)).
    * abstract (intros x y f; apply idpath).
- abstract (mkpair;
  [ intro x; simpl; apply funextfun; intro ax; now rewrite (tppr ax)
  | intro b; apply funextfun; intro f; apply idpath]).
Defined.

Lemma has_exponentials_HSET : has_exponentials BinProductsHSET.
Proof.
intro a.
apply (tpair _ (exponential_functor a)).
mkpair.
- mkpair.
  + mkpair.
    * intro x; simpl; apply flip, dirprodpair.
    * abstract (intros x y f; apply idpath).
  + mkpair.
    * intros x xf; simpl in *; apply (pr2 xf (pr1 xf)).
    * abstract (intros x y f; apply idpath).
- abstract (mkpair;
  [ now intro x; simpl; apply funextfun; intro ax; rewrite (tppr ax)
  | now intro b; apply funextfun; intro f]).
Defined.

End exponentials.

(** This section defines exponential in [C,HSET] following a slight
variation of Moerdijk-MacLane (p. 46, Prop. 1).

The formula for [C,Set] is G^F(f)=Hom(Hom(f,−)×id(F),G) taken from:

http://mathoverflow.net/questions/104152/exponentials-in-functor-categories
*)
Section exponentials_functor_cat.

Variable (C : precategory) (hsC : has_homsets C).

Let CP := BinProducts_functor_precat C _ BinProductsHSET has_homsets_HSET.
Let cy := covyoneda _ hsC.

(* Defined Q^P *)
Local Definition exponential_functor_cat (P Q : functor C HSET) : functor C HSET.
Proof.
mkpair.
- mkpair.
  + intro c.
    use hSetpair.
    * apply (nat_trans (BinProduct_of_functors C _ BinProductsHSET (cy c) P) Q).
    * abstract (apply (isaset_nat_trans has_homsets_HSET)).
  + simpl; intros a b f alpha.
    apply (BinProductOfArrows _ (CP (cy a) P) (CP (cy b) P)
                           (# cy f) (identity _) ;; alpha).
- abstract (
    split;
      [ intros c; simpl; apply funextsec; intro a;
        apply (nat_trans_eq has_homsets_HSET); cbn; unfold prodtofuntoprod; intro x;
        apply funextsec; intro f;
        destruct f as [cx Px]; simpl; unfold covyoneda_morphisms_data;
        now rewrite id_left
      | intros a b c f g; simpl; apply funextsec; intro alpha;
        apply (nat_trans_eq has_homsets_HSET); cbn; unfold prodtofuntoprod; intro x;
        apply funextsec; intro h;
        destruct h as [cx pcx]; simpl; unfold covyoneda_morphisms_data;
        now rewrite assoc ]).
Defined.

Local Definition eval (P Q : functor C HSET) :
  nat_trans (BinProductObject _ (CP P (exponential_functor_cat P Q)) : functor _ _) Q.
Proof.
mkpair.
- intros c ytheta; set (y := pr1 ytheta); set (theta := pr2 ytheta);
  simpl in *.
  use (theta c).
  exact (identity c,,y).
- abstract (
    intros c c' f; simpl;
    apply funextfun; intros ytheta; destruct ytheta as [y theta];
    cbn; unfold prodtofuntoprod;
    unfold covyoneda_morphisms_data;
    assert (X := nat_trans_ax theta);
    assert (Y := toforallpaths _ _ _ (X c c' f) (identity c,, y));
    eapply pathscomp0; [|apply Y]; cbn; unfold prodtofuntoprod;
    now rewrite id_right, id_left).
Defined.

(* This could be made nicer without the big abstract blocks... *)
Lemma has_exponentials_functor_HSET : has_exponentials CP.
Proof.
intro P.
use left_adjoint_from_partial.
- apply (exponential_functor_cat P).
- intro Q; simpl; apply eval.
- intros Q R φ; simpl in *.
  mkpair.
  + mkpair.
    * { use mk_nat_trans.
        - intros c u; simpl.
          use mk_nat_trans.
          + simpl; intros d fx.
            apply (φ d (dirprodpair (pr2 fx) (# R (pr1 fx) u))).
          + intros a b f; simpl; cbn; unfold prodtofuntoprod.
            apply funextsec; intro x.
            etrans;
              [|apply (toforallpaths _ _ _ (nat_trans_ax φ _ _ f)
                                     (dirprodpair (pr2 x) (# R (pr1 x) u)))]; cbn.
              repeat (apply maponpaths).
              assert (H : # R (pr1 x ;; f) = # R (pr1 x) ;; #R f).
              { apply functor_comp. }
              unfold prodtofuntoprod.
              simpl (pr1 _); simpl (pr2 _).
              apply maponpaths.
              apply (eqtohomot H u).
        - intros a b f; cbn.
          apply funextsec; intros x; cbn.
          apply subtypeEquality;
            [intros xx; apply (isaprop_is_nat_trans _ _ has_homsets_HSET)|].
          apply funextsec; intro y; apply funextsec; intro z; cbn.
          repeat apply maponpaths;  unfold covyoneda_morphisms_data.
          assert (H : # R (f ;; pr1 z) = # R f ;; # R (pr1 z)).
          { apply functor_comp. }
          apply pathsinv0.
          now etrans; [apply (toforallpaths _ _ _ H x)|].
      }
    * abstract (
        apply (nat_trans_eq has_homsets_HSET); cbn; intro x;
        apply funextsec; intro p;
        apply maponpaths;
        assert (H : # R (identity x) = identity (R x));
          [apply functor_id|];
        induction p as [t p]; apply maponpaths; simpl;
        now apply pathsinv0; eapply pathscomp0; [apply (toforallpaths _ _ _ H p)|]).
  + abstract (
    intros [t p]; apply subtypeEquality; simpl;
    [intros x; apply (isaset_nat_trans has_homsets_HSET)|];
    apply (nat_trans_eq has_homsets_HSET); intros c;
    apply funextsec; intro rc;
    apply subtypeEquality;
    [intro x; apply (isaprop_is_nat_trans _ _ has_homsets_HSET)|]; simpl;
    rewrite p; cbn; clear p; apply funextsec; intro d; cbn;
    apply funextsec; intros [t0 pd]; simpl;
    assert (HH := toforallpaths _ _ _ (nat_trans_ax t c d t0) rc);
    cbn in HH; rewrite HH; cbn; unfold covyoneda_morphisms_data;
    unfold prodtofuntoprod;
    now rewrite id_right).
Qed.

End exponentials_functor_cat.

(** * Various results on Set/X *)
Section set_slicecat.

Local Notation "HSET / X" := (slice_precat HSET X has_homsets_HSET).

Lemma Terminal_HSET_slice X : Terminal (HSET / X).
Proof.
now apply Terminal_slice_precat.
Defined.

Lemma BinProducts_HSET_slice X : BinProducts (HSET / X).
Proof.
now apply BinProducts_slice_precat, PullbacksHSET.
Defined.

Lemma BinCoproducts_HSET_slice X : BinCoproducts (HSET / X).
Proof.
now apply BinCoproducts_slice_precat, BinCoproductsHSET.
Defined.


(** Direct proof that HSET/X has exponentials using explicit formula in example 2.2 of:

    https://ncatlab.org/nlab/show/locally+cartesian+closed+category#in_category_theory
*)

Definition hfiber_fun (X : HSET) (f : HSET / X) : HSET / X → HSET / X.
Proof.
intros g.
mkpair.
- exists (∑ x, HSET⟦hfiber_hSet (pr2 f) x,hfiber_hSet (pr2 g) x⟧).
  abstract (apply isaset_total2; [ apply setproperty | intros x; apply has_homsets_HSET ]).
- now apply pr1.
Defined.

Definition hfiber_functor (X : HSET) (f : HSET / X) :
  functor (HSET / X) (HSET / X).
Proof.
use mk_functor.
+ mkpair.
  * apply (hfiber_fun _ f).
  * simpl; intros a b g.
    { mkpair; simpl.
    - intros h.
      exists (pr1 h).
      intros fx.
      mkpair.
      * exact (pr1 g (pr1 (pr2 h fx))).
      * abstract (etrans; [ apply (!toforallpaths _ _ _ (pr2 g) (pr1 (pr2 h fx)))|];
                  apply (pr2 (pr2 h fx))).
    - abstract (now apply funextsec).
    }
+ split.
  - intros x; apply (eq_mor_slicecat has_homsets_HSET); simpl.
    apply funextsec; intros [y hy].
    use total2_paths_f; [ apply idpath |].
    apply funextsec; intros w; apply subtypeEquality; [|apply idpath].
    now intros XX; apply setproperty.
  - intros x y z g h; apply (eq_mor_slicecat has_homsets_HSET); simpl.
    apply funextsec; intros [w hw].
    use total2_paths_f; [ apply idpath |].
    apply funextsec; intros w'.
    apply subtypeEquality; [|apply idpath].
    now intros XX; apply setproperty.
Defined.

Local Definition eta X (f : HSET / X) :
  nat_trans (functor_identity (HSET / X))
            (functor_composite (constprod_functor1 (BinProducts_HSET_slice X) f) (hfiber_functor X f)).
Proof.
use mk_nat_trans.
+ intros g; simpl.
  mkpair.
  * intros y; simpl.
    exists (pr2 g y); intros fgy.
    exists ((pr1 fgy,,y),,(pr2 fgy)).
    abstract (now apply (pr2 fgy)).
  * abstract (now apply funextsec).
+ intros [g Hg] [h Hh] [w Hw].
  apply (eq_mor_slicecat has_homsets_HSET), funextsec; intro x1.
  apply (two_arg_paths_f (!toforallpaths _ _ _ Hw x1)), funextsec; intro y.
  repeat (apply subtypeEquality; [intros x; apply setproperty|]); cbn in *.
  now induction (! toforallpaths _ _ (λ x : g, Hh (w x)) _ _).
Defined.

Local Definition eps X (f : HSET / X) :
  nat_trans (functor_composite (hfiber_functor X f) (constprod_functor1 (BinProducts_HSET_slice X) f))
            (functor_identity (HSET / X)).
Proof.
use mk_nat_trans.
+ intros g; simpl.
  mkpair.
  * intros H; apply (pr1 ((pr2 (pr2 (pr1 H))) (pr1 (pr1 H),,pr2 H))).
  * abstract (apply funextsec; intros [[x1 [x2 x3]] x4]; simpl in *;
              now rewrite (pr2 (x3 (x1,,x4))), x4).
+ intros g h w; simpl.
  apply (eq_mor_slicecat has_homsets_HSET), funextsec; intro x1; cbn.
  now repeat apply maponpaths; apply setproperty.
Defined.

Lemma has_exponentials_HSET_slice (X : HSET) : has_exponentials (BinProducts_HSET_slice X).
Proof.
intros f.
exists (hfiber_functor _ f).
use mk_are_adjoints.
- apply eta.
- apply eps.
- split.
  + intros x; apply eq_mor_slicecat, funextsec; intro x1.
    now apply subtypeEquality; [intro y; apply setproperty|]; rewrite tppr.
  + intros x; apply eq_mor_slicecat, funextsec; intro x1; simpl.
    use total2_paths_f; [apply idpath|]; cbn.
    apply funextsec; intro y.
    simple refine (subtypeEquality _ _).
    * intro z; apply setproperty.
    * simpl.
      apply maponpaths.
      apply maponpaths.
      apply tppr.
Defined.

(** * Products in Set/X *)
Section products_set_slice.

(* The following is an experiment which computes what the product in Set/X
   should be from the one in [X,Set] using the equivalence between Set/X
   and [X,Set] *)
(* Require Import UniMath.CategoryTheory.set_slice_fam_equiv. *)
(* Require Import UniMath.CategoryTheory.DiscretePrecategory. *)

(* Lemma Products_HSET_slice I X : Products I (HSET / X). *)
(* Proof. *)
(* intros F. *)
(* set (foo1 := Products_functor_precat I (discrete_precategory (pr1 X)) HSET (ProductsHSET I) has_homsets_HSET). *)
(* set (XHSET := [discrete_precategory (pr1 X), HSET, has_homsets_HSET]). *)
(* set (G := λ i, slice_to_fam X (F i) : XHSET). *)
(* set (foo2 := ProductObject I XHSET (foo1 G)). *)
(* set (goal := pr1 (pr1 (fam_to_slice _ foo2))). *)
(* cbn in goal. *)

(** Products in Set/X *)
Lemma Products_HSET_slice I X : Products I (HSET / X).
Proof.
intros F.
use mk_ProductCone.
+ mkpair.
  - exists (∑ x : pr1 X, ∏ i : I, hfiber_hSet (pr2 (F i)) x).
    abstract (apply isaset_total2; [apply setproperty|];
              now intros x; apply impred_isaset; intro i; apply setproperty).
  - apply pr1.
+ intros i.
  mkpair.
  - intros H; apply (pr1 (pr2 H i)).
  - abstract (now apply funextsec; intros H; apply (!pr2 (pr2 H i))).
+ intros f H.
  use unique_exists.
  - mkpair; simpl.
    * intros x.
      exists (pr2 f x).
      intros i.
      exists (pr1 (H i) x).
      abstract (exact (!toforallpaths _ _ _ (pr2 (H i)) x)).
    * abstract (now apply funextsec).
  - abstract (now intros i; apply eq_mor_slicecat, funextsec).
  - abstract (now intros g; apply impred_isaprop; intro i; apply has_homsets_slice_precat).
<<<<<<< HEAD
  - abstract(simpl; intros [y1 y2] Hy; apply eq_mor_slicecat, funextsec; intro x;
    use total2_paths; [apply (toforallpaths _ _ _ (!y2) x)|];
=======
  - abstract (simpl; intros [y1 y2] Hy; apply eq_mor_slicecat, funextsec; intro x;
    use total2_paths_f; [apply (toforallpaths _ _ _ (!y2) x)|];
>>>>>>> e67f966b
    apply funextsec; intro i; apply subtypeEquality; [intros w; apply setproperty|];
    destruct f as [f Hf]; cbn in *;
    rewrite y2;
    simpl;
    rewrite idpath_transportf;
    rewrite <- Hy;
    reflexivity).
Defined.

End products_set_slice.

Lemma is_left_adjoint_slicecat_to_cat_HSET (X : HSET) :
  is_left_adjoint (slicecat_to_cat has_homsets_HSET X).
Proof.
mkpair.
- use mk_functor.
  + mkpair.
    * intro Y.
      exists (X × Y)%set; simpl.
      apply pr1.
    * intros A B f.
      exists (λ xa, pr1 xa,,f (pr2 xa)).
      abstract (now apply funextsec).
  + abstract (split;
    [ intros A; simpl; apply subtypeEquality; [intros x; apply setproperty|];
      now apply funextsec; intros [x a]
    | intros A B C f g; apply subtypeEquality; [intros x; apply setproperty|];
      now apply funextsec; intros [x a]]).
- use mk_are_adjoints.
  + use mk_nat_trans.
    * simpl; intros F.
      exists (λ f, (pr2 F f,,f)).
      abstract (now apply funextsec).
    * abstract (intros Y Z F; apply (eq_mor_slicecat has_homsets_HSET);
                apply funextsec; intro y;
                use total2_paths2_f; [apply (toforallpaths _ _ _ (!pr2 F) y)|];
                cbn in *; induction (toforallpaths _ _ _ _ _);
                now rewrite idpath_transportf).
  + use mk_nat_trans.
    * intros Y xy; apply (pr2 xy).
    * now intros Y Z f.
  + split.
    * now intros.
    * intros Y; apply eq_mor_slicecat; simpl.
      now apply funextsec; intros f; cbn; rewrite tppr.
Defined.

End set_slicecat.

(* proof by Peter, copied from TypeTheory.Auxiliary.Auxiliary *)
Lemma pullback_HSET_univprop_elements {P A B C : HSET}
    {p1 : HSET ⟦ P, A ⟧} {p2 : HSET ⟦ P, B ⟧}
    {f : HSET ⟦ A, C ⟧} {g : HSET ⟦ B, C ⟧}
    (ep : p1 ;; f = p2 ;; g)
    (pb : isPullback f g p1 p2 ep)
  : (∏ a b (e : f a = g b), ∃! ab, p1 ab = a × p2 ab = b).
Proof.
  intros a b e.
  set (Pb := (mk_Pullback _ _ _ _ _ _ pb)).
  apply iscontraprop1.
  - apply invproofirrelevance; intros [ab [ea eb]] [ab' [ea' eb']].
    apply subtypeEquality; simpl.
      intros x; apply isapropdirprod; apply setproperty.
    refine (@toforallpaths unitset _ (fun _ => ab) (fun _ => ab') _ tt).
    refine (MorphismsIntoPullbackEqual pb _ _ _ _ );
    apply funextsec; intros []; cbn;
    (eapply @pathscomp0; [ eassumption | apply pathsinv0; eassumption]).
  - simple refine (_,,_).
    refine (_ tt).
    refine (PullbackArrow Pb (unitset : HSET)
      (fun _ => a) (fun _ => b) _).
    apply funextsec; intro; exact e.
    simpl; split.
    + generalize tt; apply toforallpaths.
      apply (PullbackArrow_PullbackPr1 Pb unitset).
    + generalize tt; apply toforallpaths.
      apply (PullbackArrow_PullbackPr2 Pb unitset).
Defined.

(**
The set category has kernel pairs
*)
Section kernel_pair_Set.

  Context  {A B:HSET}.
  Variable (f: HSET ⟦A,B⟧).


  Definition kernel_pair_HSET : kernel_pair f.
    red.
    apply PullbacksHSET.
  Defined.

  Local Notation g := kernel_pair_HSET.

  (**
 Formulation in the categorical language of the universal property
enjoyed by surjections (univ_surj)
   *)
  Lemma isCoeqKernelPairSet (hf:issurjective f) :
    isCoequalizer _ _ _ (PullbackSqrCommutes g).
  Proof.
    intros.
    red.
    intros C u equ.
    assert (hcompat :   ∏ x y : pr1 A, f x = f y → u x = u y).
    {
      intros x y eqfxy.
      assert (hpb:=pullback_HSET_univprop_elements
                     (PullbackSqrCommutes g) (isPullback_Pullback g) x y eqfxy).
      assert( hpb' := pr2 (pr1 hpb)); simpl in hpb'.
      etrans.
      eapply pathsinv0.
      apply maponpaths.
      exact (pr1 hpb').
      eapply pathscomp0.
      apply toforallpaths in equ.
      apply equ.
      cbn.
      apply maponpaths.
      exact (pr2 hpb').
    }
    use (unique_exists (univ_surj (setproperty C) _ _ _ hf)).
    - exact u.
    - exact hcompat.
    - simpl.
      apply funextfun.
      intros ?.
      apply univ_surj_ax.
    - intros ?. apply has_homsets_HSET.
    - intros ??; simpl.
      apply funextfun.
      use univ_surj_unique.
      simpl in X.
      apply toforallpaths in X.
      exact X.
  Qed.
End kernel_pair_Set.


Lemma EffectiveEpis_HSET : EpisAreEffective HSET.
Proof.
  red.
  clear.
  intros A B f epif.
  exists (kernel_pair_HSET f).
  apply isCoeqKernelPairSet.
  apply epiissurjectiontosets; [apply setproperty|].
  intros C g1 g2 h .
  apply toforallpaths.
  apply (epif C g1 g2).
  now apply funextfun.
Qed.<|MERGE_RESOLUTION|>--- conflicted
+++ resolved
@@ -885,13 +885,8 @@
     * abstract (now apply funextsec).
   - abstract (now intros i; apply eq_mor_slicecat, funextsec).
   - abstract (now intros g; apply impred_isaprop; intro i; apply has_homsets_slice_precat).
-<<<<<<< HEAD
   - abstract(simpl; intros [y1 y2] Hy; apply eq_mor_slicecat, funextsec; intro x;
-    use total2_paths; [apply (toforallpaths _ _ _ (!y2) x)|];
-=======
-  - abstract (simpl; intros [y1 y2] Hy; apply eq_mor_slicecat, funextsec; intro x;
     use total2_paths_f; [apply (toforallpaths _ _ _ (!y2) x)|];
->>>>>>> e67f966b
     apply funextsec; intro i; apply subtypeEquality; [intros w; apply setproperty|];
     destruct f as [f Hf]; cbn in *;
     rewrite y2;
