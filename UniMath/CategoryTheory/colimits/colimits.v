(****************************************************
  Benedikt Ahrens and Anders Mörtberg, October 2015
*****************************************************)

(** *************************************************

Contents :

            Definition of cocones

	    Definition of colimits

	    Colimits in functor categories

*****************************************************)

Require Import UniMath.Foundations.Basics.All.
Require Import UniMath.Foundations.Propositions.
Require Import UniMath.Foundations.Sets.

Require Import UniMath.CategoryTheory.total2_paths.
Require Import UniMath.CategoryTheory.precategories.
Require Import UniMath.CategoryTheory.functor_categories.
Require Import UniMath.CategoryTheory.UnicodeNotations.

Local Notation "# F" := (functor_on_morphisms F) (at level 3).

Section move_upstream.

Lemma path_to_ctr (A : UU) (B : A -> UU) (isc : iscontr (total2 (fun a => B a)))
           (a : A) (p : B a) : a = pr1 (pr1 isc).
Proof.
exact (maponpaths pr1 (pr2 isc (tpair _ a p))).
Defined.

Lemma uniqueExists (A : UU) (P : A -> UU)
  (Hexists : iscontr (total2 (fun a => P a)))
  (a b : A) (Ha : P a) (Hb : P b) : a = b.
Proof.
assert (H : tpair _ _ Ha = tpair _ _ Hb).
  now apply proofirrelevance, isapropifcontr.
exact (base_paths _ _ H).
Defined.

End move_upstream.

Section diagram_def.

Definition graph := Σ (D : UU), D -> D -> UU.

Definition vertex : graph -> UU := pr1.
Definition edge {g : graph} : vertex g -> vertex g -> UU := pr2 g.

Definition diagram (g : graph) (C : precategory) : UU :=
  Σ (f : vertex g -> C), ∀ (a b : vertex g), edge a b -> C⟦f a, f b⟧.

Definition dob {g : graph} {C : precategory} (d : diagram g C) : vertex g -> C :=
  pr1 d.

Definition dmor {g : graph} {C : precategory} (d : diagram g C) :
  ∀ {a b}, edge a b -> C⟦dob d a,dob d b⟧ := pr2 d.

Section diagram_from_functor.

Variables (J C : precategory).
Variable (F : functor J C).

Definition graph_from_precategory : graph := pr1 (pr1 J).
Definition diagram_from_functor : diagram graph_from_precategory C :=
  tpair _ _ (pr2 (pr1 F)).

End diagram_from_functor.

End diagram_def.

Section colim_def.

Context {C : precategory} (hsC : has_homsets C).

(* A cocone with tip c over a diagram d *)
Definition cocone {g : graph} (d : diagram g C) (c : C) : UU :=
  Σ (f : ∀ (v : vertex g), C⟦dob d v,c⟧),
    ∀ (u v : vertex g) (e : edge u v), dmor d e ;; f v = f u.

Definition mk_cocone {g : graph} {d : diagram g C} {c : C}
  (f : ∀ v, C⟦dob d v,c⟧) (Hf : ∀ u v e, dmor d e ;; f v = f u) :
  cocone d c := tpair _ f Hf.

(* The injections to c in the cocone *)
Definition coconeIn {g : graph} {d : diagram g C} {c : C} (cc : cocone d c) :
  ∀ v, C⟦dob d v,c⟧ := pr1 cc.

Lemma coconeInCommutes {g : graph} {d : diagram g C} {c : C} (cc : cocone d c) :
  ∀ u v (e : edge u v), dmor d e ;; coconeIn cc v = coconeIn cc u.
Proof.
exact (pr2 cc).
Qed.

(* cc0 is a colimit cocone if for any other cocone cc over the same
   diagram there is a unique morphism from the tip of cc0 to the tip
   of cc *)
Definition isColimCocone {g : graph} (d : diagram g C) (c0 : C)
  (cc0 : cocone d c0) : UU := ∀ (c : C) (cc : cocone d c),
    iscontr (Σ x : C⟦c0,c⟧, ∀ v, coconeIn cc0 v ;; x = coconeIn cc v).

Definition ColimCocone {g : graph} (d : diagram g C) : UU :=
  Σ (A : (Σ c0 : C, cocone d c0)), isColimCocone d (pr1 A) (pr2 A).

Definition mk_ColimCocone {g : graph} (d : diagram g C)
  (c : C) (cc : cocone d c) (isCC : isColimCocone d c cc) : ColimCocone d :=
    tpair _ (tpair _ c cc) isCC.

Definition Colims : UU := ∀ {g : graph} (d : diagram g C), ColimCocone d.
Definition hasColims : UU  :=
  ∀ {g : graph} (d : diagram g C), ishinh (ColimCocone d).

(* colim is the tip of the colim cocone *)
Definition colim {g : graph} {d : diagram g C} (CC : ColimCocone d) : C :=
  pr1 (pr1 CC).

Definition colimCocone {g : graph} {d : diagram g C} (CC : ColimCocone d) :
  cocone d (colim CC) := pr2 (pr1 CC).

Definition colimIn {g : graph} {d : diagram g C} (CC : ColimCocone d) :
  ∀ (v : vertex g), C⟦dob d v,colim CC⟧ := coconeIn (colimCocone CC).

Lemma colimInCommutes {g : graph} {d : diagram g C}
  (CC : ColimCocone d) : ∀ (u v : vertex g) (e : edge u v),
   dmor d e ;; colimIn CC v = colimIn CC u.
Proof.
exact (coconeInCommutes (colimCocone CC)).
Qed.

Lemma colimUnivProp {g : graph} {d : diagram g C}
  (CC : ColimCocone d) : ∀ (c : C) (cc : cocone d c),
  iscontr (Σ x : C⟦colim CC,c⟧, ∀ (v : vertex g), colimIn CC v ;; x = coconeIn cc v).
Proof.
exact (pr2 CC).
Qed.

Definition isColimCocone_ColimCocone {g : graph} {d : diagram g C}
  (CC : ColimCocone d) :
  isColimCocone d (colim CC) (tpair _ (colimIn CC) (colimInCommutes CC)) := pr2 CC.

Definition colimArrow {g : graph} {d : diagram g C} (CC : ColimCocone d)
  (c : C) (cc : cocone d c) : C⟦colim CC,c⟧ := pr1 (pr1 (isColimCocone_ColimCocone CC c cc)).

Lemma colimArrowCommutes {g : graph} {d : diagram g C} (CC : ColimCocone d)
  (c : C) (cc : cocone d c) (u : vertex g) :
  colimIn CC u ;; colimArrow CC c cc = coconeIn cc u.
Proof.
exact ((pr2 (pr1 (isColimCocone_ColimCocone CC _ cc))) u).
Qed.

Lemma colimArrowUnique {g : graph} {d : diagram g C} (CC : ColimCocone d)
  (c : C) (cc : cocone d c) (k : C⟦colim CC,c⟧)
  (Hk : ∀ (u : vertex g), colimIn CC u ;; k = coconeIn cc u) :
  k = colimArrow CC c cc.
Proof.
now apply path_to_ctr, Hk.
Qed.

Lemma Cocone_postcompose {g : graph} {d : diagram g C}
  {c : C} (cc : cocone d c) (x : C) (f : C⟦c,x⟧) :
    ∀ u v (e : edge u v), dmor d e ;; (coconeIn cc v ;; f) = coconeIn cc u ;; f.
Proof.
now intros u v e; rewrite assoc, coconeInCommutes.
Qed.

Lemma colimArrowEta {g : graph} {d : diagram g C} (CC : ColimCocone d)
  (c : C) (f : C⟦colim CC,c⟧) :
  f = colimArrow CC c (tpair _ (λ u, colimIn CC u ;; f)
                 (Cocone_postcompose (colimCocone CC) c f)).
Proof.
now apply colimArrowUnique.
Qed.

Definition colimOfArrows {g : graph} {d1 d2 : diagram g C}
  (CC1 : ColimCocone d1) (CC2 : ColimCocone d2)
  (f : ∀ (u : vertex g), C⟦dob d1 u,dob d2 u⟧)
  (fNat : ∀ u v (e : edge u v), dmor d1 e ;; f v = f u ;; dmor d2 e) :
  C⟦colim CC1,colim CC2⟧.
Proof.
apply colimArrow; refine (mk_cocone _ _).
- now intro u; apply (f u ;; colimIn CC2 u).
- abstract (intros u v e; simpl;
            now rewrite assoc, fNat, <- assoc, colimInCommutes).
Defined.

Lemma colimOfArrowsIn {g : graph} (d1 d2 : diagram g C)
  (CC1 : ColimCocone d1) (CC2 : ColimCocone d2)
  (f : ∀ (u : vertex g), C⟦dob d1 u,dob d2 u⟧)
  (fNat : ∀ u v (e : edge u v), dmor d1 e ;; f v = f u ;; dmor d2 e) :
    ∀ u, colimIn CC1 u ;; colimOfArrows CC1 CC2 f fNat =
         f u ;; colimIn CC2 u.
Proof.
now unfold colimOfArrows; intro u; rewrite colimArrowCommutes.
Qed.

Lemma preCompWithColimOfArrows_subproof {g : graph} {d1 d2 : diagram g C}
  (CC1 : ColimCocone d1) (CC2 : ColimCocone d2)
  (f : ∀ (u : vertex g), C⟦dob d1 u,dob d2 u⟧)
  (fNat : ∀ u v (e : edge u v), dmor d1 e ;; f v = f u ;; dmor d2 e)
  (x : C) (cc : cocone d2 x) u v (e : edge u v) :
      dmor d1 e ;; (λ u0 : vertex g, f u0 ;; coconeIn cc u0) v =
      (λ u0 : vertex g, f u0;; coconeIn cc u0) u.
Proof.
now simpl; rewrite <- (coconeInCommutes cc u v e), !assoc, fNat.
Qed.

Lemma precompWithColimOfArrows {g : graph} (d1 d2 : diagram g C)
  (CC1 : ColimCocone d1) (CC2 : ColimCocone d2)
  (f : ∀ (u : vertex g), C⟦dob d1 u,dob d2 u⟧)
  (fNat : ∀ u v (e : edge u v), dmor d1 e ;; f v = f u ;; dmor d2 e)
  (x : C) (cc : cocone d2 x) :
  colimOfArrows CC1 CC2 f fNat ;; colimArrow CC2 x cc =
  colimArrow CC1 x (mk_cocone (λ u, f u ;; coconeIn cc u)
     (preCompWithColimOfArrows_subproof CC1 CC2 f fNat x cc)).
Proof.
apply colimArrowUnique.
now intro u; rewrite assoc, colimOfArrowsIn, <- assoc, colimArrowCommutes.
Qed.

Lemma postcompWithColimArrow {g : graph} (D : diagram g C)
 (CC : ColimCocone D) (c : C) (cc : cocone D c) (d : C) (k : C⟦c,d⟧) :
   colimArrow CC c cc ;; k =
   colimArrow CC d (mk_cocone (λ u, coconeIn cc u ;; k)
              (Cocone_postcompose cc d k)).
Proof.
apply colimArrowUnique.
now intro u; rewrite assoc, colimArrowCommutes.
Qed.

Lemma colim_endo_is_identity {g : graph} (D : diagram g C)
  (CC : ColimCocone D) (k : colim CC ⇒ colim CC)
  (H : ∀ u, colimIn CC u ;; k = colimIn CC u) :
  identity _ = k.
Proof.
refine (uniqueExists _ _ (colimUnivProp CC _ _) _ _ _ _).
- now apply (colimCocone CC).
- intros v; simpl.
  now apply id_right.
- now apply H.
Qed.

Definition Cocone_by_postcompose {g : graph} (D : diagram g C)
 (c : C) (cc : cocone D c) (d : C) (k : C⟦c,d⟧) : cocone D d.
Proof.
now exists (λ u, coconeIn cc u ;; k); apply Cocone_postcompose.
Defined.

Lemma isColim_weq_subproof1 {g : graph} (D : diagram g C)
  (c : C) (cc : cocone D c) (d : C) (k : C⟦c,d⟧) :
  ∀ u, coconeIn cc u ;; k = pr1 (Cocone_by_postcompose D c cc d k) u.
Proof.
now intro u.
Qed.

Lemma isColim_weq_subproof2 (g : graph) (D : diagram g C)
  (c : C) (cc : cocone D c) (H : ∀ d, isweq (Cocone_by_postcompose D c cc d))
  (d : C) (cd : cocone D d) (u : vertex g) :
    coconeIn cc u ;; invmap (weqpair _ (H d)) cd = coconeIn cd u.
Proof.
rewrite (isColim_weq_subproof1 D c cc d (invmap (weqpair _ (H d)) _) u).
set (p := homotweqinvweq (weqpair _ (H d)) cd); simpl in p.
now rewrite p.
Qed.

Lemma isColim_weq {g : graph} (D : diagram g C) (c : C) (cc : cocone D c) :
  isColimCocone D c cc <-> ∀ d, isweq (Cocone_by_postcompose D c cc d).
Proof.
split.
- intros H d.
  refine (gradth _ _ _ _).
  + intros k.
    exact (colimArrow (mk_ColimCocone D c cc H) _ k).
  + abstract (intro k; simpl;
              now apply pathsinv0, (colimArrowEta (mk_ColimCocone D c cc H))).
  + abstract (simpl; intro k;
              apply total2_paths_second_isaprop;
                [ now repeat (apply impred; intro); apply hsC
                | destruct k as [k Hk]; simpl; apply funextsec; intro u;
                  now apply (colimArrowCommutes (mk_ColimCocone D c cc H))]).
- intros H d cd.
  refine (tpair _ _ _).
  + exists (invmap (weqpair _ (H d)) cd).
    abstract (intro u; now apply isColim_weq_subproof2).
  + abstract (intro t; apply total2_paths_second_isaprop;
                [ now apply impred; intro; apply hsC
                | destruct t as [t Ht]; simpl;
                  apply (invmaponpathsweq (weqpair _ (H d))); simpl;
                  apply total2_paths_second_isaprop;
                    [ now repeat (apply impred; intro); apply hsC
                    | simpl; apply pathsinv0, funextsec; intro u; rewrite Ht;
                      now apply isColim_weq_subproof2]]).
Defined.

End colim_def.

Arguments Colims : clear implicits.

(* Defines colimits in functor categories when the target has colimits *)
Section ColimFunctor.

Variable A C : precategory.
Variable HC : Colims C.
Variable hsC : has_homsets C.
Variable g : graph.
Variable D : diagram g [A, C, hsC].

Definition diagram_pointwise (a : A) : diagram g C.
Proof.
exists (fun v => pr1 (dob D v) a); intros u v e.
now apply (pr1 (dmor D e) a).
Defined.

Let HCg a := HC g (diagram_pointwise a).

Definition ColimFunctor_ob (a : A) : C := colim (HCg a).

Definition ColimFunctor_mor (a a' : A) (f : A⟦a, a'⟧) :
  C⟦ColimFunctor_ob a,ColimFunctor_ob a'⟧.
Proof.
refine (colimOfArrows _ _ _ _).
- now intro u; apply (# (pr1 (dob D u)) f).
- abstract (now intros u v e; simpl; apply pathsinv0, (nat_trans_ax (dmor D e))).
Defined.

Definition ColimFunctor_data : functor_data A C := tpair _ _ ColimFunctor_mor.

Lemma is_functor_ColimFunctor_data : is_functor ColimFunctor_data.
Proof.
split.
- intro a; simpl.
  apply pathsinv0, colim_endo_is_identity; intro u.
  unfold ColimFunctor_mor.
  now rewrite colimOfArrowsIn, (functor_id (dob D u)), id_left.
- intros a b c fab fbc; simpl; unfold ColimFunctor_mor.
  apply pathsinv0.
  eapply pathscomp0; [now apply precompWithColimOfArrows|].
  apply pathsinv0, colimArrowUnique; intro u.
  rewrite colimOfArrowsIn.
  rewrite (functor_comp (dob D u)).
  now apply pathsinv0, assoc.
Qed.

Definition ColimFunctor : functor A C := tpair _ _ is_functor_ColimFunctor_data.

Definition colim_nat_trans_in_data v : [A, C, hsC] ⟦ dob D v, ColimFunctor ⟧.
Proof.
refine (tpair _ _ _).
- intro a; exact (colimIn (HCg a) v).
- abstract (intros a a' f;
            now apply pathsinv0, (colimOfArrowsIn _ _ (HCg a) (HCg a'))).
Defined.

Definition cocone_pointwise (F : [A,C,hsC]) (cc : cocone D F) a :
  cocone (diagram_pointwise a) (pr1 F a).
Proof.
<<<<<<< HEAD
refine (tpair _ _ _).
- refine (tpair _ _ _).
  + refine (tpair _ _ _).
    * intro a.
      apply (colimArrow _ (HCg a) _ (λ v, pr1 (Fc v) a)).
      intros u v e.
      now apply (nat_trans_eq_pointwise (Hc u v e)).
    * intros a a' f; simpl.
      eapply pathscomp0; [now apply precompWithColimOfArrows|].
      apply pathsinv0.
      eapply pathscomp0; [now apply postcompWithColimArrow|].
      apply colimArrowUnique; intro u.
      eapply pathscomp0; [now apply colimArrowCommutes|].
      now apply pathsinv0, nat_trans_ax.
  + intro u.
    apply (nat_trans_eq hsC); simpl; intro a.
    now apply (colimArrowCommutes _ (HCg a)).
- intro t; destruct t as [t1 t2].
  apply (total2_paths_second_isaprop); simpl.
  + apply impred; intro u.
    now apply functor_category_has_homsets.
  + apply (nat_trans_eq hsC); simpl; intro a.
    apply colimArrowUnique; intro u.
    now rewrite <- (t2 u).
Qed.
=======
refine (mk_cocone _ _).
- now intro v; apply (pr1 (coconeIn cc v) a).
- abstract (intros u v e;
    now apply (nat_trans_eq_pointwise _ _ _ _ _ _ (coconeInCommutes cc u v e))).
Defined.
>>>>>>> e3380bc0

Lemma ColimFunctor_unique (F : [A, C, hsC]) (cc : cocone D F) :
  iscontr (Σ x : [A, C, hsC] ⟦ ColimFunctor, F ⟧,
            ∀ v : vertex g, colim_nat_trans_in_data v ;; x = coconeIn cc v).
Proof.
refine (tpair _ _ _).
- refine (tpair _ _ _).
  + apply (tpair _ (fun a => colimArrow (HCg a) _ (cocone_pointwise F cc a))).
    abstract (intros a a' f; simpl;
              eapply pathscomp0;
                [ now apply precompWithColimOfArrows
                | apply pathsinv0; eapply pathscomp0;
                  [ now apply postcompWithColimArrow
                  | apply colimArrowUnique; intro u;
                    eapply pathscomp0;
                      [ now apply colimArrowCommutes
                      | now apply pathsinv0, nat_trans_ax ]]]).
  + abstract (intro u; apply (nat_trans_eq hsC); simpl; intro a;
              now apply (colimArrowCommutes (HCg a))).
- abstract (intro t; destruct t as [t1 t2];
            apply (total2_paths_second_isaprop); simpl;
              [ apply impred; intro u; apply functor_category_has_homsets
              | apply (nat_trans_eq hsC); simpl; intro a;
                apply colimArrowUnique; intro u;
                now apply (nat_trans_eq_pointwise _ _ _ _ _ _ (t2 u))]).
Defined.

Lemma ColimFunctorCocone : ColimCocone D.
Proof.
refine (mk_ColimCocone _ _ _ _).
- exact ColimFunctor.
- refine (mk_cocone _ _).
  + now apply colim_nat_trans_in_data.
  + abstract (now intros u v e; apply (nat_trans_eq hsC);
                  intro a; apply (colimInCommutes (HCg a))).
- now intros F cc; simpl; apply (ColimFunctor_unique _ cc).
Defined.

End ColimFunctor.

Lemma ColimsFunctorCategory (A C : precategory) (hsC : has_homsets C)
  (HC : Colims C) : Colims [A,C,hsC].
Proof.
now intros g d; apply ColimFunctorCocone.
Defined.<|MERGE_RESOLUTION|>--- conflicted
+++ resolved
@@ -357,39 +357,11 @@
 Definition cocone_pointwise (F : [A,C,hsC]) (cc : cocone D F) a :
   cocone (diagram_pointwise a) (pr1 F a).
 Proof.
-<<<<<<< HEAD
-refine (tpair _ _ _).
-- refine (tpair _ _ _).
-  + refine (tpair _ _ _).
-    * intro a.
-      apply (colimArrow _ (HCg a) _ (λ v, pr1 (Fc v) a)).
-      intros u v e.
-      now apply (nat_trans_eq_pointwise (Hc u v e)).
-    * intros a a' f; simpl.
-      eapply pathscomp0; [now apply precompWithColimOfArrows|].
-      apply pathsinv0.
-      eapply pathscomp0; [now apply postcompWithColimArrow|].
-      apply colimArrowUnique; intro u.
-      eapply pathscomp0; [now apply colimArrowCommutes|].
-      now apply pathsinv0, nat_trans_ax.
-  + intro u.
-    apply (nat_trans_eq hsC); simpl; intro a.
-    now apply (colimArrowCommutes _ (HCg a)).
-- intro t; destruct t as [t1 t2].
-  apply (total2_paths_second_isaprop); simpl.
-  + apply impred; intro u.
-    now apply functor_category_has_homsets.
-  + apply (nat_trans_eq hsC); simpl; intro a.
-    apply colimArrowUnique; intro u.
-    now rewrite <- (t2 u).
-Qed.
-=======
 refine (mk_cocone _ _).
 - now intro v; apply (pr1 (coconeIn cc v) a).
 - abstract (intros u v e;
-    now apply (nat_trans_eq_pointwise _ _ _ _ _ _ (coconeInCommutes cc u v e))).
-Defined.
->>>>>>> e3380bc0
+    now apply (nat_trans_eq_pointwise  (coconeInCommutes cc u v e))).
+Defined.
 
 Lemma ColimFunctor_unique (F : [A, C, hsC]) (cc : cocone D F) :
   iscontr (Σ x : [A, C, hsC] ⟦ ColimFunctor, F ⟧,
@@ -414,7 +386,7 @@
               [ apply impred; intro u; apply functor_category_has_homsets
               | apply (nat_trans_eq hsC); simpl; intro a;
                 apply colimArrowUnique; intro u;
-                now apply (nat_trans_eq_pointwise _ _ _ _ _ _ (t2 u))]).
+                now apply (nat_trans_eq_pointwise (t2 u))]).
 Defined.
 
 Lemma ColimFunctorCocone : ColimCocone D.
