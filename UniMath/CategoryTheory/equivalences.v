--- conflicted
+++ resolved
@@ -43,34 +43,22 @@
 Section adjunctions.
 
 Definition form_adjunction {A B : precategory} (F : functor A B) (G : functor B A)
-<<<<<<< HEAD
            (eta : nat_trans (functor_identity A) (functor_composite F G))
            (eps : nat_trans (functor_composite G F) (functor_identity B)) : UU :=
-  (Π a : A, # F (eta a) ;; eps (F a) = identity (F a))
-    × (Π b : B, eta (G b) ;; # G (eps b) = identity (G b)).
+  (∏ a : A, # F (eta a) ;; eps (F a) = identity (F a))
+    × (∏ b : B, eta (G b) ;; # G (eps b) = identity (G b)).
 
 Definition mk_form_adjunction {A B : precategory} {F : functor A B} {G : functor B A}
            {eta : nat_trans (functor_identity A) (functor_composite F G)}
            {eps : nat_trans (functor_composite G F) (functor_identity B)}
-           (H1 : Π a : A, # F (eta a) ;; eps (F a) = identity (F a))
-           (H2 : Π b : B, eta (G b) ;; # G (eps b) = identity (G b)) :
+           (H1 : ∏ a : A, # F (eta a) ;; eps (F a) = identity (F a))
+           (H2 : ∏ b : B, eta (G b) ;; # G (eps b) = identity (G b)) :
   form_adjunction F G eta eps := (H1,,H2).
 
 Definition are_adjoints {A B : precategory} (F : functor A B) (G : functor B A) : UU :=
-  Σ (etaeps : (nat_trans (functor_identity A) (functor_composite F G))
+  ∑ (etaeps : (nat_trans (functor_identity A) (functor_composite F G))
                 × (nat_trans (functor_composite G F) (functor_identity B))),
   form_adjunction F G (pr1 etaeps) (pr2 etaeps).
-=======
-  (eta : nat_trans (functor_identity A) (functor_composite F G))
-  (eps : nat_trans (functor_composite G F) (functor_identity B)) : UU :=
-    (∏ a : A, # F (eta a) ;; eps (F a) = identity (F a)) ×
-    (∏ b : B, eta (G b) ;; # G (eps b) = identity (G b)).
-
-Definition are_adjoints {A B : precategory} (F : functor A B) (G : functor B A) : UU :=
-  ∑ (etaeps : (nat_trans (functor_identity A) (functor_composite F G)) ×
-              (nat_trans (functor_composite G F) (functor_identity B))),
-      form_adjunction F G (pr1 etaeps) (pr2 etaeps).
->>>>>>> 8aeb4456
 
 (** Note that this makes the second component opaque for efficiency reasons *)
 Definition mk_are_adjoints {A B : precategory}
