--- conflicted
+++ resolved
@@ -885,13 +885,8 @@
 
 Lemma is_nat_trans_inv_from_pointwise_inv_ext {C : precategory_data} {D : precategory}
   (hs: has_homsets D)
-<<<<<<< HEAD
   {F G : functor_data C D} {A : nat_trans F G}
   (H : forall a : ob C, is_isomorphism (pr1 A a)) :
-=======
-  (F G : ob [C,D,hs]) (A : F --> G)
-  (H : Π a : ob C, is_isomorphism (pr1 A a)) :
->>>>>>> c7d3b9aa
   is_nat_trans _ _
      (fun a : ob C => inv_from_iso (tpair _ _ (H a))).
 Proof.
