--- conflicted
+++ resolved
@@ -38,13 +38,8 @@
     use (mk_Coequalizer g (ZeroArrow _ Z x y) f (CokernelEqRw H)).
     apply isE.
   Defined.
-<<<<<<< HEAD
-  Definition Cokernels := Π (y z : C) (g : y --> z), Cokernel g.
-  Definition hasCokernels := Π (y z : C) (g : y --> z), ishinh (Cokernel g).
-=======
-  Definition Cokernels : UU := forall (y z : C) (g : y --> z), Cokernel g.
-  Definition hasCokernels : UU := forall (y z : C) (g : y --> z), ishinh (Cokernel g).
->>>>>>> 2c0c40de
+  Definition Cokernels : UU := Π (y z : C) (g : y --> z), Cokernel g.
+  Definition hasCokernels : UU := Π (y z : C) (g : y --> z), ishinh (Cokernel g).
   Definition CokernelOb {y z : C} {g : y --> z} (CK : Cokernel g) :
     C := CoequalizerObject CK.
   Coercion CokernelOb : Cokernel >-> ob.
