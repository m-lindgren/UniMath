(* direct implementation of kernels *)
Require Import UniMath.Foundations.Basics.PartD.
Require Import UniMath.Foundations.Basics.Propositions.
Require Import UniMath.Foundations.Basics.Sets.

Require Import UniMath.CategoryTheory.precategories.
Require Import UniMath.CategoryTheory.UnicodeNotations.
Require Import UniMath.CategoryTheory.Monics.
Require Import UniMath.CategoryTheory.limits.equalizers.
Require Import UniMath.CategoryTheory.limits.zero.

Section def_kernels.

  Context {C : precategory}.
  Hypothesis Z : Zero C.

  (** This rewrite is used to rewrite an equality f ;; g = ZeroArrow to
     f ;; g = f ;; ZeroArrow. This is because Equalizers need the latter
     equality. *)
  Lemma KernelEqRw {x y z : C} {g : y --> z} {f : x --> y}
        (H : f ;; g = ZeroArrow _ Z x z) :
    f ;; g = f ;; ZeroArrow _ Z y z.
  Proof.
    pathvia (ZeroArrow _ Z x z).
    apply H. apply pathsinv0. apply ZeroArrow_comp_right.
  Defined.

  (** Definition and construction of Kernels *)
  Definition Kernel {y z : C} (g : y --> z) :
    UU := Equalizer g (ZeroArrow _ Z y z).
  Definition mk_Kernel {x y z : C} (f : x --> y) (g : y --> z)
             (H : f ;; g = (ZeroArrow _ Z x z))
             (isE : isEqualizer g (ZeroArrow _ Z y z) f (KernelEqRw H))
    : Kernel g.
  Proof.
    use (mk_Equalizer g (ZeroArrow _ Z y z) f (KernelEqRw H)).
    apply isE.
  Defined.
<<<<<<< HEAD
  Definition Kernels := Π (y z : C) (g : y --> z), Kernel g.
  Definition hasKernels := Π (y z : C) (g : y --> z), ishinh (Kernel g).
=======
  Definition Kernels : UU := forall (y z : C) (g : y --> z), Kernel g.
  Definition hasKernels : UU := forall (y z : C) (g : y --> z), ishinh (Kernel g).
>>>>>>> 2c0c40de
  Definition KernelOb {y z : C} {g : y --> z} (K : Kernel g) :
    C := EqualizerObject K.
  Coercion KernelOb : Kernel >-> ob.
  Definition KernelArrow {y z : C} {g : y --> z} (K : Kernel g) :
    C⟦K, y⟧ := EqualizerArrow K.
  Definition KernelEqAr {y z : C} {g : y --> z} (K : Kernel g)
    : EqualizerArrow K ;; g = EqualizerArrow K ;; (ZeroArrow _ Z y z)
    := EqualizerEqAr K.
  Definition KernelIn {y z : C} {g : y --> z} (K : Kernel g)
             (w : C) (h : w --> y) (H : h ;; g = ZeroArrow _ Z w z) :
    C⟦w, K⟧ := EqualizerIn K _ h (KernelEqRw H).

  (** Commutativity of Kernels. *)
  Lemma KernelCommutes {y z : C} {g : y --> z} (K : Kernel g)
        (w : C) (h : w --> y) (H : h ;; g = ZeroArrow _ Z w z) :
    (KernelIn K w h H) ;; (KernelArrow K) = h.
  Proof.
    apply (EqualizerCommutes K).
  Defined.

  (** Two arrows to Kernel, such that the compositions with KernelArrow
    are equal, are equal. *)
  Lemma KernelInsEq {y z: C} {g : y --> z} (K : Kernel g)
        {w : C} (φ1 φ2: C⟦w, K⟧)
        (H' : φ1 ;; (KernelArrow K) = φ2 ;; (KernelArrow K)) : φ1 = φ2.
  Proof.
    apply (isEqualizerInsEq (isEqualizer_Equalizer K) _ _ H').
  Defined.

  (** Results on morphisms between Kernels. *)
  Definition identity_is_KernelIn {y z : C} {g : y --> z}
             (K : Kernel g) :
    Σ φ : C⟦K, K⟧, φ ;; (KernelArrow K) = (KernelArrow K).
  Proof.
    exists (identity K).
    apply id_left.
  Defined.

  Lemma KernelEndo_is_identity {y z : C} {g : y --> z} {K : Kernel g}
        (φ : C⟦K, K⟧) (H : φ ;; (KernelArrow K) = KernelArrow K) :
    identity K = φ.
  Proof.
    set (H1 := tpair ((fun φ' : C⟦K, K⟧ => φ' ;; _ = _)) φ H).
    assert (H2 : identity_is_KernelIn K = H1).
    - apply proofirrelevance.
      apply isapropifcontr.
      apply (isEqualizer_Equalizer K).
      apply KernelEqAr.
    - apply (base_paths _ _ H2).
  Defined.

  Definition from_Kernel_to_Kernel {y z : C} {g : y --> z}
             (K K': Kernel g) : C⟦K, K'⟧.
  Proof.
    apply (KernelIn K' K (KernelArrow K)).
    pathvia (KernelArrow K ;; ZeroArrow _ Z y z).
    apply KernelEqAr.
    apply ZeroArrow_comp_right.
  Defined.

  Lemma are_inverses_from_Kernel_to_Kernel {y z : C} {g : y --> z}
        {K K': Kernel g} :
    is_inverse_in_precat (from_Kernel_to_Kernel K K')
                         (from_Kernel_to_Kernel K' K).
  Proof.
    split; apply pathsinv0; use KernelEndo_is_identity;
    rewrite <- assoc; unfold from_Kernel_to_Kernel;
      repeat rewrite KernelCommutes; apply idpath.
  Defined.

  Lemma isiso_from_Kernel_to_Kernel {y z : C} {g : y --> z}
        (K K' : Kernel g) :
    is_isomorphism (from_Kernel_to_Kernel K K').
  Proof.
    apply (is_iso_qinv _ (from_Kernel_to_Kernel K' K)).
    apply are_inverses_from_Kernel_to_Kernel.
  Defined.

  Definition iso_from_Kernel_to_Kernel {y z : C} {g : y --> z}
             (K K' : Kernel g) : iso K K' :=
    tpair _ _ (isiso_from_Kernel_to_Kernel K K').

  (** It follows that KernelArrow is monic. *)
  Lemma KernelArrowisMonic {y z : C} {g : y --> z} (K : Kernel g ) :
    isMonic _ (KernelArrow K).
  Proof.
    apply EqualizerArrowisMonic.
  Defined.
End def_kernels.<|MERGE_RESOLUTION|>--- conflicted
+++ resolved
@@ -36,13 +36,8 @@
     use (mk_Equalizer g (ZeroArrow _ Z y z) f (KernelEqRw H)).
     apply isE.
   Defined.
-<<<<<<< HEAD
-  Definition Kernels := Π (y z : C) (g : y --> z), Kernel g.
-  Definition hasKernels := Π (y z : C) (g : y --> z), ishinh (Kernel g).
-=======
-  Definition Kernels : UU := forall (y z : C) (g : y --> z), Kernel g.
-  Definition hasKernels : UU := forall (y z : C) (g : y --> z), ishinh (Kernel g).
->>>>>>> 2c0c40de
+  Definition Kernels : UU := Π (y z : C) (g : y --> z), Kernel g.
+  Definition hasKernels : UU := Π (y z : C) (g : y --> z), ishinh (Kernel g).
   Definition KernelOb {y z : C} {g : y --> z} (K : Kernel g) :
     C := EqualizerObject K.
   Coercion KernelOb : Kernel >-> ob.
