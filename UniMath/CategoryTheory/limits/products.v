--- conflicted
+++ resolved
@@ -55,23 +55,17 @@
   apply (pr2 (pr1 (isProductCone_ProductCone P _ f)) i).
 Qed.
 
-<<<<<<< HEAD
+Lemma ProductPr_idtoiso {i1 i2 : I} (a : I -> C) (P : ProductCone a)
+      (e : i1 = i2) :
+  ProductPr P i1 ;; idtoiso (maponpaths a e) = ProductPr P i2.
+Proof.
+  induction e.
+  apply id_right.
+Qed.
+
 Lemma ProductArrowUnique (c : Π i, C) (P : ProductCone c) (x : C)
     (f : Π i, x --> c i) (k : x --> ProductObject P)
     (Hk : Π i, k ;; ProductPr P i = f i) : k = ProductArrow P f.
-=======
-Lemma ProductPr_idtoiso {i1 i2 : I} (a : I -> C) (P : ProductCone a)
-      (e : i1 = i2) :
-  ProductPr P i1 ;; idtoiso (maponpaths a e) = ProductPr P i2.
-Proof.
-  induction e.
-  apply id_right.
-Qed.
-
-Lemma ProductArrowUnique (c : forall i, C) (P : ProductCone c) (x : C)
-    (f : forall i, x --> c i) (k : x --> ProductObject P)
-    (Hk : forall i, k ;; ProductPr P i = f i) : k = ProductArrow P f.
->>>>>>> 45e68c35
 Proof.
   set (H' := pr2 (isProductCone_ProductCone P _ f) (k,,Hk)).
   apply (base_paths _ _ H').
