
Require Import UniMath.Foundations.Basics.All.
Require Import UniMath.Foundations.Propositions.
Require Import UniMath.Foundations.Sets.

Require Import UniMath.CategoryTheory.precategories.

Require Import UniMath.CategoryTheory.limits.limits.
Require Import UniMath.CategoryTheory.colimits.colimits.
Require Import UniMath.CategoryTheory.UnicodeNotations.
Require Import UniMath.CategoryTheory.opp_precat.

Local Notation "C '^op'" := (opp_precat C) (at level 3, format "C ^op").

Section def_pb.

Variable C : precategory.
Variable hs: has_homsets C.

Inductive three := One | Two | Three.

Definition pushout_graph : graph.
Proof.
  exists three.
  exact (fun a b =>
           match (a,b) with
             | (Two, One) => unit
             | (Two, Three) => unit
             | _ => empty
            end).
Defined.

Definition pullback_diagram {a b c : C} (f : C ⟦b,a⟧) (g : C⟦c,a⟧) :
  diagram pushout_graph C^op.
Proof.
  exists (fun x => match x with
                     | One => b
                     | Two => a
                     | Three => c end).
  intros u v e.
  induction u; induction v; simpl; try induction e; assumption.
Defined.

Definition PullbCone {a b c : C} (f : C ⟦b,a⟧) (g : C⟦c,a⟧)
           (d : C) (f' : C ⟦d, b⟧) (g' : C ⟦d,c⟧)
           (H : f' ;; f = g';; g)
  : cone (pullback_diagram f g) d.
Proof.
  refine (mk_cone _ _  ).
  - intro v; induction v; simpl; try assumption.
    apply (f' ;; f).
  - intros u v e;
    induction u; induction v; try induction e; simpl.
    + apply idpath.
    + apply (!H).
Defined.

Definition isPullback {a b c d : C} (f : C ⟦b, a⟧) (g : C ⟦c, a⟧)
           (p1 : C⟦d,b⟧) (p2 : C⟦d,c⟧) (H : p1 ;; f = p2;; g) : UU :=
    isLimCone (pullback_diagram f g) d (PullbCone f g d p1 p2 H).
(*
   forall e (h : e --> b) (k : e --> c)(H : h ;; f = k ;; g ),
      iscontr (total2 (fun hk : e --> d => dirprod (hk ;; p1 = h)(hk ;; p2 = k))).
 *)

Definition mk_isPullback {a b c d : C} (f : C ⟦b, a⟧) (g : C ⟦c, a⟧)
           (p1 : C⟦d,b⟧) (p2 : C⟦d,c⟧) (H : p1 ;; f = p2;; g) :
  (forall e (h : C ⟦e, b⟧) (k : C⟦e,c⟧)(Hk : h ;; f = k ;; g ),
      iscontr (total2 (fun hk : C⟦e,d⟧ => dirprod (hk ;; p1 = h)(hk ;; p2 = k))))
  →
  isPullback f g p1 p2 H.
Proof.
  intros H' x cx; simpl in *.
  set (H1 := H' x (coneOut cx One) (coneOut cx Three) ).
  refine (let p : coneOut cx One ;; f = coneOut cx Three ;; g := _ in _ ).
  - set (H2 := coneOutCommutes cx Two One tt).
    eapply pathscomp0. apply H2.
    clear H2.
    apply pathsinv0.
    apply (coneOutCommutes cx Two Three tt).
  - set (H2 := H1 p).
    refine (tpair _ _ _ ).
    + exists (pr1 (pr1 H2)).
      intro v; induction v; simpl.
      * apply (pr1 (pr2 (pr1 H2))).
      * unfold compose.
        simpl.
        eapply pathscomp0.
        apply (assoc C).
        eapply pathscomp0.
        eapply cancel_postcomposition.
        apply (pr2 (pr1 H2)).
        apply (coneOutCommutes cx Two One tt ).
      * unfold compose. simpl.
        set (X := pr2 (pr2 (pr1 H2))). simpl in *. apply X.
    +  intro t.
       apply total2_paths_second_isaprop.
       * simpl.
         apply impred; intro. apply hs.
       * destruct t; simpl.
         apply path_to_ctr.
         { split.
           - apply (p0 One).
           - apply (p0 Three). }
Defined.

(*
Lemma isaprop_isPullback {a b c d : C} (f : b --> a) (g : c --> a)
        (p1 : d --> b) (p2 : d --> c) (H : p1 ;; f = p2 ;; g) :
       isaprop (isPullback f g p1 p2 H).
Proof.
  repeat (apply impred; intro).
  apply isapropiscontr.
Qed.
*)

<<<<<<< HEAD
Lemma PullbackArrowUnique {a b c d : C} (f : b --> a) (g : c --> a)
        (p1 : d --> b) (p2 : d --> c) (H : p1 ;; f = p2;; g)
     (P : isPullback f g p1 p2 H) e (h : e --> b) (k : e --> c)
     (Hcomm : h ;; f = k ;; g)
     (w : e --> d)
     (H1 : w ;; p1 = h) (H2 : w ;; p2 = k) :
     w = (pr1 (pr1 (P e h k Hcomm))).
Proof.
  set (T := tpair (fun hk : e --> d => dirprod (hk ;; p1 = h)(hk ;; p2 = k))
                    w (dirprodpair H1 H2)).
  set (T' := pr2 (P e h k Hcomm) T).
  exact (base_paths _ _ T').
Qed.

=======
Definition Pullback {a b c : C} (f : C⟦b, a⟧)(g : C⟦c, a⟧) :=
     LimCone (pullback_diagram f g).
>>>>>>> 9a14e093

(*
Definition Pullback {a b c : C} (f : b --> a)(g : c --> a) :=
     total2 (fun pfg : total2 (fun p : C => dirprod (p --> b) (p --> c)) =>
         total2 (fun H : pr1 (pr2 pfg) ;; f = pr2 (pr2 pfg) ;; g =>
        isPullback f g (pr1 (pr2 pfg)) (pr2 (pr2 pfg)) H)).
 *)

Definition Pullbacks := forall (a b c : C)(f : C⟦b, a⟧)(g : C⟦c, a⟧),
       Pullback f g.

Definition hasPullbacks := forall (a b c : C) (f : C⟦b, a⟧) (g : C⟦c, a⟧),
         ishinh (Pullback f g).


<<<<<<< HEAD
Definition PullbackObject {a b c : C} {f : b --> a} {g : c --> a}:
   Pullback f g -> C := fun H => pr1 (pr1 H).
Coercion PullbackObject : Pullback >-> ob.

Definition PullbackPr1 {a b c : C} {f : b --> a} {g : c --> a}
   (Pb : Pullback f g) : Pb --> b := pr1 (pr2 (pr1 Pb)).

Definition PullbackPr2 {a b c : C} {f : b --> a} {g : c --> a}
   (Pb : Pullback f g) : Pb --> c := pr2 (pr2 (pr1 Pb)).

Definition PullbackSqrCommutes {a b c : C} {f : b --> a} {g : c --> a}
   (Pb : Pullback f g) :
    PullbackPr1 Pb ;; f = PullbackPr2 Pb ;; g .
Proof.
  exact (pr1 (pr2 Pb)).
Qed.

Definition isPullback_Pullback {a b c : C} {f : b --> a}{g : c --> a}
=======
Definition PullbackObject {a b c : C} {f : C⟦b, a⟧} {g : C⟦c, a⟧}:
   Pullback f g -> C := fun H => lim H.
(* Coercion PullbackObject : Pullback >-> ob. *)

Definition PullbackPr1 {a b c : C} {f : C⟦b, a⟧} {g : C⟦c, a⟧}
   (Pb : Pullback f g) : C⟦lim Pb, b⟧ := limOut Pb One.

Definition PullbackPr2 {a b c : C} {f : C⟦b, a⟧} {g : C⟦c, a⟧}
   (Pb : Pullback f g) : C⟦lim Pb, c⟧ := limOut Pb Three.

Definition PullbackSqrCommutes {a b c : C} {f : C⟦b, a⟧} {g : C⟦c, a⟧}
           (Pb : Pullback f g) :
  PullbackPr1 Pb ;; f = PullbackPr2 Pb ;; g .
Proof.
  eapply pathscomp0; [apply (limOutCommutes Pb Two One tt) |].
  apply (!limOutCommutes Pb Two Three tt) .
Qed.

(*
Definition isPullback_Pullback {a b c : C} {f : C⟦b, a⟧}{g : C⟦c, a⟧}
>>>>>>> 9a14e093
   (P : Pullback f g) :
  isPullback f g (PullbackPr1 P) (PullbackPr2 P) (PullbackSqrCommutes P).
Proof.
  exact (pr2 (pr2 P)).
Qed.
 *)

<<<<<<< HEAD
Definition PullbackArrow {a b c : C} {f : b --> a} {g : c --> a}
   (Pb : Pullback f g) e (h : e --> b) (k : e --> c)(H : h ;; f = k ;; g) : e --> Pb :=
   pr1 (pr1 (isPullback_Pullback Pb e h k H)).

Lemma PullbackArrow_PullbackPr1 {a b c : C} {f : b --> a} {g : c --> a}
   (Pb : Pullback f g) e (h : e --> b) (k : e --> c)(H : h ;; f = k ;; g) :
=======
Definition PullbackArrow {a b c : C} {f : C⟦b, a⟧} {g : C⟦c, a⟧}
           (Pb : Pullback f g) e (h : C⟦e, b⟧) (k : C⟦e, c⟧)(H : h ;; f = k ;; g)
  : C⟦e, lim Pb⟧.
Proof.
  refine (limArrow _ _ _ ).
  refine (mk_cone _ _ ).
  - intro v; induction v; simpl; try assumption.
    apply (h ;; f).
  - intros u v edg; induction u; induction v; try induction edg; simpl.
    + apply idpath.
    + apply (!H).
Defined.

Lemma PullbackArrow_PullbackPr1 {a b c : C} {f : C⟦b , a⟧} {g : C⟦c , a⟧}
   (Pb : Pullback f g) e (h : C⟦e , b⟧) (k : C⟦e , c⟧)(H : h ;; f = k ;; g) :
>>>>>>> 9a14e093
   PullbackArrow Pb e h k H ;; PullbackPr1 Pb = h.
Proof.
  refine (limArrowCommutes Pb e _ One).
Qed.

<<<<<<< HEAD
Lemma PullbackArrow_PullbackPr2 {a b c : C} {f : b --> a} {g : c --> a}
   (Pb : Pullback f g) e (h : e --> b) (k : e --> c)(H : h ;; f = k ;; g) :
=======
Lemma PullbackArrow_PullbackPr2 {a b c : C} {f : C⟦b , a⟧} {g : C⟦c , a⟧}
   (Pb : Pullback f g) e (h : C⟦e , b⟧) (k : C⟦e , c⟧)(H : h ;; f = k ;; g) :
>>>>>>> 9a14e093
   PullbackArrow Pb e h k H ;; PullbackPr2 Pb = k.
Proof.
  refine (limArrowCommutes Pb e _ Three).
Qed.



<<<<<<< HEAD
Definition identity_is_Pullback_input {a b c : C}{f : b --> a} {g : c --> a} (Pb : Pullback f g) :
 total2 (fun hk : Pb --> Pb =>
=======
Definition identity_is_Pullback_input {a b c : C}{f : C⟦b , a⟧} {g : C⟦c , a⟧} (Pb : Pullback f g) :
 total2 (fun hk : C⟦lim Pb , lim Pb⟧ =>
>>>>>>> 9a14e093
   dirprod (hk ;; PullbackPr1 Pb = PullbackPr1 Pb)(hk ;; PullbackPr2 Pb = PullbackPr2 Pb)).
Proof.
  exists (identity (lim Pb)).
  apply dirprodpair; apply id_left.
Defined.





Lemma PullbackArrowUnique {a b c d : C} (f : C⟦b , a⟧) (g : C⟦c , a⟧)
        (p1 : C⟦d , b⟧) (p2 : C⟦d , c⟧) (H : p1 ;; f = p2;; g)
     (P : isPullback f g p1 p2 H) e (h : C⟦e , b⟧) (k : C⟦e , c⟧)
     (Hcomm : h ;; f = k ;; g)
     (w : C⟦e , d⟧)
     (H1 : w ;; p1 = h) (H2 : w ;; p2 = k) :
     w =  (pr1 (pr1 (P e (PullbCone f g _ h k Hcomm)))).
Proof.
  apply path_to_ctr.
  intro v; induction v; simpl.
  - assumption.
  - unfold compose; simpl.
    eapply pathscomp0. apply assoc.
    rewrite H1.
    apply idpath.
  - assumption.
Qed.


Lemma PullbackEndo_is_identity {a b c : C}{f : C⟦b , a⟧} {g : C⟦c , a⟧}
   (Pb : Pullback f g) (k : C⟦lim Pb , lim Pb⟧) (kH1 : k ;; PullbackPr1 Pb = PullbackPr1 Pb)
                                       (kH2 : k ;; PullbackPr2 Pb = PullbackPr2 Pb) :
       identity (lim Pb) = k.
Proof.
  apply lim_endo_is_identity.
  intro u; induction u; simpl.
  - apply kH1.
  - unfold limOut. simpl.
    assert (T:= coneOutCommutes (limCone Pb) Two Three tt).
    rewrite <- T.
    simpl.
    rewrite assoc.
    eapply pathscomp0. apply cancel_postcomposition.
       apply kH2.
       apply idpath.
 - assumption.
Qed.


Definition from_Pullback_to_Pullback {a b c : C}{f : C⟦b , a⟧} {g : C⟦c , a⟧}
   (Pb Pb': Pullback f g) : C⟦lim Pb , lim Pb'⟧.
Proof.
  apply (PullbackArrow Pb' (lim Pb) (PullbackPr1 _ ) (PullbackPr2 _)).
  exact (PullbackSqrCommutes _ ).
Defined.


<<<<<<< HEAD
Lemma are_inverses_from_Pullback_to_Pullback {a b c : C}{f : b --> a} {g : c --> a}
=======
Lemma are_inverses_from_Pullback_to_Pullback {a b c : C}{f : C⟦b , a⟧} {g : C⟦c , a⟧}
>>>>>>> 9a14e093
   (Pb Pb': Pullback f g) :
is_inverse_in_precat (from_Pullback_to_Pullback Pb Pb')
  (from_Pullback_to_Pullback Pb' Pb).
Proof.
  split; apply pathsinv0;
  apply PullbackEndo_is_identity;
  rewrite <- assoc;
  unfold from_Pullback_to_Pullback;
  repeat rewrite PullbackArrow_PullbackPr1;
  repeat rewrite PullbackArrow_PullbackPr2;
  auto.
Qed.


<<<<<<< HEAD
Lemma isiso_from_Pullback_to_Pullback {a b c : C}{f : b --> a} {g : c --> a}
=======
Lemma isiso_from_Pullback_to_Pullback {a b c : C}{f : C⟦b , a⟧} {g : C⟦c , a⟧}
>>>>>>> 9a14e093
   (Pb Pb': Pullback f g) :
      is_isomorphism (from_Pullback_to_Pullback Pb Pb').
Proof.
  apply (is_iso_qinv _ (from_Pullback_to_Pullback Pb' Pb)).
  apply are_inverses_from_Pullback_to_Pullback.
Defined.


Definition iso_from_Pullback_to_Pullback {a b c : C}{f : C⟦b , a⟧} {g : C⟦c , a⟧}
   (Pb Pb': Pullback f g) : iso (lim Pb) (lim Pb') :=
  tpair _ _ (isiso_from_Pullback_to_Pullback Pb Pb').


(** pullback lemma *)

Section pullback_lemma.

Variables a b c d e x : C.
Variables (f : C⟦b , a⟧) (g : C⟦c , a⟧) (h : C⟦e , b⟧) (k : C⟦e , c⟧)
          (i : C⟦d , b⟧) (j : C⟦x , e⟧) (m : C⟦x , d⟧).
Hypothesis H1 : h ;; f = k ;; g.
Hypothesis H2 : m ;; i = j ;; h.
Hypothesis P1 : isPullback _ _ _ _ H1.
Hypothesis P2 : isPullback _ _ _ _ H2.

Lemma glueSquares : m ;; (i ;; f) = (j ;; k) ;; g.
Proof.
  rewrite assoc.
  rewrite H2.
  repeat rewrite <- assoc.
  rewrite H1.
  apply idpath.
Qed.

(*
Lemma isPullbackGluedSquare : isPullback (i ;; f) g m (j ;; k) glueSquares.
Proof.
  apply mk_isPullback.
  intros y p q.
  intro Hrt.
  assert (ex : (p;; i);; f = q;; g).
   { rewrite <- Hrt.
     rewrite assoc; apply idpath.
   }
  set (rt := P1 _ (p ;; i) q ex).
  set (Ppiq := pr1 (pr1 (rt))).
  assert (owiej : p ;; i = Ppiq ;; h).
   { apply pathsinv0. apply (pr1 (pr2 (pr1 rt))). }
  set (rt' := P2 _ p Ppiq owiej).
  set (awe := pr1 (pr1 rt')).
  assert (Hawe1 : awe ;; m = p).
   { exact (pr1 (pr2 (pr1 rt'))). }
  assert (Hawe2 : awe ;; (j ;; k) = q).
   { rewrite assoc.
     set (X := pr2 (pr2 (pr1 rt'))). simpl in X.
           unfold awe. rewrite X.
           exact (pr2 (pr2 (pr1 rt))).
   }
  exists (tpair _ awe (dirprodpair Hawe1 Hawe2)).
  intro t.
  apply subtypeEquality.
  - intro a0. apply isapropdirprod;
    apply hs.
  - simpl. destruct t as [t [Ht1 Ht2]].
    simpl in *.
    apply PullbackArrowUnique.
    + assumption.
    + apply PullbackArrowUnique.
      * rewrite <- Ht1.
        repeat rewrite <- assoc.
        rewrite H2.
        apply idpath.
      * rewrite <- assoc.
        assumption.
Qed.
 *)

End pullback_lemma.

Section Universal_Unique.

Hypothesis H : is_category C.


Lemma inv_from_iso_iso_from_Pullback (a b c : C) (f : C⟦b , a⟧) (g : C⟦c , a⟧)
  (Pb : Pullback f g) (Pb' : Pullback f g):
    inv_from_iso (iso_from_Pullback_to_Pullback Pb Pb') = from_Pullback_to_Pullback Pb' Pb.
Proof.
  apply pathsinv0.
  apply inv_iso_unique'.
  set (T:= are_inverses_from_Pullback_to_Pullback Pb Pb').
  apply (pr1 T).
Qed.

(*
Lemma isaprop_Pullbacks: isaprop Pullbacks.
Proof.
  apply impred; intro a;
  apply impred; intro b;
  apply impred; intro c;
  apply impred; intro f;
  apply impred; intro g;
  apply invproofirrelevance.
  intros Pb Pb'.
  apply subtypeEquality.
  - intro; apply isofhleveltotal2.
    + apply hs.
    + intros; apply isaprop_isPullback.
  - apply (total2_paths  (isotoid _ H (iso_from_Pullback_to_Pullback Pb Pb' ))).
    rewrite transportf_dirprod, transportf_isotoid.
    rewrite inv_from_iso_iso_from_Pullback.
    rewrite transportf_isotoid.
    rewrite inv_from_iso_iso_from_Pullback.
    destruct Pb as [Cone bla];
    destruct Pb' as [Cone' bla'];
    simpl in *.
    destruct Cone as [p [h k]];
    destruct Cone' as [p' [h' k']];
    simpl in *.
    unfold from_Pullback_to_Pullback;
    rewrite PullbackArrow_PullbackPr2, PullbackArrow_PullbackPr1.
    apply idpath.
Qed.
 *)

End Universal_Unique.

End def_pb.

Lemma Pullbacks_from_Lims (C : precategory) :
  Lims C -> Pullbacks C.
Proof.
  intros H a b c f g; apply H.
Defined.<|MERGE_RESOLUTION|>--- conflicted
+++ resolved
@@ -94,9 +94,9 @@
       * unfold compose. simpl.
         set (X := pr2 (pr2 (pr1 H2))). simpl in *. apply X.
     +  intro t.
-       apply total2_paths_second_isaprop.
+       apply subtypeEquality.
        * simpl.
-         apply impred; intro. apply hs.
+         intro; apply impred; intro. apply hs.
        * destruct t; simpl.
          apply path_to_ctr.
          { split.
@@ -114,25 +114,8 @@
 Qed.
 *)
 
-<<<<<<< HEAD
-Lemma PullbackArrowUnique {a b c d : C} (f : b --> a) (g : c --> a)
-        (p1 : d --> b) (p2 : d --> c) (H : p1 ;; f = p2;; g)
-     (P : isPullback f g p1 p2 H) e (h : e --> b) (k : e --> c)
-     (Hcomm : h ;; f = k ;; g)
-     (w : e --> d)
-     (H1 : w ;; p1 = h) (H2 : w ;; p2 = k) :
-     w = (pr1 (pr1 (P e h k Hcomm))).
-Proof.
-  set (T := tpair (fun hk : e --> d => dirprod (hk ;; p1 = h)(hk ;; p2 = k))
-                    w (dirprodpair H1 H2)).
-  set (T' := pr2 (P e h k Hcomm) T).
-  exact (base_paths _ _ T').
-Qed.
-
-=======
 Definition Pullback {a b c : C} (f : C⟦b, a⟧)(g : C⟦c, a⟧) :=
      LimCone (pullback_diagram f g).
->>>>>>> 9a14e093
 
 (*
 Definition Pullback {a b c : C} (f : b --> a)(g : c --> a) :=
@@ -148,26 +131,6 @@
          ishinh (Pullback f g).
 
 
-<<<<<<< HEAD
-Definition PullbackObject {a b c : C} {f : b --> a} {g : c --> a}:
-   Pullback f g -> C := fun H => pr1 (pr1 H).
-Coercion PullbackObject : Pullback >-> ob.
-
-Definition PullbackPr1 {a b c : C} {f : b --> a} {g : c --> a}
-   (Pb : Pullback f g) : Pb --> b := pr1 (pr2 (pr1 Pb)).
-
-Definition PullbackPr2 {a b c : C} {f : b --> a} {g : c --> a}
-   (Pb : Pullback f g) : Pb --> c := pr2 (pr2 (pr1 Pb)).
-
-Definition PullbackSqrCommutes {a b c : C} {f : b --> a} {g : c --> a}
-   (Pb : Pullback f g) :
-    PullbackPr1 Pb ;; f = PullbackPr2 Pb ;; g .
-Proof.
-  exact (pr1 (pr2 Pb)).
-Qed.
-
-Definition isPullback_Pullback {a b c : C} {f : b --> a}{g : c --> a}
-=======
 Definition PullbackObject {a b c : C} {f : C⟦b, a⟧} {g : C⟦c, a⟧}:
    Pullback f g -> C := fun H => lim H.
 (* Coercion PullbackObject : Pullback >-> ob. *)
@@ -188,7 +151,6 @@
 
 (*
 Definition isPullback_Pullback {a b c : C} {f : C⟦b, a⟧}{g : C⟦c, a⟧}
->>>>>>> 9a14e093
    (P : Pullback f g) :
   isPullback f g (PullbackPr1 P) (PullbackPr2 P) (PullbackSqrCommutes P).
 Proof.
@@ -196,14 +158,6 @@
 Qed.
  *)
 
-<<<<<<< HEAD
-Definition PullbackArrow {a b c : C} {f : b --> a} {g : c --> a}
-   (Pb : Pullback f g) e (h : e --> b) (k : e --> c)(H : h ;; f = k ;; g) : e --> Pb :=
-   pr1 (pr1 (isPullback_Pullback Pb e h k H)).
-
-Lemma PullbackArrow_PullbackPr1 {a b c : C} {f : b --> a} {g : c --> a}
-   (Pb : Pullback f g) e (h : e --> b) (k : e --> c)(H : h ;; f = k ;; g) :
-=======
 Definition PullbackArrow {a b c : C} {f : C⟦b, a⟧} {g : C⟦c, a⟧}
            (Pb : Pullback f g) e (h : C⟦e, b⟧) (k : C⟦e, c⟧)(H : h ;; f = k ;; g)
   : C⟦e, lim Pb⟧.
@@ -219,19 +173,13 @@
 
 Lemma PullbackArrow_PullbackPr1 {a b c : C} {f : C⟦b , a⟧} {g : C⟦c , a⟧}
    (Pb : Pullback f g) e (h : C⟦e , b⟧) (k : C⟦e , c⟧)(H : h ;; f = k ;; g) :
->>>>>>> 9a14e093
    PullbackArrow Pb e h k H ;; PullbackPr1 Pb = h.
 Proof.
   refine (limArrowCommutes Pb e _ One).
 Qed.
 
-<<<<<<< HEAD
-Lemma PullbackArrow_PullbackPr2 {a b c : C} {f : b --> a} {g : c --> a}
-   (Pb : Pullback f g) e (h : e --> b) (k : e --> c)(H : h ;; f = k ;; g) :
-=======
 Lemma PullbackArrow_PullbackPr2 {a b c : C} {f : C⟦b , a⟧} {g : C⟦c , a⟧}
    (Pb : Pullback f g) e (h : C⟦e , b⟧) (k : C⟦e , c⟧)(H : h ;; f = k ;; g) :
->>>>>>> 9a14e093
    PullbackArrow Pb e h k H ;; PullbackPr2 Pb = k.
 Proof.
   refine (limArrowCommutes Pb e _ Three).
@@ -239,13 +187,8 @@
 
 
 
-<<<<<<< HEAD
-Definition identity_is_Pullback_input {a b c : C}{f : b --> a} {g : c --> a} (Pb : Pullback f g) :
- total2 (fun hk : Pb --> Pb =>
-=======
 Definition identity_is_Pullback_input {a b c : C}{f : C⟦b , a⟧} {g : C⟦c , a⟧} (Pb : Pullback f g) :
  total2 (fun hk : C⟦lim Pb , lim Pb⟧ =>
->>>>>>> 9a14e093
    dirprod (hk ;; PullbackPr1 Pb = PullbackPr1 Pb)(hk ;; PullbackPr2 Pb = PullbackPr2 Pb)).
 Proof.
   exists (identity (lim Pb)).
@@ -303,11 +246,7 @@
 Defined.
 
 
-<<<<<<< HEAD
-Lemma are_inverses_from_Pullback_to_Pullback {a b c : C}{f : b --> a} {g : c --> a}
-=======
 Lemma are_inverses_from_Pullback_to_Pullback {a b c : C}{f : C⟦b , a⟧} {g : C⟦c , a⟧}
->>>>>>> 9a14e093
    (Pb Pb': Pullback f g) :
 is_inverse_in_precat (from_Pullback_to_Pullback Pb Pb')
   (from_Pullback_to_Pullback Pb' Pb).
@@ -322,11 +261,7 @@
 Qed.
 
 
-<<<<<<< HEAD
-Lemma isiso_from_Pullback_to_Pullback {a b c : C}{f : b --> a} {g : c --> a}
-=======
 Lemma isiso_from_Pullback_to_Pullback {a b c : C}{f : C⟦b , a⟧} {g : C⟦c , a⟧}
->>>>>>> 9a14e093
    (Pb Pb': Pullback f g) :
       is_isomorphism (from_Pullback_to_Pullback Pb Pb').
 Proof.
