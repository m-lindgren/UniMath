--- conflicted
+++ resolved
@@ -15,13 +15,8 @@
 
   Variable C : precategory.
 
-<<<<<<< HEAD
-  Definition isZero (b : C) :=
+  Definition isZero (b : C) : UU :=
     (Π a : C, iscontr (b --> a)) × (Π a : C, iscontr (a --> b)).
-=======
-  Definition isZero (b : C) : UU :=
-    (∀ a : C, iscontr (b --> a)) × (∀ a : C, iscontr (a --> b)).
->>>>>>> 2c0c40de
 
   Definition Zero : UU := total2 (fun a => isZero a).
 
