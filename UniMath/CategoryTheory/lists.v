Require Import UniMath.Foundations.Basics.PartD.
Require Import UniMath.Foundations.Basics.Propositions.
Require Import UniMath.Foundations.Basics.Sets.

Require Import UniMath.CategoryTheory.total2_paths.
Require Import UniMath.CategoryTheory.precategories.
Require Import UniMath.CategoryTheory.functor_categories.
Require Import UniMath.CategoryTheory.UnicodeNotations.
Require Import UniMath.CategoryTheory.limits.graphs.colimits.
Require Import UniMath.CategoryTheory.category_hset.
Require Import UniMath.CategoryTheory.category_hset_structures.
Require Import UniMath.CategoryTheory.limits.initial.
Require Import UniMath.CategoryTheory.FunctorAlgebras.
Require Import UniMath.CategoryTheory.limits.FunctorsPointwiseBinProduct.
Require Import UniMath.CategoryTheory.limits.FunctorsPointwiseBinCoproduct.
Require Import UniMath.CategoryTheory.limits.binproducts.
Require Import UniMath.CategoryTheory.limits.terminal.
Require Import UniMath.CategoryTheory.chains.
Require Import UniMath.CategoryTheory.cocontfunctors.
Require Import UniMath.CategoryTheory.exponentials.
Require Import UniMath.CategoryTheory.limits.bincoproducts.

Local Notation "# F" := (functor_on_morphisms F) (at level 3).
Local Notation "[ C , D , hs ]" := (functor_precategory C D hs).

(* Lists as the colimit of a chain given by the list functor: F(X) = 1 + A * X *)
Section lists.

Variable A : HSET.

Local Open Scope cocont_functor_hset_scope.

(* F(X) = 1 + (A * X) *)
Definition listOmegaFunctor : omega_cocont_functor HSET HSET := '1 + 'A * Id.

Let listFunctor : functor HSET HSET := pr1 listOmegaFunctor.
Let is_omega_cocont_listFunctor : is_omega_cocont listFunctor := pr2 listOmegaFunctor.

Lemma listFunctor_Initial :
  Initial (precategory_FunctorAlg listFunctor has_homsets_HSET).
Proof.
apply (colimAlgInitial _ _ _ is_omega_cocont_listFunctor InitialHSET (ColimCoconeHSET _ _)).
Defined.

Definition List : HSET :=
  alg_carrier _ (InitialObject listFunctor_Initial).

Let List_mor : HSET⟦listFunctor List,List⟧ :=
  alg_map _ (InitialObject listFunctor_Initial).

Let List_alg : algebra_ob listFunctor :=
  InitialObject listFunctor_Initial.

Definition nil_map : HSET⟦unitHSET,List⟧ :=
  BinCoproductIn1 HSET _ ;; List_mor.

Definition nil : pr1 List := nil_map tt.

Definition cons_map : HSET⟦(A × List)%set,List⟧ :=
  BinCoproductIn2 HSET _ ;; List_mor.

Definition cons : pr1 A × pr1 List -> pr1 List := cons_map.

(* Get recursion/iteration scheme: *)

(*    x : X           f : A × X -> X *)
(* ------------------------------------ *)
(*       foldr x f : List A -> X *)

Definition mk_listAlgebra (X : HSET) (x : pr1 X)
  (f : HSET⟦(A × X)%set,X⟧) : algebra_ob listFunctor.
Proof.
set (x' := λ (_ : unit), x).
apply (tpair _ X (sumofmaps x' f) : algebra_ob listFunctor).
Defined.

Definition foldr_map (X : HSET) (x : pr1 X) (f : HSET⟦(A × X)%set,X⟧) :
  algebra_mor _ List_alg (mk_listAlgebra X x f).
Proof.
apply (InitialArrow listFunctor_Initial (mk_listAlgebra X x f)).
Defined.

Definition foldr (X : HSET) (x : pr1 X)
  (f : pr1 A × pr1 X -> pr1 X) : pr1 List -> pr1 X.
Proof.
apply (foldr_map _ x f).
Defined.

(* Maybe quantify over "λ _ : unit, x" instead of nil? *)
Lemma foldr_nil (X : hSet) (x : X) (f : pr1 A × X -> X) : foldr X x f nil = x.
Proof.
assert (F := maponpaths (fun x => BinCoproductIn1 _ _ ;; x)
                        (algebra_mor_commutes _ _ _ (foldr_map X x f))).
apply (toforallpaths _ _ _ F tt).
Qed.

Lemma foldr_cons (X : hSet) (x : X) (f : pr1 A × X -> X)
                 (a : pr1 A) (l : pr1 List) :
  foldr X x f (cons (a,,l)) = f (a,,foldr X x f l).
Proof.
assert (F := maponpaths (fun x => BinCoproductIn2 _ _ ;; x)
                        (algebra_mor_commutes _ _ _ (foldr_map X x f))).
assert (Fal := toforallpaths _ _ _ F (a,,l)).
clear F.
unfold compose in Fal.
simpl in Fal.
apply Fal.
Opaque foldr_map.
Qed. (* This Qed is slow unless foldr_map is Opaque *)
Transparent foldr_map.

(* This defines the induction principle for lists using foldr *)
Section list_induction.

Variables (P : pr1 List -> UU) (PhSet : forall l, isaset (P l)).
Variables (P0 : P nil)
          (Pc : forall (a : pr1 A) (l : pr1 List), P l -> P (cons (a,,l))).

Let P' : UU := Σ l, P l.
Let P0' : P' := (nil,, P0).
Let Pc' : pr1 A × P' -> P' :=
  λ ap : pr1 A × P', cons (pr1 ap,, pr1 (pr2 ap)),,Pc (pr1 ap) (pr1 (pr2 ap)) (pr2 (pr2 ap)).

Definition P'HSET : HSET.
Proof.
apply (tpair _ P').
abstract (apply (isofhleveltotal2 2); [ apply setproperty | intro x; apply PhSet ]).
Defined.

(* This line is crucial for isalghom_pr1foldr to typecheck *)
Opaque is_omega_cocont_listFunctor.

Lemma isalghom_pr1foldr :
  is_algebra_mor _ List_alg List_alg (fun l => pr1 (foldr P'HSET P0' Pc' l)).
Proof.
apply BinCoproductArrow_eq_cor.
- apply funextfun; intro x; destruct x; apply idpath.
- apply funextfun; intro x; destruct x as [a l].
  apply (maponpaths pr1 (foldr_cons P'HSET P0' Pc' a l)).
Qed.

Transparent is_omega_cocont_listFunctor.

Definition pr1foldr_algmor : algebra_mor _ List_alg List_alg :=
  tpair _ _ isalghom_pr1foldr.

Lemma pr1foldr_algmor_identity : identity _ = pr1foldr_algmor.
Proof.
now rewrite <- (InitialEndo_is_identity _ listFunctor_Initial pr1foldr_algmor).
Qed.

Lemma listInd l : P l.
Proof.
assert (H : pr1 (foldr P'HSET P0' Pc' l) = l).
  apply (toforallpaths _ _ _ (!pr1foldr_algmor_identity) l).
rewrite <- H.
apply (pr2 (foldr P'HSET P0' Pc' l)).
Defined.

End list_induction.

Lemma listIndProp (P : pr1 List -> UU) (HP : forall l, isaprop (P l)) :
  P nil -> (forall a l, P l → P (cons (a,, l))) -> forall l, P l.
Proof.
intros Pnil Pcons.
apply listInd; try assumption.
intro l; apply isasetaprop, HP.
Defined.

Require Import UniMath.Foundations.NumberSystems.NaturalNumbers.

Local Open Scope nat_scope.

Definition natHSET : HSET.
Proof.
exists nat.
abstract (apply isasetnat).
Defined.

Definition length : pr1 List -> nat :=
  foldr natHSET 0 (fun x => S (pr2 x)).

Definition map (f : pr1 A -> pr1 A) : pr1 List -> pr1 List :=
  foldr _ nil (λ xxs : pr1 A × pr1 List, cons (f (pr1 xxs),, pr2 xxs)).

Lemma length_map (f : pr1 A -> pr1 A) : forall xs, length (map f xs) = length xs.
Proof.
apply listIndProp.
- intros l; apply isasetnat.
- apply idpath.
- simpl; unfold map, length; simpl; intros a l Hl.
  simpl.
  now rewrite !foldr_cons, <- Hl.
Qed.

End lists.

(* Some examples of computations with lists over nat *)
Section nat_examples.

Definition cons_nat a l : pr1 (List natHSET) := cons natHSET (a,,l).

Infix "::" := cons_nat.
Notation "[]" := (nil natHSET) (at level 0, format "[]").

Definition testlist : pr1 (List natHSET) := 5 :: 2 :: [].

Definition testlistS : pr1 (List natHSET) :=
  map natHSET S testlist.

Definition sum : pr1 (List natHSET) -> nat :=
  foldr natHSET natHSET 0 (fun xy => pr1 xy + pr2 xy).

(* None of these compute *)
(* Eval cbn in length _ (nil natHSET). *)
(* Eval vm_compute in length _ testlist. *)
(* Eval vm_compute in length _ testlistS. *)
(* Eval vm_compute in sum testlist. *)
(* Eval vm_compute in sum testlistS. *)

Goal (forall l, length _ (2 :: l) = S (length _ l)).
simpl.
intro l.
try apply idpath. (* this doesn't work *)
unfold length, cons_nat.
rewrite foldr_cons. cbn.
apply idpath.
Abort.

(* some experiments: *)

(* Definition const {A B : UU} : A -> B -> A := fun x _ => x. *)

(* Eval compute in const 0 (nil natHSET). *)

(* Axiom const' : forall {A B : UU}, A -> B -> A. *)

(* Eval compute in const' 0 1. *)
(* Eval compute in const' 0 (nil natHSET). *)

(* Time Eval vm_compute in nil natHSET.  (* This crashes my computer by using up all memory *) *)

End nat_examples.

(* Alternative and more general definition of lists (inspired by a
   remark of Voevodsky) *)
Section list.

(* Remark: I think if you really need lists you should prove a theorem
that establishes a weq between the lists that you have defined and
lists defined as total2 ( fun n : nat => iterprod n A ) where iterprod
n A is defined by induction such that iterprod 0 A = unit, iterprod 1
A = A and iterprod ( S n ) A = dirprod (iterprod n A) A for n=S n’. *)

Fixpoint iterprod (n : nat) (A : UU) : UU := match n with
  | O => unit
  | S n' => dirprod A (iterprod n' A)
  end.

Definition list (A : UU) := total2 (fun n => iterprod n A).

Definition nil_list (A : UU) : list A := (0,,tt).
Definition cons_list (A : UU) (x : A) (xs : list A) : list A :=
  (S (pr1 xs),, (x,, pr2 xs)).

Lemma list_ind : ∀ (A : Type) (P : list A -> UU),
    P (nil_list A)
  -> (∀ (x : A) (xs : list A), P xs -> P (cons_list A x xs))
  -> ∀ xs, P xs.
Proof.
intros A P Hnil Hcons xs.
destruct xs as [n xs].
induction n.
- destruct xs.
  apply Hnil.
- destruct xs as [x xs].
  apply (Hcons x (n,,xs) (IHn xs)).
Defined.

Definition foldr_list {A B : UU} (f : A -> B -> B) (b : B) : list A -> B :=
  list_ind A (fun _ => B) b (fun a _ b' => f a b').

Definition length_list {A : UU} : list A -> nat :=
  foldr_list (fun _ => S) 0.

(* Eval compute in length_list (cons_list unit tt *)
(*                               (cons_list unit tt (nil_list unit))). *)

(* Variation of foldr that returns a for the empty list and folds the
   rest with the first element as new default value *)
Definition foldr1_list {A : UU} (f : A -> A -> A) (a : A) (l : list A) : A.
Proof.
destruct l as [n xs].
destruct n.
- apply a.
- induction n as [|n F].
  + apply (pr1 xs).
  + apply (f (pr1 xs) (F (pr2 xs))).
Defined.

Definition map_list {A B : UU} (f : A -> B) : list A -> list B.
Proof.
apply foldr_list.
+ intros a l.
  apply (cons_list B (f a) l).
+ apply (nil_list B).
Defined.

(* Eval compute in (foldr_list (fun (x y : nat) => x + y) 0 (cons_list nat 3 (cons_list nat 2 (nil_list nat)))). *)

Lemma isaset_list (A : HSET) : isaset (list (pr1 A)).
Proof.
apply isaset_total2; [apply isasetnat|].
intro n; induction n; simpl; [apply isasetunit|].
apply isaset_dirprod; [ apply setproperty | apply IHn ].
Qed.

Definition to_List (A : HSET) : list (pr1 A) -> pr1 (List A).
Proof.
intros l.
destruct l as [n l].
induction n.
+ exact (nil A).
+ apply (cons _ (pr1 l,,IHn (pr2 l))).
Defined.

Definition to_list (A : HSET) : pr1 (List A) -> list (pr1 A).
Proof.
apply (foldr A (list (pr1 A),,isaset_list A)).
* apply (0,,tt).
* intros L.
  apply (tpair _ (S (pr1 (pr2 L))) (pr1 L,,pr2 (pr2 L))).
Defined.

Lemma to_listK (A : HSET) : ∀ x : list (pr1 A), to_list A (to_List A x) = x.
Proof.
intro l; destruct l as [n l]; unfold to_list, to_List.
induction n; simpl.
- rewrite foldr_nil.
  destruct l.
  apply idpath.
- rewrite foldr_cons; simpl.
  rewrite IHn; simpl; rewrite <- (paireta l).
  apply idpath.
Qed.

Lemma to_ListK (A : HSET) : ∀ y : pr1 (List A), to_List A (to_list A y) = y.
Proof.
apply listIndProp.
* intro l; apply setproperty.
* unfold to_list; rewrite foldr_nil.
  apply idpath.
* unfold to_list, to_List; intros a l IH.
  rewrite foldr_cons; simpl.
  apply maponpaths, maponpaths, pathsinv0.
  eapply pathscomp0; [eapply pathsinv0, IH|]; simpl.
  now destruct foldr.
Qed.

Lemma weq_list (A : HSET) : list (pr1 A) ≃ pr1 (List A).
Proof.
mkpair.
- apply to_List.
- simple refine (gradth _ _ _ _).
  + apply to_list.
  + apply to_listK.
  + apply to_ListK.
Defined.

(* This doesn't compute: *)
(* Eval compute in (to_list _ testlist).b
 *)

End list.



(** Alternative version of lists using a more direct proof of
    omega-cocontinuity *)
Module AltList.

(* The functor "x * F" is omega_cocont. This is only proved for set at the
   moment as it needs that the category is cartesian closed *)
Section constprod_functor.

Variables (x : HSET).

Definition constprod_functor : functor HSET HSET :=
  BinProduct_of_functors HSET HSET BinProductsHSET (constant_functor HSET HSET x)
                                         (functor_identity HSET).

Definition flip {A B C : UU} (f : A -> B -> C) : B -> A -> C := fun x y => f y x.

Lemma omega_cocontConstProdFunctor : is_omega_cocont constprod_functor.
Proof.
intros hF c L ccL HcL cc.
simple refine (tpair _ _ _).
- simple refine (tpair _ _ _).
  + simpl; apply uncurry, flip.
    apply (colimArrow (mk_ColimCocone _ _ _ ccL) (hset_fun_space x HcL)).
    simple refine (mk_cocone _ _).
    * simpl; intro n; apply flip, curry, (pr1 cc).
    * abstract (destruct cc as [f hf]; simpl; intros m n e;
                rewrite <- (hf m n e); destruct e; simpl;
                repeat (apply funextfun; intro); apply idpath).
  + cbn.
    abstract (
    destruct cc as [f hf]; simpl; intro n;
    apply funextfun; intro p; rewrite (paireta p);
    generalize (colimArrowCommutes (mk_ColimCocone hF c L ccL) _
                 (mk_cocone _ (omega_cocontConstProdFunctor_subproof
                               hF c L ccL HcL (f,,hf))) n);
    unfold flip, curry, colimIn; simpl; intro H;
    now rewrite <- (toforallpaths _ _ _ (toforallpaths _ _ _ H (pr2 p)) (pr1 p))).
- abstract (
  intro p; unfold uncurry; simpl; apply subtypeEquality; simpl;
  [ intro g; apply impred; intro t;
    simple refine (let ff : HSET ⟦(x × dob hF t)%set,HcL⟧ := _ in _);
    [ simpl; apply (pr1 cc)
    | apply (@has_homsets_HSET _ HcL _ ff) ]
  | destruct p as [t p]; simpl;
    apply funextfun; intro xc; destruct xc as [x' c']; simpl;
    simple refine (let g : HSET⟦colim (mk_ColimCocone hF c L ccL),
                                hset_fun_space x HcL⟧ := _ in _);
    [ simpl; apply flip, curry, t
    | rewrite <- (colimArrowUnique _ _ _ g); [apply idpath | ];
      destruct cc as [f hf]; simpl in *;
      now intro n; simpl; rewrite <- (p n) ]
  ]).
Defined.

End constprod_functor.

(* The functor "x + F" is omega_cocont.
   Assumes that the category has coproducts *)
Section constcoprod_functor.

Variables (C : precategory) (hsC : has_homsets C) (x : C) (PC : BinCoproducts C).

Definition constcoprod_functor : functor C C :=
  BinCoproduct_of_functors C C PC (constant_functor C C x) (functor_identity C).

Lemma omega_cocontConstCoprodFunctor : is_omega_cocont constcoprod_functor.
Proof.
intros hF c L ccL HcL cc.
simple refine (tpair _ _ _).
- simple refine (tpair _ _ _).
  + eapply BinCoproductArrow.
    * exact (BinCoproductIn1 _ (PC x (dob hF 0)) ;; pr1 cc 0).
    * simple refine (let ccHcL : cocone hF HcL := _ in _).
      { simple refine (mk_cocone _ _).
        - intros n; exact (BinCoproductIn2 _ (PC x (dob hF n)) ;; pr1 cc n).
        - abstract (
            intros m n e; destruct e; simpl;
            destruct cc as [f hf]; simpl in *; unfold BinCoproduct_of_functors_ob in *;
            rewrite <- (hf m _ (idpath _)), !assoc; apply cancel_postcomposition;
            now unfold BinCoproduct_of_functors_mor; rewrite BinCoproductOfArrowsIn2). }
      apply (pr1 (pr1 (ccL HcL ccHcL))).
  + abstract (
    destruct cc as [f hf]; simpl in *; unfold BinCoproduct_of_functors_ob in *;
    simpl; intro n; unfold BinCoproduct_of_functors_mor in *;
    rewrite precompWithBinCoproductArrow; apply pathsinv0, BinCoproductArrowUnique;
    [ rewrite id_left; induction n; [apply idpath|];
      now rewrite <- IHn, <- (hf n _ (idpath _)), assoc,
<<<<<<< HEAD
                  CoproductOfArrowsIn1, id_left
    | rewrite <- (hf n _ (idpath _)); destruct ccL as [t p]; destruct t as [t p0]; simpl in *;
=======
                  BinCoproductOfArrowsIn1, id_left
    | rewrite <- (hf n _ (idpath _)); destruct ccL; destruct t; simpl in *;
>>>>>>> 8905b2b6
      rewrite p0; apply maponpaths, hf]).
- abstract (
  destruct cc as [f hf]; simpl in *; unfold BinCoproduct_of_functors_ob in *;
  intro t; apply subtypeEquality; simpl;
  [ intro g; apply impred; intro; apply hsC
<<<<<<< HEAD
  | destruct t as [t p]; destruct ccL as [t0 p0]; destruct t0 as [t0 p1];
    unfold coproduct_functor_mor in *;
    apply CoproductArrowUnique;
    [ now rewrite <- (p 0), assoc, CoproductOfArrowsIn1, id_left
=======
  | destruct t; destruct ccL; unfold BinCoproduct_of_functors_mor in *; destruct t0; simpl;
    apply BinCoproductArrowUnique;
    [ now rewrite <- (p 0), assoc, BinCoproductOfArrowsIn1, id_left
>>>>>>> 8905b2b6
    | simple refine (let temp : Σ x0 : C ⟦ c, HcL ⟧, ∀ v : nat,
         coconeIn L v ;; x0 = BinCoproductIn2 C (PC x (dob hF v)) ;; f v := _ in _);
         [ apply (tpair _ (BinCoproductIn2 C (PC x c) ;; t));
          now intro n; rewrite <- (p n), !assoc, BinCoproductOfArrowsIn2|];
      apply (maponpaths pr1 (p0 temp))]]).
Defined.

End constcoprod_functor.

(* Lists as the colimit of a chain given by the list functor: F(X) = 1 + A * X *)
Section lists.

Variable A : HSET.

(* F(X) = A * X *)
Definition stream : functor HSET HSET := constprod_functor1 BinProductsHSET A.

(* F(X) = 1 + (A * X) *)
Definition listFunctor : functor HSET HSET :=
  functor_composite stream (constcoprod_functor _ unitHSET BinCoproductsHSET).

Lemma omega_cocont_listFunctor : is_omega_cocont listFunctor.
Proof.
apply (is_omega_cocont_functor_composite has_homsets_HSET).
- apply omega_cocontConstProdFunctor.
(* If I use this length doesn't compute with vm_compute... *)
(* - apply (omega_cocont_constprod_functor1 _ _ has_homsets_HSET has_exponentials_HSET). *)
- apply (omega_cocontConstCoprodFunctor _ has_homsets_HSET).
Defined.

Lemma listFunctor_Initial :
  Initial (precategory_FunctorAlg listFunctor has_homsets_HSET).
Proof.
apply (colimAlgInitial _ _ _ omega_cocont_listFunctor
                       InitialHSET (ColimCoconeHSET _ _)).
Defined.

Definition List : HSET :=
  alg_carrier _ (InitialObject listFunctor_Initial).

Let List_mor : HSET⟦listFunctor List,List⟧ :=
  alg_map _ (InitialObject listFunctor_Initial).

Let List_alg : algebra_ob listFunctor :=
  InitialObject listFunctor_Initial.

Definition nil_map : HSET⟦unitHSET,List⟧.
Proof.
simpl; intro x.
refine (List_mor _).
apply inl.
exact x.
Defined.

Definition nil : pr1 List := nil_map tt.

Definition cons_map : HSET⟦(A × List)%set,List⟧.
Proof.
intros xs.
refine (List_mor _).
exact (inr xs).
Defined.

Definition cons : pr1 A × pr1 List -> pr1 List := cons_map.

(* Get recursion/iteration scheme: *)

(*    x : X           f : A × X -> X *)
(* ------------------------------------ *)
(*       foldr x f : List A -> X *)

Definition mk_listAlgebra (X : HSET) (x : pr1 X)
  (f : HSET⟦(A × X)%set,X⟧) : algebra_ob listFunctor.
Proof.
set (x' := λ (_ : unit), x).
apply (tpair _ X (sumofmaps x' f) : algebra_ob listFunctor).
Defined.

Definition foldr_map (X : HSET) (x : pr1 X) (f : HSET⟦(A × X)%set,X⟧) :
  algebra_mor _ List_alg (mk_listAlgebra X x f).
Proof.
apply (InitialArrow listFunctor_Initial (mk_listAlgebra X x f)).
Defined.

Definition foldr (X : HSET) (x : pr1 X)
  (f : pr1 A × pr1 X -> pr1 X) : pr1 List -> pr1 X.
Proof.
apply (foldr_map _ x f).
Defined.

(* Maybe quantify over "λ _ : unit, x" instead of nil? *)
Lemma foldr_nil (X : hSet) (x : X) (f : pr1 A × X -> X) : foldr X x f nil = x.
Proof.
<<<<<<< HEAD
assert (F := maponpaths (λ x, CoproductIn1 _ (CoproductsHSET _ _) ;; x)
=======
assert (F := maponpaths (fun x => BinCoproductIn1 _ _ ;; x)
>>>>>>> 8905b2b6
                        (algebra_mor_commutes _ _ _ (foldr_map X x f))).
apply (toforallpaths _ _ _ F tt).
Qed.

Lemma foldr_cons (X : hSet) (x : X) (f : pr1 A × X -> X)
                 (a : pr1 A) (l : pr1 List) :
  foldr X x f (cons (a,,l)) = f (a,,foldr X x f l).
Proof.
<<<<<<< HEAD
assert (F := maponpaths (fun x => CoproductIn2 _ (CoproductsHSET _ _) ;; x)
=======
assert (F := maponpaths (fun x => BinCoproductIn2 _ _ ;; x)
>>>>>>> 8905b2b6
                        (algebra_mor_commutes _ _ _ (foldr_map X x f))).
assert (Fal := toforallpaths _ _ _ F (a,,l)).
clear F.
(* apply Fal. *) (* This doesn't work here. why? *)
unfold compose in Fal.
simpl in Fal.
<<<<<<< HEAD
exact Fal.
Qed. (* This Qed is slow! *)
=======
apply Fal.
Opaque foldr_map.
Qed. (* This Qed is slow unless one has the Opaque command above *)
Transparent foldr_map.
>>>>>>> 8905b2b6

(* This defines the induction principle for lists using foldr *)
Section list_induction.

Variables (P : pr1 List -> UU) (PhSet : forall l, isaset (P l)).
Variables (P0 : P nil)
          (Pc : forall (a : pr1 A) (l : pr1 List), P l -> P (cons (a,,l))).

Let P' : UU := Σ l, P l.
Let P0' : P' := (nil,, P0).
Let Pc' : pr1 A × P' -> P' :=
  λ ap : pr1 A × P', cons (pr1 ap,, pr1 (pr2 ap)),,Pc (pr1 ap) (pr1 (pr2 ap)) (pr2 (pr2 ap)).

Definition P'HSET : HSET.
Proof.
apply (tpair _ P').
abstract (apply (isofhleveltotal2 2); [ apply setproperty | intro x; apply PhSet ]).
Defined.

Lemma isalghom_pr1foldr :
  is_algebra_mor _ List_alg List_alg (fun l => pr1 (foldr P'HSET P0' Pc' l)).
Proof.
apply BinCoproductArrow_eq_cor.
- apply funextfun; intro x; destruct x; apply idpath.
- apply funextfun; intro x; destruct x as [a l].
  apply (maponpaths pr1 (foldr_cons P'HSET P0' Pc' a l)).
Qed.

Definition pr1foldr_algmor : algebra_mor _ List_alg List_alg :=
  tpair _ _ isalghom_pr1foldr.

Lemma pr1foldr_algmor_identity : identity _ = pr1foldr_algmor.
Proof.
now rewrite <- (InitialEndo_is_identity _ listFunctor_Initial pr1foldr_algmor).
Qed.

Lemma listInd l : P l.
Proof.
assert (H : pr1 (foldr P'HSET P0' Pc' l) = l).
  apply (toforallpaths _ _ _ (!pr1foldr_algmor_identity) l).
rewrite <- H.
apply (pr2 (foldr P'HSET P0' Pc' l)).
Defined.

End list_induction.

Lemma listIndProp (P : pr1 List -> UU) (HP : forall l, isaprop (P l)) :
  P nil -> (forall a l, P l → P (cons (a,, l))) -> forall l, P l.
Proof.
intros Pnil Pcons.
apply listInd; try assumption.
intro l; apply isasetaprop, HP.
Defined.

Definition natHSET : HSET.
Proof.
exists nat.
abstract (apply isasetnat).
Defined.

Definition length : pr1 List -> nat :=
  foldr natHSET 0 (fun x => S (pr2 x)).

Definition map (f : pr1 A -> pr1 A) : pr1 List -> pr1 List :=
  foldr _ nil (λ xxs : pr1 A × pr1 List, cons (f (pr1 xxs),, pr2 xxs)).

Lemma length_map (f : pr1 A -> pr1 A) : forall xs, length (map f xs) = length xs.
Proof.
apply listIndProp.
- intros l; apply isasetnat.
- apply idpath.
- simpl; unfold map, length; simpl; intros a l Hl.
  simpl.
  now rewrite !foldr_cons, <- Hl.
Qed.

End lists.

(* Some examples of computations with lists over nat *)
Section nat_examples.

Definition cons_nat a l : pr1 (List natHSET) := cons natHSET (a,,l).

Infix "::" := cons_nat.
Notation "[]" := (nil natHSET) (at level 0, format "[]").

Definition testlist : pr1 (List natHSET) := 5 :: 2 :: [].

Definition testlistS : pr1 (List natHSET) :=
  map natHSET S testlist.

Definition sum : pr1 (List natHSET) -> nat :=
  foldr natHSET natHSET 0 (fun xy => pr1 xy + pr2 xy).

(* All of these work *)
(* Eval cbn in length _ (nil natHSET). *)
(* Eval vm_compute in length _ testlist. *)
(* Eval vm_compute in length _ testlistS. *)
(* Eval vm_compute in sum testlist. *)
(* Eval vm_compute in sum testlistS. *)

(* Goal length _ testlist = 2. *)
(* vm_compute. *)
(* Restart. *)
(* cbn. *)
(* Restart. *)
(* compute.  (* does not work when foldr is opaque with "Opaque foldr." *) *)
(* Restart. *)
(* cbv.   (* does not work when foldr is opaque with "Opaque foldr." *) *)
(* Restart. *)
(* native_compute. *)
(* Abort. *)

Goal (forall l, length _ (2 :: l) = S (length _ l)).
simpl.
intro l.
try apply idpath. (* this doesn't work *)
unfold length, cons_nat.
rewrite foldr_cons. cbn.
apply idpath.
Abort.

End nat_examples.
End AltList.<|MERGE_RESOLUTION|>--- conflicted
+++ resolved
@@ -462,28 +462,16 @@
     rewrite precompWithBinCoproductArrow; apply pathsinv0, BinCoproductArrowUnique;
     [ rewrite id_left; induction n; [apply idpath|];
       now rewrite <- IHn, <- (hf n _ (idpath _)), assoc,
-<<<<<<< HEAD
-                  CoproductOfArrowsIn1, id_left
+                  BinCoproductOfArrowsIn1, id_left
     | rewrite <- (hf n _ (idpath _)); destruct ccL as [t p]; destruct t as [t p0]; simpl in *;
-=======
-                  BinCoproductOfArrowsIn1, id_left
-    | rewrite <- (hf n _ (idpath _)); destruct ccL; destruct t; simpl in *;
->>>>>>> 8905b2b6
       rewrite p0; apply maponpaths, hf]).
 - abstract (
   destruct cc as [f hf]; simpl in *; unfold BinCoproduct_of_functors_ob in *;
   intro t; apply subtypeEquality; simpl;
   [ intro g; apply impred; intro; apply hsC
-<<<<<<< HEAD
-  | destruct t as [t p]; destruct ccL as [t0 p0]; destruct t0 as [t0 p1];
-    unfold coproduct_functor_mor in *;
-    apply CoproductArrowUnique;
-    [ now rewrite <- (p 0), assoc, CoproductOfArrowsIn1, id_left
-=======
-  | destruct t; destruct ccL; unfold BinCoproduct_of_functors_mor in *; destruct t0; simpl;
+  | destruct t as [t p]; destruct ccL as [t0 p0]; unfold BinCoproduct_of_functors_mor in *; destruct t0 as [t0 p1]; simpl;
     apply BinCoproductArrowUnique;
     [ now rewrite <- (p 0), assoc, BinCoproductOfArrowsIn1, id_left
->>>>>>> 8905b2b6
     | simple refine (let temp : Σ x0 : C ⟦ c, HcL ⟧, ∀ v : nat,
          coconeIn L v ;; x0 = BinCoproductIn2 C (PC x (dob hF v)) ;; f v := _ in _);
          [ apply (tpair _ (BinCoproductIn2 C (PC x c) ;; t));
@@ -577,11 +565,7 @@
 (* Maybe quantify over "λ _ : unit, x" instead of nil? *)
 Lemma foldr_nil (X : hSet) (x : X) (f : pr1 A × X -> X) : foldr X x f nil = x.
 Proof.
-<<<<<<< HEAD
-assert (F := maponpaths (λ x, CoproductIn1 _ (CoproductsHSET _ _) ;; x)
-=======
-assert (F := maponpaths (fun x => BinCoproductIn1 _ _ ;; x)
->>>>>>> 8905b2b6
+assert (F := maponpaths (fun x => BinCoproductIn1 _ (CoproductsHSET _ _) ;; x)
                         (algebra_mor_commutes _ _ _ (foldr_map X x f))).
 apply (toforallpaths _ _ _ F tt).
 Qed.
@@ -590,26 +574,17 @@
                  (a : pr1 A) (l : pr1 List) :
   foldr X x f (cons (a,,l)) = f (a,,foldr X x f l).
 Proof.
-<<<<<<< HEAD
-assert (F := maponpaths (fun x => CoproductIn2 _ (CoproductsHSET _ _) ;; x)
-=======
-assert (F := maponpaths (fun x => BinCoproductIn2 _ _ ;; x)
->>>>>>> 8905b2b6
+assert (F := maponpaths (fun x => BinCoproductIn2 _ (CoproductsHSET _ _) ;; x)
                         (algebra_mor_commutes _ _ _ (foldr_map X x f))).
 assert (Fal := toforallpaths _ _ _ F (a,,l)).
 clear F.
 (* apply Fal. *) (* This doesn't work here. why? *)
 unfold compose in Fal.
 simpl in Fal.
-<<<<<<< HEAD
 exact Fal.
-Qed. (* This Qed is slow! *)
-=======
-apply Fal.
 Opaque foldr_map.
 Qed. (* This Qed is slow unless one has the Opaque command above *)
 Transparent foldr_map.
->>>>>>> 8905b2b6
 
 (* This defines the induction principle for lists using foldr *)
 Section list_induction.
