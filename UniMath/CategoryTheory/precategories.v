--- conflicted
+++ resolved
@@ -128,13 +128,9 @@
 Definition hs_precategory := total2 (fun C : precategory_data =>
   dirprod (is_precategory C) (Π a b : C, isaset (a --> b))).
 
-<<<<<<< HEAD
 Definition hs_precategory_has_homsets (C : hs_precategory) := pr2 (pr2 C).
 
-Definition precategory_data_from_precategory (C : precategory) : 
-=======
 Definition precategory_data_from_precategory (C : precategory) :
->>>>>>> c7d3b9aa
        precategory_data := pr1 C.
 Coercion precategory_data_from_precategory : precategory >-> precategory_data.
 (*
