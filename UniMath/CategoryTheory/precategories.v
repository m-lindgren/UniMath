(** **********************************************************

Benedikt Ahrens, Chris Kapulkin, Mike Shulman

january 2013


************************************************************)


(** **********************************************************

Contents :  Definition of
		Precategories,
	        Categories (aka saturated precategories)
                Setcategories

                Isomorphisms I: [iso]
                  Definition: [isiso f := isweq (precomp_with f)]
                  various lemmas:
                    uniqueness of inverse, composition etc.
                    stability under composition
                  Analogue to [gradth]: [is_iso_qinv]

                Isomorphisms II: [z_iso]
                  Definition: [is_z_iso f := ∑ g, ...]
                  Relationship between [z_iso] and [iso]

                Categories have groupoid as objects

                Many lemmas about [idtoiso], [isotoid],
                   interplay with composition, transport etc.


************************************************************)

Require Import UniMath.Foundations.PartD.
Require Import UniMath.Foundations.Propositions.
Require Import UniMath.Foundations.Sets.


Ltac pathvia b := (apply (@pathscomp0 _ _ b _ )).

(** * Definition of a precategory *)

Definition precategory_ob_mor := total2 (
  fun ob : UU => ob -> ob -> UU).

Definition precategory_ob_mor_pair (ob : UU)(mor : ob -> ob -> UU) :
    precategory_ob_mor := tpair _ ob mor.

Definition ob (C : precategory_ob_mor) : UU := @pr1 _ _ C.
Coercion ob : precategory_ob_mor >-> UU.

Definition precategory_morphisms { C : precategory_ob_mor } :
       C ->  C -> UU := pr2 C.

(** We introduce notation for morphisms *)
(** in order for this notation not to pollute subsequent files,
    we define this notation locally *)

Local Notation "a --> b" := (precategory_morphisms a b)(at level 50).

(** ** [precategory_data] *)
(** data of a precategory :
    - objects
    - morphisms
    - identity morphisms
    - composition
*)

Definition precategory_id_comp (C : precategory_ob_mor) :=
     dirprod (∏ c : C, c --> c) (* identities *)
             (∏ a b c : C,
                 a --> b -> b --> c -> a --> c).

Definition precategory_data := total2 precategory_id_comp.

Definition precategory_data_pair (C : precategory_ob_mor)
    (id : ∏ c : C, c --> c)
    (comp: ∏ a b c : C,
         a --> b -> b --> c -> a --> c) : precategory_data :=
   tpair _ C (dirprodpair id comp).

Definition precategory_ob_mor_from_precategory_data (C : precategory_data) :
     precategory_ob_mor := pr1 C.
Coercion precategory_ob_mor_from_precategory_data :
  precategory_data >-> precategory_ob_mor.

Definition identity { C : precategory_data } :
    ∏ c : C, c --> c :=
         pr1 (pr2 C).

Definition compose { C : precategory_data }
  { a b c : C } :
    a --> b -> b --> c -> a --> c := pr2 (pr2 C) a b c.

Local Notation "f ;; g" := (compose f g) (at level 50, format "f  ;;  g").

Definition postcompose  {C : precategory_data} {a b c : C} (g : b --> c) (f : a --> b) : a --> c :=
  compose f g.

(** ** Axioms of a precategory *)
(**
        - identity is left and right neutral for composition
        - composition is associative
*)

Definition is_precategory (C : precategory_data) :=
   dirprod (dirprod (∏ (a b : C) (f : a --> b),
                         identity a ;; f = f)
                     (∏ (a b : C) (f : a --> b),
                         f ;; identity b = f))
            (∏ (a b c d : C)
                    (f : a --> b)(g : b --> c) (h : c --> d),
                     f ;; (g ;; h) = (f ;; g) ;; h).
(*
Definition is_hs_precategory_data (C : precategory_data) := ∏ (a b : C), isaset (a --> b).
*)
(*
Definition hs_precategory_data := total2 is_hs_precategory_data.
Definition precategory_data_from_hs_precategory_data (C : hs_precategory_data) :
  precategory_data := pr1 C.
Coercion precategory_data_from_hs_precategory_data : hs_precategory_data >-> precategory_data.
*)


Definition precategory := total2 is_precategory.

Definition hs_precategory := total2 (fun C : precategory_data =>
  dirprod (is_precategory C) (∏ a b : C, isaset (a --> b))).

Definition hs_precategory_has_homsets (C : hs_precategory) := pr2 (pr2 C).

Definition precategory_data_from_precategory (C : precategory) :
       precategory_data := pr1 C.
Coercion precategory_data_from_precategory : precategory >-> precategory_data.
(*
Definition precategory_data_from_hs_precategory (C : hs_precategory) :
       precategory_data := pr1 C.
Coercion precategory_data_from_hs_precategory : hs_precategory >-> precategory_data.
*)
Definition precategory_from_hs_precategory (C : hs_precategory) : precategory :=
  tpair _ (pr1 C) (pr1 (pr2 C)).
Coercion precategory_from_hs_precategory : hs_precategory >-> precategory.

Definition has_homsets (C : precategory_ob_mor) := ∏ a b : C, isaset (a --> b).

Lemma isaprop_has_homsets (C : precategory_ob_mor) : isaprop (has_homsets C).
Proof.
  do 2 (apply impred; intro).
  apply isapropisaset.
Qed.

Definition Precategory := ∑ C:precategory, has_homsets C.
Definition Precategory_pair C h : Precategory := C,,h.
Definition Precategory_to_precategory : Precategory -> precategory := pr1.
Coercion Precategory_to_precategory : Precategory >-> precategory.
Definition homset_property (C : Precategory) : has_homsets C := pr2 C.

Lemma isaprop_is_precategory (C : precategory_data)(hs: has_homsets C)
  : isaprop (is_precategory C).
Proof.
  apply isofhleveltotal2.
  { apply isofhleveltotal2. { repeat (apply impred; intro). apply hs. }
    intros _. repeat (apply impred; intro); apply hs. }
  intros _. repeat (apply impred; intro); apply hs.
Qed.


Definition id_left (C : precategory) :
   ∏ (a b : C) (f : a --> b),
           identity a ;; f = f := pr1 (pr1 (pr2 C)).

Definition id_right (C : precategory) :
   ∏ (a b : C) (f : a --> b),
           f ;; identity b = f := pr2 (pr1 (pr2 C)).

Definition assoc (C : precategory) :
   ∏ (a b c d : C)
          (f : a --> b)(g : b --> c) (h : c --> d),
                     f ;; (g ;; h) = (f ;; g) ;; h := pr2 (pr2 C).

Arguments id_left [C a b] f.
Arguments id_right [C a b] f.
Arguments assoc [C a b c d] f g h.

Lemma assoc4 (C : precategory) (a b c d e : C) (f : a --> b) (g : b --> c)
       (h : c --> d) (i : d --> e) :
     ((f ;; g) ;; h) ;; i = f ;; (g ;; h) ;; i.
Proof.
  repeat rewrite assoc; apply idpath.
Qed.

Lemma remove_id_left (C : precategory) (a b : C) (f g : a --> b) (h : a --> a):
  h = identity _ -> f = g -> h ;; f = g.
Proof.
  intros H eq.
  pathvia (identity _ ;; f).
  - destruct H. apply idpath.
  - pathvia f.
    + apply id_left.
    + apply eq.
Defined.

Lemma remove_id_right (C : precategory) (a b : C) (f g : a --> b) (h : b --> b):
  h = identity _ -> f = g -> f ;; h = g.
Proof.
  intros H eq.
  pathvia (f ;; identity _).
  - destruct H. apply idpath.
  - pathvia f.
    + apply id_right.
    + apply eq.
Defined.


(** Any equality on objects a and b induces a morphism from a to b *)

Definition idtomor {C : precategory_data}
   (a b : C) (H : a = b) : a --> b.
Proof.
  induction H.
  exact (identity a).
Defined.

Definition idtomor_inv {C : precategory_data}
    (a b : C) (H : a = b) : b --> a.
Proof.
  induction H.
  exact (identity a).
Defined.

Lemma cancel_postcomposition (C : precategory_data) (a b c: C)
   (f f' : a --> b) (g : b --> c) : f = f' -> f ;; g = f' ;; g.
Proof.
  intro H.
  induction H.
  apply idpath.
Defined.

Lemma cancel_precomposition (C : precategory_data) (a b c: C)
   (f f' : b --> c) (g : a --> b) : f = f' -> g ;; f = g ;; f'.
Proof.
  intro H.
  induction H.
  apply idpath.
Defined.

(** * Setcategories: Precategories whose objects and morphisms are sets *)

Definition setcategory := total2 (
   fun C : precategory => dirprod (isaset (ob C)) (has_homsets C)).

Definition precategory_from_setcategory (C : setcategory) : precategory := pr1 C.
Coercion precategory_from_setcategory : setcategory >-> precategory.

Definition setcategory_objects_set (C : setcategory) : hSet :=
    hSetpair (ob C) (pr1 (pr2 C)).

Lemma isaset_ob (C : setcategory) : isaset C.
Proof.
  exact (pr1 (pr2 C)).
Qed.

Lemma isaset_mor (C : setcategory) : has_homsets C.
Proof.
  exact (pr2 (pr2 C)).
Qed.

Lemma setcategory_eq_morphism_pi (C : setcategory) (a b : ob C)
      (e e': a = b) : idtomor _ _ e = idtomor _ _ e'.
Proof.
  assert (h : e = e').
  apply uip. apply (pr2 C).
  apply (maponpaths (idtomor _ _ ) h).
Qed.

(** * Isomorphism in a precategory *)
(** A morphism [f: a --> b] in a precategory is an isomorphism [is_iso(f)],
    if for any [c: C], precomposition with [f] yields an equivalence
    (b --> c -> a --> c].
    Definition suggested by V. Voevodsky
*)

Definition precomp_with {C : precategory_data} {a b : C} (f : a --> b) {c} (g : b --> c): a --> c :=
   f ;; g.

Definition is_iso {C : precategory_data} {a b : C} (f : a --> b) :=
  ∏ c, isweq (precomp_with f (c:=c)).

Definition is_isomorphism {C: precategory_data}{a b : C} (f : a --> b) := is_iso f.

Lemma isaprop_is_iso {C : precategory_data}(a b : C) (f : a --> b) : isaprop (is_iso f).
Proof.
  apply impred; intro.
  apply isapropisweq.
Qed.

Definition isaprop_is_isomorphism := @isaprop_is_iso.

Definition iso {C: precategory_data}(a b : C) := total2 (fun f : a --> b => is_iso f).
Definition morphism_from_iso (C:precategory_data)(a b : C) (f : iso a b) : a --> b := pr1 f.
Coercion morphism_from_iso : iso >-> precategory_morphisms.

Definition iso_is_iso {C: precategory_data} {a b : C} (f : iso a b) : is_iso f := pr2 f.

Definition isopair {C: precategory_data}{a b : C} (f : a --> b) (fiso: is_iso f) : iso a b :=
   tpair _ f fiso.

Definition inv_from_iso {C:precategory_data}{a b : C} (f : iso a b) : b --> a :=
   invmap (weqpair (precomp_with f) (pr2 f a)) (identity _ ).

Definition iso_inv_after_iso {C : precategory_data}{a b : C} (f: iso a b) :
   f ;; inv_from_iso f = identity _ .
Proof.
  set (T:=homotweqinvweq (weqpair (precomp_with f) (pr2 f a ))).
  simpl in *.
  apply T.
Defined.

Definition iso_after_iso_inv {C : precategory}{a b : C} (f : iso a b) :
  inv_from_iso f ;; f = identity _ .
Proof.
  set (T:= invmaponpathsweq (weqpair (precomp_with f) (pr2 f b))).
  apply T; clear T; simpl.
  unfold precomp_with.
  pathvia ((f;; inv_from_iso f);;f).
  - apply assoc.
  - apply remove_id_left.
    + apply iso_inv_after_iso.
    + apply (!(id_right _ )).
Defined.

Definition is_iso_inv_from_iso {C:precategory}{a b : C} (f : iso a b) : is_iso (inv_from_iso f).
Proof.
  intro c.
  apply (gradth _ (precomp_with f)).
  - intro g.
    unfold precomp_with.
    pathvia ((f ;; inv_from_iso f) ;; g).
    + apply assoc.
    + apply remove_id_left. apply iso_inv_after_iso. apply idpath.
  - intro g.
    unfold precomp_with.
    pathvia ((inv_from_iso f;;f);;g).
    + apply assoc.
    + apply remove_id_left. apply iso_after_iso_inv. apply idpath.
Defined.

Definition iso_inv_from_iso {C:precategory}{a b : C} (f : iso a b) : iso b a :=
  tpair _ _ (is_iso_inv_from_iso f).

Lemma eq_iso {C: precategory_data} {a b : C} (f g : iso a b) : pr1 f = pr1 g -> f = g.
Proof.
  intro H.
  apply subtypeEquality.
  - intros t. apply isaprop_is_iso.
  - apply H.
Defined.

Lemma isaset_iso {C : precategory_data} (hs: has_homsets C) (a b :ob C) :
  isaset (iso a b).
Proof.
  change isaset with (isofhlevel 2).
  apply isofhleveltotal2.
  - apply hs.
  - intro f.
    apply isasetaprop.
    apply isaprop_is_iso.
Qed.

Lemma identity_is_iso (C : precategory) (a : ob C) : is_iso (identity a).
Proof.
  intros c.
  set (T:=@isweqhomot (a --> c) (a --> c) (fun t => t) (precomp_with (identity a))).
  apply T.
  - intro g. apply pathsinv0. apply id_left.
  - apply idisweq.
Defined.

Definition identity_iso {C : precategory} (a : ob C) :
   iso a a := tpair _ _ (identity_is_iso C a).


Definition iso_inv_from_is_iso {C : precategory} {a b : ob C}
  (f : a --> b) (H : is_iso f) : iso b a :=
  iso_inv_from_iso (tpair _ f H).

Lemma iso_inv_on_right (C : precategory) (a b c: ob C)
  (f : iso a  b) (g : b --> c) (h : a --> c) (H : h = f;;g) :
     inv_from_iso f ;; h = g.
Proof.
  apply (invmaponpathsweq (weqpair (precomp_with f) (pr2 f c))).
  unfold precomp_with; simpl.
  pathvia ((f;;inv_from_iso f);;h).
  - apply assoc.
  - apply remove_id_left.
    + apply iso_inv_after_iso.
    + assumption.
Defined.

Lemma iso_inv_on_left (C : precategory) (a b c: ob C)
  (f : a --> b) (g : iso b c) (h : a --> c) (H : h = f;;g) :
     f = h ;; inv_from_iso g.
Proof.
  assert (H2 : h ;; inv_from_iso g =
                         (f;; g) ;; inv_from_iso g).
    rewrite H. apply idpath.
  rewrite <- assoc in H2.
  rewrite iso_inv_after_iso in H2.
  rewrite id_right in H2.
  apply pathsinv0.
  assumption.
Qed.

Lemma iso_inv_to_left (C : precategory) (a b c: ob C)
  (f : iso a  b) (g : b --> c) (h : a --> c) :
    inv_from_iso f ;; h = g -> h = f ;; g.
Proof.
  intro H.
  transitivity (f;; inv_from_iso f;; h).
  - rewrite iso_inv_after_iso, id_left; apply idpath.
  - rewrite <- assoc. rewrite H. apply idpath.
Qed.

Lemma iso_inv_to_right (C : precategory) (a b c: ob C)
  (f : a --> b) (g : iso b c) (h : a --> c) :
     f = h ;; inv_from_iso g -> f ;; g = h.
Proof.
  intro H.
  transitivity (h;; inv_from_iso g;; g).
  - rewrite H. apply idpath.
  - rewrite <- assoc, iso_after_iso_inv, id_right. apply idpath.
Qed.


(** ** Properties of isomorphisms *)
(** Stability under composition, inverses etc *)

Definition isweqhomot' {X Y} (f g : X -> Y) (H : isweq f)
      (homot : ∏ x, f x = g x) : isweq g.
Proof.
  apply (isweqhomot f g homot H).
Defined.

Lemma is_iso_comp_of_isos {C : precategory} {a b c : ob C}
  (f : iso a b) (g : iso b c) : is_iso (f ;; g).
Proof.
  simpl.
  intro d.
  set (T:=twooutof3c (precomp_with g) (precomp_with f(c:=d)) (pr2 g d) (pr2 f _)).
  apply (isweqhomot' _ _ T).
  intro h. apply assoc.
Defined.

Lemma is_iso_comp_of_is_isos {C : precategory} {a b c : ob C}
      (f : a --> b) (g : b --> c) (H1 : is_iso f) (H2 : is_iso g) : is_iso (f ;; g).
Proof.
  set (i1 := isopair f H1).
  set (i2 := isopair g H2).
  exact (is_iso_comp_of_isos i1 i2).
Qed.

Definition iso_comp {C : precategory} {a b c : ob C}
  (f : iso a b) (g : iso b c) : iso a c.
Proof.
  exists (f ;; g).
  apply is_iso_comp_of_isos.
Defined.


Lemma inv_iso_unique (C : precategory) (a b : C) (f : iso a b) (g : iso b a) :
  precomp_with f g = identity _ -> g = iso_inv_from_iso f.
Proof.
  intro H.
  apply eq_iso. simpl.
  set (T:=invmaponpathsweq (weqpair (precomp_with f) (pr2 f a ))).
  apply T; simpl.
  pathvia (identity a ).
  + assumption.
  + apply pathsinv0. apply iso_inv_after_iso.
Defined.

Lemma inv_iso_unique' (C : precategory) (a b : C) (f : iso a b) (g : b --> a) :
  precomp_with f g = identity _ -> g = inv_from_iso f.
Proof.
  intro H.
  set (T:=invmaponpathsweq (weqpair (precomp_with f) (pr2 f a ))).
  apply T; simpl.
  pathvia (identity a ).
  + assumption.
  + apply pathsinv0. apply iso_inv_after_iso.
Defined.


Lemma iso_inv_of_iso_comp (C : precategory) (a b c : ob C)
   (f : iso a b) (g : iso b c) :
   iso_inv_from_iso (iso_comp f g) = iso_comp (iso_inv_from_iso g) (iso_inv_from_iso f).
Proof.
  apply pathsinv0.
  apply inv_iso_unique. simpl. unfold precomp_with.
  pathvia (f ;; (g;;inv_from_iso g) ;; inv_from_iso f).
  - repeat rewrite assoc.  apply idpath.
  - rewrite iso_inv_after_iso. rewrite id_right.
    apply iso_inv_after_iso.
Qed.

Lemma iso_inv_of_iso_id (C : precategory) (a : ob C) :
   iso_inv_from_iso (identity_iso a) = identity_iso a.
Proof.
  apply eq_iso.
  apply idpath.
Qed.


Lemma iso_inv_iso_inv (C : precategory) (a b : ob C) (f : iso a b) :
     iso_inv_from_iso (iso_inv_from_iso f) = f.
Proof.
  apply eq_iso. simpl.
  apply pathsinv0.
  apply inv_iso_unique'.
  apply iso_after_iso_inv.
Defined.

Lemma pre_comp_with_iso_is_inj (C : precategory_data) (a b c : ob C)
    (f : a --> b) (H : is_iso f) (g h : b --> c) : f ;; g = f ;; h -> g = h.
Proof.
  intro X.
  apply (invmaponpathsweq (weqpair (precomp_with f) (H _ ))).
  apply X.
Qed.

Lemma post_comp_with_iso_is_inj (C : precategory) (b c : ob C)
     (h : b --> c) (H : is_iso h)
   (a : ob C) (f g : a --> b) : f ;; h = g ;; h -> f = g.
Proof.
  intro HH.
  set (T:=iso_inv_after_iso (tpair _ h H)). simpl in T.
  pathvia (f ;; (h ;; inv_from_iso (tpair _ h H))).
  - rewrite T. clear T.
    apply pathsinv0, id_right.
  - rewrite assoc. rewrite HH.
    rewrite <- assoc. rewrite T.
    apply id_right.
Qed.


Lemma iso_comp_right_isweq {C:precategory_data} {a b:ob C} (h:iso a b) (c:C) :
  isweq (fun f : b --> c => h ;; f).
Proof.
  apply (pr2 h _ ).
Defined.

Definition iso_comp_right_weq {C:precategory_data} {a b:C} (h:iso a b) (c:C) :
 weq (b --> c) (a --> c) := weqpair _ (iso_comp_right_isweq h c).

Lemma iso_comp_left_isweq {C:precategory} {a b:ob C} (h:iso a b) (c:C) :
  isweq (fun f : c --> a => f ;; h).
Proof.
  intros. apply (gradth _ (fun g => g ;; inv_from_iso h)).
  - intro x. rewrite <- assoc. apply remove_id_right.
    apply iso_inv_after_iso. apply idpath.
  - intro y. rewrite <- assoc. apply remove_id_right.
    apply iso_after_iso_inv. apply idpath.
Defined.

Definition postcomp_with {C : precategory_data}{b c : C}(h : b --> c) {a : C}
  (f : a --> b) : a --> c := f ;; h.

Definition is_inverse_in_precat {C : precategory_data} {a b : C}
  (f : a --> b) (g : b --> a) :=
  dirprod (f ;; g = identity a)
          (g ;; f = identity b).

Definition mk_is_inverse_in_precat {C : precategory_data} {a b : C} {f : a --> b} {g : b --> a}
           (H1 : f ;; g = identity a) (H2 : g ;; f = identity b) :
  is_inverse_in_precat f g := (H1,,H2).

Definition is_inverse_in_precat1 {C : precategory_data} {a b : C} {f : a --> b} {g : b --> a}
           (H : is_inverse_in_precat f g) :
  f ;; g = identity a := dirprod_pr1 H.

Definition is_inverse_in_precat2 {C : precategory_data} {a b : C} {f : a --> b} {g : b --> a}
           (H : is_inverse_in_precat f g) :
  g ;; f = identity b := dirprod_pr2 H.

Definition is_inverse_in_precat_inv {C : precategory_data} {a b : C} {f : a --> b} {g : b --> a}
           (H : is_inverse_in_precat f g) : is_inverse_in_precat g f :=
  dirprodpair (is_inverse_in_precat2 H) (is_inverse_in_precat1 H).

Definition is_inverse_in_precat_comp {C : precategory} {a b c : C} {f1 : a --> b} {f2 : b --> c}
           {g1 : b --> a} {g2 : c --> b} (H1 : is_inverse_in_precat f1 g1)
           (H2 : is_inverse_in_precat f2 g2) : is_inverse_in_precat (f1 ;; f2) (g2 ;; g1).
Proof.
  use mk_is_inverse_in_precat.
  - rewrite assoc. rewrite <- (assoc _ f2). rewrite (is_inverse_in_precat1 H2). rewrite id_right.
    rewrite (is_inverse_in_precat1 H1). apply idpath.
  - rewrite assoc. rewrite <- (assoc _ g1). rewrite (is_inverse_in_precat2 H1). rewrite id_right.
    rewrite (is_inverse_in_precat2 H2). apply idpath.
Qed.

Definition is_inverse_in_precat_identity {C : precategory} (c : C) :
  is_inverse_in_precat (identity c) (identity c).
Proof.
  use mk_is_inverse_in_precat.
  - apply id_left.
  - apply id_left.
Qed.

Definition is_iso_qinv {C:precategory} {a b : C} (f : a --> b) (g : b --> a) :
  is_inverse_in_precat f g -> is_iso f.
Proof.
  intros H c.
  apply (gradth _ (precomp_with g)).
  - intro h. unfold precomp_with.
    rewrite assoc.
    apply remove_id_left.
    apply (pr2 H). apply idpath.
  - intro h. unfold precomp_with. rewrite assoc.
    apply remove_id_left.
    apply (pr1 H). apply idpath.
Defined.

Definition iso_comp_left_weq {C:precategory} {a b:C} (h:iso a b) (c:C) :
 weq (c --> a) (c --> b) := weqpair _ (iso_comp_left_isweq h c).

Definition iso_conjug_weq {C:precategory} {a b:C} (h:iso a b) :
 weq (a --> a) (b --> b) := weqcomp (iso_comp_left_weq h _ ) (iso_comp_right_weq (iso_inv_from_iso h) _ ).



(** * Isomorphisms in a precategory WITH HOM-SETS *)
(** In a precategory with hom-sets, we can give the usual definition of
    isomorphism, called [0-iso] in the following.
*)
(** ** Definition of isomorphisms *)

Lemma isaprop_is_inverse_in_precat (C : precategory_data) (hs: has_homsets C) (a b : ob C)
   (f : a --> b) (g : b --> a) : isaprop (is_inverse_in_precat f g).
Proof.
  apply isapropdirprod; apply hs.
Qed.

Lemma inverse_unique_precat (C : precategory) (a b : ob C)
   (f : a --> b) (g g': b --> a) (H : is_inverse_in_precat f g)
    (H' : is_inverse_in_precat f g') : g = g'.
Proof.
  destruct H as [eta eps].
  destruct H' as [eta' eps'].
  assert (H : g = identity b ;; g).
    rewrite id_left; apply idpath.
  apply (pathscomp0 H).
  rewrite <- eps'.
  rewrite <- assoc.
  rewrite eta.
  apply id_right.
Qed.

Definition is_z_isomorphism {C : precategory_data} {a b : ob C}
           (f : a --> b) := total2 (fun g => is_inverse_in_precat f g).

Definition mk_is_z_isomorphism {C : precategory_data} {a b : C} (f : a --> b)
           (g : b --> a) (H : is_inverse_in_precat f g) : is_z_isomorphism f := (g,,H).

Definition is_z_isomorphism_mor {C : precategory_data} {a b : C} {f : a --> b}
           (I : is_z_isomorphism f) : b --> a := pr1 I.

Definition is_z_isomorphism_is_inverse_in_precat {C : precategory_data} {a b : C}
           {f : a --> b} (I : is_z_isomorphism f) :
  is_inverse_in_precat f (is_z_isomorphism_mor I) := pr2 I.
Coercion is_z_isomorphism_is_inverse_in_precat : is_z_isomorphism >-> is_inverse_in_precat.

Definition is_z_isomorphism_inv {C : precategory_data} {a b : C} {f : a --> b}
           (I : is_z_isomorphism f) : is_z_isomorphism (is_z_isomorphism_mor I).
Proof.
  use mk_is_z_isomorphism.
  - exact f.
  - exact (is_inverse_in_precat_inv I).
Defined.

Definition is_z_isomorphism_comp {C : precategory} {a b c : C} {f1 : a --> b} {f2 : b --> c}
           (H1 : is_z_isomorphism f1) (H2 : is_z_isomorphism f2) :
  is_z_isomorphism (f1 ;; f2).
Proof.
  use mk_is_z_isomorphism.
  - exact (is_z_isomorphism_mor H2 ;; is_z_isomorphism_mor H1).
  - exact (is_inverse_in_precat_comp H1 H2).
Defined.

Definition is_z_isomorphism_identity {C : precategory} (c : C) : is_z_isomorphism (identity c).
Proof.
  use mk_is_z_isomorphism.
  - exact (identity c).
  - exact (is_inverse_in_precat_identity c).
Defined.

Lemma isaprop_is_z_isomorphism {C : precategory} {a b : ob C} (hs: has_homsets C)
     (f : a --> b) : isaprop (is_z_isomorphism f).
Proof.
  apply invproofirrelevance.
  intros g g'.
  set (Hpr1 := inverse_unique_precat _ _ _ _ _ _ (pr2 g) (pr2 g')).
  apply (total2_paths_f Hpr1).
  destruct g as [g [eta eps]].
  destruct g' as [g' [eta' eps']].
  simpl in *.
  apply isapropdirprod; apply hs.
Qed.

Lemma is_z_isomorphism_mor_eq {C : precategory} {a b : C} {f g : a --> b}
      (e : f = g) (I1 : is_z_isomorphism f) (I2 : is_z_isomorphism g) :
  is_z_isomorphism_mor I1 = is_z_isomorphism_mor I2.
Proof.
  use inverse_unique_precat.
  - exact f.
  - exact I1.
  - rewrite e. exact I2.
Qed.

Definition z_iso {C : precategory_data} (a b :ob C) := total2
    (fun f : a --> b => is_z_isomorphism f).

Definition mk_z_iso {C : precategory_data} {a b : C} (f : a --> b) (g : b --> a)
           (H : is_inverse_in_precat f g) : z_iso a b := (f,,mk_is_z_isomorphism f g H).

Definition z_iso_mor {C : precategory_data} {a b : ob C} (f : z_iso a b) : a --> b := pr1 f.
Coercion z_iso_mor : z_iso >-> precategory_morphisms.

Definition z_iso_inv_mor {C : precategory_data} {a b : C} (i : z_iso a b) : b --> a :=
  is_z_isomorphism_mor (pr2 i).

Definition z_iso_is_inverse_in_precat {C : precategory_data} {a b : C} (i : z_iso a b) :
  is_inverse_in_precat i (z_iso_inv_mor i) := pr2 i.
Coercion z_iso_is_inverse_in_precat : z_iso >-> is_inverse_in_precat.

Definition z_iso_inv {C : precategory_data} {a b : C} (I : z_iso a b) : z_iso b a.
Proof.
  use mk_z_iso.
  - exact (z_iso_inv_mor I).
  - exact I.
  - exact (is_inverse_in_precat_inv I).
Defined.

Definition z_iso_comp {C : precategory} {a b c : C} (I1 : z_iso a b) (I2 : z_iso b c) :
  z_iso a c.
Proof.
  use mk_z_iso.
  - exact (I1 ;; I2).
  - exact ((z_iso_inv_mor I2) ;; (z_iso_inv_mor I1)).
  - exact (is_inverse_in_precat_comp I1 I2).
Defined.

Definition z_iso_identity {C : precategory} (c : C) : z_iso c c.
Proof.
  use mk_z_iso.
  - exact (identity c).
  - exact (identity c).
  - exact (is_inverse_in_precat_identity c).
Defined.

Definition z_iso_is_z_isomorphism1 {C : precategory} {a b : C} (I : z_iso a b) :
  is_z_isomorphism I.
Proof.
  use mk_is_z_isomorphism.
  - exact (z_iso_inv_mor I).
  - exact I.
Defined.

Definition z_iso_is_z_isomorphism2 {C : precategory} {a b : C} (I : z_iso a b) :
  is_z_isomorphism (z_iso_inv_mor I).
Proof.
  use mk_is_z_isomorphism.
  - exact I.
  - exact (is_inverse_in_precat_inv I).
Defined.

Lemma post_comp_with_z_iso_is_inj {C : precategory} {a' a b : C} {f : a --> b} {g : b --> a}
      (i : is_inverse_in_precat f g) : Π (f' g' : a' --> a), f' ;; f = g' ;; f -> f' = g'.
Proof.
  intros f' g' H.
  apply (maponpaths (postcompose g)) in H. unfold postcompose in H.
  rewrite <- assoc in H. rewrite <- assoc in H.
  rewrite (is_inverse_in_precat1 i) in H. rewrite id_right in H. rewrite id_right in H.
  exact H.
Qed.

Lemma post_comp_with_z_iso_inv_is_inj {C : precategory} {a b b' : C} {f : a --> b} {g : b --> a}
      (i : is_inverse_in_precat f g) : Π (f' g' : b' --> b), f' ;; g = g' ;; g -> f' = g'.
Proof.
  intros f' g' H.
  apply (maponpaths (postcompose f)) in H. unfold postcompose in H.
  rewrite <- assoc in H. rewrite <- assoc in H.
  rewrite (is_inverse_in_precat2 i) in H. rewrite id_right in H. rewrite id_right in H.
  exact H.
Qed.

Lemma pre_comp_with_z_iso_is_inj {C : precategory} {a b b' : C} {f : a --> b} {g : b --> a}
      (i : is_inverse_in_precat f g) : Π (f' g' : b --> b'), f ;; f' = f ;; g' -> f' = g'.
Proof.
  intros f' g' H.
  apply (maponpaths (compose g)) in H.
  rewrite assoc in H. rewrite assoc in H.
  rewrite (is_inverse_in_precat2 i) in H. rewrite id_left in H. rewrite id_left in H.
  exact H.
Qed.

Lemma pre_comp_with_z_iso_inv_is_inj {C : precategory} {a' a b : C} {f : a --> b} {g : b --> a}
      (i : is_inverse_in_precat f g) : Π (f' g' : a --> a'), g ;; f' = g ;; g' -> f' = g'.
Proof.
  intros f' g' H.
  apply (maponpaths (compose f)) in H.
  rewrite assoc in H. rewrite assoc in H.
  rewrite (is_inverse_in_precat1 i) in H. rewrite id_left in H. rewrite id_left in H.
  exact H.
Qed.

Lemma z_iso_eq {C : Precategory} {a b : C} (i i' : z_iso a b) (e : z_iso_mor i = z_iso_mor i') :
  i = i'.
Proof.
  use total2_paths.
  - exact e.
  - use proofirrelevance. apply isaprop_is_z_isomorphism. apply homset_property.
Qed.

Lemma z_iso_eq_inv {C : Precategory} {a b : C} (i i' : z_iso a b)
      (e2 : z_iso_inv_mor i = z_iso_inv_mor i') : i = i'.
Proof.
  use z_iso_eq.
  assert (H : is_inverse_in_precat (z_iso_inv_mor i) i').
  {
    use mk_is_inverse_in_precat.
    - rewrite e2. exact (is_inverse_in_precat2 i').
    - rewrite e2. exact (is_inverse_in_precat1 i').
  }
  exact (inverse_unique_precat _ _ _ _ _ _ (z_iso_inv i) H).
Qed.

Lemma eq_z_iso (C : precategory)(hs: has_homsets C) (a b : ob C)
   (f g : z_iso a b) : pr1 f = pr1 g -> f = g.
Proof.
  intro H.
  apply (total2_paths_f H).
  apply proofirrelevance.
  apply isaprop_is_z_isomorphism, hs.
Defined.

Definition morphism_from_z_iso (C : precategory_data)(a b : ob C)
   (f : z_iso a b) : a --> b := pr1 f.
Coercion morphism_from_z_iso : z_iso >-> precategory_morphisms.

Lemma isaset_z_iso {C : precategory} (hs: has_homsets C) (a b :ob C) : isaset (z_iso a b).
Proof.
  change isaset with (isofhlevel 2).
  apply isofhleveltotal2.
  apply hs.
  intro f.
  apply isasetaprop.
  apply isaprop_is_z_isomorphism, hs.
Qed.

Lemma identity_is_z_iso (C : precategory) (a : ob C) :
    is_z_isomorphism (identity a).
Proof.
  exists (identity a).
  simpl; split;
  apply id_left.
Defined.

Definition identity_z_iso {C : precategory} (a : ob C) :
   z_iso a a := tpair _ _ (identity_is_z_iso C a).

Definition inv_from_z_iso {C : precategory_data} {a b : ob C}
  (f : z_iso a b) : b --> a := pr1 (pr2 f).

Lemma is_z_iso_inv_from_z_iso {C : precategory_data} (a b : ob C)
  (f : z_iso a b) : is_z_isomorphism (inv_from_z_iso f).
Proof.
  exists (pr1 f).
  simpl; split; simpl.
  - apply (pr2 (pr2 (pr2 f))).
  - apply (pr1 (pr2 (pr2 f))).
Defined.

Definition z_iso_inv_from_z_iso {C : precategory_data} {a b : ob C}
  (f : z_iso a b) : z_iso b a.
Proof.
  exists (inv_from_z_iso f).
  apply is_z_iso_inv_from_z_iso.
Defined.

Definition z_iso_inv_from_is_z_iso {C : precategory_data} {a b : ob C}
  (f : a --> b) (H : is_z_isomorphism f) : z_iso b a :=
  z_iso_inv_from_z_iso (tpair _ f H).

Definition z_iso_inv_after_z_iso (C : precategory_data) (a b : ob C)
   (f : z_iso a b) : f;; inv_from_z_iso f = identity _ :=
      pr1 (pr2 (pr2 f)).

Definition z_iso_after_z_iso_inv (C : precategory_data) (a b : ob C)
   (f : z_iso a b) : inv_from_z_iso f ;; f = identity _ :=
      pr2 (pr2 (pr2 f)).


Lemma z_iso_inv_on_right (C : precategory) (a b c: ob C)
  (f : z_iso a  b) (g : b --> c) (h : a --> c) (H : h = f;;g) :
     inv_from_z_iso f ;; h = g.
Proof.
  assert (H2 : inv_from_z_iso f;; h =
                  inv_from_z_iso f;; (f ;; g)).
  apply maponpaths; assumption.
  rewrite assoc in H2.
  rewrite H2.
  rewrite z_iso_after_z_iso_inv.
  apply id_left.
Qed.

Lemma z_iso_inv_on_left (C : precategory) (a b c: ob C)
  (f : a --> b) (g : z_iso b c) (h : a --> c) (H : h = f;;g) :
     f = h ;; inv_from_z_iso g.
Proof.
  assert (H2 : h ;; inv_from_z_iso g =
                         (f;; g) ;; inv_from_z_iso g).
    rewrite H. apply idpath.
  rewrite <- assoc in H2.
  rewrite z_iso_inv_after_z_iso in H2.
  rewrite id_right in H2.
  apply pathsinv0.
  assumption.
Qed.

Lemma z_iso_inv_to_left (C : precategory) (a b c: ob C)
  (f : z_iso a  b) (g : b --> c) (h : a --> c) :
    inv_from_z_iso f ;; h = g -> h = f ;; g.
Proof.
  intro H.
  transitivity (f;; inv_from_z_iso f;; h).
  - rewrite z_iso_inv_after_z_iso, id_left; apply idpath.
  - rewrite <- assoc. rewrite H. apply idpath.
Qed.

Lemma z_iso_inv_to_right (C : precategory) (a b c: ob C)
  (f : a --> b) (g : z_iso b c) (h : a --> c) :
     f = h ;; inv_from_z_iso g -> f ;; g = h.
Proof.
  intro H.
  transitivity (h;; inv_from_z_iso g;; g).
  - rewrite H. apply idpath.
  - rewrite <- assoc, z_iso_after_z_iso_inv, id_right. apply idpath.
Qed.


(** ** Properties of isomorphisms *)
(** Stability under composition, inverses etc *)

Lemma are_inverse_comp_of_inverses (C : precategory) (a b c : C)
     (f : z_iso a b) (g : z_iso b c) :
  is_inverse_in_precat (f;; g) (inv_from_z_iso g;; inv_from_z_iso f).
Proof.
  simpl; split; simpl;
  unfold inv_from_iso; simpl.
  destruct f as [f [f' Hf]]. simpl in *.
  destruct g as [g [g' Hg]]; simpl in *.
  pathvia ((f ;; (g ;; g')) ;; f').
  repeat rewrite assoc; apply idpath.
  rewrite (pr1 Hg).
  rewrite id_right.
  rewrite (pr1 Hf).
  apply idpath.

  destruct f as [f [f' Hf]]. simpl in *.
  destruct g as [g [g' Hg]]; simpl in *.
  pathvia ((g' ;; (f' ;; f)) ;; g).
  repeat rewrite assoc; apply idpath.
  rewrite (pr2 Hf).
  rewrite id_right.
  rewrite (pr2 Hg).
  apply idpath.
Qed.

Lemma inv_z_iso_unique (C : precategory) (hs: has_homsets C) (a b : ob C)
  (f : z_iso a b) (g : z_iso b a) :
  is_inverse_in_precat f g -> g = z_iso_inv_from_z_iso f.
Proof.
  intro H.
  apply eq_z_iso.
  apply hs.
  apply (inverse_unique_precat _ _ _ f).
  assumption.
  split.
  apply z_iso_inv_after_z_iso.
  set (h := z_iso_after_z_iso_inv _ _ _ f).
  apply h.
Qed.

Lemma z_iso_inv_of_z_iso_comp (C : precategory) (hs: has_homsets C) (a b c : ob C)
   (f : z_iso a b) (g : z_iso b c) :
   z_iso_inv_from_z_iso (z_iso_comp f g) =
       z_iso_comp (z_iso_inv_from_z_iso g) (z_iso_inv_from_z_iso f).
Proof.
  apply eq_z_iso.
  apply hs.
  reflexivity.
Defined.

Lemma z_iso_inv_of_z_iso_id (C : precategory) (hs: has_homsets C) (a : ob C) :
   z_iso_inv_from_z_iso (identity_z_iso a) = identity_z_iso a.
Proof.
  apply eq_z_iso.
  apply hs.
  apply idpath.
Qed.

Lemma z_iso_inv_z_iso_inv (C : precategory) (hs: has_homsets C) (a b : ob C) (f : z_iso a b) :
     z_iso_inv_from_z_iso (z_iso_inv_from_z_iso f) = f.
Proof.
  apply eq_z_iso.
  apply hs.
  reflexivity.
Defined.

Lemma z_iso_comp_right_isweq {C:precategory} {a b:ob C} (h:z_iso a b) (c:C) :
  isweq (fun f : b --> c => h ;; f).
Proof.
  intros. apply (gradth _ (fun g => inv_from_z_iso h ;; g)).
       { intros f. refine (_ @ maponpaths (fun m => m ;; f) (pr2 (pr2 (pr2 h))) @ _).
         { apply assoc. } { apply id_left. } }
       { intros g. refine (_ @ maponpaths (fun m => m ;; g) (pr1 (pr2 (pr2 h))) @ _).
         { apply assoc. } { apply id_left. } }
Defined.

Definition z_iso_comp_right_weq {C:precategory} {a b:C} (h:z_iso a b) (c:C) :
 weq (b --> c) (a --> c) := weqpair _ (z_iso_comp_right_isweq h c).

Lemma z_iso_comp_left_isweq {C:precategory} {a b:ob C} (h:z_iso a b) (c:C) :
  isweq (fun f : c --> a => f ;; h).
Proof.
  intros. apply (gradth _ (fun g => g ;; inv_from_z_iso h)).
       { intros f. refine (_ @ maponpaths (fun m => f;;m) (pr1 (pr2 (pr2 h))) @ _).
         { apply pathsinv0. apply assoc. }  { apply id_right. } }
       { intros g. refine (_ @ maponpaths (fun m => g;;m) (pr2 (pr2 (pr2 h))) @ _).
         { apply pathsinv0, assoc. } { apply id_right. } }
Defined.
Definition z_iso_comp_left_weq {C:precategory} {a b:C} (h:z_iso a b) (c:C) :
 weq (c --> a) (c --> b) := weqpair _ (z_iso_comp_left_isweq h c).

Definition z_iso_conjug_weq {C:precategory} {a b:C} (h:z_iso a b) :
 weq (a --> a) (b --> b) := weqcomp (z_iso_comp_left_weq h _ )
         (z_iso_comp_right_weq (z_iso_inv_from_z_iso h) _ ).

Lemma is_iso_from_is_z_iso {C: precategory}{a b : C} (f: a --> b) :
     is_z_isomorphism f -> is_iso f.
Proof.
  intro H.
  apply (is_iso_qinv _ (pr1 H)).
  apply (pr2 H).
Defined.

Lemma is_z_iso_from_is_iso {C: precategory}{a b : C} (f: a --> b):
     is_iso f -> is_z_isomorphism f.
Proof.
  intro H.
  set (fiso:= isopair f H).
  exists (inv_from_iso fiso).
  split.
  - set (H2:= iso_inv_after_iso fiso).
    simpl in H2. apply H2.
  - set (H2:=iso_after_iso_inv fiso).
    simpl in H2. apply H2.
Defined.

(** * Categories (aka saturated precategories) *)

(** ** Definition of categories *)

Definition idtoiso {C : precategory} {a b : ob C}:
      a = b -> iso a b.
Proof.
  intro H.
  induction H.
  exact (identity_iso a).
Defined.

(* use eta expanded version to force printing of object arguments *)
Definition is_category (C : precategory) :=
<<<<<<< HEAD
  dirprod (Π (a b : ob C), isweq (fun p : a = b => idtoiso p)) (has_homsets C).
=======
  dirprod (∏ (a b : ob C), isweq (fun p : a = b => idtoiso p))
          (has_homsets C).
>>>>>>> 8aeb4456

Lemma eq_idtoiso_idtomor {C:precategory} (a b:ob C) (e:a = b) :
    pr1 (idtoiso e) = idtomor _ _ e.
Proof.
  destruct e; reflexivity.
Defined.

Lemma isaprop_is_category (C : precategory) : isaprop (is_category C).
Proof.
  apply isapropdirprod.
  - apply impred.
    intro a.
    apply impred.
    intro b.
    apply isapropisweq.
  - apply impred.
    intro a.
    apply impred.
    intro b.
    apply isapropisaset.
Qed.

Definition category : UU := total2 (fun C : precategory => is_category C).

Definition category_to_Precategory (C : category) : Precategory.
Proof.
  exists (pr1 C).
  exact (pr2 (pr2 C)).
Defined.
Coercion category_to_Precategory : category >-> Precategory.


Definition category_has_homsets (C : category) := pr2 (pr2 C).

Definition category_is_category (C : category) : is_category C := pr2 C.

Lemma category_has_groupoid_ob (C : category): isofhlevel 3 (ob C).
Proof.
  change (isofhlevel 3 C) with
        (∏ a b : C, isofhlevel 2 (a = b)).
  intros a b.
  apply (isofhlevelweqb _ (tpair _ _ (pr1 (pr2 C) a b))).
  apply isaset_iso.
  apply (pr2 (pr2 C)).
Qed.

(** ** Definition of [isotoid] *)

Definition isotoid (C : precategory) (H : is_category C) {a b : ob C}:
      iso a b -> a = b := invmap (weqpair _ (pr1 H a b)).

Lemma idtoiso_isotoid (C : precategory) (H : is_category C) (a b : ob C)
    (f : iso a b) : idtoiso (isotoid _ H f) = f.
Proof.
  unfold isotoid.
  set (Hw := homotweqinvweq (weqpair idtoiso (pr1 H a b))).
  simpl in Hw.
  apply Hw.
Qed.

Lemma isotoid_idtoiso (C : precategory) (H : is_category C) (a b : ob C)
    (p : a = b) : isotoid _ H (idtoiso p) = p.
Proof.
  unfold isotoid.
  set (Hw := homotinvweqweq (weqpair idtoiso (pr1 H a b))).
  simpl in Hw.
  apply Hw.
Qed.

(** ** Properties of [idtoiso] and [isotoid] *)

Definition double_transport {C : precategory} {a a' b b' : ob C}
   (p : a = a') (q : b = b') (f : a --> b) : a' --> b' :=
  transportf (fun c => a' --> c) q (transportf (fun c => c --> b) p f).

Lemma idtoiso_postcompose (C : precategory) (a b b' : ob C)
  (p : b = b') (f : a --> b) :
      f ;; idtoiso p = transportf (fun b => a --> b) p f.
Proof.
  destruct p.
  apply id_right.
Qed.

Lemma idtoiso_postcompose_iso (C : precategory) (hs: has_homsets C) (a b b' : ob C)
  (p : b = b') (f : iso a b) :
    iso_comp f (idtoiso p) = transportf (fun b => iso a b) p f.
Proof.
  destruct p.
  apply eq_iso.
  apply id_right.
Qed.

Lemma idtoiso_precompose (C : precategory) (a a' b : ob C)
  (p : a = a') (f : a --> b) :
      (idtoiso (!p)) ;; f = transportf (fun a => a --> b) p f.
Proof.
  destruct p.
  apply id_left.
Qed.

Lemma idtoiso_precompose_iso (C : precategory) (hs: has_homsets C) (a a' b : ob C)
  (p : a = a') (f : iso a b) :
      iso_comp (idtoiso (!p)) f = transportf (fun a => iso a b) p f.
Proof.
  destruct p.
  apply eq_iso.
  apply id_left.
Qed.

Lemma double_transport_idtoiso (C : precategory) (a a' b b' : ob C)
  (p : a = a') (q : b = b')  (f : a --> b) :
  double_transport p q f = inv_from_iso (idtoiso p) ;; f ;; idtoiso q.
Proof.
  destruct p.
  destruct q.
  pathvia (identity _ ;; f).
  - apply pathsinv0; apply id_left.
  - apply pathsinv0; apply id_right.
Defined.

Lemma idtoiso_inv (C : precategory) (a a' : ob C)
  (p : a = a') : idtoiso (!p) = iso_inv_from_iso (idtoiso p).
Proof.
  destruct p.
  simpl. apply eq_iso.
  apply idpath.
Defined.

Lemma idtoiso_concat (C : precategory) (a a' a'' : ob C)
  (p : a = a') (q : a' = a'') :
  idtoiso (p @ q) = iso_comp (idtoiso p) (idtoiso q).
Proof.
  destruct p.
  destruct q.
  apply eq_iso.
  simpl; apply pathsinv0, id_left.
Qed.

Lemma idtoiso_inj (C : precategory) (H : is_category C) (a a' : ob C)
   (p p' : a = a') : idtoiso p = idtoiso p' -> p = p'.
Proof.
  apply invmaponpathsincl.
  apply isinclweq.
  apply H.
Qed.

Lemma isotoid_inj (C : precategory) (H : is_category C) (a a' : ob C)
   (f f' : iso a a') : isotoid _ H f = isotoid _ H f' -> f = f'.
Proof.
  apply invmaponpathsincl.
  apply isinclweq.
  apply isweqinvmap.
Qed.

Lemma isotoid_comp (C : precategory) (H : is_category C) (a b c : ob C)
  (e : iso a b) (f : iso b c) :
  isotoid _ H (iso_comp e f) = isotoid _ H e @ isotoid _ H f.
Proof.
  apply idtoiso_inj.
    assumption.
  rewrite idtoiso_concat.
  repeat rewrite idtoiso_isotoid.
  apply idpath.
Qed.

Lemma isotoid_identity_iso (C : precategory) (H : is_category C) (a : C) :
  isotoid _ H (identity_iso a) = idpath _ .
Proof.
  apply idtoiso_inj; try assumption.
  rewrite idtoiso_isotoid;
  apply idpath.
Qed.

Lemma inv_isotoid (C : precategory) (H : is_category C) (a b : C)
    (f : iso a b) : ! isotoid _ H f = isotoid _ H (iso_inv_from_iso f).
Proof.
  apply idtoiso_inj; try assumption.
  rewrite idtoiso_isotoid.
  rewrite idtoiso_inv.
  rewrite idtoiso_isotoid.
  apply idpath.
Qed.

Lemma transportf_isotoid (C : precategory) (H : is_category C)
   (a a' b : ob C) (p : iso a a') (f : a --> b) :
 transportf (fun a0 : C => a0 --> b) (isotoid C H p) f = inv_from_iso p ;; f.
Proof.
  rewrite <- idtoiso_precompose.
  rewrite idtoiso_inv.
  rewrite idtoiso_isotoid.
  apply idpath.
Qed.

Lemma transportf_isotoid' (C : precategory) (H : is_category C)
   (a b b' : ob C) (p : iso b b') (f : a --> b) :
 transportf (fun a0 : C => a --> a0) (isotoid C H p) f = f ;; p.
Proof.
  rewrite <- idtoiso_postcompose.
  apply maponpaths.
  rewrite idtoiso_isotoid.
  apply idpath.
Qed.

Lemma transportf_isotoid_dep (C : precategory)
   (a a' : C) (p : a = a') (f : ∏ c, a --> c) :
 transportf (fun x : C => ∏ c, x --> c) p f = fun c => idtoiso (!p) ;; f c.
Proof.
  destruct p.
  simpl.
  apply funextsec.
  intro.
  rewrite id_left.
  apply idpath.
Qed.

Lemma transportf_isotoid_dep' (J : UU) (C : precategory) (F : J -> C)
  (a a' : C) (p : a = a') (f : ∏ c, a --> F c) :
  transportf (fun x : C => ∏ c, x --> F c) p f = fun c => idtoiso (!p) ;; f c.
Proof.
  now destruct p; apply funextsec; intro x; rewrite id_left.
Defined.

(* This and the above name is not very good... *)
 Lemma transportf_isotoid_dep'' (J : UU) (C : precategory) (F : J -> C)
   (a a' : C) (p : a = a') (f : ∏ c, F c --> a) :
   transportf (fun x : C => ∏ c, F c --> x) p f = fun c => f c ;; idtoiso p.
Proof.
  now destruct p; apply funextsec; intro x; rewrite id_right.
Defined.


(** ** Precategories in style of essentially algebraic cats *)
(** Of course we later want SETS of objects, rather than types,
    but the construction can already be specified.
*)

Definition total_morphisms (C : precategory_ob_mor) := total2 (
   fun ab : dirprod (ob C)(ob C) =>
        precategory_morphisms (pr1 ab) (pr2 ab)).

Lemma isaset_setcategory_total_morphisms (C : setcategory):
   isaset (total_morphisms C).
Proof.
  change isaset with (isofhlevel 2).
  apply isofhleveltotal2.
  apply isofhleveldirprod.
  - exact (pr1 (pr2 C)).
  - exact (pr1 (pr2 C)).
  - intro ab.
    induction ab as [c c'].
    apply (pr2 (pr2 C)).
Qed.

Definition setcategory_total_morphisms_set (C : setcategory) : hSet :=
    hSetpair _ (isaset_setcategory_total_morphisms C).

Definition precategory_source (C : precategory_ob_mor) :
     total_morphisms C -> ob C :=
     fun abf => pr1 (pr1 abf).

Definition precategory_target (C : precategory_ob_mor) :
     total_morphisms C -> ob C :=
     fun abf => pr2 (pr1 abf).

Definition precategory_total_id (C : precategory_data) :
      ob C -> total_morphisms C :=
      fun c => tpair _ (dirprodpair c c) (identity c).

Definition precategory_total_comp'' (C : precategory_data) :
      ∏ f g : total_morphisms C,
        precategory_target C f = precategory_source C g ->
         total_morphisms C.
Proof.
  intros f g e.
  destruct f as [[a b] f]. simpl in *.
  destruct g as [[b' c] g]. simpl in *.
  unfold precategory_target in e; simpl in e.
  unfold precategory_source in e; simpl in e.
  simpl.
  exists (dirprodpair a c). simpl.
  exact ((f ;; idtomor _ _ e) ;; g).
Defined.

Definition precategory_total_comp (C : precategory_data) :
      ∏ f g : total_morphisms C,
        precategory_target C f = precategory_source C g ->
         total_morphisms C :=
  fun f g e =>
     tpair _ (dirprodpair (pr1 (pr1 f))(pr2 (pr1 g)))
        ((pr2 f ;; idtomor _ _ e) ;; pr2 g).


(** ** Transport of morphisms *)


(** *** Transport source and target of a morphism *)

Lemma transport_target_postcompose {C : precategory} {x y z w : ob C} (f : x --> y) (g : y --> z)
      (e : z = w) :
  transportf (precategory_morphisms x) e (f ;; g) = f ;; transportf (precategory_morphisms y) e g.
Proof.
  induction e. apply idpath.
Qed.

Lemma transport_source_precompose {C : precategory} {x y z w : ob C} (f : x --> y) (g : y --> z)
      (e : x = w) :
  transportf (fun x' : ob C => precategory_morphisms x' z) e (f ;; g) =
  transportf (fun x' : ob C => precategory_morphisms x' y) e f ;; g.
Proof.
  induction e. apply idpath.
Qed.

Lemma transport_compose {C : precategory} {x y z w : ob C} (f : x --> y) (g : z --> w) (e : y = z) :
  transportf (precategory_morphisms x) e f ;; g =
  f ;; transportf (fun x' : ob C => precategory_morphisms x' w) (! e) g.
Proof.
  induction e. apply idpath.
Qed.

Lemma transport_compose' {C : precategory} {x y z w : ob C} (f : x --> y) (g : y --> z) (e : y = w) :
  (transportf (precategory_morphisms x) e f)
    ;; (transportf (fun x' : ob C => precategory_morphisms x' z) e g) = f ;; g.
Proof.
  induction e. apply idpath.
Qed.

Lemma transport_target_path {C : precategory} {x y z : ob C} (f g : x --> y) (e : y = z) :
  transportf (precategory_morphisms x) e f = transportf (precategory_morphisms x) e g -> f = g.
Proof.
  induction e. intros H. apply H.
Qed.

Lemma transport_source_path {C : precategory} {x y z : ob C} (f g : y --> z) (e : y = x) :
  transportf (fun x' : ob C => precategory_morphisms x' z) e f =
  transportf (fun x' : ob C => precategory_morphisms x' z) e g -> f = g.
Proof.
  induction e. intros H. apply H.
Qed.

Lemma transport_source_target {X : UU} {C : precategory} {x y : X} (P : ∏ (x' : X), ob C)
      (P' : ∏ (x' : X), ob C) (f : ∏ (x' : X), (P x') --> (P' x')) (e : x = y) :
  transportf (fun (x' : X) => (P x') --> (P' x')) e (f x) =
  transportf (fun (x' : X) => precategory_morphisms (P x') (P' y)) e
             (transportf (precategory_morphisms (P x)) (maponpaths P' e) (f x)).
Proof.
  rewrite <- functtransportf. unfold pathsinv0. unfold paths_rect. induction e.
  apply idpath.
Qed.

Lemma transport_target_source {X : UU} {C : precategory} {x y : X} (P : ∏ (x' : X), ob C)
      (P' : ∏ (x' : X), ob C) (f : ∏ (x' : X), (P x') --> (P' x')) (e : x = y) :
  transportf (fun (x' : X) => (P x') --> (P' x')) e (f x) =
  transportf (precategory_morphisms (P y)) (maponpaths P' e)
             (transportf (fun (x' : X) => precategory_morphisms (P x') (P' x)) e (f x)).
Proof.
  rewrite <- functtransportf. unfold pathsinv0. unfold paths_rect. induction e.
  apply idpath.
Qed.

Lemma transport_source_target_comm {C : precategory} {x y x' y' : ob C} (f : x --> y) (e1 : x = x')
      (e2 : y = y') :
  transportf (fun (x'' : ob C) => precategory_morphisms x'' y') e1
             (transportf (precategory_morphisms x) e2 f) =
  transportf (precategory_morphisms x') e2
             (transportf (fun (x'' : ob C) => precategory_morphisms x'' y) e1 f).
Proof.
  induction e1. induction e2. apply idpath.
Qed.


(** *** Transport a morphism using funextfun *)

Definition transport_source_funextfun {X : UU} {C : precategory_ob_mor} (F F' : X -> ob C)
           (H : ∏ (x : X), F x = F' x) {x : X} (c : ob C) (f : F x --> c) :
  transportf (λ x0 : X → C, x0 x --> c) (funextfun F F' H) f =
  transportf (λ x0 : C, x0 --> c) (H x) f.
Proof.
  exact (@transportf_funextfun X (ob C) (λ x0 : C, x0 --> c) F F' H x f).
Qed.

Definition transport_target_funextfun {X : UU} {C : precategory_ob_mor} (F F' : X -> ob C)
           (H : ∏ (x : X), F x = F' x) {x : X} {c : ob C} (f : c --> F x)  :
  transportf (λ x0 : X → C, c --> x0 x) (funextfun F F' H) f =
  transportf (λ x0 : C, c --> x0) (H x) f.
Proof.
  use transportf_funextfun.
Qed.

Lemma transport_mor_funextfun {X : UU} {C : precategory_ob_mor} (F F' : X -> ob C)
           (H : ∏ (x : X), F x = F' x) {x1 x2 : X} (f : F x1 --> F x2) :
  transportf (λ x : X → C, x x1 --> x x2) (funextfun F F' H) f =
  transportf (λ x : X → C, F' x1 --> x x2)
             (funextfun F F' (λ x : X, H x))
             (transportf (λ x : X → C, x x1 --> F x2)
                         ((funextfun F F' (λ x : X, H x))) f).
Proof.
  induction (funextfun F F' (λ x : X, H x)).
  apply idpath.
Qed.

(** *** Transport of is_iso *)
Lemma transport_target_is_iso {C : precategory} {x y z : ob C} (f : x --> y) (H : is_iso f)
      (e : y = z) : is_iso (transportf (precategory_morphisms x) e f).
Proof.
  induction e. apply H.
Qed.

Lemma transport_source_is_iso {C : precategory} {x y z : ob C} (f : x --> y) (H : is_iso f)
      (e : x = z) : is_iso (transportf (fun x' : ob C => precategory_morphisms x' y) e f).
Proof.
  induction e. apply H.
Qed.<|MERGE_RESOLUTION|>--- conflicted
+++ resolved
@@ -776,7 +776,7 @@
 Defined.
 
 Lemma post_comp_with_z_iso_is_inj {C : precategory} {a' a b : C} {f : a --> b} {g : b --> a}
-      (i : is_inverse_in_precat f g) : Π (f' g' : a' --> a), f' ;; f = g' ;; f -> f' = g'.
+      (i : is_inverse_in_precat f g) : ∏ (f' g' : a' --> a), f' ;; f = g' ;; f -> f' = g'.
 Proof.
   intros f' g' H.
   apply (maponpaths (postcompose g)) in H. unfold postcompose in H.
@@ -786,7 +786,7 @@
 Qed.
 
 Lemma post_comp_with_z_iso_inv_is_inj {C : precategory} {a b b' : C} {f : a --> b} {g : b --> a}
-      (i : is_inverse_in_precat f g) : Π (f' g' : b' --> b), f' ;; g = g' ;; g -> f' = g'.
+      (i : is_inverse_in_precat f g) : ∏ (f' g' : b' --> b), f' ;; g = g' ;; g -> f' = g'.
 Proof.
   intros f' g' H.
   apply (maponpaths (postcompose f)) in H. unfold postcompose in H.
@@ -796,7 +796,7 @@
 Qed.
 
 Lemma pre_comp_with_z_iso_is_inj {C : precategory} {a b b' : C} {f : a --> b} {g : b --> a}
-      (i : is_inverse_in_precat f g) : Π (f' g' : b --> b'), f ;; f' = f ;; g' -> f' = g'.
+      (i : is_inverse_in_precat f g) : ∏ (f' g' : b --> b'), f ;; f' = f ;; g' -> f' = g'.
 Proof.
   intros f' g' H.
   apply (maponpaths (compose g)) in H.
@@ -806,7 +806,7 @@
 Qed.
 
 Lemma pre_comp_with_z_iso_inv_is_inj {C : precategory} {a' a b : C} {f : a --> b} {g : b --> a}
-      (i : is_inverse_in_precat f g) : Π (f' g' : a --> a'), g ;; f' = g ;; g' -> f' = g'.
+      (i : is_inverse_in_precat f g) : ∏ (f' g' : a --> a'), g ;; f' = g ;; g' -> f' = g'.
 Proof.
   intros f' g' H.
   apply (maponpaths (compose f)) in H.
@@ -818,7 +818,7 @@
 Lemma z_iso_eq {C : Precategory} {a b : C} (i i' : z_iso a b) (e : z_iso_mor i = z_iso_mor i') :
   i = i'.
 Proof.
-  use total2_paths.
+  use total2_paths_f.
   - exact e.
   - use proofirrelevance. apply isaprop_is_z_isomorphism. apply homset_property.
 Qed.
@@ -1083,12 +1083,7 @@
 
 (* use eta expanded version to force printing of object arguments *)
 Definition is_category (C : precategory) :=
-<<<<<<< HEAD
-  dirprod (Π (a b : ob C), isweq (fun p : a = b => idtoiso p)) (has_homsets C).
-=======
-  dirprod (∏ (a b : ob C), isweq (fun p : a = b => idtoiso p))
-          (has_homsets C).
->>>>>>> 8aeb4456
+  dirprod (∏ (a b : ob C), isweq (fun p : a = b => idtoiso p)) (has_homsets C).
 
 Lemma eq_idtoiso_idtomor {C:precategory} (a b:ob C) (e:a = b) :
     pr1 (idtoiso e) = idtomor _ _ e.
