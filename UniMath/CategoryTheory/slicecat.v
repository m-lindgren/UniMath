--- conflicted
+++ resolved
@@ -278,12 +278,8 @@
 
 Definition cat_to_slicecat_data (BPC : BinProducts C) : functor_data C (C / x).
 Proof.
-<<<<<<< HEAD
-  use tpair.
-=======
 use make_functor.
 + use tpair.
->>>>>>> 3135e9bf
   * intro y.
     exists (BinProductObject _ (BPC x y)).
     apply BinProductPr1.
@@ -782,12 +778,8 @@
   nat_trans_data (functor_identity (C / c))
             (functor_composite (slicecat_functor hsC g) (base_change_functor g)).
 Proof.
-<<<<<<< HEAD
-  intros x.
-=======
 use make_nat_trans.
 - intros x.
->>>>>>> 3135e9bf
   use tpair; simpl.
   + use (PullbackArrow _ _ (pr2 x) (identity _)).
     abstract (rewrite id_left; apply idpath).
