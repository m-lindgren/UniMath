--- conflicted
+++ resolved
@@ -11,7 +11,6 @@
 
 Local Arguments lastelement {_}. (* make non local *)
 
-<<<<<<< HEAD
 Definition firstValue {X n} : (stn (S n) -> X) -> X
   := λ x, x firstelement.
 
@@ -25,18 +24,15 @@
   + exact (f j).
   + exact (g k).
 Defined.
-=======
-Definition Sequence X := ∑ n, stn n -> X.
->>>>>>> 1c57129f
-
-Definition flatten' {X n} {m:stn n->nat} : (Π (i:stn n), stn (m i) -> X) -> (stn (stnsum m) -> X).
+
+Definition flatten' {X n} {m:stn n->nat} : (∏ (i:stn n), stn (m i) -> X) -> (stn (stnsum m) -> X).
 Proof. intros ? ? ? g. exact (uncurry g ∘ weqstnsum_invmap m). Defined.
 
 (* end of move upstream *)
 
-Definition Sequence (X:UU) := Σ n, stn n -> X.
-
-Definition NonemptySequence (X:UU) := Σ n, stn (S n) -> X.
+Definition Sequence (X:UU) := ∑ n, stn n -> X.
+
+Definition NonemptySequence (X:UU) := ∑ n, stn (S n) -> X.
 
 Definition length {X} : Sequence X -> nat := pr1.
 
@@ -96,15 +92,9 @@
  and one comparison [ i < length g' ] for each i instead of all such comparisons as in the
  original version [ seq_key_eq_lemma ] . **)
 
-<<<<<<< HEAD
 Definition seq_key_eq_lemma' {X :UU} (g g' : Sequence X) :
   length g = length g' ->
-  (Π i, Σ ltg : i < length g, Σ ltg' : i < length g',
-=======
-Definition seq_key_eq_lemma' {X :UU} (g g' : seq X) :
-  seq_len g = seq_len g' ->
-  (∏ i, ∑ ltg : i < seq_len g, ∑ ltg' : i < seq_len g',
->>>>>>> 1c57129f
+  (∏ i, ∑ ltg : i < length g, ∑ ltg' : i < length g',
                                         g (i ,, ltg) = g' (i ,, ltg')) ->
   g=g'.
 Proof.
@@ -364,15 +354,9 @@
 
 Lemma Sequence_rect_compute_cons
       {X} {P : Sequence X ->UU} (p0 : P nil)
-<<<<<<< HEAD
-      (ind : Π (s : Sequence X) (x : X), P s -> P (append s x))
+      (ind : ∏ (s : Sequence X) (x : X), P s -> P (append s x))
       (p := Sequence_rect p0 ind) (x:X) (l:Sequence X) :
   p (append l x) = ind l x (p l).
-=======
-      (ind : ∏ (s : Sequence X) (x : X), P s -> P (append s x))
-      (x:X) (l:Sequence X) :
-  Sequence_rect p0 ind (append l x) = ind l x (Sequence_rect p0 ind l).
->>>>>>> 1c57129f
 Proof.
   intros.
   cbn.
@@ -420,11 +404,7 @@
 Definition total2_step_f {n} (X:stn (S n) ->UU) :
   (∑ i, X i)
     ->
-<<<<<<< HEAD
-  (Σ (i:stn n), X (dni lastelement i)) ⨿ X lastelement.
-=======
-  (∑ (i:stn n), X (dni _ (lastelement _) i)) ⨿ X (lastelement _).
->>>>>>> 1c57129f
+  (∑ (i:stn n), X (dni lastelement i)) ⨿ X lastelement.
 Proof.
   intros ? ? [[j J] x].
   induction (natlehchoice4 j n J) as [J'|K].
@@ -441,11 +421,7 @@
 Defined.
 
 Definition total2_step_b {n} (X:stnset (S n) ->UU) :
-<<<<<<< HEAD
-  (Σ (i:stn n), X (dni lastelement i)) ⨿ X lastelement
-=======
-  (∑ (i:stn n), X (dni _ (lastelement _) i)) ⨿ X (lastelement _)
->>>>>>> 1c57129f
+  (∑ (i:stn n), X (dni lastelement i)) ⨿ X lastelement
     ->
   (∑ i, X i).
 Proof.
@@ -478,18 +454,11 @@
 Defined.
 
 Definition total2_step {n} (X:stnset (S n) ->UU) :
-<<<<<<< HEAD
-  (Σ i, X i) ≃ (Σ (i:stn n), X (dni lastelement i)) ⨿ X lastelement.
+  (∑ i, X i) ≃ (∑ (i:stn n), X (dni lastelement i)) ⨿ X lastelement.
 (* this should be homotopic to total2_step_f *)
 Proof.
   intros. set (f := weqdnicoprod n lastelement).
-  intermediate_weq (Σ x : stn n ⨿ unit, X (f x)).
-=======
-  (∑ i, X i) ≃ (∑ (i:stn n), X (dni _ (lastelement _) i)) ⨿ X (lastelement _).
-Proof.
-  intros. set (f := weqdnicoprod n (lastelement _)).
   intermediate_weq (∑ x : stn n ⨿ unit, X (f x)).
->>>>>>> 1c57129f
   { apply invweq. apply weqfp. }
   intermediate_weq ((∑ i, X (f (ii1 i))) ⨿ ∑ t, X (f (ii2 t))).
   { apply weqtotal2overcoprod. }
@@ -534,20 +503,12 @@
 Corollary total2_step' {n} (f:stn (S n) -> nat) :
   (∑ i, stn (f i))
     ≃
-<<<<<<< HEAD
-  (Σ (i:stn n), stn (f (dni lastelement i))) ⨿ stn (f lastelement).
-=======
-  (∑ (i:stn n), stn (f (dni _ (lastelement _) i))) ⨿ stn (f (lastelement _)).
->>>>>>> 1c57129f
+  (∑ (i:stn n), stn (f (dni lastelement i))) ⨿ stn (f lastelement).
 Proof. intros. apply (total2_step (stn ∘ f)). Defined.
 
 Definition weqstnsum1' {n} (f:stn (S n)->nat ) : (∑ i, stn (f i)) ≃ stn (stnsum f).
 Proof. intros.
-<<<<<<< HEAD
-  intermediate_weq ((Σ (i:stn n), stn (f (dni lastelement i))) ⨿ stn (f lastelement)).
-=======
-  intermediate_weq ((∑ (i:stn n), stn (f (dni _ (lastelement _) i))) ⨿ stn (f (lastelement _))).
->>>>>>> 1c57129f
+  intermediate_weq ((∑ (i:stn n), stn (f (dni lastelement i))) ⨿ stn (f lastelement)).
   { apply total2_step'. }
   intermediate_weq (stn (stnsum (f ∘ dni lastelement)) ⨿ stn (f lastelement)).
   { apply weqcoprodf. { apply weqstnsum1. } apply idweq. }
@@ -571,7 +532,7 @@
 
 Definition flattenStep' {X n}
            (m : stn (S n) → nat)
-           (x : Π i : stn (S n), stn (m i) → X)
+           (x : ∏ i : stn (S n), stn (m i) → X)
            (m' := m ∘ dni lastelement)
            (x' := x ∘ dni lastelement) :
   flatten' x = concatenate' (flatten' x') (x lastelement).
