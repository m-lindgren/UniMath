--- conflicted
+++ resolved
@@ -376,34 +376,6 @@
   length (concatenate x y) = length x + length y.
 Proof. intros. reflexivity. Defined.
 
-<<<<<<< HEAD
-=======
-(** Versions of concatenate_0 for the alternative concatenate *)
-Definition concatenate_0 {X : UU} (s : Sequence X) (t : stn 0 -> X) : concatenate s (0,,t) = s.
-Proof.
-  intros.
-  use seq_key_eq_lemma.
-  - apply natplusr0.
-  - intros i ltg ltg'. cbn. unfold coprod_rect.
-    unfold weqfromcoprodofstn_invmap. unfold coprod_rect. cbn.
-    induction (natlthorgeh i (seq_len s)) as [H | H].
-    + apply maponpaths. now apply isinjstntonat.
-    + apply fromempty. apply (natlthtonegnatgeh _ _ ltg' H).
-Qed.
-
-Definition concatenate_0' {X : UU} (s : Sequence X) (t : stn 0 -> X) : concatenate (0,,t) s = s.
-Proof.
-  intros. induction s as [s l].
-  apply pair_path_in2.
-  apply funextfun; intro i.
-  cbn in i. cbn.
-  induction (natchoice0 s) as [H | H].
-  + apply fromempty. rewrite <- H in i. now apply negstn0.
-  + cbn. apply maponpaths. apply isinjstntonat.
-    induction i as [i k]; cbn. apply natminuseqn.
-Qed.
-
->>>>>>> 46409a31
 Definition concatenateStep {X : UU} (x : Sequence X) {n : nat} (y : stn (S n) -> X) :
   concatenate x (S n,,y) = append (concatenate x (n,,y ∘ dni_lastelement)) (y lastelement).
 Proof.
@@ -419,24 +391,11 @@
       * apply fromempty. induction (!H1); clear H1.
         set (tmp := natlehnplusnm m n).
         set (tmp2 := natlehlthtrans _ _ _ tmp H).
-<<<<<<< HEAD
         exact (isirreflnatlth _ tmp2).
     + induction (natlehchoice4 i (m + n) s) as [I|J].
       * now apply maponpaths, subtypeEquality_prop.
       * apply maponpaths, subtypeEquality_prop. simpl.
         induction (!J). rewrite natpluscomm. apply plusminusnmm.
-=======
-        use (isirrefl_natneq x). exact (natlthtoneq _ _ tmp2).
-    + induction (natchoice0 (S n)) as [H2 | H2].
-      * apply fromempty. use (negpaths0sx n). exact H2.
-      * induction (natlehchoice4 i (x + n) ltg') as [H' | H'].
-        -- induction (natchoice0 n) as [H3 | H3].
-           ++ apply fromempty. induction H3. rewrite natplusr0 in H'.
-              use (natlthtonegnatgeh i x H' H).
-           ++ unfold funcomp. apply maponpaths. now apply isinjstntonat.
-        -- apply maponpaths. apply isinjstntonat. cbn. rewrite H'.
-           rewrite natpluscomm. apply plusminusnmm.
->>>>>>> 46409a31
 Qed.
 
 Definition flatten {X : UU} : Sequence (Sequence X) -> Sequence X.
@@ -607,19 +566,11 @@
 Proof.
   intros X x y z.
   use seq_key_eq_lemma.
-<<<<<<< HEAD
-  - cbn. rewrite natplusassoc. apply idpath.
+  - cbn. apply natplusassoc.
   - intros i ltg ltg'. cbn. unfold concatenate'. unfold weqfromcoprodofstn_invmap. unfold coprod_rect. cbn.
     induction (natlthorgeh i (length x + length y)) as [H | H].
     + induction (natlthorgeh (stnpair (length x + length y) i H) (length x)) as [H1 | H1].
       * induction (natlthorgeh i (length x)) as [H2 | H2].
-=======
-  - cbn. apply natplusassoc.
-  - intros i ltg ltg'. cbn. unfold weqfromcoprodofstn_invmap. unfold coprod_rect. cbn.
-    induction (natlthorgeh i (seq_len x + seq_len y)) as [H | H].
-    + induction (natlthorgeh (stnpair (seq_len x + seq_len y) i H) (seq_len x)) as [H1 | H1].
-      * induction (natlthorgeh i (seq_len x)) as [H2 | H2].
->>>>>>> 46409a31
         -- apply maponpaths. apply isinjstntonat. apply idpath.
         -- apply fromempty. exact (natlthtonegnatgeh i (length x) H1 H2).
       * induction (natchoice0 (length y)) as [H2 | H2].
@@ -670,16 +621,6 @@
 
 Lemma reversereverse {X : UU} (x : Sequence X) : reverse (reverse x) = x.
 Proof.
-<<<<<<< HEAD
-  intros X x.
-  use seq_key_eq_lemma.
-  - apply idpath.
-  - intros i ltg ltg'. unfold reverse, dualelement, coprod_rect. cbn.
-    set (e := natgthtogehm1 (length x) i ltg').
-    induction (natchoice0 (length x)) as [H | H].
-    + apply maponpaths. apply isinjstntonat. cbn. apply (minusminusmmn _ _ e).
-    + apply maponpaths. apply isinjstntonat. cbn. apply (minusminusmmn _ _ e).
-=======
   intros X x. induction x as [n x].
   apply pair_path_in2.
   apply funextfun; intro i.
@@ -687,7 +628,6 @@
   induction (natchoice0 n) as [H | H].
   + apply fromempty. rewrite <- H in i. now apply negstn0.
   + cbn. apply maponpaths. apply isinjstntonat. apply minusminusmmn. apply natgthtogehm1. apply stnlt.
->>>>>>> 46409a31
 Qed.
 
 Lemma reverse_index {X : UU} (x : Sequence X) (i : stn (length x)) :
