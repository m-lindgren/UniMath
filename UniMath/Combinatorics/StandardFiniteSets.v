(** * Standard finite sets . Vladimir Voevodsky . Apr. - Sep. 2011 .

This file contains main constructions related to the standard finite sets defined as the initial intervals of [ nat ] and their properties . *)




(** ** Preamble *)

(** Settings *)

Unset Automatic Introduction. (* This line has to be removed for the file to compile with Coq8.2 *)



(** Imports. *)

Require Export UniMath.Foundations.NaturalNumbers .

(** ** Standard finite sets [ stn ] . *)

Definition stn ( n : nat ) := ∑ m, m < n.
Definition stnpair n m (l:m<n) := (m,,l) : stn n.
Definition stntonat ( n : nat ) : stn n -> nat := @pr1 _ _ .
Coercion stntonat : stn >-> nat .
Lemma stnlt {n} (i:stn n) : i < n.
Proof. intros. exact (pr2 i). Defined.

(* old way:
   Notation " 'stnel' ( i , j ) " :=
      ( stnpair _ _  ( ctlong natlth isdecrelnatlth j i ( idpath true ) ) )
      ( at level 70 ) . *)
Notation " 'stnpr' j " := (j,,idpath _) ( at level 70 ) .
Notation " 'stnel' ( i , j ) " := ( (j,,idpath _) : stn i ) ( at level 70 ) .

Delimit Scope stn with stn.

Notation "● x" := (x ,, idpath _) (at level 35) : stn.

Lemma isinclstntonat ( n : nat ) : isincl ( stntonat n ) .
Proof. intro .  refine (isinclpr1 _ _) .  intro x .  apply ( pr2 ( natlth x n ) ) .  Defined.

Lemma isdecinclstntonat ( n : nat ) : isdecincl ( stntonat n ) .
Proof. intro . refine ( isdecinclpr1 _ _) .  intro x . apply isdecpropif . apply ( pr2 _ ) .   apply isdecrelnatgth .  Defined .

Lemma neghfiberstntonat ( n m : nat ) ( is : natgeh m n ) : neg ( hfiber ( stntonat n ) m ) .
Proof. intros . intro h . destruct h as [ j e ] .  destruct j as [ j is' ] .  simpl in e .  rewrite e in is' .  apply ( natgehtonegnatlth _ _ is is' ) . Defined .

Lemma iscontrhfiberstntonat ( n m : nat ) ( is : natlth m n ) : iscontr ( hfiber ( stntonat n ) m ) .
Proof. intros .  apply ( iscontrhfiberofincl ( stntonat n ) ( isinclstntonat n ) ( stnpair n m is ) ) .  Defined .

Local Open Scope nat.

Lemma stn_ne_iff_neq {n} (i j:stn n) : ¬ (i = j) <-> stntonat _ i ≠ stntonat _ j.
Proof.
  intros. split.
  - intro ne. apply nat_nopath_to_neq. Set Printing Coercions. idtac.
    intro e; apply ne; clear ne. now apply subtypeEquality_prop.
  - simpl. intros neq e. now apply (nat_neq_to_nopath neq), maponpaths.
  Unset Printing Coercions.
Defined.

Lemma stnneq {n} : neqReln (stn n).
Proof. (* here we use no axioms *)
  intros n i j. exists (i ≠ j)%nat. split.
  - apply propproperty.
  - apply stn_ne_iff_neq.
Defined.

Notation " x ≠ y " := ( stnneq x y ) (at level 70, no associativity) : stn.
Delimit Scope stn with stn.
Local Open Scope stn.


Lemma isisolatedinstn { n : nat } ( x : stn n ) : isisolated _ x.
Proof. intros . apply ( isisolatedinclb ( stntonat n ) ( isinclstntonat n ) x ( isisolatedn x ) ) .  Defined.

Lemma stnneq_iff_nopath {n} (i j:stn n) : ¬ (i = j) <-> i ≠ j.
Proof. intros. apply negProp_to_iff. Defined.

Definition stnneq_to_nopath {n} (i j:stn n) : ¬ (i = j) <- i ≠ j
  := pr2 (stn_ne_iff_neq i j).

Corollary isdeceqstn ( n : nat ) : isdeceq (stn n).
Proof. intro.  unfold isdeceq. intros x x' . apply (isisolatedinstn x x' ). Defined.

Lemma stn_eq_or_neq {n} (i j:stn n) : (i=j) ⨿ (i≠j).
Proof.
  intros. induction (nat_eq_or_neq i j) as [eq|ne].
  - now apply ii1, subtypeEquality_prop.
  - now apply ii2.
Defined.

Definition weqisolatedstntostn ( n : nat ) : weq ( isolated ( stn n ) ) ( stn n ) .
Proof . intro . apply weqpr1 . intro x .   apply iscontraprop1 .  apply ( isapropisisolated ) . set ( int := isdeceqstn n x  ) . assumption .  Defined .

Corollary isasetstn ( n : nat ) : isaset ( stn n ) .
Proof. intro . apply ( isasetifdeceq _ ( isdeceqstn n ) ) . Defined .

Definition stnset n := hSetpair (stn n) (isasetstn n).

Definition stn_to_nat n : stnset n -> natset := pr1.

Definition stnposet ( n : nat ) : Poset .
Proof.
  intro.
  unfold Poset.
  exists (_,,isasetstn n).
  unfold PartialOrder.
  exists (λ i j:stn n, i ≤ j)%dnat.
  unfold isPartialOrder.
  split.
  - unfold ispreorder.
    split.
    * intros i j k. refine istransnatleh.
    * intros i. apply isreflnatleh.
  - intros i j r s. apply (invmaponpathsincl _ ( isinclstntonat _ )).
    now apply isantisymmnatleh.
Defined.

Definition lastelement ( n : nat ) : stn ( S n ) .
Proof. intro .   split with n .  apply ( natgthsnn n ) .  Defined .

Definition firstelement (n:nat) : stn(S n).
Proof. intro. exists 0. apply natgthsn0. Defined.

(** Dual of i in stn n, is n - 1 - i *)
Local Lemma dualelement_0_empty {n : nat} (i : stn n) (e : 0 = n) : empty.
Proof.
  intros n i e. induction e. apply (negnatlthn0 _ (stnlt i)).
Qed.

Local Lemma dualelement_lt (i n : nat) (H : n > 0) : n - 1 - i < n.
Proof.
  intros i n H.
  rewrite natminusminus.
  apply (natminuslthn _ _ H).
  apply idpath.
Qed.

Definition dualelement {n : nat} (i : stn n) : stn n.
Proof.
  intros n i.
  induction (natchoice0 n) as [H | H].
  - exact (stnpair n (n - 1 - i) (fromempty (dualelement_0_empty i H))).
  - exact (stnpair n (n - 1 - i) (dualelement_lt i n H)).
Defined.

Definition stnmtostnn ( m n : nat ) (isnatleh: natleh m n ) : stn m -> stn n := fun x : stn m => match x with tpair _ i is => stnpair _ i ( natlthlehtrans i m n is isnatleh ) end .

Definition stn_left m n : stn m -> stn (m+n).
Proof.
  intros ? ? i. exists (pr1 i). apply (natlthlehtrans (pr1 i) m (m+n) (pr2 i)). apply natlehnplusnm.
Defined.

Definition stn_right m n : stn n -> stn (m+n).
  intros ? ? i. exists (m+pr1 i). apply natlthandplusl. exact (pr2 i).
Defined.

Definition stn_left_compute m n (i:stn m) : pr1 (stn_left m n i) = i.
  intros. reflexivity.
Defined.

Definition stn_right_compute m n (i:stn n) : pr1 (stn_right m n i) = m+i.
  intros. reflexivity.
Defined.

Lemma stn_left_0 {m i} (e:m=m+0) : stn_left m 0 i = transportf stn e i.
Proof.
  intros. apply subtypeEquality_prop. induction e. reflexivity.
Defined.

Definition stn_left' m n : m ≤ n -> stn m -> stn n.
Proof.
  intros ? ? le i.
  exact (stnpair _ _ (natlthlehtrans _ _ _ (stnlt i) le)).
Defined.

(** ** "Boundary" maps [ dni : stn n -> stn ( S n ) ] and their properties . *)

Definition dni ( n : nat ) ( i : stn ( S n ) ) : stn n -> stn ( S n ) .
Proof. intros n i x . exists (di i x). unfold di.
       induction (natlthorgeh x i) as [lt|ge].
       - apply natgthtogths. exact (pr2 x).
       - exact (pr2 x).
Defined.

Lemma dni_last n (i:stn n) : pr1 (dni n (lastelement n) i) = i.
Proof.
  intros. induction i as [i I]. unfold dni,di. simpl. induction (natlthorgeh i n) as [g|g].
  { reflexivity. }
  simpl. contradicts (natlehtonegnatgth _ _ g) I.
Defined.

Lemma dni_first n (i:stn n) : pr1 (dni n (firstelement n) i) = S i.
Proof.
  reflexivity.
Defined.

Definition dni_lastelement {n} : stn n -> stn (S n).
(* this definition is simpler than that of [dni n (lastelement n)], since no choice is involved, so it's useful in special situations *)
Proof. intros ? h. exists (pr1 h). exact (natlthtolths _ _ (pr2 h)). Defined.

Definition pr1_dni_lastelement {n} {i:stn n} : pr1 (dni_lastelement i) = pr1 i.
Proof. reflexivity. Defined.

Lemma dnicommsq ( n : nat ) ( i : stn ( S n ) ) : commsqstr( dni n i )  ( stntonat ( S n ) ) ( stntonat n ) ( di i )  .
Proof. intros . intro x . unfold dni . unfold di . destruct ( natlthorgeh x i ) .  simpl .  apply idpath . simpl .  apply idpath . Defined .

Theorem dnihfsq ( n : nat ) ( i : stn ( S n ) ) : hfsqstr ( di i ) ( stntonat ( S n ) ) ( stntonat n ) ( dni n i ) .
Proof. intros . apply ( ishfsqweqhfibersgtof' ( di i ) ( stntonat ( S n ) ) ( stntonat n ) ( dni n i ) ( dnicommsq _ _  ) ) . intro x . destruct ( natlthorgeh x n ) as [ g | l ] .

assert ( is1 : iscontr ( hfiber ( stntonat n ) x ) ) . apply iscontrhfiberstntonat . assumption .
assert ( is2 : iscontr ( hfiber ( stntonat ( S n ) ) ( di i x )  ) ) .    apply iscontrhfiberstntonat . apply ( natlehlthtrans _ ( S x ) ( S n ) ( natlehdinsn i x ) g ) .
apply isweqcontrcontr . assumption . assumption .

assert ( is1 : neg ( hfiber ( stntonat ( S n ) ) ( di i x ) ) ) . apply neghfiberstntonat . unfold di .   destruct ( natlthorgeh x i ) as [ l'' | g' ] .  destruct ( natgehchoice2 _ _ l ) as [ g' | e ] .   apply g' .  rewrite e in l'' .  assert ( int := natlthtolehsn _ _ l'' ) . contradicts (natgthnegleh (pr2 i)) int. apply l .  apply ( isweqtoempty2 _ is1 ) .
Defined .

Lemma dni_neq_i {n} i j : i ≠ dni n i j.
Proof.
  intros. simpl. apply di_neq_i.
Defined.

Lemma weqhfiberdnihfiberdi ( n : nat ) ( i j : stn ( S n ) ) : weq ( hfiber ( dni n i ) j ) ( hfiber ( di i ) j ) .
Proof.  intros . apply ( weqhfibersg'tof _ _ _ _ ( dnihfsq n i ) j ) . Defined .

Lemma neghfiberdni ( n : nat ) ( i : stn ( S n ) ) : ¬ ( hfiber ( dni n i ) i ) .
Proof. intros . apply ( negf ( weqhfiberdnihfiberdi n i i ) ( neghfiberdi i ) ) . Defined .

Lemma iscontrhfiberdni ( n : nat ) ( i j : stn ( S n ) ) : i ≠ j -> iscontr ( hfiber ( dni n i ) j ) .
Proof . intros ? ? ? ne . exact ( iscontrweqb ( weqhfiberdnihfiberdi n i j ) ( iscontrhfiberdi i j ne ) ) . Defined .

Lemma isdecincldni ( n : nat ) ( i : stn ( S n ) ) : isdecincl ( dni n i ) .
Proof.  intros . intro j . induction ( stn_eq_or_neq i j ) as [eq|ne].
        - induction eq. apply ( isdecpropfromneg ( neghfiberdni n i ) ) .
        - apply ( isdecpropfromiscontr (iscontrhfiberdni _ _ _ ne) ) .
Defined .

Lemma isincldni ( n : nat ) ( i : stn ( S n ) ) : isincl ( dni n i ) .
Proof. intros . apply ( isdecincltoisincl _  ( isdecincldni n i ) ) .  Defined .

(** ** The order-preserving functions [ sni n i : stn (S n) -> stn n ] that take the value [i] twice. *)

Definition sni {n} ( i : stn n ) : stn n <- stn ( S n ) .
Proof.
  intros ? ? j. exists (si i j). unfold si. induction (natlthorgeh i j) as [lt|ge].
  - induction j as [j J]. induction i as [i I]. simpl.
    induction j as [|j _].
    + contradicts (negnatlthn0 i) lt.
    + change (S j - 1 < n).
      change (S j) with (1 + j).
      rewrite natpluscomm.
      rewrite plusminusnmm.
      exact J.
  - induction i as [i I].
    exact (natlehlthtrans _ _ _ ge I).
Defined.

(** ** Weak equivalences between standard finite sets and constructions on these sets *)



(** *** The weak equivalence from [ stn n ] to the complement of a point [ j ] in [ stn ( S n ) ] defined by [ dni n j ] *)

Definition stn_compl {n} (i:stn n) := compl_ne _ i (stnneq i).

Definition dnitocompl ( n : nat ) ( i : stn ( S n ) ) : stn n -> stn_compl i.
Proof. intros ? ? j. exists ( dni n i j ) . apply dni_neq_i. Defined.

Lemma isweqdnitocompl  ( n : nat ) ( i : stn ( S n ) ) : isweq ( dnitocompl n i ) .
Proof.
  intros ? ? jni.
  assert ( w := samehfibers ( dnitocompl n i )  _ ( isinclpr1compl_ne _ i _ ) jni ) ; simpl in w .
  apply (iscontrweqb w). apply iscontrhfiberdni. exact (pr2 jni).
Defined.

Definition weqdnicompl n (i:stn(S n)): stn n ≃ stn_compl i.
Proof.
  intros.
  set (w := weqdicompl (stntonat _ i)).
  assert (eq : ∏ j, j < n <-> pr1 (w j) < S n).
  { simpl in w. intros j. unfold w.
    change (pr1 ((weqdicompl i) j)) with (di (stntonat _ i) j).
    unfold di.
    induction (natlthorgeh j i) as [lt|ge].
    - split.
      + apply natlthtolths.
      + intros _. exact (natlehlthtrans (S j) i (S n) lt (pr2 i)).
    - split; exact (idfun _). }
  refine (_ ∘ (weq_subtypes w (λ j, j < n) (λ j, pr1 j < S n) eq))%weq.
  refine (weqtotal2comm12 _ _).
Defined.

Definition weqdnicompl_compute_last n i : pr1 (pr1 (weqdnicompl n (lastelement n) i)) = pr1 i.
Proof.
  intros. induction i as [i b]. simpl. unfold di; simpl.
  induction (natlthorgeh i n) as [p|p].
  { reflexivity. }
  { contradicts (natlehneggth p) b. }
Defined.

Definition weqdnicompl_compute_first n i : pr1 (pr1 (weqdnicompl n (firstelement n) i)) = S (pr1 i).
Proof.
  intros. induction i as [i b]. simpl. unfold di; simpl. reflexivity.
Defined.

Definition inv_weqdnicompl_compute_last n i : pr1 (invweq (weqdnicompl n (lastelement n)) i) = pr1 (pr1 i).
Proof.
  intros.
  exact ( ! (weqdnicompl_compute_last _ _) @ (maponpaths pr1 (maponpaths pr1 (homotweqinvweq _ i)))).
Defined.

(** *** Weak equivalence from [ coprod ( stn n ) unit ] to [ stn ( S n ) ] defined by [ dni n i ] *)

Definition weqdnicoprod_provisional n (j : stn(S n)) : stn n ⨿ unit ≃ stn (S n).
Proof.
  intros.
  apply (weqcomp (weqcoprodf (weqdnicompl n j) (idweq unit))
                 (weqrecompl_ne (stn (S n)) j (isdeceqstn (S n) j) (stnneq j))).
Defined.

Opaque weqdnicoprod_provisional.

Definition weqdnicoprod_map {n} (j : stn(S n)) : stn n ⨿ unit -> stn (S n).
  intros n j x. induction x as [i|t].
    { exact (dni n j i). }
    { exact j. }
Defined.

Definition weqdnicoprod_compute {n} (j : stn(S n)) : weqdnicoprod_provisional n j ~ weqdnicoprod_map j.
Proof.
  intros.
  intros i.
  induction i as [i|i].
  - apply subtypeEquality_prop. now induction i as [i I].
  - reflexivity.
Defined.

Definition weqdnicoprod n (j : stn(S n)) : stn n ⨿ unit ≃ stn (S n).
Proof.
  intros.
  apply (weqpair (weqdnicoprod_map j)).
  apply (isweqhomot _ _ (weqdnicoprod_compute _)).
  apply weqproperty.
Defined.

Definition weqdnicoprod_invmap {n} (j : stn(S n)) : stn n ⨿ unit <- stn (S n).
  (* perhaps use this to improve weqdnicoprod *)
  intros n j i.
  induction (isdeceqstn (S n) i j) as [eq|ne].
  { exact (ii2 tt). }
  { apply ii1. induction i as [i I]. induction j as [j J].
    choose (i < j)%dnat a a.
    { exists i. exact (natltltSlt _ _ _ a J). }
    { exists (i - 1).
      induction (natlehchoice _ _ (negnatgthtoleh a)) as [b|b].
      { induction (natlehchoice4 _ _ I) as [c|c].
        { apply (natlehlthtrans (i - 1) i n).
          { apply natminuslehn. }
          { exact c. } }
        { induction c. apply natminuslthn.
          { apply (natlehlthtrans _ j _).
            { apply natleh0n. }
            { exact b. } }
          { apply natlthnsn. } } }
      { induction b.
        induction (ne (@subtypeEquality_prop _ _ (stnpair _ j I) (stnpair _ j J) (idpath j))). } } }
Defined.

Definition weqdnicoprod_new n (j : stn(S n)) : stn n ⨿ unit ≃ stn (S n).
Proof.
  (* in progress *)
  (* this version might be more computable than weqdnicoprod *)
  intros n j.
  apply (weqgradth (weqdnicoprod_map j) (weqdnicoprod_invmap j)).
  { intro x. induction x as [i|t].
    { try reflexivity.
      induction i as [i I]. induction j as [j J].
      try reflexivity.
      unfold weqdnicoprod_map, dni, di; simpl.
      induction (natlthorgeh i j) as [a|a].
      { simpl. unfold weqdnicoprod_invmap.
        induction
          (isdeceqstn (S n) (stnpair (S n) i (natgthtogths n i I))
                      (@tpair nat
                              (fun m : nat =>
                                 @paths bool
                                        match m return bool with
                                          | O => true
                                          | S m0 => natgtb n m0
                                        end true) j J)) as [b|b].
        { simpl. assert (b' := maponpaths (stntonat _) b); simpl in b'.
          induction b'. induction (isirreflnatlth _ a). }
        {
Abort.

(** *** Weak equivalences from [ stn n ] for [ n = 0 , 1 , 2 ] to [ empty ] , [ unit ] and [ bool ] ( see also the section on [ nelstruct ] in finitesets.v ) . *)

Definition negstn0 : neg ( stn 0 ) .
Proof . intro x .  destruct x as [ a b ] .  apply ( negnatlthn0 _ b ) . Defined .

Definition weqstn0toempty : weq ( stn 0 ) empty .
Proof .  apply weqtoempty . apply negstn0 . Defined .

Definition weqstn1tounit : weq ( stn 1 ) unit .
Proof. set ( f := fun x : stn 1 => tt ) . apply weqcontrcontr .  split with ( lastelement 0 ) .   intro t .  destruct t as [ t l ] . set ( e := natlth1tois0 _ l ) .   apply ( invmaponpathsincl _ ( isinclstntonat 1 ) ( stnpair _ t l ) ( lastelement 0 ) e ) .  apply iscontrunit .  Defined .

Corollary iscontrstn1 : iscontr ( stn 1 ) .
Proof. apply iscontrifweqtounit . apply weqstn1tounit . Defined .

Corollary isconnectedstn1 : ∏ i1 i2 : stn 1, i1 = i2.
Proof.
  intros i1 i2.
  apply (invmaponpathsweq weqstn1tounit).
  apply isconnectedunit.
Defined.

Lemma isinclfromstn1 { X : UU } ( f : stn 1 -> X ) ( is : isaset X ) : isincl f .
Proof. intros . apply ( isinclbetweensets f ( isasetstn 1 ) is ) . intros x x' e . apply ( invmaponpathsweq weqstn1tounit x x' ( idpath tt ) )  .  Defined .

Definition weqstn2tobool : weq ( stn 2 ) bool .
Proof. set ( f := fun j : stn 2 => match ( isdeceqnat j 0 ) with ii1 _ => false | ii2 _ => true end ) . set ( g := fun b : bool => match b with false => stnpair 2 0 ( idpath true ) | true => stnpair 2 1 ( idpath true ) end ) .  split with f .
assert ( egf : ∏ j : _ , paths ( g ( f j ) ) j ) . intro j . unfold f .  destruct ( isdeceqnat j 0 ) as [ e | ne ] .  apply ( invmaponpathsincl _ ( isinclstntonat 2 ) ) . rewrite e .   apply idpath .  apply ( invmaponpathsincl _ ( isinclstntonat 2 ) ) . destruct j as [ j l ] . simpl . set ( l' := natlthtolehsn _ _ l ) .  destruct ( natlehchoice _ _ l' ) as [ l'' | e ] . simpl in ne . destruct  ( ne ( natlth1tois0 _ l'' ) ) .  apply ( pathsinv0 ( invmaponpathsS _ _ e ) ) .
assert ( efg : ∏ b : _ , paths ( f ( g b ) ) b ) . intro b .  unfold g .  destruct b . apply idpath . apply idpath.
apply ( gradth _ _ egf efg ) . Defined .

Lemma isinjstntonat n : isInjectiveFunction (pr1 : stnset n -> natset).
Proof. intros ? i j. apply (invmaponpathsincl pr1). apply isinclstntonat. Defined.



(** ***  Weak equivalence between the coproduct of [ stn n ] and [ stn m ] and [ stn ( n + m ) ] *)

Definition weqfromcoprodofstn_invmap (n m : nat) : (stn (n + m)) -> (coprod (stn n) (stn m)).
Proof.
  intros n m i.
  induction (natlthorgeh i n) as [i1 | i2].
  - exact (ii1 (stnpair n i i1)).
  - exact (ii2 (stnpair m (i - n) (nat_split n m i (pr2 i) i2))).
Defined.

Definition weqfromcoprodofstn_map (n m : nat) : (coprod (stn n) (stn m)) -> (stn (n + m)).
Proof.
  intros n m i.
  induction i as [i | i].
  - exact (stnpair (n + m) i (natlthlehtrans _ _ _ (stnlt i) (natlehnplusnm n m))).
  - exact (stnpair (n + m) (n + i) (natgthandplusl _ _ _ (stnlt i))).
Defined.

Lemma weqfromcoprodofstn_eq1 (n m : nat) :
  ∏ x : stn n ⨿ stn m, weqfromcoprodofstn_invmap n m (weqfromcoprodofstn_map n m x) = x.
Proof.
  intros n m x.
  unfold weqfromcoprodofstn_map, weqfromcoprodofstn_invmap. unfold coprod_rect.
  induction x as [x | x].
  - cbn. induction (natlthorgeh x n) as [H | H].
    + apply maponpaths. apply isinjstntonat. apply idpath.
    + apply fromempty. apply (natlthtonegnatgeh x n (stnlt x) H).
  - cbn. induction (natlthorgeh (n + x) n) as [H | H].
    + apply fromempty.
      set (tmp := natlehlthtrans n (n + x) n (natlehnplusnm n x) H).
      use (isirrefl_natneq n (natlthtoneq _ _ tmp)).
    + induction (natchoice0 m) as [H1 | H1].
      * apply fromempty. apply (negnatlthn0 x). rewrite H1. exact (stnlt x).
      * apply maponpaths. apply isinjstntonat. cbn. rewrite natpluscomm. apply plusminusnmm.
Qed.

Lemma weqfromcoprodofstn_eq2 (n m : nat) :
  ∏ y : stn (n + m), weqfromcoprodofstn_map n m (weqfromcoprodofstn_invmap n m y) = y.
Proof.
  intros n m x.
  unfold weqfromcoprodofstn_map, weqfromcoprodofstn_invmap. unfold coprod_rect.
  induction (natlthorgeh x n) as [H | H].
  - apply isinjstntonat. apply idpath.
  - induction (natchoice0 m) as [H1 | H1].
    + apply fromempty. induction H1. induction (! (natplusr0 n)).
      use (natlthtonegnatgeh x n (stnlt x) H).
    + apply isinjstntonat. cbn. rewrite natpluscomm. apply minusplusnmm. apply H.
Qed.

(** A proof of weqfromcoprodofstn using gradth *)
Theorem weqfromcoprodofstn (n m : nat) : weq (coprod (stn n) (stn m )) (stn (n + m)).
Proof.
  intros n m.
  use (tpair _ (weqfromcoprodofstn_map n m)).
  use (gradth _ (weqfromcoprodofstn_invmap n m)).
  - exact (weqfromcoprodofstn_eq1 n m).
  - exact (weqfromcoprodofstn_eq2 n m).
Defined.

(** Associativity of [weqfromcoprodofstn] *)

Definition pr1_eqweqmap m n (e:m=n) (i:stn m) : pr1 (pr1weq (eqweqmap (maponpaths stn e)) i) = pr1 i.
Proof. intros. induction e. reflexivity. Defined.

Definition coprod_stn_assoc l m n : (
  eqweqmap (maponpaths stn (natplusassoc l m n))
           ∘ weqfromcoprodofstn (l+m) n
           ∘ weqcoprodf (weqfromcoprodofstn l m) (idweq _)
  ~
  weqfromcoprodofstn l (m+n)
           ∘ weqcoprodf (idweq _) (weqfromcoprodofstn m n)
           ∘ weqcoprodasstor _ _ _
  ) %weq.
Proof.
  intros.
  intros abc.
  rewrite 4? weqcomp_to_funcomp.
  apply (invmaponpathsincl pr1). apply isinclstntonat.
  rewrite <- funcomp_assoc. unfold funcomp at 1. rewrite pr1_eqweqmap.
  induction abc as [[a|b]|c].
  - simpl. reflexivity.
  - simpl. reflexivity.
  - simpl. apply natplusassoc.
Defined.

(** *** Weak equivalence from the total space of a family [ stn ( f x ) ]  over [ stn n ] to [ stn ( stnsum n f ) ] *)

Definition stnsum {n : nat} (f : stn n -> nat) : nat.
Proof.
  intro n. induction n as [ | n IHn].
  - intro. exact 0.
  - intro f. exact (IHn (λ i, f (dni n (lastelement n) i)) + f (lastelement n)).
Defined.

Lemma stnsum_step {n} (f:stn (S n) -> nat) : stnsum f = stnsum (f ∘ (dni n (lastelement n))) + f (lastelement n).
Proof.
  intros. reflexivity.
Defined.

Lemma stnsum_eq {n} (f g:stn n->nat) : f ~ g -> stnsum f = stnsum g.
Proof.
  intros ? ? ? h. induction n as [|n IH].
  { reflexivity. }
  rewrite 2? stnsum_step. induction (h (lastelement _)).
  apply (maponpaths (λ i, i + f (lastelement _))). apply IH. intro x. apply h.
Defined.

Lemma transport_stnsum {m n} (e:m=n) (g:stn n->nat) :
  stnsum g = stnsum (λ i, g(transportf stn e i)).
Proof. intros. induction e. reflexivity. Defined.

Lemma stnsum_le {n} (f g:stn n->nat) : (∏ i, f i ≤ g i) -> stnsum f ≤ stnsum g.
Proof.
  intros ? ? ? le. induction n as [|n IH]. { simpl. reflexivity. }
  apply natlehandplus. { apply IH. intro i. apply le. } apply le.
Defined.

Lemma transport_stn {m n} (e:m=n) (i:stn m) :
  transportf stn e i = stnpair n (pr1 i) (transportf (λ k, pr1 i < k) e (pr2 i)).
Proof.
  intros. induction e. apply subtypeEquality_prop. reflexivity.
Defined.

Lemma stnsum_left_right m n (f:stn(m+n)->nat) :
  stnsum f = stnsum (f ∘ stn_left m n) + stnsum (f ∘ stn_right m n).
Proof.
  (* why is this proof so obnoxious and fragile? *)
  intros. induction n as [|n IHn].
  { change (stnsum (f ∘ stn_right m 0)) with 0. rewrite natplusr0. assert (e := ! natplusr0 m).
    rewrite (transport_stnsum e). apply stnsum_eq; intro i. unfold funcomp.
    apply maponpaths. apply pathsinv0. apply stn_left_0. }
  rewrite stnsum_step. assert (e : S (m+n) = m + S n).
  { apply pathsinv0. apply natplusnsm. }
  rewrite (transport_stnsum e).
  rewrite stnsum_step. rewrite <- natplusassoc. apply map_on_two_paths.
  { rewrite IHn; clear IHn. apply map_on_two_paths.
    { apply stnsum_eq; intro i. unfold funcomp. apply maponpaths. apply subtypeEquality_prop.
      rewrite stn_left_compute. induction e. rewrite idpath_transportf. rewrite dni_last.
      reflexivity. }
    { apply stnsum_eq; intro i. unfold funcomp. apply maponpaths. apply subtypeEquality_prop.
      rewrite stn_right_compute. unfold stntonat. induction e.
      rewrite idpath_transportf. rewrite 2? dni_last. reflexivity. } }
  unfold funcomp. apply maponpaths. apply subtypeEquality_prop. induction e. reflexivity.
Defined.

Lemma stnsum_dni {n} (f:stn (S n)->nat) (j:stn (S n)) : stnsum f = stnsum (f ∘ dni n j) + f j.
Proof.
  intros.
  induction j as [j J].
  assert (e2 : j + (n - j) = n).
  { rewrite natpluscomm. apply minusplusnmm. apply natlthsntoleh. exact J. }
  assert (e : (S j) + (n - j) = S n).
  { change (S j + (n - j)) with (S (j + (n - j))). apply maponpaths. exact e2. }
  intermediate_path (stnsum (λ i, f (transportf stn e i))).
  { apply (transport_stnsum e). }
  rewrite (stnsum_left_right (S j) (n - j)); unfold funcomp.
  apply pathsinv0. rewrite (transport_stnsum e2). rewrite (stnsum_left_right j (n-j)); unfold funcomp.
  rewrite (stnsum_step (λ x, f (transportf stn e _))); unfold funcomp. apply pathsinv0.
  rewrite natplusassoc. rewrite (natpluscomm (f _)). rewrite <- natplusassoc.
  apply map_on_two_paths.
  { apply map_on_two_paths.
    { apply stnsum_eq; intro i. induction i as [i I]. apply maponpaths. apply subtypeEquality_prop.
      induction e. rewrite idpath_transportf. rewrite stn_left_compute. unfold dni,di, stntonat; simpl.
      induction (natlthorgeh i j) as [R|R].
      { unfold stntonat; simpl; repeat rewrite transport_stn; simpl.
        induction (natlthorgeh i j) as [a|b]. { simpl. reflexivity. } { simpl. contradicts R (natlehneggth b). }}
      { unfold stntonat; simpl; repeat rewrite transport_stn; simpl.
        induction (natlthorgeh i j) as [V|V]. { simpl. contradicts I (natlehneggth R). } { simpl. reflexivity. }}}
    { apply stnsum_eq; intro i. induction i as [i I]. apply maponpaths.
      unfold dni,di, stn_right, stntonat; repeat rewrite transport_stn; simpl.
      induction (natlthorgeh (j+i) j) as [X|X].
      { contradicts (negnatlthplusnmn j i) X. }
      { apply subtypeEquality_prop. simpl. reflexivity. }}}
  apply maponpaths. rewrite transport_stn; simpl. apply subtypeEquality_prop. reflexivity.
Defined.

Lemma stnsum_pos {n} (f:stn n->nat) (j:stn n) : f j ≤ stnsum f.
Proof.
  intros ? ? j.
  assert (m : 0 < n).
  { apply (natlehlthtrans _ j). { apply natleh0n. } exact (pr2 j). }
  assert (l : 1 ≤ n). { now apply natlthtolehsn. }
  assert (e : n = S (n - 1)).
  { change (S (n - 1)) with (1 + (n - 1)). rewrite natpluscomm.
    apply pathsinv0. now apply minusplusnmm. }
  rewrite (transport_stnsum (!e) f).
  rewrite (stnsum_dni _ (transportf stn e j)).
  unfold funcomp.
  generalize (stnsum (λ x, f (transportf stn (! e) (dni _ (transportf stn e j) x)))); intro s.
  induction e. apply natlehmplusnm.
Defined.

Corollary stnsum_pos_0 {n} (f:stn (S n)->nat) : f (firstelement _) ≤ stnsum f.
Proof. intros. exact (stnsum_pos f (firstelement _)). Defined.

Lemma stnsum_1 n : stnsum(λ i:stn n, 1) = n.
Proof.
  intros. induction n as [|n IH]. { reflexivity. } simpl. rewrite natpluscomm. apply maponpaths.
  exact IH.
Defined.

Lemma stnsum_last_le {n} (f:stn (S n) -> nat) : f(lastelement _) ≤ stnsum f.
Proof.
  intros. rewrite stnsum_step. apply natlehmplusnm.
Defined.

Lemma stnsum_first_le {n} (f:stn (S n) -> nat) : f(firstelement _) ≤ stnsum f.
Proof.
  intros. induction n as [|n IH].
  { apply isreflnatleh. }
  rewrite stnsum_step. assert (W := IH (f ∘ dni _ (lastelement _))).
  change ((f ∘ dni _ (lastelement _)) (firstelement _)) with (f (firstelement _)) in W.
  apply (istransnatleh W); clear W. apply natlehnplusnm.
Defined.

<<<<<<< HEAD
Local Definition _a_
      {n : nat}
      (IH : Π m : stn n → nat, stn (stnsum m) → Σ i : stn n, stn (m i))
      (m : stn (S n) → nat)
      (l : stn (stnsum m))
      (len' := stnsum (m ∘ dni n (lastelement n)))
      (J : l ≥ len') : l - len' < m (lastelement n).
Proof.
  intros.
  exact (nat_split len' _ _ (stnlt l) J).
Defined.

Local Definition _b_
      {n : nat}
      (IH : Π m : stn n → nat, stn (stnsum m) → Σ i : stn n, stn (m i))
      (m : stn (S n) → nat)
      (l : stn (stnsum m))
      (m' := m ∘ dni n (lastelement n) : stn n → nat)
      (len' := stnsum m' : nat)
      (I : l < len') : Σ i : stn (S n), stn (m i).
Proof.
  intros.
  exact (total2_base_map (dni _ (lastelement _)) (IH _ (stnpair _ _ I))).
=======
Definition weqstnsum_invmap { n : nat } (f : stn n -> nat) : (∑ i, stn (f i)) <- stn (stnsum f).
Proof.
  intros ? ?. induction n as [|n IH].
  { intros l. induction (negstn0 l). }
  intros l. induction l as [l L].
  choose (l < f (firstelement _))%dnat a b.
  { exact (firstelement _,, (l,,a)). }
  assert (b' : f (firstelement _) ≤ l). { exact (negnatgthtoleh b). } clear b.
  rewrite (stnsum_dni _ (firstelement _)) in L.
  rewrite natpluscomm in L.
  assert ( c := minusplusnmm l (f (firstelement _)) b'); clear b'.
  rewrite natpluscomm in c.
  rewrite <- c in L; clear c.
  assert ( d := natlthandpluslinv _ _ _ L); clear L.
  set (l' := (l - f (firstelement n),,d) : stn _).
  assert ( e := IH (f ∘ dni n (firstelement n)) l' ).
  induction e as [r s].
  exact (dni _ (firstelement _) r,,s).
>>>>>>> 1c57129f
Defined.

Definition weqstnsum_invmap {n : nat} (m : stn n -> nat) : stn (stnsum m) -> (Σ i, stn (m i)).
Proof.
  intros ?.
  induction n as [|n IH].
  { intros ? l. induction (negstn0 l). }
  intros ? l.
  set (m' := m ∘ dni _ (lastelement n)).
  set (len' := stnsum m').
  induction (natlthorgeh l len') as [I|J].
  - exact (_b_ IH m l I).
  - exact (lastelement _,,stnpair (m (lastelement _)) (l-len') (_a_ IH m l J)).
Defined.

Lemma isweq_weqstnsum_invmap {n : nat} (m : stn n -> nat) : isweq (weqstnsum_invmap m).
Proof.
  intros.
  intro ij.
  use tpair.
  - use tpair.
    +

Abort.

Lemma stn_right_first n i : stn_right i (S n) (firstelement n) = stnpair (i + S n) i (natltplusS n i).
Proof.
  intros.
  apply subtypeEquality_prop.
  simpl.
  apply natplusr0.
Defined.

<<<<<<< HEAD
Definition weqstnsum_map { n : nat } (m : stn n -> nat) : (Σ i, stn (m i)) -> stn (stnsum m).
=======
Definition weqstnsum_map { n : nat } (f : stn n -> nat) : (∑ i, stn (f i)) -> stn (stnsum f).
>>>>>>> 1c57129f
Proof.
  intros ? ? ij.
  set (i := pr1 ij).
  set (j := pr2 ij).
  set (m1 := m ∘ stn_left' i n (natlthtoleh _ _ (stnlt i))).
  set (len1 := stnsum m1).
  exists (len1 + j).
  induction n as [|n I].
  - induction (negstn0 i).
  - set (m' := m ∘ (dni _ (lastelement _))).
    set (len' := stnsum m').
    change (stnsum m) with (stnsum m' + m(lastelement _)).


Admitted.

Theorem weqstnsum1 { n : nat } (f : stn n -> nat) : (∑ i, stn (f i)) ≃ stn (stnsum f).
Proof.
  intros. induction n as [ | n IHn ].
  { simpl. apply weqtoempty2. { exact pr1. } exact negstn0. }
  refine (_ ∘ weqtotal2overcoprod _ ∘ invweq (weqfp (weqdnicoprod n (lastelement n)) (λ i, stn (f i))))%weq.
  intermediate_weq (stn (stnsum (λ i, f (weqdnicoprod n (lastelement n) (ii1 i)))) ⨿ stn (f(lastelement n))).
  { apply weqcoprodf.
    { apply IHn. }
    { apply weqtotal2overunit. } }
  exact (weqfromcoprodofstn _ _).
Defined.

Theorem weqstnsum { n : nat } (P : stn n -> UU) (f : stn n -> nat) :
  (∏ i, stn (f i) ≃ P i) -> total2 P ≃ stn (stnsum f).
Proof.
  intros ? ? ? w.
  intermediate_weq (∑ i, stn (f i)).
  - apply invweq. now apply weqfibtototal.
  - apply weqstnsum1.
Defined.

Corollary weqstnsum2 { X : UU } ( n : nat ) ( f : stn n -> nat ) ( g : X -> stn n ) ( ww : ∏ i : stn n , weq ( stn ( f i ) ) ( hfiber g i ) ) : weq X ( stn ( stnsum f ) ) .
Proof. intros . assert ( w : weq X ( total2 ( fun i : stn n => hfiber g i ) ) ) . apply weqtococonusf . apply ( weqcomp w ( weqstnsum ( fun i : stn n => hfiber g i ) f ww ) ) .   Defined .

(** lexical enumeration of pairs of natural numbers *)

<<<<<<< HEAD
Definition lexicalEnumeration {n} (m:stn n->nat) := invweq (weqstnsum1 m) : stn (stnsum m) ≃ (Σ i : stn n, stn (m i)).

Definition inverse_lexicalEnumeration {n} (m:stn n->nat) := weqstnsum1 m : (Σ i : stn n, stn (m i)) ≃ stn (stnsum m).
=======
Definition lexicalEnumeration {n} (m:stn n->nat) := invweq (weqstnsum1 m) : stn (stnsum m) ≃ (∑ i : stn n, stn (m i)).
Definition inverse_lexicalEnumeration {n} (m:stn n->nat) := weqstnsum1 m : (∑ i : stn n, stn (m i)) ≃ stn (stnsum m).

Definition lex_curry {X n} (m:stn n->nat) : (stn (stnsum m) -> X) -> (∏ (i:stn n), stn (m i) -> X).
Proof. intros ? ? ? f ? j. exact (f (inverse_lexicalEnumeration m (i,,j))). Defined.
Definition lex_uncurry {X n} (m:stn n->nat) : (∏ (i:stn n), stn (m i) -> X) -> (stn (stnsum m) -> X).
Proof. intros ? ? ? g ij. exact (uncurry g (lexicalEnumeration m ij)). Defined.
>>>>>>> 1c57129f

(** two generalizations of stnsum, potentially useful *)

Definition foldleft {E} (e:E) (m:binop E) {n} (x:stn n -> E) : E.
Proof.
  intros.
  induction n as [|n foldleft].
  + exact e.
  + exact (m (foldleft (x ∘ (dni n (lastelement n)))) (x (lastelement n))).
Defined.

Definition foldright {E} (m:binop E) (e:E) {n} (x:stn n -> E) : E.
Proof.
  intros.
  induction n as [|n foldright].
  + exact e.
  + exact (m (x (firstelement _)) (foldright (x ∘ dni n (firstelement n)))).
Defined.

(** *** Weak equivalence between the direct product of [ stn n ] and [ stn m ] and [ stn n * m ] *)

Theorem weqfromprodofstn ( n m : nat ) : stn n × stn m ≃ stn (n * m).
Proof.
  intros.
  induction ( natgthorleh m 0 ) as [ is | i ] .
  - assert ( i1 : ∏ i j : nat, i < n -> j < m -> j + i * m < n * m).
    + intros i j li lj.
      apply (natlthlehtrans ( j + i * m ) ( ( S i ) * m ) ( n * m )).
      * change (S i * m) with (i*m + m).
        rewrite natpluscomm.
        exact (natgthandplusl m j ( i * m ) lj ).
      * exact ( natlehandmultr ( S i ) n m ( natgthtogehsn _ _ li ) ).
    + set ( f := fun ij : stn n × stn m =>
                   match ij
                   with tpair _ i j =>
                        stnpair ( n * m ) ( j + i * m ) ( i1 i j ( pr2 i ) ( pr2 j ) )
                   end ).
      split with f.
      assert ( isinf : isincl f ) .
      * apply isinclbetweensets .
        apply ( isofhleveldirprod 2 _ _ ( isasetstn n ) ( isasetstn m ) ) .
        apply ( isasetstn ( n * m ) ) .
        intros ij ij' e .  destruct ij as [ i j ] . destruct ij' as [ i' j' ] .
        destruct i as [ i li ] . destruct i' as [ i' li' ] .
        destruct j as [ j lj ] . destruct j' as [ j' lj' ] .
        simpl in e .
        assert ( e' := maponpaths ( stntonat ( n * m ) ) e )  . simpl in e' .
        assert ( eei : paths i i' ) .
        { apply ( pr1 ( natdivremunique m i j i' j' lj lj' ( maponpaths ( stntonat _ ) e ) ) ) . }
        set ( eeis := invmaponpathsincl _ ( isinclstntonat _ ) ( stnpair _ i li ) ( stnpair _ i' li' ) eei ) .
        assert ( eej : paths j j' ) .
        { apply ( pr2 ( natdivremunique m i j i' j' lj lj' ( maponpaths ( stntonat _ ) e ) ) ) . }
        set ( eejs := invmaponpathsincl _ ( isinclstntonat _ ) ( stnpair _ j lj ) ( stnpair _ j' lj' ) eej ) .
        apply ( pathsdirprod eeis eejs ) .
      * intro xnm .
        apply iscontraprop1 . apply ( isinf xnm ) .
        set ( e := pathsinv0 ( natdivremrule xnm m ( natgthtoneq _ _ is ) ) ) .
        set ( i := natdiv xnm m ) .   set ( j := natrem xnm m ) .
        destruct xnm as [ xnm lxnm ] .
        set ( li := natlthandmultrinv _ _ _ ( natlehlthtrans _ _ _ ( natlehmultnatdiv xnm m ( natgthtoneq _ _ is ) ) lxnm ) ) .
        set ( lj := lthnatrem xnm m ( natgthtoneq _ _ is ) ) .
        split with ( dirprodpair ( stnpair n i li ) ( stnpair m j lj ) ) .
        simpl .
        apply ( invmaponpathsincl _ ( isinclstntonat _ ) _ _ ) .  simpl .
        apply e .
  - set ( e := natleh0tois0 i ) .  rewrite e .  rewrite ( natmultn0 n ) . split with ( @pr2 _ _ ) .   apply ( isweqtoempty2 _ ( weqstn0toempty ) ) .
Defined.

(** *** Weak equivalences between decidable subsets of [ stn n ] and [ stn x ] *)

Theorem weqfromdecsubsetofstn { n : nat } ( f : stn n -> bool ) : total2 ( fun x : nat => weq ( hfiber f true ) ( stn x ) ) .
Proof . intro . induction n as [ | n IHn ] . intros .    split with 0 .  assert ( g : ( hfiber f true ) -> ( stn 0 ) ) . intro hf . destruct hf as [ i e ] .  destruct ( weqstn0toempty i ) .  apply ( weqtoempty2 g weqstn0toempty ) . intro . set ( g := weqfromcoprodofstn 1 n ) .   change ( 1 + n ) with ( S n ) in g .

set ( fl := fun i : stn 1 => f ( g ( ii1 i ) ) ) .   set ( fh := fun i : stn n => f ( g ( ii2 i ) ) ) . assert ( w : weq ( hfiber f true ) ( hfiber ( sumofmaps fl fh ) true ) ) .  set ( int := invweq ( weqhfibersgwtog g f true  ) ) .  assert ( h : ∏ x : _ , paths ( f ( g x ) ) ( sumofmaps fl fh x ) ) . intro . destruct x as [ x1 | xn ] . apply idpath . apply idpath .   apply ( weqcomp int ( weqhfibershomot _ _ h true ) ) .  set ( w' := weqcomp w ( invweq ( weqhfibersofsumofmaps fl fh true ) ) ) .

set ( x0 := pr1 ( IHn fh ) ) . set ( w0 := pr2 ( IHn fh ) ) . simpl in w0 . destruct ( boolchoice ( fl ( lastelement 0 ) ) ) as [ i | ni ] .

split with ( S x0 ) .  assert ( wi : weq ( hfiber fl true ) ( stn 1 ) ) . assert ( is : iscontr ( hfiber fl true ) ) . apply iscontraprop1 . apply ( isinclfromstn1 fl isasetbool true ) .  apply ( hfiberpair _ ( lastelement 0 ) i ) . apply ( weqcontrcontr is iscontrstn1 ) .  apply ( weqcomp ( weqcomp w' ( weqcoprodf wi w0 ) ) ( weqfromcoprodofstn 1 _ ) ) .

split with x0 .  assert ( g' : neg ( hfiber fl true ) ) . intro hf . destruct hf as [ j e ] .  assert ( ee : paths j ( lastelement 0 ) ) . apply ( proofirrelevance _ ( isapropifcontr iscontrstn1 ) _ _ ) .  destruct ( nopathstruetofalse ( pathscomp0 ( pathscomp0 ( pathsinv0 e ) ( maponpaths fl ee ) ) ni ) ) .  apply ( weqcomp w' ( weqcomp ( invweq ( weqii2withneg _ g' ) ) w0 )  )  .  Defined .

(** *** Weak equivalences between hfibers of functions from [ stn n ] over isolated points and [ stn x ] *)

Theorem weqfromhfiberfromstn { n : nat } { X : UU } ( x : X ) ( is : isisolated X x ) ( f : stn n -> X ) : total2 ( fun x0 : nat => weq ( hfiber f x ) ( stn x0 ) ) .
Proof . intros .  set ( t := weqfromdecsubsetofstn ( fun i : _ => eqbx X x is ( f i ) ) ) . split with ( pr1 t ) . apply ( weqcomp ( weqhfibertobhfiber f x is ) ( pr2 t ) ) .   Defined .





(** *** Weak equivalence between [ stn n -> stn m ] and [ stn ( natpower m n ) ] ( uses functional extensionality ) *)


Theorem weqfromfunstntostn ( n m : nat ) : weq ( stn n -> stn m ) ( stn ( natpower m n ) ) .
Proof. intro n . induction n as [ | n IHn ] . intro m .  apply weqcontrcontr . apply ( iscontrfunfromempty2 _ weqstn0toempty ) .  apply iscontrstn1 .
intro m . set ( w1 := weqfromcoprodofstn 1 n ) . assert ( w2 : weq ( stn ( S n ) -> stn m ) ( (coprod (stn 1) (stn n)) -> stn m ) ) .   apply ( weqbfun _ w1  ) .  set ( w3 := weqcomp w2 ( weqfunfromcoprodtoprod ( stn 1 ) ( stn n ) ( stn m ) ) ) .   set ( w4 := weqcomp w3 ( weqdirprodf ( weqfunfromcontr ( stn m ) iscontrstn1 ) ( IHn m ) ) ) .  apply ( weqcomp w4 ( weqfromprodofstn m ( natpower m n ) ) ) .  Defined .





(** *** Weak equivalence from the space of functions of a family [ stn ( f x ) ]  over [ stn n ] to [ stn ( stnprod n f ) ] ( uses functional extensionality ) *)


Definition stnprod { n : nat } ( f : stn n -> nat ) : nat .
Proof. intro n . induction n as [ | n IHn ] . intro. apply 1 . intro f . apply (  ( IHn ( fun i : stn n => f ( dni n ( lastelement n ) i ) ) ) * f ( lastelement n ) ) . Defined .

Definition stnprod_step { n : nat } ( f : stn (S n) -> nat ) :
  stnprod f = stnprod (f ∘ dni n (lastelement n)) * f (lastelement n).
Proof. reflexivity. Defined.

Lemma stnprod_eq {n} (f g:stn n->nat) : f ~ g -> stnprod f = stnprod g.
Proof.
  intros ? ? ? h. induction n as [|n IH].
  { reflexivity. }
  rewrite 2? stnprod_step. induction (h (lastelement _)).
  apply (maponpaths (λ i, i * f (lastelement _))). apply IH. intro x. apply h.
Defined.

Theorem weqstnprod { n : nat } ( P : stn n -> UU ) ( f : stn n -> nat ) ( ww : ∏ i : stn n , weq ( stn ( f i ) )  ( P i ) ) : weq ( ∏ x : stn n , P x  ) ( stn ( stnprod f ) ) .
Proof .
  intro n .
  induction n as [ | n IHn ] .
  - intros . simpl . apply ( weqcontrcontr ) .
    + apply ( iscontrsecoverempty2 _ ( negstn0 ) ) .
    + apply iscontrstn1 .
  - intros .
    set ( w1 := weqdnicoprod n ( lastelement n ) ) .
    assert ( w2 := weqonsecbase P w1 ).
    assert ( w3 := weqsecovercoprodtoprod ( fun x : _ => P ( w1 x ) ) ) .
    assert ( w4 := weqcomp w2 w3 ) ; clear w2 w3.
    assert ( w5 := IHn ( fun x : stn n => P ( w1 ( ii1 x ) ) ) ( fun x : stn n => f ( w1 ( ii1 x ) ) ) ( fun i : stn n => ww ( w1 ( ii1 i ) ) ) ) .
    assert ( w6 := weqcomp w4 ( weqdirprodf w5 ( weqsecoverunit _ ) ) ) ; clear w4 w5.
    simpl in w6 .
    assert ( w7 := weqcomp w6 ( weqdirprodf ( idweq _ ) ( invweq ( ww ( lastelement n ) ) ) ) ) .
    refine ( _ ∘ w7 )%weq .
    unfold w1.
    exact (weqfromprodofstn _ _ ).
Defined .

(** *** Weak equivalence between [ weq ( stn n ) ( stn n ) ] and [ stn ( factorial n ) ] ( uses functional extensionality ) *)

Theorem weqweqstnsn ( n : nat ) : (stn(S n) ≃ stn (S n))  ≃  stn(S n) × ( stn n ≃ stn n ).
Proof.
  intro. assert ( l := lastelement n ) .
  intermediate_weq ( isolated (stn (S n)) × (compl _ l ≃ compl _ l) ).
  { apply weqcutonweq. intro i. apply isdeceqstn. }
  apply weqdirprodf.
  - apply weqisolatedstntostn.
  - apply weqweq. apply invweq.
    intermediate_weq (compl_ne (stn (S n)) l (stnneq l)).
    + apply weqdnicompl.
    + apply compl_weq_compl_ne.
Defined .

Theorem weqfromweqstntostn ( n : nat ) : weq ( weq ( stn n ) ( stn n ) ) ( stn ( factorial n ) ) .
Proof . intro . induction n as [ | n IHn ] . simpl . apply ( weqcontrcontr ) . apply ( iscontraprop1 ) .    apply ( isapropweqtoempty2 _ ( negstn0 ) ) .  apply idweq . apply iscontrstn1 . change ( factorial ( S n ) ) with ( ( S n ) * ( factorial n ) ) .   set ( w1 := weqweqstnsn n ) . apply ( weqcomp w1 ( weqcomp ( weqdirprodf ( idweq _ ) IHn ) ( weqfromprodofstn _ _ ) ) ) .  Defined .


(* End of " weak equivalences between standard finite sets and constructions on these sets " . *)







(** ** Standard finite sets satisfy weak axiom of choice *)

Theorem ischoicebasestn ( n : nat ) : ischoicebase ( stn n ) .
Proof . intro . induction n as [ | n IHn ] .  apply ( ischoicebaseempty2 negstn0 ) .  apply ( ischoicebaseweqf ( weqdnicoprod n ( lastelement n ) ) ( ischoicebasecoprod IHn ischoicebaseunit ) ) .  Defined .







(** ** Weak equivalence class of [ stn n ] determines [ n ] . *)


Lemma negweqstnsn0 (n:nat): neg (weq (stn (S n)) (stn O)).
Proof. unfold neg. intro. assert (lp: stn (S n)). apply lastelement.  intro X.  apply weqstn0toempty .  apply (pr1 X lp). Defined.

Lemma negweqstn0sn (n:nat): neg (weq (stn O) (stn (S n))).
Proof.  unfold neg. intro. assert (lp: stn (S n)). apply lastelement.  intro X.  apply weqstn0toempty .  apply (pr1 ( invweq X ) lp). Defined.

Lemma weqcutforstn ( n n' : nat ) : stn (S n) ≃ stn (S n') -> stn n ≃ stn n'.
Proof.
  intros ? ? w. assert ( k := lastelement n  ).
  intermediate_weq (stn_compl k).
  - apply weqdnicompl.
  - intermediate_weq (stn_compl (w k)).
    + apply weqoncompl_ne.
    + apply invweq, weqdnicompl.
Defined.

Theorem weqtoeqstn { n n' : nat } : stn n ≃ stn n' -> n = n'.
Proof. intro.
       induction n as [ | n IHn ] .
       - intro. destruct n' as [ | n' ] .
         + reflexivity.
         + intro X. apply (fromempty (negweqstn0sn _ X)).
       - intro n'. destruct n' as [ | n' ] .
         + intro X. apply (fromempty ( negweqstnsn0 n X)).
         + intro X. apply maponpaths. apply IHn. now apply weqcutforstn.
Defined.

Corollary stnsdnegweqtoeq ( n n' : nat ) ( dw : dneg (weq (stn n) (stn n')) ) : paths n n'.
Proof. intros n n' X. apply (eqfromdnegeq nat isdeceqnat _ _  (dnegf (@weqtoeqstn n n') X)). Defined.

(** ** Some results on bounded quantification *)


Lemma weqforallnatlehn0 ( F : nat -> hProp ) : weq ( ∏ n : nat , natleh n 0 -> F n ) ( F 0 ) .
Proof . intros .  assert ( lg : ( ∏ n : nat , natleh n 0 -> F n ) <-> ( F 0 ) ) . split . intro f .  apply ( f 0 ( isreflnatleh 0 ) ) .  intros f0 n l .  set ( e := natleh0tois0 l ) .  rewrite e .  apply f0 . assert ( is1 : isaprop ( ∏ n : nat , natleh n 0 -> F n ) ) . apply impred . intro n . apply impred .   intro l .  apply ( pr2 ( F n ) ) .  apply ( weqimplimpl ( pr1 lg ) ( pr2 lg ) is1 ( pr2 ( F 0 ) ) ) . Defined .

Lemma weqforallnatlehnsn' ( n' : nat ) ( F : nat -> hProp ) : weq ( ∏ n : nat , natleh n ( S n' ) -> F n ) ( dirprod ( ∏ n : nat , natleh n n' -> F n ) ( F ( S n' ) ) ) .
Proof . intros . assert ( lg : ( ∏ n : nat , natleh n ( S n' ) -> F n ) <-> dirprod ( ∏ n : nat , natleh n n' -> F n ) ( F ( S n' ) ) ) .  split . intro f.  apply ( dirprodpair ( fun n => fun l => ( f n ( natlehtolehs _ _ l ) ) ) ( f ( S n' ) ( isreflnatleh _ ) ) ) .  intro d2 . intro n .  intro l .  destruct ( natlehchoice2 _ _ l ) as [ h | e ] . simpl in h .  apply ( pr1 d2 n h ) . destruct d2 as [ f2 d2 ] .  rewrite e .  apply d2 . assert ( is1 : isaprop ( ∏ n : nat , natleh n ( S n' ) -> F n ) ) . apply impred . intro n . apply impred . intro l . apply ( pr2 ( F n ) ) . assert ( is2 : isaprop ( dirprod ( ∏ n : nat , natleh n n' -> F n ) ( F ( S n' ) ) ) ) . apply isapropdirprod . apply impred . intro n . apply impred . intro l . apply ( pr2 ( F n ) ) .   apply ( pr2 ( F ( S n' ) ) ) .  apply ( weqimplimpl ( pr1 lg ) ( pr2 lg ) is1 is2 ) . Defined .

Lemma weqexistsnatlehn0 ( P : nat -> hProp  ) : weq ( hexists ( fun n : nat => dirprod ( natleh n 0 ) ( P n ) ) ) ( P 0 ) .
Proof . intro . assert ( lg : hexists ( fun n : nat => dirprod ( natleh n 0 ) ( P n ) ) <-> P 0  ) . split .  simpl . apply ( @hinhuniv _ ( P 0 ) ) .  intro t2 .  destruct t2 as [ n d2 ] . destruct d2 as [ l p ] . set ( e := natleh0tois0 l ) . clearbody e .  destruct e . apply p . intro p . apply hinhpr . split with 0 .  split with ( isreflnatleh 0 ) .  apply p . apply ( weqimplimpl ( pr1 lg ) ( pr2 lg ) ( pr2 _ ) ( pr2 _ ) ) .  Defined .

Lemma weqexistsnatlehnsn' ( n' : nat ) ( P : nat -> hProp  ) : weq ( hexists ( fun n : nat => dirprod ( natleh n ( S n' ) ) ( P n ) ) ) ( hdisj ( hexists ( fun n : nat => dirprod ( natleh n n' ) ( P n ) ) )  ( P ( S n' ) ) ) .
Proof . intros . assert ( lg : hexists ( fun n : nat => dirprod ( natleh n ( S n' ) ) ( P n ) )  <-> hdisj ( hexists ( fun n : nat => dirprod ( natleh n n' ) ( P n ) ) )  ( P ( S n' ) )  ) . split . apply hinhfun .   intro t2 .  destruct t2 as [ n d2 ] . destruct d2 as [ l p ] . destruct ( natlehchoice2 _ _ l ) as [ h | nh ] . simpl in h . apply ii1 .  apply hinhpr . split with n .  apply ( dirprodpair h p ) . destruct nh .  apply ( ii2 p ) . simpl . apply ( @hinhuniv _ ( ishinh _ ) ) . intro c .  destruct c as [ t | p ] .  generalize t . simpl . apply hinhfun .  clear t . intro t . destruct t as [ n d2 ] . destruct d2 as [ l p ] . split with n .  split with ( natlehtolehs _ _ l ) .  apply p .  apply hinhpr . split with ( S n' ) .  split with ( isreflnatleh _ ) . apply p .  apply ( weqimplimpl ( pr1 lg ) ( pr2 lg ) ( pr2 _ ) ( pr2 _ ) ) .  Defined .


Lemma isdecbexists ( n : nat ) ( P : nat -> UU ) ( is : ∏ n' , isdecprop ( P n' ) ) : isdecprop ( hexists ( fun n' => dirprod ( natleh n' n ) ( P n' ) ) ) .
Proof . intros .  set ( P' := fun n' : nat => hProppair _ ( is n' ) ) . induction n as [ | n IHn ] . apply ( isdecpropweqb ( weqexistsnatlehn0 P' ) ) . apply ( is 0 ) .   apply ( isdecpropweqb ( weqexistsnatlehnsn' _ P' ) ) . apply isdecprophdisj . apply IHn . apply ( is ( S n ) ) . Defined .

Lemma isdecbforall ( n : nat ) ( P : nat -> UU ) ( is : ∏ n' , isdecprop ( P n' ) ) : isdecprop ( ∏ n' , natleh n' n -> P n' )  .
Proof . intros .  set ( P' := fun n' : nat => hProppair _ ( is n' ) ) . induction n as [ | n IHn ] . apply ( isdecpropweqb ( weqforallnatlehn0 P' ) ) . apply ( is 0 ) .   apply ( isdecpropweqb ( weqforallnatlehnsn' _ P' ) ) . apply isdecpropdirprod . apply IHn . apply ( is ( S n ) ) . Defined .



(** The following lemma finds the largest [ n' ] such that [ neg ( P n' ) ] . It is a stronger form of ( neg ∏ ) -> ( exists neg ) in the case of bounded quantification of decidable propositions. *)

Lemma negbforalldectototal2neg ( n : nat ) ( P : nat -> UU ) ( is : ∏ n' : nat , isdecprop ( P n' ) ) : neg ( ∏ n' : nat , natleh n' n -> P n' ) -> total2 ( fun n' => dirprod ( natleh n' n ) ( neg ( P n' ) ) ) .
Proof . intros n P is . set ( P' := fun n' : nat => hProppair _ ( is n' ) ) . induction n as [ | n IHn ] . intro nf . set ( nf0 := negf ( invweq ( weqforallnatlehn0 P' ) ) nf ) . split with 0 . apply ( dirprodpair ( isreflnatleh 0 ) nf0 ) .   intro nf . set ( nf2 := negf ( invweq ( weqforallnatlehnsn' n P' ) ) nf ) . set ( nf3 := fromneganddecy ( is ( S n ) ) nf2 ) . destruct nf3 as [ f1 | f2 ] . set ( int := IHn f1 ) .  destruct int as [ n' d2 ] . destruct d2 as [ l np ] . split with n' .  split with ( natlehtolehs _ _ l ) .  apply np . split with ( S n ) . split with ( isreflnatleh _ ) . apply f2 .  Defined .


(** ** Accessibility - the least element of an inhabited decidable subset of [nat] *)

Definition natdecleast ( F : nat -> UU ) ( is : ∏ n , isdecprop ( F n ) ) := total2 ( fun  n : nat => dirprod ( F n ) ( ∏ n' : nat , F n' -> natleh n n' ) ) .

Lemma isapropnatdecleast ( F : nat -> UU ) ( is : ∏ n , isdecprop ( F n ) ) : isaprop ( natdecleast F is ) .
Proof . intros . set ( P := fun n' : nat => hProppair _ ( is n' ) ) . assert ( int1 : ∏ n : nat, isaprop ( dirprod ( F n ) ( ∏ n' : nat , F n' -> natleh n n' ) ) ) .  intro n . apply isapropdirprod . apply ( pr2 ( P n ) ) .  apply impred . intro t .  apply impred .  intro .  apply ( pr2 ( natleh n t ) ) . set ( int2 := ( fun n : nat => hProppair _ ( int1 n ) ) : nat -> hProp ) .   change ( isaprop ( total2 int2 ) ) . apply isapropsubtype . intros x1 x2 .  intros c1 c2 . simpl in * . destruct c1 as [ e1 c1 ] . destruct c2 as [ e2 c2 ] . set ( l1 := c1 x2 e2 ) .  set ( l2 := c2 x1 e1 ) . apply ( isantisymmnatleh _ _ l1 l2 ) .  Defined .

Theorem accth ( F : nat -> UU ) ( is : ∏ n , isdecprop ( F n ) )  ( is' : hexists F ) : natdecleast F is .
Proof . intros F is . simpl . apply (@hinhuniv _ ( hProppair _ ( isapropnatdecleast F is ) ) ) . intro t2. destruct t2 as [ n l ] . simpl .

set ( F' := fun n' : nat => hexists ( fun n'' => dirprod ( natleh n'' n' ) ( F n'' ) ) ) .  assert ( X : ∏ n' , F' n' -> natdecleast F is ) .  intro n' .    induction n' as [ | n' IHn' ] . apply ( @hinhuniv _  ( hProppair _ ( isapropnatdecleast F is ) ) ) . intro t2 . destruct t2 as [ n'' is'' ] . destruct is'' as [ l'' d'' ] .  split with 0 .  split . set ( e := natleh0tois0 l'' ) . clearbody e . destruct e . apply d'' .  apply ( fun n' => fun f : _ => natleh0n n' ) .  apply ( @hinhuniv _  ( hProppair _ ( isapropnatdecleast F is ) ) ) . intro t2 .  destruct t2 as [ n'' is'' ] . set ( j := natlehchoice2 _ _ ( pr1 is'' ) ) .  destruct j as [ jl | je ] .  simpl .  apply ( IHn' ( hinhpr ( tpair _ n'' ( dirprodpair jl ( pr2 is'' ) ) ) ) ) .  simpl . rewrite je in is''  .  destruct is'' as [ nn is'' ] .  clear nn. clear je . clear n'' .

assert ( is' : isdecprop ( F' n' ) ) . apply ( isdecbexists n' F is ) .   destruct ( pr1 is' ) as [ f | nf ] .  apply ( IHn'  f ) .  split with ( S n' ) .  split with is'' . intros n0 fn0 . destruct ( natlthorgeh n0 ( S n' ) )  as [ l' | g' ] .  set ( i' := natlthtolehsn _ _ l' ) .  destruct ( nf ( hinhpr ( tpair _ n0 ( dirprodpair i' fn0 ) ) ) ) .   apply g' .

apply ( X n ( hinhpr ( tpair _ n ( dirprodpair ( isreflnatleh n ) l ) ) ) ) .  Defined .


Corollary dni_lastelement_is_inj {n : nat} {i j : stn n}
      (e : dni_lastelement i = dni_lastelement j) :
  i = j.
Proof.
  intros n i j e.
  apply isinjstntonat.
  unfold dni_lastelement in e.
  apply (maponpaths pr1) in e.
  exact e.
Defined.

Corollary dni_lastelement_eq : ∏ (n : nat) (i : stn (S n)) (ie : pr1 i < n),
    i = dni_lastelement (stnpair n (pr1 i) ie).
Proof.
  intros n i ie.
  apply isinjstntonat.
  apply idpath.
Defined.

Corollary lastelement_eq : ∏ (n : nat) (i : stn (S n)) (e : pr1 i = n),
    i = lastelement n.
Proof.
  intros n i e.
  unfold lastelement.
  apply isinjstntonat.
  apply e.
Defined.

(* a tactic for proving things by induction over a finite number of cases *)
Ltac inductive_reflexivity i b :=
  (* Here i is a variable natural number and b is a bound on *)
  (*      i of the form i<k, where k is a numeral. *)
  induction i as [|i];
  [ try apply isinjstntonat ; reflexivity |
    contradicts (negnatlthn0 i) b || inductive_reflexivity i b ].

(** general associativity for addition in nat *)

Theorem nat_plus_associativity {n} {m:stn n->nat} (k:∏ (ij : ∑ i, stn (m i)), nat) :
  stnsum (λ i, stnsum (curry k i)) = stnsum (k ∘ lexicalEnumeration m).
Proof.
  intros. apply weqtoeqstn.
  intermediate_weq (∑ i, stn (stnsum (curry k i))).
  { apply invweq. apply weqstnsum1. }
  intermediate_weq (∑ i j, stn (curry k i j)).
  { apply weqfibtototal; intro i. apply invweq. apply weqstnsum1. }
  intermediate_weq (∑ ij, stn (k ij)).
  { exact (weqtotal2asstol (stn ∘ m) (stn ∘ k)). }
  intermediate_weq (∑ ij, stn (k (lexicalEnumeration m ij))).
  { apply (weqbandf (inverse_lexicalEnumeration m)). intro ij. apply eqweqmap.
    apply (maponpaths stn), (maponpaths k). apply pathsinv0, homotinvweqweq. }
  { apply inverse_lexicalEnumeration. }
Defined.

Corollary nat_plus_associativity' n (m:stn n->nat) (k:∏ i, stn (m i) -> nat) :
  stnsum (λ i, stnsum (k i)) = stnsum (uncurry k ∘ lexicalEnumeration m).
Proof. intros. exact (nat_plus_associativity (uncurry k)). Defined.

(** general commutativity for addition in nat *)

Theorem nat_plus_commutativity {n} (x:stn n -> nat)
        (f:stn n ≃ stn n) : stnsum x = stnsum (x∘f).
Proof.
  intros. apply weqtoeqstn. intermediate_weq (∑ i, stn (x i)).
  { apply invweq. apply weqstnsum1. }
  intermediate_weq (∑ i, stn (x(f i))).
  { apply invweq. apply (weqfp _ (stn∘x)). }
  apply weqstnsum1.
Defined.


Definition stn_predicate {n : nat} (P : stn n -> UU)
           (k : nat) (h h' : k < n) :
           P (k,,h) -> P (k,,h').
Proof.
  intros n P k h h' H.
  transparent assert (X : (h = h')).
  { apply propproperty. }
  exact (transportf (fun x => P (k,,x)) X H).
Defined.

Definition two := stn 2.

Definition two_rec {A : UU} (a b : A) : stn 2 -> A.
Proof.
  intros A a b.
  induction 1 as [n p].
  induction n as [_|n _]; [apply a|].
  induction n as [_|n _]; [apply b|].
  induction (nopathsfalsetotrue p).
Defined.

Definition two_rec_dep (P : two -> UU):
  P (● 0) -> P (● 1) -> ∏ n, P n.
Proof.
  intros P a b n.
  induction n as [n p].
  induction n as [_|n _]. eapply stn_predicate. apply a.
  induction n as [_|n _]. eapply stn_predicate. apply b.
  induction (nopathsfalsetotrue p).
Defined.

Definition three := stn 3.

Definition three_rec {A : UU} (a b c : A) : stn 3 -> A.
Proof.
  intros A a b c.
  induction 1 as [n p].
  induction n as [_|n _]; [apply a|].
  induction n as [_|n _]; [apply b|].
  induction n as [_|n _]; [apply c|].
  induction (nopathsfalsetotrue p).
Defined.

Definition three_rec_dep (P : three -> UU):
  P (● 0) -> P (● 1) -> P (● 2) -> ∏ n, P n.
Proof.
  intros P a b c n.
  induction n as [n p].
  induction n as [_|n _]. eapply stn_predicate. apply a.
  induction n as [_|n _]. eapply stn_predicate. apply b.
  induction n as [_|n _]. eapply stn_predicate. apply c.
  induction (nopathsfalsetotrue p).
Defined.<|MERGE_RESOLUTION|>--- conflicted
+++ resolved
@@ -645,10 +645,9 @@
   apply (istransnatleh W); clear W. apply natlehnplusnm.
 Defined.
 
-<<<<<<< HEAD
 Local Definition _a_
       {n : nat}
-      (IH : Π m : stn n → nat, stn (stnsum m) → Σ i : stn n, stn (m i))
+      (IH : ∏ m : stn n → nat, stn (stnsum m) → ∑ i : stn n, stn (m i))
       (m : stn (S n) → nat)
       (l : stn (stnsum m))
       (len' := stnsum (m ∘ dni n (lastelement n)))
@@ -660,38 +659,18 @@
 
 Local Definition _b_
       {n : nat}
-      (IH : Π m : stn n → nat, stn (stnsum m) → Σ i : stn n, stn (m i))
+      (IH : ∏ m : stn n → nat, stn (stnsum m) → ∑ i : stn n, stn (m i))
       (m : stn (S n) → nat)
       (l : stn (stnsum m))
       (m' := m ∘ dni n (lastelement n) : stn n → nat)
       (len' := stnsum m' : nat)
-      (I : l < len') : Σ i : stn (S n), stn (m i).
+      (I : l < len') : ∑ i : stn (S n), stn (m i).
 Proof.
   intros.
   exact (total2_base_map (dni _ (lastelement _)) (IH _ (stnpair _ _ I))).
-=======
-Definition weqstnsum_invmap { n : nat } (f : stn n -> nat) : (∑ i, stn (f i)) <- stn (stnsum f).
-Proof.
-  intros ? ?. induction n as [|n IH].
-  { intros l. induction (negstn0 l). }
-  intros l. induction l as [l L].
-  choose (l < f (firstelement _))%dnat a b.
-  { exact (firstelement _,, (l,,a)). }
-  assert (b' : f (firstelement _) ≤ l). { exact (negnatgthtoleh b). } clear b.
-  rewrite (stnsum_dni _ (firstelement _)) in L.
-  rewrite natpluscomm in L.
-  assert ( c := minusplusnmm l (f (firstelement _)) b'); clear b'.
-  rewrite natpluscomm in c.
-  rewrite <- c in L; clear c.
-  assert ( d := natlthandpluslinv _ _ _ L); clear L.
-  set (l' := (l - f (firstelement n),,d) : stn _).
-  assert ( e := IH (f ∘ dni n (firstelement n)) l' ).
-  induction e as [r s].
-  exact (dni _ (firstelement _) r,,s).
->>>>>>> 1c57129f
-Defined.
-
-Definition weqstnsum_invmap {n : nat} (m : stn n -> nat) : stn (stnsum m) -> (Σ i, stn (m i)).
+Defined.
+
+Definition weqstnsum_invmap {n : nat} (m : stn n -> nat) : stn (stnsum m) -> (∑ i, stn (m i)).
 Proof.
   intros ?.
   induction n as [|n IH].
@@ -722,11 +701,7 @@
   apply natplusr0.
 Defined.
 
-<<<<<<< HEAD
-Definition weqstnsum_map { n : nat } (m : stn n -> nat) : (Σ i, stn (m i)) -> stn (stnsum m).
-=======
-Definition weqstnsum_map { n : nat } (f : stn n -> nat) : (∑ i, stn (f i)) -> stn (stnsum f).
->>>>>>> 1c57129f
+Definition weqstnsum_map { n : nat } (m : stn n -> nat) : (∑ i, stn (m i)) -> stn (stnsum m).
 Proof.
   intros ? ? ij.
   set (i := pr1 ij).
@@ -769,19 +744,9 @@
 
 (** lexical enumeration of pairs of natural numbers *)
 
-<<<<<<< HEAD
-Definition lexicalEnumeration {n} (m:stn n->nat) := invweq (weqstnsum1 m) : stn (stnsum m) ≃ (Σ i : stn n, stn (m i)).
-
-Definition inverse_lexicalEnumeration {n} (m:stn n->nat) := weqstnsum1 m : (Σ i : stn n, stn (m i)) ≃ stn (stnsum m).
-=======
 Definition lexicalEnumeration {n} (m:stn n->nat) := invweq (weqstnsum1 m) : stn (stnsum m) ≃ (∑ i : stn n, stn (m i)).
+
 Definition inverse_lexicalEnumeration {n} (m:stn n->nat) := weqstnsum1 m : (∑ i : stn n, stn (m i)) ≃ stn (stnsum m).
-
-Definition lex_curry {X n} (m:stn n->nat) : (stn (stnsum m) -> X) -> (∏ (i:stn n), stn (m i) -> X).
-Proof. intros ? ? ? f ? j. exact (f (inverse_lexicalEnumeration m (i,,j))). Defined.
-Definition lex_uncurry {X n} (m:stn n->nat) : (∏ (i:stn n), stn (m i) -> X) -> (stn (stnsum m) -> X).
-Proof. intros ? ? ? g ij. exact (uncurry g (lexicalEnumeration m ij)). Defined.
->>>>>>> 1c57129f
 
 (** two generalizations of stnsum, potentially useful *)
 
