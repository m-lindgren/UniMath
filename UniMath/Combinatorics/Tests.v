--- conflicted
+++ resolved
@@ -176,18 +176,6 @@
     Goal h(●5,,●0) = ●10. reflexivity. Defined.
     Goal h(●6,,●0) = ●15. reflexivity. Defined.
 
-<<<<<<< HEAD
-    Let r : stn _ -> Σ x, stnset (f x) := weqstnsum_invmap f.
-    Goal r(●15) = (●6,,●0). reflexivity. Defined.
-    Goal r(●10) = (●5,,●0). reflexivity. Defined.
-    Goal r(●6) = (●4,,●0). reflexivity. Defined.
-    Goal r(●5) = (●3,,●2). reflexivity. Defined.
-    Goal r(●4) = (●3,,●1). reflexivity. Defined.
-    Goal r(●3) = (●3,,●0). reflexivity. Defined.
-    Goal r(●2) = (●2,,●1). reflexivity. Defined.
-    Goal r(●1) = (●2,,●0). reflexivity. Defined.
-    Goal r(●0) = (●1,,●0). reflexivity. Defined.
-=======
     Let h' : stn _ -> ∑ x, stnset (f x) := weqstnsum_invmap f.
     Goal h'(●0) = (●1,,●0). reflexivity. Defined.
     Goal h'(●1) = (●2,,●0). reflexivity. Defined.
@@ -198,7 +186,6 @@
     Goal h'(●6) = (●4,,●0). reflexivity. Defined.
     Goal h'(●10) = (●5,,●0). reflexivity. Defined.
     Goal h'(●15) = (●6,,●0). reflexivity. Defined.
->>>>>>> 1c57129f
 
   End Test_weqstnsum.
 
