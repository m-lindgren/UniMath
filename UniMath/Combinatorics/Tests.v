Unset Automatic Introduction.

Module Test_list.

  Require Import UniMath.Combinatorics.Lists.

  Local Notation "[]" := nil (at level 0, format "[]").
  Local Infix "::" := cons.

  Goal concatenate (1::2::[]) (3::4::5::[]) = (1::2::3::4::5::[]).
    reflexivity.
  Defined.

  Goal flatten ((1::2::[])::(3::4::5::[])::(6::[])::[]) = (1::2::3::4::5::6::[]).
    reflexivity.
  Defined.

End Test_list.

Module Test_stn.

  Require Import UniMath.Combinatorics.StandardFiniteSets.

  Open Scope stn.

  Goal stn 6. exact (stnel(6,3)). Qed.
  Goal stn 6. exact (stnpr 3). Qed.


  Goal (stnel(6,3) ≠ stnel(6,4)). easy. Defined.
  Goal ¬(stnel(6,3) ≠ stnel(6,3)). easy. Defined.

  Goal ∏ m n (i:m≤n) (j:stn m), pr1 (stnmtostnn m n i j) = pr1 j.
    intros. induction j as [j J]. reflexivity.
  Defined.

  Goal @sni 6 (●3) (dni 6 (●3) (●2)) = ●2. reflexivity. Defined.
  Goal @sni 6 (●3) (dni 6 (●3) (●3)) = ●3. reflexivity. Defined.
  Goal @sni 6 (●3) (dni 6 (●3) (●4)) = ●4. reflexivity. Defined.


  Goal @sni 6 (●3) (●2) = ●2. reflexivity. Defined.
  Goal @sni 6 (●3) (●3) = ●3. reflexivity. Defined.
  Goal @sni 6 (●3) (●4) = ●3. reflexivity. Defined.
  Goal @sni 6 (●3) (●5) = ●4. reflexivity. Defined.

  Module Test_weqdnicompl.

    Let n := 5.
    Let X := stn n.
    Let i := ●3 : stn (S n).
    Let Y := @stn_compl (S n) i.
    Let v := weqdnicompl n i : X ≃ Y.
    Let j := ●4 : X.
    Let jni := ●5,,tt : Y.

    Goal v j = jni. reflexivity. Defined.
    Goal invmap v jni = j. reflexivity. Defined.
    Goal homotweqinvweq v jni = idpath _. reflexivity. Defined.
    Goal homotinvweqweq v j = idpath _.
      reflexivity.                (* fixed; 2 seconds *)
    Defined.                      (* fixed, 2 seconds *)
    Goal homotweqinvweqweq v j = idpath _. (* 2 seconds *)
      reflexivity.                         (* 2 seconds *)
    Defined.                               (* 3 seconds *)

  End Test_weqdnicompl.

  Module Test2.
    Goal weqdnicoprod 4 (firstelement _) (ii1 (●0)) = ●1. reflexivity. Defined.
    Goal weqdnicoprod 4 (firstelement _) (ii1 (●3)) = ●4. reflexivity. Defined.
    Goal invmap (weqdnicoprod 4 (firstelement _)) (●1) = (ii1 (●0)). reflexivity. Defined.
    Goal invmap (weqdnicoprod 4 (firstelement _)) (●4) = (ii1 (●3)). reflexivity. Defined.
    Goal weqdnicoprod 4 (lastelement _) (ii1 (●3)) = ●3. reflexivity. Defined.
    Goal weqdnicoprod 4 (lastelement _) (ii2 tt) = ●4. reflexivity. Defined.
    Goal invmap (weqdnicoprod 4 (lastelement _)) (●1) = (ii1 (●1)). reflexivity. Defined.
    Goal invmap (weqdnicoprod 4 (lastelement _)) (●4) = (ii2 tt). reflexivity. Defined.
    Goal homotweqinvweq (weqdnicoprod 4 (lastelement 4)) (● 0) = idpath _. reflexivity. Defined. (* fixed! *)
    Goal homotinvweqweq (weqdnicoprod 4 (●4)) (ii2 tt) = idpath _. reflexivity. Defined.
    Goal homotinvweqweq (weqdnicoprod 4 (●4)) (ii1 (●1)) = idpath _.
      reflexivity.                (* fixed; 5 seconds *)
    Defined.                      (* 5 seconds *)

    (* here's an example that shows complications need not impede that sort of computability: *)
    Local Definition w : unit ≃ stn 1.
      simple refine (weqgradth _ _ _ _).
      { intro. exact (firstelement _). }
      { intro. exact tt. }
      { intro u. simpl. induction u. reflexivity. }
      { intro i. simpl. apply subtypeEquality_prop.
        simpl. induction i as [i I]. simpl. apply pathsinv0. apply natlth1tois0. exact I. }
    Defined.
    Goal w tt = firstelement 0. reflexivity. Defined.
    Goal invmap w (firstelement 0) = tt. reflexivity. Defined.
    Goal homotweqinvweq w (firstelement 0) = idpath _. reflexivity. Defined.
    Goal homotinvweqweq w tt = idpath _. reflexivity. Defined.

    Local Definition w' := invweq w.
    Goal w' (firstelement 0) = tt. reflexivity. Defined.
    Goal invmap w' tt= (firstelement 0). reflexivity. Defined.
    Goal homotweqinvweq w' tt = idpath _. reflexivity. Defined.
    Goal homotinvweqweq w' (firstelement 0) = idpath _. reflexivity. Defined.

    Definition ww' := weqcomp w w'.
    Goal ww' tt = tt. reflexivity. Defined.
    Goal invmap ww' tt = tt. reflexivity. Defined.
    Goal homotweqinvweq ww' tt = idpath _. reflexivity. Defined.
    Goal homotinvweqweq ww' tt = idpath _. reflexivity. Defined.

    Definition w_w := weqcoprodf w w.
    Goal w_w (ii1 tt) = ii1 (firstelement 0). reflexivity. Defined.
    Goal invmap w_w (ii2 (firstelement 0)) = ii2 tt. reflexivity. Defined.
    Goal homotweqinvweq w_w (ii2 (firstelement 0)) = idpath _. reflexivity. Defined.
    Goal homotinvweqweq w_w (ii1 tt) = idpath _. reflexivity. Defined.

    Definition i := ●1 : stn 4.
    Definition j := ●0 : stn 4.
    Lemma ne : ¬ (i = j).
    Proof. apply stnneq_to_nopath. easy. Defined.
    Definition re := weqrecompl (stn 4) i (isisolatedinstn _).
    Definition re' := weqrecompl_ne (stn 4) i (isisolatedinstn i) (stnneq i).
    Definition c := complpair (stn 4) i j ne : compl _ i.
    Definition c' := compl_ne_pair (stn 4) i (stnneq i) j tt : stn_compl i.
    Goal re (ii2 tt) = i. reflexivity. Defined.
    Goal re (ii1 c) = j. reflexivity. Defined.
    Goal invmap re i = (ii2 tt). reflexivity. Defined.
    Goal invmap re j = (ii1 c). reflexivity. Defined.
    Goal homotweqinvweq re i = idpath _. reflexivity. Defined.
    Goal homotweqinvweq re j = idpath _. reflexivity. Defined.
    Goal homotinvweqweq re (ii2 tt) = idpath _. reflexivity. Defined.
    Goal homotinvweqweq re (ii1 c) = idpath _.
      try reflexivity.
      (* quickly returns due to the use of funextemptyAxiom in the proof of isweqrecompl. *)
    Abort.

    Goal re' (ii2 tt) = i. reflexivity. Defined.
    Goal re' (ii1 c') = j. reflexivity. Defined.
    Goal invmap re' i = (ii2 tt). reflexivity. Defined.
    Goal invmap re' j = (ii1 c'). reflexivity. Defined.
    Goal homotweqinvweq re' i = idpath _. reflexivity. Defined.
    Goal homotweqinvweq re' j = idpath _. reflexivity. Defined.
    Goal homotinvweqweq re' (ii2 tt) = idpath _. reflexivity. Defined.
    Goal homotinvweqweq re' (ii1 c') = idpath _. reflexivity. Defined. (* fixed! *)


    Goal @weqdnicoprod_map 4 (●2) (ii2 tt) = (●2). reflexivity. Defined.
    Goal @weqdnicoprod_map 4 (●2) (ii1 (●2)) = (●3). reflexivity. Defined.
    Goal @weqdnicoprod_map 4 (●2) (ii1 (●1)) = (●1). reflexivity. Defined.
    Goal @weqdnicoprod_invmap 4 (●2) (●2) = (ii2 tt). reflexivity. Defined.
    Goal @weqdnicoprod_invmap 4 (●2) (●3) = (ii1 (●2)). reflexivity. Defined.
    Goal @weqdnicoprod_invmap 4 (●2) (●1) = (ii1 (●1)). reflexivity. Defined.



  End Test2.

  (* confirm that [stnsum] is associative in the same way as the parser, which is left associative *)
  Goal ∏ (f : stn 3 -> nat), stnsum f =  f(●0) + f(●1)  +  f(●2). reflexivity. Defined.
  Goal ∏ (f : stn 3 -> nat), stnsum f = (f(●0) + f(●1)) +  f(●2). reflexivity. Defined.

  Module Test_weqstnsum.
    (* this module exports nothing *)
    Let X := stnset 7.
    Let f (x:X) : nat := pr1 x.

    Let h  : stn _ <- ∑ x, stnset (f x) := weqstnsum_map f.
    Goal h(●1,,●0) = ●0. reflexivity. Defined.
    Goal h(●2,,●0) = ●1. reflexivity. Defined.
    Goal h(●2,,●1) = ●2. reflexivity. Defined.
    Goal h(●3,,●0) = ●3. reflexivity. Defined.
    Goal h(●3,,●1) = ●4. reflexivity. Defined.
    Goal h(●3,,●2) = ●5. reflexivity. Defined.
    Goal h(●4,,●0) = ●6. reflexivity. Defined.
    Goal h(●5,,●0) = ●10. reflexivity. Defined.
    Goal h(●6,,●0) = ●15. reflexivity. Defined.

    Let h' : stn _ -> ∑ x, stnset (f x) := weqstnsum_invmap f.
    Goal h'(●0) = (●1,,●0). reflexivity. Defined.
    Goal h'(●1) = (●2,,●0). reflexivity. Defined.
    Goal h'(●2) = (●2,,●1). reflexivity. Defined.
    Goal h'(●3) = (●3,,●0). reflexivity. Defined.
    Goal h'(●4) = (●3,,●1). reflexivity. Defined.
    Goal h'(●5) = (●3,,●2). reflexivity. Defined.
    Goal h'(●6) = (●4,,●0). reflexivity. Defined.
    Goal h'(●10) = (●5,,●0). reflexivity. Defined.
    Goal h'(●15) = (●6,,●0). reflexivity. Defined.

  End Test_weqstnsum.

  Module Test_weqstnsum_2.
    (* this module exports nothing *)
    Let X := stnset 7.
    Let Y (x:X) := stnset (pr1 x).
    Let W := ∑ x, Y x.
    Let f : W ≃ stn _ := weqstnsum1 _.
    Let f' : stn _ ≃ W := invweq f.
    Goal f(●1,,●0) = ●0. reflexivity. Defined. (* fixed! (formerly, it failed quickly) *)
    Goal f(●2,,●0) = ●1. reflexivity. Defined.
    Goal f(●2,,●1) = ●2. reflexivity. Defined.
    Goal f(●3,,●0) = ●3. reflexivity. Defined.
    Goal f(●3,,●1) = ●4. reflexivity. Defined.
    Goal f(●3,,●2) = ●5. reflexivity. Defined.
    Goal f(●4,,●0) = ●6. reflexivity. Defined.
    Goal f(●5,,●0) = ●10. reflexivity. Defined.
    Goal f(●6,,●0) = ●15. reflexivity. Defined.

    Goal (pr2 (pr2 (f'(●0)))) = idpath true. reflexivity. Defined. (* fixed, Coq bug? *)
    Goal f'(●0) = (●1,,●0). reflexivity. Defined. (* fixed, Coq bug? *)
    Goal f'(●0) = (●1,,●0). reflexivity. Defined.
    Goal f'(●1) = (●2,,●0). reflexivity. Defined.
    Goal f'(●2) = (●2,,●1). reflexivity. Defined.
    Goal f'(●3) = (●3,,●0). reflexivity. Defined.
    Goal f'(●4) = (●3,,●1). reflexivity. Defined.
    Goal f'(●5) = (●3,,●2). reflexivity. Defined.
    Goal f'(●6) = (●4,,●0). reflexivity. Defined.
    Goal f'(●10) = (●5,,●0). reflexivity. Defined.
    Goal f'(●15) = (●6,,●0). reflexivity. Defined.

  End Test_weqstnsum_2.

  Module Test_weqfromprodofstn.
    (* verify computability in both directions *)
    (* this module exports nothing *)
    Let f : stn 5 × stn 4 ≃ stn 20 := weqfromprodofstn 5 4.
    Goal f(●0,,●0) = ●0. reflexivity. Defined.
    Goal f(●0,,●1) = ●1. reflexivity. Defined.
    Goal f(●2,,●0) = ●8. reflexivity. Defined.
    Goal f(●4,,●3) = ●19. reflexivity. Defined.
    Let f' := invweq f.
    Goal f'(●19) = (●4,,●3). reflexivity. Defined.
    Goal f'(●18) = (●4,,●2). reflexivity. Defined.
    Goal f'(●14) = (●3,,●2). reflexivity. Defined.
  End Test_weqfromprodofstn.

  (* confirm that [stnprod] is associative in the same way as the parser *)
  Goal ∏ (f : stn 3 -> nat), stnprod f = f(●0) * f(●1) * f(●2).
  Proof. reflexivity. Defined.


  Local Definition testfun : stn 3 -> stn 10.
    Proof.
      intros n.
      induction n as [n b].
      induction n as [|n].
      - exact (2,,idpath _).
      - induction n as [|n].
        + exact (3,,idpath _).
        + induction n as [|n].
          * exact (4,,idpath _).
          * contradicts (negnatlthn0 n) b.
    Defined.

  Goal ∏ n, testfun n < 5.
    Proof.
      intros.
      induction n as [i c].
      inductive_reflexivity i c.
    Defined.


End Test_stn.

Module Test_fin.

  Require Import UniMath.Combinatorics.FiniteSets.

  (** ** Test computations. *)
  Goal fincard (isfiniteempty) = 0. reflexivity. Qed.
  Goal fincard (isfiniteunit) = 1. reflexivity. Qed.
  Goal fincard (isfinitebool) = 2. reflexivity. Qed.
  Goal fincard (isfinitecompl true isfinitebool) = 1. reflexivity. Qed.
  Goal fincard (isfinitedirprod  isfinitebool isfinitebool) = 4. reflexivity. Qed.
  Goal fincard (isfinitedirprod  isfinitebool (isfinitedirprod  isfinitebool isfinitebool)) = 8. reflexivity. Qed.
  Goal cardinalityFiniteSet (isfinite_to_FiniteSet (isfinitedirprod  isfinitebool (isfinitedirprod  isfinitebool isfinitebool))) = 8. reflexivity. Qed.
  Goal fincard (isfinitecompl (ii1 tt) (isfinitecoprod  (isfiniteunit) (isfinitebool))) = 2. reflexivity. Qed.
  Goal fincard (isfinitecompl (ii1 tt) (isfinitecoprod (isfiniteunit) (isfinitebool))) = 2. reflexivity. Qed.
  Goal fincard (isfinitecompl (dirprodpair tt tt) (isfinitedirprod  isfiniteunit isfiniteunit)) = 0. reflexivity. Qed.
  Goal fincard (isfinitecompl (dirprodpair  true (dirprodpair  true false)) (isfinitedirprod  (isfinitebool) (isfinitedirprod  (isfinitebool) (isfinitebool)))) = 7. reflexivity. Qed.

  Goal fincard (
         isfiniteweq (isfinitedirprod isfinitebool isfinitebool)
       ) = 24. reflexivity. Qed.

  (*

  stack overflow:

  Goal fincard (isfiniteweq ( isfinitedirprod ( isfinitedirprod isfinitebool isfinitebool ) isfinitebool )) = 40320. reflexivity. Qed.

  *)

  (* Eval compute in (carddneg _  (isfinitedirprod _ _ (isfinitestn (S (S (S (S O)))))  (isfinitestn (S (S (S O)))))). *)
  (* Eval lazy in   (pr1 (finitestructcomplement _ (dirprodpair _ _ tt tt) (finitestructdirprod _ _ (finitestructunit) (finitestructunit)))). *)

  Goal ∏ X (fin : finstruct X) (f : X -> nat),
    finsum (hinhpr fin) f = stnsum (f ∘ pr1weq (pr2 fin)).
  Proof. reflexivity. Qed.

  Goal 15 = finsum (isfinitestn _) (λ i:stn 6, i). reflexivity. Qed.
  Goal 20 = finsum isfinitebool (λ i:bool, 10). reflexivity. Qed.
  Goal 21 = finsum (isfinitecoprod isfinitebool isfinitebool)
                   (coprod_rect (λ _, nat) (bool_rect _ 10 4) (bool_rect _  6 1)).
    cbn. unfold weqfromcoprodofstn_invmap. cbn. unfold coprod_rect.
    induction (natchoice0 2) as [F | T].
    - apply fromempty.
      assert (e : 0 < 2) by apply idpath. induction F. apply (negnatlthn0 0 e).
    - apply idpath.
  Qed.

  Goal 10 = finsum' (isfinitestn _) (λ i:stn 5, i). reflexivity. Defined. (* fixed! *)

  Module Test_isfinite_isdeceq.

    (* This module exports nothing. *)

    (* The proofs of isfinite_isdeceq and isfinite_isaset depend on funextfun
       and funextemptyAxiom, so here we do an experiment to see if that impedes
       computability of equality using it. *)

    Open Scope stn.

    Let X := stnset 5.
    Let finX : isfinite X := isfinitestn _.
    Let eqX := isfinite_to_DecidableEquality finX.
    Let x := ●3 : X.
    Let x' := ●4 : X.
    Let decide P := choice P true false.
    Goal decide (eqX x x') = false. reflexivity. Defined.
    Goal decide (eqX x x) = true. reflexivity. Defined.

    (* test isfinitebool *)

    Let eqbool := isfinite_to_DecidableEquality isfinitebool : DecidableRelation bool.
    Goal decide (eqbool true true) = true. reflexivity. Defined.
    Goal decide (eqbool false true) = false. reflexivity. Defined.

    (* test isfinitecoprod *)

    Let C := X ⨿ X.
    Let eqQ : DecidableRelation C :=
      isfinite_to_DecidableEquality (isfinitecoprod finX finX).
    Let c := ii1 x : C.
    Let c' := ii1 x' : C.
    Let c'' := ii2 x : C.
    Goal decide (eqQ c c') = false. reflexivity. Defined.
    Goal decide (eqQ c c) = true. reflexivity. Defined.
    Goal decide (eqQ c c'') = false. reflexivity. Defined.

    (* test isfinitedirprod *)
    Let Y := stnset 4.
    Let y := ●1 : Y.
    Let y' := ●2 : Y.
    Let finY : isfinite Y := isfinitestn _.
    Let V := X × Y.
    Let eqV := isfinite_to_DecidableEquality (isfinitedirprod finX finY).
    Goal decide (eqV (x,,y) (x',,y')) = false. reflexivity. Defined.

    (* test isfinitetotal2 *)

    Let Y' (x:X) : hSet := Y.
    Let W := ∑ x, Y' x.
    Let eqW : DecidableRelation W :=
      isfinite_to_DecidableEquality (isfinitetotal2 Y' finX (λ _, finY)).
    Goal decide (eqW (x,,y) (x',,y')) = false.
      reflexivity. (* fixed *)
    Defined.

    (* test isfiniteforall *)
    Let T := ∏ x, Y' x.
    Let eqT : DecidableRelation T :=
      isfinite_to_DecidableEquality (isfiniteforall Y' finX (λ _, finY)).
    Goal decide (eqT (λ _, y) (λ _, y)) = true.
      reflexivity. (* fixed *)
    Defined.

  End Test_isfinite_isdeceq.

End Test_fin.

Module Test_seq.

  Require Import UniMath.Combinatorics.FiniteSequences.

  Open Scope stn.

  Goal @total2_step 0 (λ _,unit) (●0,,tt) = ii2 tt. reflexivity. Defined.
  Goal @total2_step 1 (λ _,unit) (●1,,tt) = ii2 tt. reflexivity. Defined.
  Goal @total2_step 1 (λ _,unit) (●0,,tt) = ii1 (●0,,tt).
    reflexivity. (* fixed, failed quickly before *)
  Defined.

End Test_seq.

Module Test_finite_sets.
  Require Import UniMath.Combinatorics.FiniteSets.
  Open Scope stn.

  Goal 3 = fincard_standardSubset (λ i:stn 10, 2*i < 6)%dnat. Proof. reflexivity. Defined.

  Goal 6 = tallyStandardSubset (λ i:stn 10, 3 ≤ i ∧ i ≤ 8)%dnat%declog. Proof. reflexivity. Defined.

  Goal 6 = tallyStandardSubsetSegment (λ i:stn 14, 2*i ≠ 4)%dnat (●7). Proof. reflexivity. Defined.

End Test_finite_sets.

Module Test_ord.

  Require Import UniMath.Combinatorics.OrderedSets.
  Require Import UniMath.Combinatorics.StandardFiniteSets.

  Open Scope stn.

  Goal 3 = height ( ●3 : ⟦ 8 ⟧ %foset ). reflexivity. Defined.

  Module TestLex.
    (* we want lex order to be computable if R and S both are *)
    Let X := stnset 5.
    Let R := λ (x x':X), (pr1 x ≤ pr1 x')%dnat.
    Let Y := λ x:X, stnset (pr1 x).
    Let S := λ (x:X) (y y':Y x), (pr1 y ≤ pr1 y')%dnat.
    Let Z := ∑ x, Y x.
    Let T := lexicographicOrder X Y R S.

    Let x2 := ●2 : X.
    Let x3 := ●3 : X.

    Goal (choice (R x2 x3) true false = true). reflexivity. Defined.
    Goal (choice (R x2 x2) true false = true). reflexivity. Defined.
    Goal (choice (R x3 x2) true false = false). reflexivity. Defined.

    Let y1 := ●1 : Y x2.
    Let y2 := ●2 : Y x3.
    Let t  := (x2,,y1) : Z.
    Let t' := (x3,,y2) : Z.

  End TestLex.

  Module TestLex2.

    Open Scope foset.

    Let i := ●2 : ⟦ 4 ⟧.
    Let j := ●3 : ⟦ 4 ⟧.

    Goal choice (i < j)%foset true false = true. reflexivity. Defined.
    Goal choice (i ≤ j)%foset true false = true. reflexivity. Defined.
    Goal choice (i ≐ j)%foset true false = false. reflexivity. Defined.

    Let X := (∑ i:⟦ 4 ⟧, ⟦ pr1 i ⟧)%foset.
    Let x := ( ●2 ,, ●1 ):X.
    Let y := ( ●3 ,, ●1 ):X.

    Lemma d : isdeceq X.
    Proof.
      apply isdecsum.
      - apply isdeceqstn.
      - intro i. apply isdeceqstn.
    Defined.

    Definition which {X} : X ⨿ ¬X -> bool.
    Proof.
      intros X c.
      induction c.
      - exact true.
      - exact false.
    Defined.

    (* we want these to work: *)

    Goal choice (x < y) true false = true.
      reflexivity.                (* fixed *)
    Defined.

<<<<<<< HEAD
    Goal choice (x ≤ y) true false = true.
      reflexivity.
    Defined.

    Goal choice (x = y) true false = true.
      try reflexivity.            (* fix *)
      unfold choice.
      Unset Printing Notations.
      idtac.
      unfold decidabilityProperty.
      (* Print Assumptions FiniteOrderedSetDecidableEquality. *)
      (* uses: funextfun funextemptyAxiom *)
    Abort.

    Goal choice (x ≠ y) true false = false.
      try reflexivity.            (* fix *)
=======
    Goal choice (x ≤ y)%foset true false = true.
      reflexivity.
    Defined.

    Goal choice (y < x)%foset true false = false.
      reflexivity.
    Defined.

    Goal choice (y ≤ x)%foset true false = false.
      reflexivity.
    Defined.

    Goal choice (x ≐ y)%foset true false = false.
      reflexivity.
    Defined.

    Goal choice (x ≐ x)%foset true false = true.
      reflexivity.
    Defined.

    Goal which (d x y) = false.
      reflexivity.
    Defined.

    Goal which (d x x) = true.
      reflexivity.
    Defined.

    Goal choice (x ≠ y)%foset true false = true.
      reflexivity.
    Defined.

    Goal which (isdeceqnat 2 (height x)) = true.
      try reflexivity.          (* fix *)
>>>>>>> 48e5de1f
    Abort.

    Goal 2 = height x.
      try reflexivity.                (* fix *)
    Abort.

  End TestLex2.

  Goal ∏ X (lt:hrel X), iscotrans lt <-> iswklin lt.
  Proof.
    intros. unfold iscotrans, iswklin. split.
    { intros i x1 x3 x2. apply i. }
    { intros i x z y. apply i. }
  Defined.

  Goal (idweq nat ∘ idweq _ ∘ idweq _)%weq 3 = 3. reflexivity. Defined.
  Goal (idweq nat ∘ invweq (idweq _) ∘ idweq _)%weq 3 = 3. reflexivity. Defined.
  Goal invmap (idweq nat ∘ idweq _ ∘ idweq _)%weq 3 = 3. reflexivity. Defined.
  Goal invmap (idweq nat ∘ invweq (idweq _) ∘ idweq _)%weq 3 = 3. reflexivity. Defined.

End Test_ord.<|MERGE_RESOLUTION|>--- conflicted
+++ resolved
@@ -471,24 +471,6 @@
       reflexivity.                (* fixed *)
     Defined.
 
-<<<<<<< HEAD
-    Goal choice (x ≤ y) true false = true.
-      reflexivity.
-    Defined.
-
-    Goal choice (x = y) true false = true.
-      try reflexivity.            (* fix *)
-      unfold choice.
-      Unset Printing Notations.
-      idtac.
-      unfold decidabilityProperty.
-      (* Print Assumptions FiniteOrderedSetDecidableEquality. *)
-      (* uses: funextfun funextemptyAxiom *)
-    Abort.
-
-    Goal choice (x ≠ y) true false = false.
-      try reflexivity.            (* fix *)
-=======
     Goal choice (x ≤ y)%foset true false = true.
       reflexivity.
     Defined.
@@ -523,7 +505,6 @@
 
     Goal which (isdeceqnat 2 (height x)) = true.
       try reflexivity.          (* fix *)
->>>>>>> 48e5de1f
     Abort.
 
     Goal 2 = height x.
