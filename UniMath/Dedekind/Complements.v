(** * Additionals theorems and definitions *)

(** ** for RationalNumbers.v *)

Require Export UniMath.Foundations.RationalNumbers.

Open Scope hq_scope.

Notation "x <= y" := (hqleh x y) : hq_scope.
Notation "x >= y" := (hqgeh x y) : hq_scope.
Notation "x < y" := (hqlth x y) : hq_scope.
Notation "x > y" := (hqgth x y) : hq_scope.
Notation "/ x" := (hqmultinv x) : hq_scope.
Notation "x / y" := (hqdiv x y) : hq_scope.
Notation "2" := (hztohq (nattohz 2)) : hq_scope.

Lemma hzone_neg_hzzero : neg (1%hz = 0%hz).
Proof.
  apply (hzgthtoneq 1%hz 0%hz).
  rewrite <- nattohzand1.
  apply nattohzandgth.
  apply paths_refl. 
Qed.
Definition one_intdomnonzerosubmonoid : intdomnonzerosubmonoid hzintdom.
Proof.
  exists 1%hz ; simpl.
  exact hzone_neg_hzzero.
Defined.

Opaque hz.
Lemma hqinv0 : / 0 = 1.
Proof.
  unfold hqmultinv, fldfracmultinv0, hqzero, hqone, unel ; simpl.
  unfold commrngfracunel1 ; simpl.
  rewrite (setquotfuncomm (eqrelcommrngfrac hz (intdomnonzerosubmonoid hzintdom))
                          (eqrelcommrngfrac hz (intdomnonzerosubmonoid hzintdom))
                          (fldfracmultinvint hzintdom isdeceqhz)
                          (fldfracmultinvintcomp hzintdom isdeceqhz) _).
  unfold fldfracmultinvint.
  destruct isdeceqhz as [H|H] ; simpl in H.
  - apply (iscompsetquotpr (eqrelcommrngfrac hz (intdomnonzerosubmonoid hzintdom))).
    intros P HP ; apply HP ; clear P HP ; simpl pr1.
    exists one_intdomnonzerosubmonoid.
    simpl.
    change 1%multmonoid with 1%hz.
    now rewrite !hzmultr1.
  - now apply fromempty, H, paths_refl.
Qed.

Lemma hq2eq1plus1 :
  2 = 1 + 1.
Proof.
  rewrite <- hztohqand1, <- nattohzand1.
  now rewrite <- hztohqandplus, <- nattohzandplus.
Qed.

Lemma hq2_gt0 : 2 > 0.
Proof.
  rewrite <- hztohqand0, <- nattohzand0.
  now apply hztohqandgth, nattohzandgth.
Qed.
Lemma hq1_gt0 : 1 > 0.
Proof.
  rewrite <- hztohqand0, <- hztohqand1.
  rewrite <- nattohzand1, <- nattohzand0.
  now apply hztohqandgth, nattohzandgth.
Qed.
Lemma hqgth_hqneq :
  forall x y : hq, x > y -> hqneq x y.
Proof.
  intros x y Hlt Heq.
  rewrite Heq in Hlt.
  now apply isirreflhqgth with y.
Qed.

Lemma hqldistr :
  forall x y z, x * (y + z) = x * y + x * z.
Proof.
  intros x y z.
  now apply rngldistr.
Qed.

Lemma hqmult2r :
  forall x : hq, x * 2 = x + x.
Proof.
  intros x.
  now rewrite hq2eq1plus1, hqldistr, (hqmultr1 x).
Qed.

Lemma hqplusdiv2 : forall x : hq, x = (x + x) / 2.
  intros x.
  apply hqmultrcan with 2.
  now apply hqgth_hqneq, hq2_gt0.
  unfold hqdiv.
  rewrite hqmultassoc.
  rewrite (hqislinvmultinv 2).
  2: now apply hqgth_hqneq, hq2_gt0.
  rewrite (hqmultr1 (x + x)).
  apply hqmult2r.
Qed.

Lemma hqlth_between :
  forall x y : hq, x < y -> total2 (fun z => dirprod (x < z) (z < y)).
Proof.
  assert (H0 : / 2 > 0).
  { apply hqgthandmultlinv with 2.
    apply hq2_gt0.
    rewrite hqisrinvmultinv, hqmultx0.
    now apply hq1_gt0.
    now apply hqgth_hqneq, hq2_gt0.
  }
  intros x y Hlt.
  exists ((x + y) / 2).
  split.
  - pattern x at 1.
    rewrite (hqplusdiv2 x).
    unfold hqdiv.
    apply (hqlthandmultr _ _ (/ 2)).
    exact H0.
    now apply (hqlthandplusl _ _ x Hlt).
  - pattern y at 2.
    rewrite (hqplusdiv2 y).
    unfold hqdiv.
    apply (hqlthandmultr _ _ (/ 2)).
    exact H0.
    now apply (hqlthandplusr _ _ y Hlt).
Qed.

Lemma hq0lehandplus:
  forall n m : hq,
    0 <= n -> 0 <= m -> 0 <= (n + m).
Proof.
  intros n m Hn Hm.
  eapply istranshqleh, hqlehandplusl, Hm.
  now rewrite hqplusr0.
Qed.

Lemma hq0leminus :
  forall r q : hq, r <= q -> 0 <= q - r.
Proof.
  intros r q Hr.
  apply hqlehandplusrinv with r.
  unfold hqminus.
  rewrite hqplusassoc, hqlminus.
  now rewrite hqplusl0, hqplusr0.
Qed.

<<<<<<< HEAD
=======
Lemma hqinv_gt0 (x : hq) : 0 < x -> 0 < / x.
Proof.
  intros Hx.
  apply hqlthandmultlinv with x.
  - exact Hx.
  - rewrite hqmultx0.
    rewrite hqisrinvmultinv.
    + exact hq1_gt0.
    + apply hqgth_hqneq.
      exact Hx.
Qed.

>>>>>>> bb25e604
Close Scope hq_scope.<|MERGE_RESOLUTION|>--- conflicted
+++ resolved
@@ -145,8 +145,6 @@
   now rewrite hqplusl0, hqplusr0.
 Qed.
 
-<<<<<<< HEAD
-=======
 Lemma hqinv_gt0 (x : hq) : 0 < x -> 0 < / x.
 Proof.
   intros Hx.
@@ -159,5 +157,4 @@
       exact Hx.
 Qed.
 
->>>>>>> bb25e604
 Close Scope hq_scope.