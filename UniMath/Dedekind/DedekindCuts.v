(** * Definition of Dedekind cuts for non-negative real numbers *)
(** Catherine Lelay. Sep. 2015 *)

Require Import UniMath.Dedekind.Sets_comp.
Require Import UniMath.Dedekind.Complements.
Require Import UniMath.Dedekind.NonnegativeRationals.
Require Import UniMath.Foundations.FunctionalExtensionality.

Open Scope NnR_scope.

(** ** Definition of Dedekind cuts *)

Definition Dcuts_def_bot (X : subset NonnegativeRationals) : UU :=
  forall x : NonnegativeRationals, X x ->
    forall y : NonnegativeRationals, y <= x -> X y.
Definition Dcuts_def_open (X : subset NonnegativeRationals) : UU :=
  forall x : NonnegativeRationals, X x ->
    hexists (fun y : NonnegativeRationals => dirprod (X y) (x < y)).
Definition Dcuts_def_bounded (X : subset NonnegativeRationals) : hProp :=
  hexists (fun ub : NonnegativeRationals => neg (X ub)).

Definition Dcuts_hsubtypes : hsubtypes (subset NonnegativeRationals) :=
  fun X : subset NonnegativeRationals => hconj (ishinh (Dcuts_def_bot X))
                                               (hconj (ishinh (Dcuts_def_open X))
                                                      (Dcuts_def_bounded X)).
Lemma isaset_Dcuts : isaset (carrier Dcuts_hsubtypes).
Proof.
  apply isasetsubset with pr1.
  apply pr2.
  apply isinclpr1.
  intro x.
  apply pr2.
Qed.
Definition Dcuts : hSet := hSetpair _ isaset_Dcuts.
Definition pr1Dcuts (x : Dcuts) : subset NonnegativeRationals := pr1 x.
Notation "x ∈ X" := (pr1Dcuts X x) (at level 70, no associativity) : DC_scope.

Open Scope DC_scope.

Lemma is_Dcuts_bot (X : Dcuts) : Dcuts_def_bot (pr1 X).
Proof.
  destruct X as [X (Hbot,(Hopen,Hbound))] ; simpl.
  intros r Xr y Hxy.
  revert Hbot ; apply hinhuniv ; intros Hbot.
  now apply Hbot with r.
Qed.
Lemma is_Dcuts_open (X : Dcuts) : Dcuts_def_open (pr1 X).
Proof.
  destruct X as [X (Hbot,(Hopen,Hbound))] ; simpl.
  intros r Xr.
  revert Hopen ; apply (hinhuniv (P := ishinh _)) ; intros Hopen.
  now apply Hopen.
Qed.

Lemma is_Dcuts_bounded (X : Dcuts) :
  hexists (fun ub : NonnegativeRationals => neg (ub ∈ X)).
Proof.
  destruct X as [X (Hbot,(Hopen,Hbound))] ; simpl.
  now apply Hbound.
Qed.

Definition mk_Dcuts (X : NonnegativeRationals -> hProp)
                    (Hbot : Dcuts_def_bot X)
                    (Hopen : Dcuts_def_open X)
                    (Hbound : Dcuts_def_bounded X) : Dcuts.
Proof.
  intros X Hbot Hopen Hbound.
  exists X ; repeat split.
  now apply hinhpr.
  now apply hinhpr.
  exact Hbound.
Defined.

Lemma Dcuts_bounded :
  forall X : Dcuts, forall r : NonnegativeRationals,
    neg (r ∈ X) -> forall n : NonnegativeRationals, n ∈ X -> n < r.
Proof.
  intros X r Hr n Hn.
  apply notge_ltNonnegativeRationals ; intro Hn'.
  apply Hr.  
  apply is_Dcuts_bot with n.
  exact Hn.
  exact Hn'.
Qed.

(** ** [Dcuts] is a effectively ordered set *)

(** Partial order on [Dcuts] *)

Definition Dcuts_le_rel : hrel Dcuts :=
  fun (X Y : Dcuts) => ishinh (forall x : NonnegativeRationals, x ∈ X -> x ∈ Y).

Lemma istrans_Dcuts_le_rel : istrans Dcuts_le_rel.
Proof.
  intros x y z.
  apply hinhfun2.
  intros Hxy Hyz r Xr.
  now apply Hyz, Hxy.
Qed.
Lemma isrefl_Dcuts_le_rel : isrefl Dcuts_le_rel.
Proof.
  now intros x P HP ; apply HP ; clear P HP.
Qed.

Lemma ispo_Dcuts_le_rel : ispo Dcuts_le_rel.
Proof.
  split.
  exact istrans_Dcuts_le_rel.
  exact isrefl_Dcuts_le_rel.
Qed.

(** Strict partial order on [Dcuts] *)

Definition Dcuts_lt_rel : hrel Dcuts :=
  fun (X Y : Dcuts) =>
    hexists (fun x : NonnegativeRationals => dirprod (neg (x ∈ X)) (x ∈ Y)).

Lemma istrans_Dcuts_lt_rel : istrans Dcuts_lt_rel.
Proof.
  intros x y z.
  apply hinhfun2.
  intros (r,(Xr,Yr)) (n,(Yn,Zn)).
  exists r ; split.
  exact Xr.
  apply is_Dcuts_bot with n.
  exact Zn.
  apply lt_leNonnegativeRationals.
  now apply Dcuts_bounded with y.
Qed.
Lemma isirrefl_Dcuts_lt_rel : isirrefl Dcuts_lt_rel.
Proof.
  intros x.
  unfold neg ;
  apply (hinhuniv (P := hProppair _ isapropempty)).
  intros (r,(nXr,Xr)).
  now apply nXr.
Qed.

Lemma isstpo_Dcuts_lt_rel : isStrongOrder Dcuts_lt_rel.
Proof.
  split.
  exact istrans_Dcuts_lt_rel.
  exact isirrefl_Dcuts_lt_rel.
Qed.

(** Effectively Ordered Set *)

Lemma Dcuts_lt_le_rel :
  forall x y : Dcuts, Dcuts_lt_rel x y -> Dcuts_le_rel x y.
Proof.
  intros x y ; apply hinhfun ; intros (r,(Xr,Yr)).
  intros n Xn.
  apply is_Dcuts_bot with r.
  exact Yr.
  apply lt_leNonnegativeRationals.
  now apply Dcuts_bounded with x.
Qed.

Lemma Dcuts_le_ngt_rel :
  forall x y : Dcuts, Dcuts_le_rel x y -> Dcuts_lt_rel y x -> empty.
Proof.
  intros x y ;
    apply (hinhuniv2 (P := hProppair _ isapropempty)) ;
      intros Hxy (r,(Yr,Xr)).
  now apply Yr, Hxy.
Qed.

Lemma iseo_Dcuts_le_lt_rel :
  isEffectiveOrder Dcuts_le_rel Dcuts_lt_rel.
Proof.
  split.
  - split.
    + exact ispo_Dcuts_le_rel.
    + exact isstpo_Dcuts_lt_rel.
  - split.
    + exact Dcuts_lt_le_rel.
    + exact Dcuts_le_ngt_rel.
Qed.

Definition iseo_Dcuts : EffectiveOrder Dcuts :=
  pairEffectiveOrder Dcuts_le_rel Dcuts_lt_rel iseo_Dcuts_le_lt_rel.

Definition eo_Dcuts : EffectivelyOrderedSet :=
  pairEffectivelyOrderedSet iseo_Dcuts.

Definition Dcuts_le : po Dcuts := @EOle eo_Dcuts.
Definition Dcuts_ge : po Dcuts := @EOge eo_Dcuts.
Definition Dcuts_lt : StrongOrder Dcuts := @EOlt eo_Dcuts.
Definition Dcuts_gt : StrongOrder Dcuts := @EOgt eo_Dcuts.

Delimit Scope Dcuts_scope with Dcuts.

Open Scope Dcuts_scope.

Notation "x <= y" := (Dcuts_le x y) : Dcuts_scope.
Notation "x >= y" := (Dcuts_ge x y) : Dcuts_scope.
Notation "x < y" := (Dcuts_lt x y) : Dcuts_scope.
Notation "x > y" := (Dcuts_gt x y) : Dcuts_scope.
     
(** ** Equality on [Dcuts] *)

Definition Dcuts_eq : hrel Dcuts :=
  fun (X Y : Dcuts) => hconj (X <= Y) (Y <= X).

Lemma istrans_Dcuts_eq : istrans Dcuts_eq.
Proof.
  intros x y z (Hxy,Hyx) (Hyz,Hzy).
  split.
  now apply istrans_po with y.
  now apply istrans_po with y.
Qed.
Lemma isrefl_Dcuts_eq : isrefl Dcuts_eq.
Proof.
  intros x.
  split.
  now apply isrefl_po.
  now apply isrefl_po.
Qed.

Lemma ispo_Dcuts_eq : ispo Dcuts_eq.
Proof.
  split.
  exact istrans_Dcuts_eq.
  exact isrefl_Dcuts_eq.
Qed.

Lemma issymm_Dcuts_eq : issymm Dcuts_eq.
Proof.
  intros x y (Hxy,Hyx).
  now split.
Qed.

Lemma iseqrel_Dcuts_eq : iseqrel Dcuts_eq.
Proof.
  split.
  exact ispo_Dcuts_eq.
  exact issymm_Dcuts_eq.
Qed.

Lemma Dcuts_eq_is_eq :
  forall x y : Dcuts,
    Dcuts_eq x y -> x = y.
Proof.
  intros x y (Hle,Hge).
  apply total2_paths_second_isaprop.
  apply pr2.
  apply funextsec.
  intro r.
  apply weqtopathshProp.
  apply logeqweq ; intros Hr.
  revert Hle ; apply hinhuniv ; intro Hle.
  now apply Hle.
  revert Hge ; apply hinhuniv ; intro Hge.
  now apply Hge.
Qed.

(** ** Apartness on [Dcuts] *)
(* todo : define apartness relation *)

Definition Dcuts_ap (X Y : Dcuts) : hProp :=
  hdisj (Dcuts_lt X Y) (Dcuts_gt X Y).

Lemma isirrefl_Dcuts_ap : isirrefl Dcuts_ap.
Proof.
  intros x. 
  unfold neg ; apply (hinhuniv (P := hProppair _ isapropempty)).
  intros [Hap|Hap].
  now apply isirrefl_StrongOrder with (1 := Hap).
  now apply isirrefl_StrongOrder with (1 := Hap).
Qed.
Lemma issymm_Dcuts_ap : issymm Dcuts_ap.
Proof.
  intros x y.
  apply islogeqcommhdisj.
Qed.

(** *** Various basic theorems about order, equality and apartness *)


Open Scope Dcuts.

(** Compatibility between order predicates *)

Lemma Dcuts_ge_le :
  forall x y : Dcuts, x >= y -> y <= x.
Proof.
  easy.
Qed.
Lemma Dcuts_le_ge :
  forall x y : Dcuts, x <= y -> y >= x.
Proof.
  easy.
Qed.
Lemma Dcuts_eq_le :
  forall x y : Dcuts, Dcuts_eq x y -> x <= y.
Proof.
  now intros x y (le_xy,ge_xy).
Qed.
Lemma Dcuts_eq_ge :
  forall x y : Dcuts, Dcuts_eq x y -> x >= y.
Proof.
  now intros x y (le_xy,ge_xy).
Qed.
Lemma Dcuts_le_ge_eq :
  forall x y : Dcuts, x <= y -> x >= y -> Dcuts_eq x y.
Proof.
  intros x y le_xy ge_xy.
  now split.
Qed.

Lemma Dcuts_gt_lt :
  forall x y : Dcuts, x > y -> y < x.
Proof.
  easy.
Qed.
Lemma Dcuts_lt_gt :
  forall x y : Dcuts, x < y -> y > x.
Proof.
  easy.
Qed.


Lemma Dcuts_gt_ge :
  forall x y : Dcuts, x > y -> x >= y.
Proof.
  intros x y.
  now apply Dcuts_lt_le_rel.
Qed.

Lemma Dcuts_gt_nle :
  forall x y : Dcuts, x > y -> neg (x <= y).
Proof.
  intros x y Hlt Hle.
  revert Hlt.
  now apply Dcuts_le_ngt_rel.
Qed.
Lemma Dcuts_ge_nlt :
  forall x y : Dcuts, x >= y -> neg (x < y).
Proof.
  intros X Y Hxy Hyx.
  now apply (Dcuts_le_ngt_rel Y X).
Qed.
Lemma Dcuts_lt_nge :
  forall x y : Dcuts, x < y -> neg (x >= y).
Proof.
  intros x y.
  now apply Dcuts_gt_nle.
Qed.

Lemma Dcuts_eq_nap :
  forall x y : Dcuts, Dcuts_eq x y -> neg (Dcuts_ap x y).
Proof.
  intros X Y [Hxy Hyx].
  unfold neg ; apply (hinhuniv (P := hProppair _ isapropempty)).
  intros [Hap|Hap].
  now apply Dcuts_ge_nlt in Hyx.
  now apply (Dcuts_le_ngt_rel X Y) in Hxy.
Qed.

(** Mixed transitivity *)

Lemma istrans_Dcuts_le_lt :
  forall x y z : Dcuts,
    x <= y -> y < z -> x < z.
Proof.
  intros x y z. 
  apply hinhfun2.
  intros Hxy (r,(Yr,Zr)).
  exists r ; split.
  intro Xr ; apply Yr.
  now apply Hxy.
  exact Zr.
Qed.
Lemma istrans_Dcuts_lt_le :
  forall x y z : Dcuts,
    x < y -> y <= z -> x < z.
Proof.
  intros x y z. 
  apply hinhfun2.
  intros (r,(Xr,Yr)) Hyz.
  exists r ; split.
  exact Xr.
  now apply Hyz.
Qed.

(** ** Least Upper Bound *)

Section Dcuts_lub.

Context (E : subset Dcuts).
Context (E_bounded : hexists (@isUpperBound eo_Dcuts E)).

Definition Dcuts_lub_val : NonnegativeRationals -> hProp :=
  fun r : NonnegativeRationals => hexists (fun X : Dcuts => dirprod (E X) (r ∈ X)).
Lemma Dcuts_lub_bot : 
  forall (x : NonnegativeRationals),
    Dcuts_lub_val x -> forall y : NonnegativeRationals, (y <= x)%NnR -> Dcuts_lub_val y.
Proof.
  intros r Xr n Xn.
  revert Xr ; apply hinhfun ; intros (X,(Ex,Xr)).
  exists X ; split.
  exact Ex.
  now apply is_Dcuts_bot with r.
Qed.
Lemma Dcuts_lub_open :
  forall (x : NonnegativeRationals),
    Dcuts_lub_val x ->
    hexists (fun y : NonnegativeRationals => dirprod (Dcuts_lub_val y) (x < y)%NnR).
Proof.
  intros r.
  apply hinhuniv ; intros (X,(Ex,Xr)).
  generalize (is_Dcuts_open X r Xr). 
  apply hinhfun ; intros (n,(Xn,Hrn)).
  exists n ; split.
  intros P HP ; apply HP ; clear P HP.
  exists X ; split.
  exact Ex.
  exact Xn.
  exact Hrn.
Qed.
Lemma Dcuts_lub_bounded :
   hexists (fun ub : NonnegativeRationals => neg (Dcuts_lub_val ub)).
Proof.
  revert E_bounded.
  apply hinhuniv.
  intros (M,HM).
  generalize (is_Dcuts_bounded M).
  apply hinhfun.
  intros (ub,Hub).
  exists ub.
  unfold neg.
  apply (hinhuniv (P := hProppair _ isapropempty)).
  intros (x,(Ex,Hx)).
  apply Hub.
  generalize (HM x Ex).
  apply hinhuniv ; intro H.
  now apply H.
Qed.

End Dcuts_lub.

Definition Dcuts_lub (E : subset eo_Dcuts) (E_bounded : hexists (isUpperBound E)) : Dcuts :=
  mk_Dcuts (Dcuts_lub_val E) (Dcuts_lub_bot E) (Dcuts_lub_open E) (Dcuts_lub_bounded E E_bounded).

Lemma isub_Dcuts_lub (E : subset eo_Dcuts)
                     (E_bounded : hexists (isUpperBound E)) :
  isUpperBound E (Dcuts_lub E E_bounded).
Proof.
  intros ;
  intros x Ex.
  intros P HP ; apply HP ; clear P HP.
  intros r Hr.
  intros P HP ; apply HP ; clear P HP.
  now exists x.
Qed.
Lemma islbub_Dcuts_lub (E : subset eo_Dcuts) (E_bounded : hexists (isUpperBound E)) :
  isSmallerThanUpperBounds E (Dcuts_lub E E_bounded).
Proof.
  intros.
  intros x Hx ; simpl.
  apply hinhpr.
  intros r ; apply hinhuniv ;
  intros (y,(Ey,Yr)).
  generalize (Hx y Ey).
  apply hinhuniv.
  now intros H ; apply H.
Qed.
Lemma islub_Dcuts_lub (E : subset eo_Dcuts) (E_bounded : hexists (isUpperBound E)) :
  isLeastUpperBound E (Dcuts_lub E E_bounded).
Proof.
  split.
  exact (isub_Dcuts_lub E E_bounded).
  exact (islbub_Dcuts_lub E E_bounded).
Qed.

(** ** Greatest Lower Bound *)

Section Dcuts_glb.

Context (E : subset Dcuts).
Context (E_not_empty : hexists E).  

Definition Dcuts_glb_val : NonnegativeRationals -> hProp :=
  fun r : NonnegativeRationals => hexists (fun n => dirprod (r < n)%NnR (forall X : Dcuts, E X -> n ∈ X)).
Lemma Dcuts_glb_bot : 
  forall (x : NonnegativeRationals),
    Dcuts_glb_val x -> forall y : NonnegativeRationals, (y <= x)%NnR -> Dcuts_glb_val y.
Proof.
  intros r Hr n Hn.
  revert Hr ; apply hinhfun ; intros (m,(Hrm,Hr)).
  exists m ; split.
  now apply istrans_le_lt_ltNonnegativeRationals with r.
  easy.
Qed.
Lemma Dcuts_glb_open :
  forall (x : NonnegativeRationals),
    Dcuts_glb_val x ->
    hexists (fun y : NonnegativeRationals => dirprod (Dcuts_glb_val y) (x < y)%NnR).
Proof.
  intros r ; apply hinhfun ; intros (n,(Hrn,Hn)).
  destruct (between_ltNonnegativeRationals _ _ Hrn) as (t,(Hrt,Ttn)).
  exists t.
  split.
  intros P HP ; apply HP ; clear P HP.
  exists n.
  now split.
  exact Hrt.
Qed.
Lemma Dcuts_glb_bounded :
   hexists (fun ub : NonnegativeRationals => neg (Dcuts_glb_val ub)).
Proof.
  revert E_not_empty ; apply hinhuniv ; intros (x,Hx).
  generalize (is_Dcuts_bounded x) ; apply hinhfun ; intros (ub,Hub).
  exists ub.
  unfold neg.
  apply (hinhuniv (P := hProppair _ isapropempty)).
  intros (n,(Hn,Hn')).
  apply Hub.
  apply is_Dcuts_bot with n.
  now apply Hn'.
  now apply lt_leNonnegativeRationals.
Qed.

End Dcuts_glb.

Definition Dcuts_glb (E : subset eo_Dcuts) (E_not_empty : hexists E) : Dcuts :=
  mk_Dcuts (Dcuts_glb_val E) (Dcuts_glb_bot E) (Dcuts_glb_open E) (Dcuts_glb_bounded E E_not_empty).

Lemma isub_Dcuts_glb (E : subset eo_Dcuts)
                     (E_not_empty : hexists E) :
  isLowerBound E (Dcuts_glb E E_not_empty).
Proof.
  intros ;
  intros x Ex.
  intros P HP ; apply HP ; clear P HP.
  intros r ; apply hinhuniv ; intros (n,(Hrn,Hn)).
  apply is_Dcuts_bot with n.
  now apply Hn.
  now apply lt_leNonnegativeRationals.
Qed.
Lemma islbub_Dcuts_glb (E : subset eo_Dcuts) (E_not_empty : hexists E) :
  isBiggerThanLowerBounds E (Dcuts_glb E E_not_empty).
Proof.
  intros ;
  intros x Hx.
  intros P HP ; apply HP ; clear P HP.
  intros r Xr.
  generalize (is_Dcuts_open _ _ Xr)
  ; apply hinhuniv ; intros (n,(Xn,Hrn)).
  intros P HP ; apply HP ; clear P HP.
  exists n.
  split.
  exact Hrn.
  intros y Ey.
  generalize (Hx y Ey).
  apply hinhuniv.
  now intro H ; apply H.
Qed.
Lemma isglb_Dcuts_glb (E : subset eo_Dcuts) (E_not_empty : hexists E) :
  isGreatestLowerBound E (Dcuts_glb E E_not_empty).
Proof.
  split.
  exact (isub_Dcuts_glb E E_not_empty).
  exact (islbub_Dcuts_glb E E_not_empty).
Qed.

(** * Algebraic structures on Dcuts *)

(** ** From non negative rational numbers to Dedekind cuts *)

Lemma NonnegativeRationals_to_Dcuts_bot (q : NonnegativeRationals) :
  Dcuts_def_bot (λ r : NonnegativeRationals, (r < q)%NnR).
Proof.
  intros q r Hr n Hnr.
  now apply istrans_le_lt_ltNonnegativeRationals with r.
Qed.
Lemma NonnegativeRationals_to_Dcuts_open (q : NonnegativeRationals) :
  Dcuts_def_open (λ r : NonnegativeRationals, (r < q)%NnR).
Proof.
  intros q r Hr.
  apply hinhpr.
  destruct (between_ltNonnegativeRationals r q Hr) as [n (Hrn,Hnq)].
  exists n.
  now split.
Qed.
Lemma NonnegativeRationals_to_Dcuts_bounded (q : NonnegativeRationals) :
  Dcuts_def_bounded (λ r : NonnegativeRationals, (r < q)%NnR).
Proof.
  intros q.
  apply hinhpr.
  exists q.
  now apply isirrefl_StrongOrder.
Qed.

Definition NonnegativeRationals_to_Dcuts (q : NonnegativeRationals) : Dcuts :=
  mk_Dcuts (fun r => (r < q)%NnR)
           (NonnegativeRationals_to_Dcuts_bot q)
           (NonnegativeRationals_to_Dcuts_open q)
           (NonnegativeRationals_to_Dcuts_bounded q).

Definition Dcuts_zero : Dcuts := NonnegativeRationals_to_Dcuts 0%NnR.
Definition Dcuts_one : Dcuts := NonnegativeRationals_to_Dcuts 1%NnR.

Notation "0" := Dcuts_zero : Dcuts_scope.
Notation "1" := Dcuts_one : Dcuts_scope.

Lemma Dcuts_zero_empty :
  forall r : NonnegativeRationals, r ∈ 0 = hProppair empty isapropempty.
Proof.
  intros r ; simpl.
  apply weqtopathshProp, logeqweq ; simpl.
  - now apply isnonnegative_NonnegativeRationals'.
  - easy.
Qed.

(** ** [Dcuts] is an [abmonoid] *)

Section Dcuts_plus.

  Context (X : subset NonnegativeRationals).
  Context (X_bot : Dcuts_def_bot X).
  Context (X_open : Dcuts_def_open X).
  Context (X_bounded : Dcuts_def_bounded X).
  Context (Y : subset NonnegativeRationals).
  Context (Y_bot : Dcuts_def_bot Y).
  Context (Y_open : Dcuts_def_open Y).
  Context (Y_bounded : Dcuts_def_bounded Y).

Definition Dcuts_plus_val : subset NonnegativeRationals :=
  fun r => hdisj (hdisj (X r) (Y r))
                 (hexists (fun xy => dirprod (r = (fst xy + snd xy)%NnR)
                                             (dirprod (X (fst xy)) (Y (snd xy))))).
Lemma Dcuts_plus_bot : Dcuts_def_bot Dcuts_plus_val.
Proof.
  intros r Hr n Hn.
  revert Hr ; apply hinhfun ; intros [Hr | Hr].
  - left.
    revert Hr ; apply hinhfun ; intros [Hr | Hr].
    + left.
      now apply X_bot with r.
    + right.
      now apply Y_bot with r.
  - right.
<<<<<<< HEAD
    revert Hr ; apply hinhfun ; intros [(rx,ry) (Hr,(Hrx,Hry))].
    simpl in Hr, Hrx, Hry.
    (*set (nx := (rx * (n / r))%NnR).
    set (ny := (ry * (n / r))%NnR).
    
Qed.*)
=======
    revert Hr ; apply hinhfun ; intros [(rx,ry) (Hr,(Hrx,Hry))] ; simpl in * |-.
    set (nx := (rx * (n / r))%NnR).
    set (ny := (ry * (n / r))%NnR).
    exists (nx,ny).
    repeat split.
    + unfold nx,ny ; simpl.
      rewrite <- isrdistr_mult_plusNonnegativeRationals, <- Hr.
Admitted.

Lemma Dcuts_plus_open : Dcuts_def_open Dcuts_plus_val.
Proof.
  intros r.
  apply hinhuniv, sumofmaps.
  - apply hinhuniv, sumofmaps ; intro Hr.
    + generalize (X_open r Hr).
      apply hinhfun ; intros (n,(Xn,Hrn)).
      exists n.
      split.
      * apply hinhpr ; left.
        now apply hinhpr ; left.
      * exact Hrn.
    + generalize (Y_open r Hr).
      apply hinhfun ; intros (n,(Yn,Hrn)).
      exists n.
      split.
      * apply hinhpr ; left.
        now apply hinhpr ; right.
      * exact Hrn.
  - apply hinhuniv ; intros ((rx,ry),(Hr,(Hx,Hy))) ; simpl in * |-.
    generalize (X_open rx Hx) (Y_open ry Hy).
    apply hinhfun2.
    intros (nx,(Xn,Hnx)) (ny,(Yn,Hny)).
    exists (nx + ny).
    split.
    + apply hinhpr ; right.
      apply hinhpr ; exists (nx , ny).
      repeat split.
      * exact Xn.
      * exact Yn.
    + rewrite Hr.
      admit.
Admitted.
Lemma Dcuts_plus_bounded : Dcuts_def_bounded Dcuts_plus_val.
Proof.
  revert X_bounded Y_bounded.
  apply hinhfun2.
  intros (r,Xr) (n,Yn).
  exists (r + n).
  unfold neg.
  apply (hinhuniv (P := hProppair _ isapropempty)), sumofmaps.
  - apply hinhuniv, sumofmaps.
    + intro Hx ; apply Xr.
      apply X_bot with (1 := Hx).
      admit.
    + intro Hy ; apply Yn.
      apply Y_bot with (1 := Hy).
      admit.
  - apply hinhuniv ; intros ((rx,ry),(Hr,(Hx,Hy))) ; simpl in * |-.
    admit.
>>>>>>> 54f53236
Admitted.

End Dcuts_plus.

<<<<<<< HEAD
(* Definition Dcuts_plus (X Y : Dcuts) : Dcuts :=
  mk_Dcuts (Dcuts_plus_val (pr1 X) (pr1 Y)). *)

(* Lemma isabmonoidop_Dcuts : isabmonoidop Dcuts. *)
=======
Definition Dcuts_plus (X Y : Dcuts) : Dcuts :=
  mk_Dcuts (Dcuts_plus_val (pr1 X) (pr1 Y))
           (Dcuts_plus_bot (pr1 X) (is_Dcuts_bot X) (is_Dcuts_open X) (is_Dcuts_bounded X)
                           (pr1 Y) (is_Dcuts_bot Y) (is_Dcuts_open Y) (is_Dcuts_bounded Y))
           (Dcuts_plus_open (pr1 X) (is_Dcuts_bot X) (is_Dcuts_open X) (is_Dcuts_bounded X)
                            (pr1 Y) (is_Dcuts_bot Y) (is_Dcuts_open Y) (is_Dcuts_bounded Y))
           (Dcuts_plus_bounded (pr1 X) (is_Dcuts_bot X) (is_Dcuts_open X) (is_Dcuts_bounded X)
                               (pr1 Y) (is_Dcuts_bot Y) (is_Dcuts_open Y) (is_Dcuts_bounded Y)).

Lemma iscomm_Dcuts_plus : iscomm Dcuts_plus.
Proof.
  assert (H : forall x y, ∀ x0 : NonnegativeRationals, x0 ∈ Dcuts_plus x y -> x0 ∈ Dcuts_plus y x).
  { intros x y r.
    apply hinhuniv, sumofmaps ; apply hinhuniv ; simpl pr1.
    - apply sumofmaps ; intros Hr.
      + apply hinhpr ; left.
        now apply hinhpr ; right.
      + apply hinhpr ; left.
        now apply hinhpr ; left.
    - intros ((rx,ry),(Hr,(Hx,Hy))) ; simpl in * |-.
      apply hinhpr ; right.
      apply hinhpr ; exists (ry,rx).
      repeat split.
      + rewrite Hr.
        apply iscomm_plusNonnegativeRationals.
      + exact Hy.
      + exact Hx.
  }
  intros x y.
  apply Dcuts_eq_is_eq ; split ; apply hinhpr.
  - exact (H x y).
  - exact (H y x).
Qed.
Lemma isassoc_Dcuts_plus : isassoc Dcuts_plus.
Proof.
  intros x y z.
  apply Dcuts_eq_is_eq ; split ; apply hinhpr ; intro r.
  - apply hinhuniv, sumofmaps ; apply hinhuniv ; simpl pr1.
    + apply sumofmaps.
      * apply hinhuniv, sumofmaps ; apply hinhuniv.
        { apply sumofmaps ; intros Hr.
          - apply hinhpr ; left.
            now apply hinhpr ; left.
          - apply hinhpr ; left.
            apply hinhpr ; right.
            apply hinhpr ; left.
            now apply hinhpr ; left. }
        { intros ((rx,ry),(Hr,(Hx,Hy))) ; simpl in * |-.
          apply hinhpr ; right.
          apply hinhpr ; exists (rx,ry).
          repeat split.
          - exact Hr.
          - exact Hx.
          - apply hinhpr ; left.
            now apply hinhpr ; left. }
      * intros Hr.
        apply hinhpr ; left.
        apply hinhpr ; right.
        apply hinhpr ; left.
        now apply hinhpr ; right.
    + intros ((xy,rz),(Hr,(Hxy,Hz))) ; simpl in * |- .
      revert Hxy ; apply hinhuniv, sumofmaps ; apply hinhuniv.
      * apply sumofmaps ; intros Hxy.
        { apply hinhpr ; right.
          apply hinhpr ; exists (xy,rz).
          repeat split.
          - exact Hr.
          - exact Hxy.
          - apply hinhpr ; left.
            now apply hinhpr ; right. }
        { apply hinhpr ; left.
          apply hinhpr ; right.
          apply hinhpr ; right.
          apply hinhpr ; exists (xy,rz).
          repeat split.
          - exact Hr.
          - exact Hxy.
          - exact Hz. }
      * intros ((rx,ry),(Hxy,(Hx,Hy))) ; simpl in * |-.
        apply hinhpr ; right.
        apply hinhpr ; exists (rx,ry + rz).
        repeat split ; simpl.
        { rewrite Hr, Hxy.
          now apply isassoc_plusNonnegativeRationals. }
        { exact Hx. }
        { apply hinhpr ; right.
          apply hinhpr ; exists (ry,rz).
          repeat split.
          - exact Hy.
          - exact Hz. }
  - apply hinhuniv, sumofmaps ; apply hinhuniv ; simpl pr1.
    + apply sumofmaps.
      * intros Hr.
        apply hinhpr ; left.
        apply hinhpr ; left.
        apply hinhpr ; left.
        now apply hinhpr ; left.
      * apply hinhuniv, sumofmaps ; apply hinhuniv.
        { apply sumofmaps ; intros Hr.
          - apply hinhpr ; left.
            apply hinhpr ; left.
            apply hinhpr ; left.
            now apply hinhpr ; right.
          - apply hinhpr ; left.
            now apply hinhpr ; right. }
        { intros ((ry,rz),(Hr,(Hy,Hz))) ; simpl in * |-.
          apply hinhpr ; right.
          apply hinhpr ; exists (ry,rz).
          repeat split.
          - exact Hr.
          - apply hinhpr ; left.
            now apply hinhpr ; right.
          - exact Hz. }
    + intros ((rx,yz),(Hr,(Hx,Hyz))) ; simpl in * |- .
      revert Hyz ; apply hinhuniv, sumofmaps ; apply hinhuniv.
      * apply sumofmaps ; intros Hyz.
        { apply hinhpr ; left.
          apply hinhpr ; left.
          apply hinhpr ; right.
          apply hinhpr ; exists (rx,yz).
          repeat split.
          - exact Hr.
          - exact Hx.
          - exact Hyz. }
        { apply hinhpr ; right.
          apply hinhpr ; exists (rx,yz).
          repeat split.
          - exact Hr.
          - apply hinhpr ; left.
            now apply hinhpr ; left.
          - exact Hyz. }
      * intros ((ry,rz),(Hyz,(Hy,Hz))) ; simpl in * |-.
        apply hinhpr ; right.
        apply hinhpr ; exists ((rx+ry), rz).
        repeat split ; simpl.
        { rewrite Hr, Hyz.
          now rewrite isassoc_plusNonnegativeRationals. }
        { apply hinhpr ; right.
          apply hinhpr ; exists (rx,ry).
          repeat split.
          - exact Hx.
          - exact Hy. }
        { exact Hz. }
Qed.
Lemma islunit_Dcuts_plus_zero : islunit Dcuts_plus 0.
Proof.
  intros x.
  apply Dcuts_eq_is_eq ; split ; apply hinhpr ; intro r.
  - apply hinhuniv, sumofmaps ; apply hinhuniv.
    + apply sumofmaps ; intro Hr.
      * now rewrite Dcuts_zero_empty in Hr.
      * exact Hr.
    + intros ((r0,rx),(_,(Hr,_))).
      now rewrite Dcuts_zero_empty in Hr.
  - intros Hr.
    apply hinhpr ; left.
    now apply hinhpr ; right.
Qed.
Lemma isrunit_Dcuts_plus_zero : isrunit Dcuts_plus 0.
Proof.
  intros x.
  rewrite iscomm_Dcuts_plus.
  now apply islunit_Dcuts_plus_zero.
Qed.
Definition ismonoidop_Dcuts_plus : ismonoidop Dcuts_plus.
Proof.
  split.
  - apply isassoc_Dcuts_plus.
  - exists Dcuts_zero.
    split.
    + exact islunit_Dcuts_plus_zero.
    + exact isrunit_Dcuts_plus_zero.
Defined.

Definition isabmonoidop_Dcuts : isabmonoidop Dcuts_plus.
Proof.
  split.
  - exact ismonoidop_Dcuts_plus.
  - exact iscomm_Dcuts_plus.
Defined.

Definition Dcuts_with_plus : setwithbinop :=
  setwithbinoppair Dcuts Dcuts_plus.

Definition Dcuts_addmonoid : abmonoid := 
  abmonoidpair Dcuts_with_plus isabmonoidop_Dcuts.
>>>>>>> 54f53236

(** * Definition of non-negative real numbers *)

Definition NonnegativeReals : hSet := Dcuts.

Definition NonnegativeReals_to_subsetNonnegativeRationals : NonnegativeReals -> (NonnegativeRationals -> hProp) := pr1.
Definition subsetNonnegativeRationals_to_NonnegativeReals
  (X : NonnegativeRationals -> hProp)
  (Xbot : forall x : NonnegativeRationals,
            X x -> forall y : NonnegativeRationals, (y <= x)%NnR -> X y)
  (Xopen : forall x : NonnegativeRationals,
             X x ->
             hexists (fun y : NonnegativeRationals => dirprod (X y) (x < y)%NnR))
  (Xtop : hexists (fun ub : NonnegativeRationals => neg (X ub))) : NonnegativeReals :=
  mk_Dcuts X Xbot Xopen Xtop.

(** ** Order *)

Definition leNonnegativeReals : po NonnegativeReals := Dcuts_le.
Definition geNonnegativeReals : po NonnegativeReals := Dcuts_ge.
Definition ltNonnegativeReals : StrongOrder NonnegativeReals := Dcuts_lt.
Definition gtNonnegativeReals : StrongOrder NonnegativeReals := Dcuts_gt.

Definition lubNonnegativeReals (E : subset NonnegativeReals) (Eub : hexists (isUpperBound (X := eo_Dcuts) E)) :
  LeastUpperBound (X := eo_Dcuts) E :=
  tpair _ (Dcuts_lub E Eub) (islub_Dcuts_lub E Eub).

Definition glbNonnegativeReals (E : subset NonnegativeReals) (Ene : hexists E) : GreatestLowerBound (X := eo_Dcuts) E :=
  tpair _ (Dcuts_glb E Ene) (isglb_Dcuts_glb E Ene).

(** ** Constants and functions *)

(** ** Theorems *)

(** ** Opacify *)

Global Opaque leNonnegativeReals geNonnegativeReals.
Global Opaque ltNonnegativeReals gtNonnegativeReals.
Global Opaque lubNonnegativeReals glbNonnegativeReals.

(* End of the file Dcuts.v *)<|MERGE_RESOLUTION|>--- conflicted
+++ resolved
@@ -4,7 +4,6 @@
 Require Import UniMath.Dedekind.Sets_comp.
 Require Import UniMath.Dedekind.Complements.
 Require Import UniMath.Dedekind.NonnegativeRationals.
-Require Import UniMath.Foundations.FunctionalExtensionality.
 
 Open Scope NnR_scope.
 
@@ -641,14 +640,6 @@
     + right.
       now apply Y_bot with r.
   - right.
-<<<<<<< HEAD
-    revert Hr ; apply hinhfun ; intros [(rx,ry) (Hr,(Hrx,Hry))].
-    simpl in Hr, Hrx, Hry.
-    (*set (nx := (rx * (n / r))%NnR).
-    set (ny := (ry * (n / r))%NnR).
-    
-Qed.*)
-=======
     revert Hr ; apply hinhfun ; intros [(rx,ry) (Hr,(Hrx,Hry))] ; simpl in * |-.
     set (nx := (rx * (n / r))%NnR).
     set (ny := (ry * (n / r))%NnR).
@@ -708,17 +699,10 @@
       admit.
   - apply hinhuniv ; intros ((rx,ry),(Hr,(Hx,Hy))) ; simpl in * |-.
     admit.
->>>>>>> 54f53236
 Admitted.
 
 End Dcuts_plus.
 
-<<<<<<< HEAD
-(* Definition Dcuts_plus (X Y : Dcuts) : Dcuts :=
-  mk_Dcuts (Dcuts_plus_val (pr1 X) (pr1 Y)). *)
-
-(* Lemma isabmonoidop_Dcuts : isabmonoidop Dcuts. *)
-=======
 Definition Dcuts_plus (X Y : Dcuts) : Dcuts :=
   mk_Dcuts (Dcuts_plus_val (pr1 X) (pr1 Y))
            (Dcuts_plus_bot (pr1 X) (is_Dcuts_bot X) (is_Dcuts_open X) (is_Dcuts_bounded X)
@@ -905,7 +889,6 @@
 
 Definition Dcuts_addmonoid : abmonoid := 
   abmonoidpair Dcuts_with_plus isabmonoidop_Dcuts.
->>>>>>> 54f53236
 
 (** * Definition of non-negative real numbers *)
 
