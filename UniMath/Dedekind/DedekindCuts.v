--- conflicted
+++ resolved
@@ -564,7 +564,55 @@
   exact (islbub_Dcuts_glb E E_not_empty).
 Qed.
 
-<<<<<<< HEAD
+(** * Algebraic structures on Dcuts *)
+
+(** ** From non negative rational numbers to Dedekind cuts *)
+
+Lemma NonnegativeRationals_to_Dcuts_bot (q : NonnegativeRationals) :
+  Dcuts_def_bot (λ r : NonnegativeRationals, (r < q)%NnR).
+Proof.
+  intros q r Hr n Hnr.
+  now apply istrans_le_lt_ltNonnegativeRationals with r.
+Qed.
+Lemma NonnegativeRationals_to_Dcuts_open (q : NonnegativeRationals) :
+  Dcuts_def_open (λ r : NonnegativeRationals, (r < q)%NnR).
+Proof.
+  intros q r Hr.
+  apply hinhpr.
+  destruct (between_ltNonnegativeRationals r q Hr) as [n (Hrn,Hnq)].
+  exists n.
+  now split.
+Qed.
+Lemma NonnegativeRationals_to_Dcuts_bounded (q : NonnegativeRationals) :
+  Dcuts_def_bounded (λ r : NonnegativeRationals, (r < q)%NnR).
+Proof.
+  intros q.
+  apply hinhpr.
+  exists q.
+  now apply isirrefl_StrongOrder.
+Qed.
+
+Definition NonnegativeRationals_to_Dcuts (q : NonnegativeRationals) : Dcuts :=
+  mk_Dcuts (fun r => (r < q)%NnR)
+           (NonnegativeRationals_to_Dcuts_bot q)
+           (NonnegativeRationals_to_Dcuts_open q)
+           (NonnegativeRationals_to_Dcuts_bounded q).
+
+Definition Dcuts_zero : Dcuts := NonnegativeRationals_to_Dcuts 0%NnR.
+Definition Dcuts_one : Dcuts := NonnegativeRationals_to_Dcuts 1%NnR.
+
+Notation "0" := Dcuts_zero : Dcuts_scope.
+Notation "1" := Dcuts_one : Dcuts_scope.
+
+Lemma Dcuts_zero_empty :
+  forall r : NonnegativeRationals, r ∈ 0 = hProppair empty isapropempty.
+Proof.
+  intros r ; simpl.
+  apply weqtopathshProp, logeqweq ; simpl.
+  - now apply isnonnegative_NonnegativeRationals'.
+  - easy.
+Qed.
+
 (** ** [Dcuts] is an [abmonoid] *)
 
 Section Dcuts_plus.
@@ -607,56 +655,6 @@
   mk_Dcuts (Dcuts_plus_val (pr1 X) (pr1 Y)). *)
 
 (* Lemma isabmonoidop_Dcuts : isabmonoidop Dcuts. *)
-=======
-(** * Algebraic structures on Dcuts *)
-
-(** ** From non negative rational numbers to Dedekind cuts *)
-
-Lemma NonnegativeRationals_to_Dcuts_bot (q : NonnegativeRationals) :
-  Dcuts_def_bot (λ r : NonnegativeRationals, (r < q)%NnR).
-Proof.
-  intros q r Hr n Hnr.
-  now apply istrans_le_lt_ltNonnegativeRationals with r.
-Qed.
-Lemma NonnegativeRationals_to_Dcuts_open (q : NonnegativeRationals) :
-  Dcuts_def_open (λ r : NonnegativeRationals, (r < q)%NnR).
-Proof.
-  intros q r Hr.
-  apply hinhpr.
-  destruct (between_ltNonnegativeRationals r q Hr) as [n (Hrn,Hnq)].
-  exists n.
-  now split.
-Qed.
-Lemma NonnegativeRationals_to_Dcuts_bounded (q : NonnegativeRationals) :
-  Dcuts_def_bounded (λ r : NonnegativeRationals, (r < q)%NnR).
-Proof.
-  intros q.
-  apply hinhpr.
-  exists q.
-  now apply isirrefl_StrongOrder.
-Qed.
-
-Definition NonnegativeRationals_to_Dcuts (q : NonnegativeRationals) : Dcuts :=
-  mk_Dcuts (fun r => (r < q)%NnR)
-           (NonnegativeRationals_to_Dcuts_bot q)
-           (NonnegativeRationals_to_Dcuts_open q)
-           (NonnegativeRationals_to_Dcuts_bounded q).
-
-Definition Dcuts_zero : Dcuts := NonnegativeRationals_to_Dcuts 0%NnR.
-Definition Dcuts_one : Dcuts := NonnegativeRationals_to_Dcuts 1%NnR.
-
-Notation "0" := Dcuts_zero : Dcuts_scope.
-Notation "1" := Dcuts_one : Dcuts_scope.
-
-Lemma Dcuts_zero_empty :
-  forall r : NonnegativeRationals, r ∈ 0 = hProppair empty isapropempty.
-Proof.
-  intros r ; simpl.
-  apply weqtopathshProp, logeqweq ; simpl.
-  - now apply isnonnegative_NonnegativeRationals'.
-  - easy.
-Qed.
->>>>>>> 30a0ba31
 
 (** * Definition of non-negative real numbers *)
 
