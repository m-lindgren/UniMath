--- conflicted
+++ resolved
@@ -12,280 +12,8 @@
 Unset Kernel Term Sharing.
 
 Require Import UniMath.Dedekind.Sets_comp.
-<<<<<<< HEAD
 Require Import UniMath.Dedekind.Monoid_comp.
 Require Import UniMath.Dedekind.Group_comp.
-=======
-
-(** ** More about isunital *)
-
-Definition unel_isunital {X : hSet} {op : binop X} (is : isunital op) : X := pr1 is.
-Definition islunit_isunital {X : hSet} {op : binop X} (is : isunital op):
-  (∀ x : X, op (unel_isunital is) x = x) :=
-  pr1 (pr2 is).
-Definition isrunit_isunital {X : hSet} {op : binop X} (is : isunital op):
-  (∀ x : X, op x (unel_isunital is) = x) := pr2 (pr2 is).
-
-(** ** More abour monoids *)
-
-(** - assocax_is: ∀ (X : hSet) (opp : binop X), ismonoidop opp -> isassoc opp
-  - unel_is: ∀ (X : hSet) (opp : binop X), ismonoidop opp -> X
-  - lunax_is:
-  ∀ (X : hSet) (opp : binop X) (is : ismonoidop opp),
-  islunit opp (unel_is is)
-  - runax_is:
-  ∀ (X : hSet) (opp : binop X) (is : ismonoidop opp),
-  isrunit opp (unel_is is) *)
-           
-Definition op_monoid (X : monoid) : binop X := op.
-(** - assocax: ∀ X : monoid, isassoc op_monoid
-  - unel: ∀ X : monoid, X
-  - lunax: ∀ X : monoid, islunit op (unel X)
-  - runax: ∀ X : monoid, isrunit op (unel X) *)
-
-(** ** More abour invstruct *)
-
-Definition inv_invstruct {X : hSet} {opp : binop X} {is1 : ismonoidop opp} (is : invstruct opp is1) : unop X := pr1 is.
-Definition islinv_invstruct {X : hSet} {opp : binop X} {is1 : ismonoidop opp} (is : invstruct opp is1) : islinv opp (unel_is is1) (inv_invstruct is) := pr1 (pr2 is).
-Definition isrinv_invstruct {X : hSet} {opp : binop X} {is1 : ismonoidop opp} (is : invstruct opp is1) : isrinv opp (unel_is is1) (inv_invstruct is) := pr2 (pr2 is).
-
-(** invstruct for partial inverse function *)
-
-Definition islinv' {X : hSet} (op : binop X) (x1 : X) (exinv : hsubtypes X) (inv : subset exinv -> X) :=
-  forall (x : X) (Hx : exinv x), op (inv (x ,, Hx)) x = x1.
-Definition isrinv' {X : hSet} (op : binop X) (x1 : X) (exinv : hsubtypes X) (inv : subset exinv -> X) :=
-  forall (x : X) (Hx : exinv x), op x (inv (x ,, Hx)) = x1.
-Definition isinv' {X : hSet} (op : binop X) (x1 : X) (exinv : hsubtypes X) (inv : subset exinv -> X) :=
-  islinv' op x1 exinv inv × isrinv' op x1 exinv inv.
-Definition invstruct' {X : hSet} (op : binop X) (is : ismonoidop op) exinv :=
-  Σ inv, isinv' op (unel_is is) exinv inv.
-
-Lemma isaprop_islinv':
-  forall {X : hSet} (op : binop X) (x1 : X) (exinv : hsubtypes X) (inv : subset exinv -> X),
-    isaprop (islinv' op x1 exinv inv).
-Proof.
-  intros.
-  apply impred_isaprop ; intro x.
-  apply impred_isaprop ; intro Hx.
-  apply setproperty.
-Qed.
-Lemma isaprop_isrinv':
-  forall {X : hSet} (op : binop X) (x1 : X) (exinv : hsubtypes X) (inv : subset exinv -> X),
-    isaprop (isrinv' op x1 exinv inv).
-Proof.
-  intros.
-  apply impred_isaprop ; intro x.
-  apply impred_isaprop ; intro Hx.
-  apply setproperty.
-Qed.
-Lemma isaprop_isinv':
-  forall {X : hSet} (op : binop X) (x1 : X) (exinv : hsubtypes X) (inv : subset exinv -> X),
-    isaprop (isinv' op x1 exinv inv).
-Proof.
-  intros.
-  apply isapropdirprod.
-  now apply isaprop_islinv'.
-  now apply isaprop_isrinv'.
-Qed.
-Lemma isaprop_invstruct' {X : hSet} (op : binop X) (is : ismonoidop op) exinv : isaprop (invstruct' op is exinv).
-Proof.
-  intros.
-  apply (isapropsubtype (λ x : subset exinv -> X, hProppair _ (isaprop_isinv' _ _ _ _))).
-  intros f g (Hfl,Hfr) (Hgl,Hgr).
-  apply funextfun.
-  intros (x,Hx).
-  rewrite <- (lunax_is is (f (x,,Hx))).
-  change (pr1 (pr2 is)) with (unel_is is).
-  rewrite <- (Hgl x Hx).
-  rewrite (assocax_is is).
-  rewrite (Hfr x Hx).
-  now apply runax_is.
-Qed.
-
-(** ** More About Groups *)
-
-(** "multiplicative" group *)
-
-Definition isgrop' {X : hSet} (op : binop X) exinv :=
-  Σ is : ismonoidop op, invstruct' op is exinv.
-
-Definition gr' := Σ X : setwithbinop, Σ exinv, @isgrop' X op exinv.
-
-Definition isgrop'_ismonoidop {X : hSet} {op : binop X} {exinv : hsubtypes X}
-           (is : isgrop' op exinv) : ismonoidop op :=
-  pr1 is.
-Definition isgrop'_isassoc {X : hSet} {op : binop X} {exinv : hsubtypes X}
-           (is : isgrop' op exinv) : isassoc op :=
-  assocax_is (isgrop'_ismonoidop is).
-Definition isgrop'_unel {X : hSet} {op : binop X} {exinv : hsubtypes X}
-           (is : isgrop' op exinv) : X := unel_is (isgrop'_ismonoidop is).
-Definition isgrop'_islunit {X : hSet} {op : binop X} {exinv : hsubtypes X}
-           (is : isgrop' op exinv) : islunit op (isgrop'_unel is) :=
-  lunax_is (isgrop'_ismonoidop is).
-Definition isgrop'_isrunit {X : hSet} {op : binop X} {exinv : hsubtypes X}
-           (is : isgrop' op exinv) : isrunit op (isgrop'_unel is) :=
-  runax_is (isgrop'_ismonoidop is).
-Definition isgrop'_inv' {X : hSet} {op : binop X} {exinv : hsubtypes X}
-           (is : isgrop' op exinv) : subset exinv -> X :=
-  pr1 (pr2 is).
-Definition isgrop'_islinv' {X : hSet} {op : binop X} {exinv : hsubtypes X}
-           (is : isgrop' op exinv) : islinv' op (isgrop'_unel is) exinv (isgrop'_inv' is) :=
-  pr1 (pr2 (pr2 is)).
-Definition isgrop'_isrinv' {X : hSet} {op : binop X} {exinv : hsubtypes X}
-           (is : isgrop' op exinv) : isrinv' op (isgrop'_unel is) exinv (isgrop'_inv' is) :=
-  pr2 (pr2 (pr2 is)).
-
-(* Section isgrop'_isgrop.
-
-Context {X : hSet} {x1 : X} {op : binop X} {exinv : hsubtypes X}.
-Context (is : isgrop' x1 op exinv).
-Context (Hx1 : exinv x1) (Hop : forall x y : X, exinv x -> exinv y -> exinv (op x y)) (Hinv : forall (x : X) (Hx : exinv x), exinv (inv (x ,, Hx))).
-
-Definition x1' : subset exinv := x1 ,, Hx1.
-Definition op' : binop (subset exinv) := fun x y => (op (pr1 x) (pr1 y)) ,, (Hop _ _ (pr2 x) (pr2 y)).
-Definition inv' : unop (subset exinv) := λ y : subset exinv,
-                                               match y with
-                                               | x,, Hx => inv (x,, Hx),, Hinv x Hx
-                                               end.
-Lemma isassoc_op' : isassoc op'.
-Proof.
-  intros (x,Hx) (y,Hy) (z,Hz).
-  apply total2_paths_second_isaprop ; simpl.
-  - apply pr2.
-  - apply (isgrop'_isassoc is).
-Qed.
-Lemma islunit_op'_x1' : islunit op' x1'.
-Proof.
-  intros (x,Hx).
-  apply total2_paths_second_isaprop ; simpl.
-  - apply pr2.
-  - apply (isgrop'_islunit is).
-Qed.
-Lemma isrunit_op'_x1' : isrunit op' x1'.
-Proof.
-  intros (x,Hx).
-  apply total2_paths_second_isaprop ; simpl.
-  - apply pr2.
-  - apply (isgrop'_isrunit is).
-Qed.
-Lemma islinv_op'_x1'_inv' : islinv op' x1' inv'.
-Proof.
-  intros (x,Hx).
-  apply total2_paths_second_isaprop ; simpl.
-  - apply pr2.
-  - apply (isgrop'_islinv' is).
-Qed.
-Lemma isrinv_op'_x1'_inv' : isrinv op' x1' inv'.
-Proof.
-  intros (x,Hx).
-  apply total2_paths_second_isaprop ; simpl.
-  - apply pr2.
-  - apply (isgrop'_isrinv' is).
-Qed.
-
-End isgrop'_isgrop.
-
-Definition isgrop'_isgrop {X : hSet} {x1 : X} {op : binop X} {exinv : hsubtypes X}
-           (is : isgrop' x1 op exinv)
-           (Hx1 : exinv x1) (Hop : ∀ x y : X, exinv x -> exinv y -> exinv (op x y))
-           (Hinv : ∀ (x : X) (Hx : exinv x), exinv (inv (x,, Hx))) : isgrop (x1' Hx1) (op' Hop) (inv' Hinv) :=
-  (isassoc_op' is Hop,, islunit_op'_x1' is Hx1 Hop,, isrunit_op'_x1' is Hx1 Hop)
-    ,, (islinv_op'_x1'_inv' is Hx1 Hop Hinv,, isrinv_op'_x1'_inv' is Hx1 Hop Hinv).*)
-
-(** ** More About Commutative Groups *)
-
-(** "multiplicative" group *)
-
-Definition isabgrop' {X : hSet} (op : binop X) exinv : UU :=
-  (isgrop' op exinv) × (iscomm op).
-
-Definition abgr' := Σ X : setwithbinop, Σ exinv, @isabgrop' X op exinv.
-
-Definition isabgrop'_isgrop' {X : hSet} {op : binop X} {exinv : hsubtypes X}
-           (is : isabgrop' op exinv) : isgrop' op exinv :=
-  pr1 is.
-Definition isabgrop'_isassoc {X : hSet} {op : binop X} {exinv : hsubtypes X}
-           (is : isabgrop' op exinv) : isassoc op :=
-  isgrop'_isassoc (isabgrop'_isgrop' is).
-Definition isabgrop'_unel {X : hSet} {op : binop X} {exinv : hsubtypes X}
-           (is : isabgrop' op exinv) : X :=
-  isgrop'_unel (isabgrop'_isgrop' is).
-Definition isabgrop'_islunit {X : hSet} {op : binop X} {exinv : hsubtypes X}
-           (is : isabgrop' op exinv) : islunit op (isabgrop'_unel is) :=
-  isgrop'_islunit (isabgrop'_isgrop' is).
-Definition isabgrop'_isrunit {X : hSet} {op : binop X} {exinv : hsubtypes X}
-           (is : isabgrop' op exinv) : isrunit op (isabgrop'_unel is) :=
-  isgrop'_isrunit (isabgrop'_isgrop' is).
-Definition isabgrop'_inv' {X : hSet} {op : binop X} {exinv : hsubtypes X}
-           (is : isabgrop' op exinv) : subset exinv -> X :=
-  isgrop'_inv' (isabgrop'_isgrop' is).
-Definition isabgrop'_islinv' {X : hSet} {op : binop X} {exinv : hsubtypes X}
-           (is : isabgrop' op exinv) : islinv' op (isabgrop'_unel is) exinv (isabgrop'_inv' is) :=
-  isgrop'_islinv' (isabgrop'_isgrop' is).
-Definition isabgrop'_isrinv' {X : hSet} {op : binop X} {exinv : hsubtypes X}
-           (is : isabgrop' op exinv) : isrinv' op (isabgrop'_unel is) exinv (isabgrop'_inv' is) :=
-  isgrop'_isrinv' (isabgrop'_isgrop' is).
-Definition isabgrop'_iscomm {X : hSet} {op : binop X} {exinv : hsubtypes X}
-           (is : isabgrop' op exinv) : iscomm op :=
-  pr2 is.
-
-(*Section isgrop'_isgr.
-
-Context {X : hSet} {x1 : X} {op : binop X} {exinv : hsubtypes X}.
-Context (is : isgrop' x1 op exinv).
-Context (Hx1 : exinv x1) (Hop : forall x y : X, exinv x -> exinv y -> exinv (op x y)) (Hinv : forall (x : X) (Hx : exinv x), exinv (inv (x ,, Hx))).
-
-Definition x1' : subset exinv := x1 ,, Hx1.
-Definition op' : binop (subset exinv) := fun x y => (op (pr1 x) (pr1 y)) ,, (Hop _ _ (pr2 x) (pr2 y)).
-Definition' : unop (subset exinv) := λ y : subset exinv,
-                                               match y with
-                                               | x,, Hx => (x,, Hx),, Hinv x Hx
-                                               end.
-Lemma isassoc_op' : isassoc op'.
-Proof.
-  intros (x,Hx) (y,Hy) (z,Hz).
-  apply total2_paths_second_isaprop ; simpl.
-  - apply pr2.
-  - apply (isgrop'_isassoc is).
-Qed.
-Lemma islunit_op'_x1' : islunit op' x1'.
-Proof.
-  intros (x,Hx).
-  apply total2_paths_second_isaprop ; simpl.
-  - apply pr2.
-  - apply (isgrop'_islunit is).
-Qed.
-Lemma isrunit_op'_x1' : isrunit op' x1'.
-Proof.
-  intros (x,Hx).
-  apply total2_paths_second_isaprop ; simpl.
-  - apply pr2.
-  - apply (isgrop'_isrunit is).
-Qed.
-Lemma islinv_op'_x1'_inv' : islinv op' x1''.
-Proof.
-  intros (x,Hx).
-  apply total2_paths_second_isaprop ; simpl.
-  - apply pr2.
-  - apply (isgrop'_islinv' is).
-Qed.
-Lemma isrinv_op'_x1'_inv' : isrinv op' x1''.
-Proof.
-  intros (x,Hx).
-  apply total2_paths_second_isaprop ; simpl.
-  - apply pr2.
-  - apply (isgrop'_isrinv' is).
-Qed.
-
-End isgrop'_isgr.
-
-Definition isgrop'_isgr {X : hSet} {x1 : X} {op : binop X} {exinv : hsubtypes X}
-           (is : isgrop' x1 op exinv)
-           (Hx1 : exinv x1) (Hop : ∀ x y : X, exinv x -> exinv y -> exinv (op x y))
-           (Hinv : ∀ (x : X) (Hx : exinv x), exinv (inv (x,, Hx))) : isgr (x1' Hx1) (op' Hop) (inv' Hinv) :=
-  (isassoc_op' is Hop,, islunit_op'_x1' is Hx1 Hop,, isrunit_op'_x1' is Hx1 Hop)
-    ,, (islinv_op'_x1'_inv' is Hx1 Hop Hinv,, isrinv_op'_x1'_inv' is Hx1 Hop Hinv).*)
->>>>>>> 866b7e61
 
 (** ** Definition of a DivRig *)
 (** to be a DivRig *)
