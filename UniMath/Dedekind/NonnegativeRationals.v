--- conflicted
+++ resolved
@@ -16,25 +16,6 @@
 
 (** ** Definition of non-negative rational numbers *)
 
-<<<<<<< HEAD
-Local Definition hnnq_def := carrier (hqleh 0).
-
-Local Definition hnnq_def_to_hq (r : hnnq_def) : hq := pr1 r.
-Coercion hnnq_def_to_hq : hnnq_def >-> pr1hSet.
-Local Definition hq_to_hnnq_def (r : hq) (Hr : hqleh 0 r) : hnnq_def :=
-  tpair _ r Hr.
-
-Local Definition hnnq_set : hSet := 
-  hSetpair _ (isasetsubset pr1 isasethq (isinclpr1 (hqleh _) (λ x : hq, pr2 (0 <= x)))).
-
-Lemma isdeceq_hnnq : isdeceq hnnq_def.
-Proof.
-  apply isdeceqinclb with pr1.
-  apply isdeceqhq.
-  apply isinclpr1.
-  intro ; apply pr2.
-Qed.
-=======
 Definition hnnq_set := subset (hqleh 0).
 
 Local Definition hnnq_set_to_hq (r : hnnq_set) : hq := pr1 r.
@@ -61,7 +42,6 @@
         | ii2 _ => x
         end.
 Definition hnnq_div : binop hnnq_set := λ x y : hnnq_set, hnnq_mult x (hnnq_inv y).
->>>>>>> bb25e604
 
 (** ** Equality and order on non-negative rational numbers *)
 
@@ -77,11 +57,7 @@
   now apply isreflhqleh.
 Qed.  
   
-<<<<<<< HEAD
-Local Definition hnnq_ge : hrel hnnq_def := resrel hqgeh (hqleh 0).
-=======
 Local Definition hnnq_ge : hrel hnnq_set := resrel hqgeh (hqleh 0).
->>>>>>> bb25e604
 
 Lemma isPartialOrder_hnnq_ge : ispo hnnq_ge.
 Proof.
@@ -116,16 +92,6 @@
 
 (** ** hnnq is a half field *)
 
-<<<<<<< HEAD
-Local Definition hnnq_plus_submonoid : issubmonoid (X := fld_to_monoid1 hq) (hqleh 0).
-Proof.
-  split.
-  intros (x,Hx) (y,Hy) ; simpl pr1.
-  now apply (hq0lehandplus x y Hx Hy).
-  apply isreflhqleh.
-Defined.
-Local Definition hnnq_mult_submonoid : issubmonoid (X := fld_to_monoid2 hq) (hqleh 0).
-=======
 Lemma iscomm_hnnq_plus:
   iscomm hnnq_plus.
 Proof.
@@ -136,7 +102,6 @@
 Qed.
 Lemma isassoc_hnnq_plus :
   isassoc hnnq_plus.
->>>>>>> bb25e604
 Proof.
   intros (x,Hx) (y,Hy) (z,Hz).
   apply total2_paths_second_isaprop ; simpl pr1.
@@ -146,24 +111,6 @@
 Lemma islunit_hnnq_zero_plus:
   islunit hnnq_plus hnnq_zero.
 Proof.
-<<<<<<< HEAD
-  split.
-  apply hnnq_plus_submonoid.
-  apply hnnq_mult_submonoid.
-Defined.
-Local Definition hnnq_commrig : commrig.
-Proof.
-  apply (carrierofasubcommrig (X := hq)).
-  eexists.
-  apply hnnq_subrigs.
-Defined.
-
-Local Definition hnnq_commrig_to_def : hnnq_commrig -> hnnq_def := 
-  fun X : hnnq_commrig =>
-    match X with
-    | tpair _ r Hr => tpair _ r Hr
-    end.
-=======
   intros (x,Hx).
   apply total2_paths_second_isaprop ; simpl pr1.
   - now apply pr2.
@@ -267,53 +214,6 @@
   isHalfField_HalfField hnnq_zero hnnq_one hnnq_plus hnnq_mult
                         (hnnq_lt hnnq_zero) (λ x : subset (hnnq_lt hnnq_zero), hnnq_inv (pr1 x))
                         isHalfField_hnnq.
->>>>>>> bb25e604
-
-(** ** Constants *)
-
-Local Definition hnnq_zero : hnnq_commrig := 0%rig.
-Local Definition hnnq_one : hnnq_commrig := 1%rig.
-
-Delimit Scope hnnq_scope with hnnq.
-
-Notation "0" := hnnq_zero : hnnq_scope.
-Notation "1" := hnnq_one : hnnq_scope.
-
-(** ** Functions *)
-
-Definition hnnq_minus (q r : hnnq_def) : hnnq_def.
-Proof.
-  intros (q,Hq) (r,Hr).
-  destruct (hqgthorleh r q) as [H0 | H0].
-  - exact hnnq_zero.
-  - apply (hq_to_hnnq_def (q - r)).
-    now apply hq0leminus.
-Defined.
-                                           
-(** ** Multiplicative inverse and division *)
-
-Lemma hnnq_inv_ge0 (x : hnnq_commrig) : 0 <= / pr1 x.
-Proof.
-  intros (x,Hx) ; simpl pr1.
-  destruct (isdecrelhqeq x 0) as [Hx0 | Hx0] ; simpl in Hx0.
-  - rewrite Hx0, hqinv0.
-    apply hqlthtoleh, hq1_gt0.
-  - apply hqlehandmultlinv with x.
-    + apply hqneqchoice in Hx0.
-      destruct Hx0 as [Hx0 | Hx0].
-      * exact Hx0.
-      * now apply fromempty, Hx, Hx0.
-    + rewrite hqmultx0.
-      rewrite (hqisrinvmultinv _ Hx0).
-      now apply hqlthtoleh, hq1_gt0.
-Qed.
-Local Definition hnnq_inv (x : hnnq_commrig) : hnnq_commrig := hq_to_hnnq_def (/ (pr1 x)) (hnnq_inv_ge0 x).
-Local Definition hnnq_div (x y : hnnq_commrig) : hnnq_commrig := (x * (hnnq_inv y))%rig.
-
-Lemma hnnq_inv_mult_l :
-  forall r : hnnq_commrig, r != 0%hnnq -> ((hnnq_inv r) * r)%rig = 1%hnnq.
-                                            
-Admitted.
 
 (** * Exportable definitions and theorems *)
 
@@ -322,11 +222,6 @@
   pr1.
 Definition Rationals_to_NonnegativeRationals (r : hq) (Hr : hqleh 0%hq r) : NonnegativeRationals :=
   tpair _ r Hr.
-<<<<<<< HEAD
-
-Delimit Scope NnR_scope with NnR.
-=======
->>>>>>> bb25e604
 
 Delimit Scope NRat_scope with NRat.
 
@@ -365,46 +260,15 @@
 Definition oneNonnegativeRationals : NonnegativeRationals := hnnq_one.
 
 Definition plusNonnegativeRationals (x y : NonnegativeRationals) : NonnegativeRationals :=
-<<<<<<< HEAD
-  (x + y)%rig.
-Definition minusNonnegativeRationals (x y : NonnegativeRationals) : NonnegativeRationals :=
-  hnnq_minus x y.
-Definition multNonnegativeRationals (x y : NonnegativeRationals) : NonnegativeRationals :=
-  (x * y)%rig.
-=======
   hnnq_plus x y.
 Definition minusNonnegativeRationals (x y : NonnegativeRationals) : NonnegativeRationals :=
   hnnq_minus x y.
 Definition multNonnegativeRationals (x y : NonnegativeRationals) : NonnegativeRationals :=
   hnnq_mult x y.
->>>>>>> bb25e604
 Definition invNonnegativeRationals (x : NonnegativeRationals) : NonnegativeRationals :=
   hnnq_inv x.
 Definition divNonnegativeRationals (x y : NonnegativeRationals) : NonnegativeRationals :=
   hnnq_div x y.
-<<<<<<< HEAD
-
-Notation "0" := zeroNonnegativeRationals : NnR_scope.
-Notation "1" := oneNonnegativeRationals : NnR_scope.
-Notation "x + y" := (plusNonnegativeRationals x y) : NnR_scope.
-Notation "x - y" := (minusNonnegativeRationals x y) : NnR_scope.
-Notation "x * y" := (multNonnegativeRationals x y) : NnR_scope.
-Notation "/ x" := (invNonnegativeRationals x) : NnR_scope.
-Notation "x / y" := (divNonnegativeRationals x y) : NnR_scope.
-
-Open Scope NnR_scope.
-
-(** *** Correctness *)
-
-Lemma zeroNonnegativeRationals_correct :
-  0 = Rationals_to_NonnegativeRationals 0%hq (isreflhqleh 0%hq).
-Proof.
-  apply total2_paths_isaprop.
-  - now intro ; apply pr2.
-  - reflexivity.
-Qed.
-
-=======
 
 Notation "0" := zeroNonnegativeRationals : NRat_scope.
 Notation "1" := oneNonnegativeRationals : NRat_scope.
@@ -426,7 +290,6 @@
   - reflexivity.
 Qed.
 
->>>>>>> bb25e604
 Lemma hq1ge0 : (0 <= 1)%hq.
 Proof.
   now apply hqlthtoleh, hq1_gt0.
@@ -491,13 +354,8 @@
 Definition istrans_leNonnegativeRationals : istrans leNonnegativeRationals :=
   istrans_po _.
 
-<<<<<<< HEAD
-Definition isdeceq_NonnegativeRationals : isdeceq NonnegativeRationals
-  := isdeceq_hnnq.
-=======
 (*Definition isdeceq_NonnegativeRationals : isdeceq NonnegativeRationals
   := isdeceq_hnnq.*)
->>>>>>> bb25e604
 
 Lemma lt_leNonnegativeRationals :
   forall x y : NonnegativeRationals, x < y -> x <= y.
@@ -540,21 +398,6 @@
 
 (** *** Algebra *)
 
-<<<<<<< HEAD
-Definition isassoc_plusNonnegativeRationals : isassoc plusNonnegativeRationals :=
-  rigassoc1 _.
-Definition iscomm_plusNonnegativeRationals : iscomm plusNonnegativeRationals :=
-  rigcomm1 _.
-Definition isassoc_multNonnegativeRationals : isassoc multNonnegativeRationals :=
-  rigassoc2 _.
-Definition iscomm_multNonnegativeRationals : iscomm multNonnegativeRationals :=
-  rigcomm2 _.
-Definition isldistr_mult_plusNonnegativeRationals : isldistr plusNonnegativeRationals multNonnegativeRationals :=
-  rigldistr _.
-Definition isrdistr_mult_plusNonnegativeRationals : isrdistr plusNonnegativeRationals multNonnegativeRationals :=
-  rigrdistr _.
-
-=======
 Definition isassoc_plusNonnegativeRationals := @HalfField_isassoc_plus NonnegativeRationals.
 Definition iscomm_plusNonnegativeRationals := @HalfField_iscomm_plus NonnegativeRationals.
 Definition isassoc_multNonnegativeRationals := @HalfField_isassoc_mult NonnegativeRationals.
@@ -572,7 +415,6 @@
 Lemma NonnegativeRationals_plus0l :
   forall r : NonnegativeRationals, 0 + r = r.
 Admitted.
->>>>>>> bb25e604
 Lemma multdivNonnegativeRationals :
   forall q r : NonnegativeRationals, (r != 0) -> (r * (q / r)) = q.
 Proof.
@@ -582,62 +424,25 @@
   
 Admitted.
 Lemma multrle1NonnegativeRationals :
-<<<<<<< HEAD
-  forall q r : NonnegativeRationals, (q <= 1)%NnR -> (r * q <= r)%NnR.
-Admitted.
-Lemma ledivle1NonnegativeRationals :
-  forall q r : NonnegativeRationals, (r != 0) -> (q <= r)%NnR -> (q / r <= 1)%NnR.
-Admitted.
-
-Lemma NonnegativeRationals_plus0r :
-  forall r : NonnegativeRationals, r + 0 = r.
-Admitted.
-Lemma NonnegativeRationals_plus0l :
-  forall r : NonnegativeRationals, 0 + r = r.
-Admitted.
-=======
   forall q r : NonnegativeRationals, (q <= 1)%NRat -> (r * q <= r)%NRat.
 Admitted.
 Lemma ledivle1NonnegativeRationals :
   forall q r : NonnegativeRationals, (r != 0) -> (q <= r)%NRat -> (q / r <= 1)%NRat.
 Admitted.
 
->>>>>>> bb25e604
 Lemma NonnegativeRationals_plusltcompat :
   forall x x' y y' : NonnegativeRationals,
     x < x' -> y < y' -> x + y < x' + y'.
 Admitted.
 Lemma NonnegativeRationals_leplus_r :
-<<<<<<< HEAD
-  forall r q : NonnegativeRationals, (r <= r + q)%NnR.
-Admitted.
-Lemma NonnegativeRationals_leplus_l :
-  forall r q : NonnegativeRationals, (r <= q + r)%NnR.
-=======
   forall r q : NonnegativeRationals, (r <= r + q)%NRat.
 Admitted.
 Lemma NonnegativeRationals_leplus_l :
   forall r q : NonnegativeRationals, (r <= q + r)%NRat.
->>>>>>> bb25e604
 Admitted.
 Lemma isdecrel_leNonnegativeRationals : isdecrel leNonnegativeRationals.
 Admitted.
 Lemma NonnegativeRationals_pluslecompat_r :
-<<<<<<< HEAD
-  forall r q n : NonnegativeRationals, (q <= n)%NnR -> (q + r <= n + r)%NnR.
-Admitted.
-Lemma NonnegativeRationals_pluslecompat_l :
-  forall r q n : NonnegativeRationals, (q <= n)%NnR -> (r + q <= r + n)%NnR.
-Admitted.
-Lemma NonnegativeRationals_pluslecancel_r :
-  forall r q n : NonnegativeRationals, (q + r <= n + r)%NnR -> (q <= n)%NnR.
-Admitted.
-Lemma NonnegativeRationals_pluslecancel_l :
-  forall r q n : NonnegativeRationals, (r + q <= r + n)%NnR -> (q <= n)%NnR.
-Admitted.
-Lemma NonnegativeRationals_plusr_minus :
-  forall q r : NonnegativeRationals, ((r + q) - q)%NnR = r.
-=======
   forall r q n : NonnegativeRationals, (q <= n)%NRat -> (q + r <= n + r)%NRat.
 Admitted.
 Lemma NonnegativeRationals_pluslecompat_l :
@@ -651,7 +456,6 @@
 Admitted.
 Lemma NonnegativeRationals_plusr_minus :
   forall q r : NonnegativeRationals, ((r + q) - q)%NRat = r.
->>>>>>> bb25e604
 Proof.
   intros (q,Hq) (r,Hr).
   rewrite (minusNonnegativeRationals_correct _ _ (NonnegativeRationals_leplus_l _ _)).
@@ -662,11 +466,7 @@
     now rewrite hqplusassoc, (hqpluscomm q), (hqlminus q), hqplusr0.
 Qed.
 Lemma NonnegativeRationals_plusl_minus :
-<<<<<<< HEAD
-  forall q r : NonnegativeRationals, ((q + r) - q)%NnR = r.
-=======
   forall q r : NonnegativeRationals, ((q + r) - q)%NRat = r.
->>>>>>> bb25e604
 Proof.
   intros q r.
   rewrite iscomm_plusNonnegativeRationals.
