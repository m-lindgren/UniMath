--- conflicted
+++ resolved
@@ -47,31 +47,18 @@
 
 (** *** Order *)
 
-<<<<<<< HEAD
 Local Definition hnnq_le : hrel hnnq_set := resrel hqleh (hqleh 0).
-Lemma isPartialOrder_hnnq_le : ispo hnnq_le.
-=======
-Local Definition hnnq_le : hrel hnnq_def := resrel hqleh (hqleh 0).
 Lemma isPreorder_hnnq_le : ispreorder hnnq_le.
->>>>>>> efed43b2
 Proof.
   split.
  intros x y z.
   now apply istranshqleh.
   intros x.
   now apply isreflhqleh.
-<<<<<<< HEAD
 Qed.
 
 Local Definition hnnq_ge : hrel hnnq_set := resrel hqgeh (hqleh 0).
-
-Lemma isPartialOrder_hnnq_ge : ispo hnnq_ge.
-=======
-Qed.  
-  
-Local Definition hnnq_ge : hrel hnnq_def := resrel hqgeh (hqleh 0).
-Lemma ispo_hnnq_ge : ispreorder hnnq_ge.
->>>>>>> efed43b2
+Lemma ispreorder_hnnq_ge : ispreorder hnnq_ge.
 Proof.
   destruct isPreorder_hnnq_le as [Htrans Hrefl].
   split.
@@ -105,7 +92,7 @@
 Lemma isEffectiveOrder_hnnq : isEffectiveOrder hnnq_le hnnq_lt.
 Proof.
   split ; split.
-  - exact isPartialOrder_hnnq_le.
+  - exact isPreorder_hnnq_le.
   - exact isStrongOrder_hnnq_lt.
   - intros x y.
     now apply hqlthtoleh.
@@ -119,24 +106,25 @@
   iscomm hnnq_plus.
 Proof.
   intros (x,Hx) (y,Hy).
-  apply total2_paths_second_isaprop ; simpl pr1.
-  - now apply pr2.
+  apply subtypeEquality ; simpl pr1.
+  - intro r.
+    now apply pr2.
   - now apply hqpluscomm.
 Qed.
 Lemma isassoc_hnnq_plus :
   isassoc hnnq_plus.
 Proof.
   intros (x,Hx) (y,Hy) (z,Hz).
-  apply total2_paths_second_isaprop ; simpl pr1.
-  - now apply pr2.
+  apply subtypeEquality ; simpl pr1.
+  - intro ; now apply pr2.
   - now apply hqplusassoc.
 Qed.
 Lemma islunit_hnnq_zero_plus:
   islunit hnnq_plus hnnq_zero.
 Proof.
   intros (x,Hx).
-  apply total2_paths_second_isaprop ; simpl pr1.
-  - now apply pr2.
+  apply subtypeEquality ; simpl pr1.
+  - intro ; now apply pr2.
   - now apply hqplusl0.
 Qed.
 Lemma isrunit_hnnq_zero_plus:
@@ -150,24 +138,24 @@
   iscomm hnnq_mult.
 Proof.
   intros (x,Hx) (y,Hy).
-  apply total2_paths_second_isaprop ; simpl pr1.
-  - now apply pr2.
+  apply subtypeEquality ; simpl pr1.
+  - intro ; now apply pr2.
   - now apply hqmultcomm.
 Qed.
 Lemma isassoc_hnnq_mult:
   isassoc hnnq_mult.
 Proof.
   intros (x,Hx) (y,Hy) (z,Hz).
-  apply total2_paths_second_isaprop ; simpl pr1.
-  - now apply pr2.
+  apply subtypeEquality ; simpl pr1.
+  - intro ; now apply pr2.
   - now apply hqmultassoc.
 Qed.
 Lemma islunit_hnnq_one_mult:
   islunit hnnq_mult hnnq_one.
 Proof.
   intros (x,Hx).
-  apply total2_paths_second_isaprop ; simpl pr1.
-  - now apply pr2.
+  apply subtypeEquality ; simpl pr1.
+  - intro ; now apply pr2.
   - now apply hqmultl1.
 Qed.
 Lemma isrunit_hnnq_one_mult:
@@ -184,8 +172,8 @@
   intros (x,Hx) Hx0.
   unfold hnnq_inv.
   destruct hqlehchoice as [Hx0' | Hx0'] ; simpl in Hx0'.
-  - apply total2_paths_second_isaprop; simpl pr1.
-    + now apply pr2.
+  - apply subtypeEquality; simpl pr1.
+    + intro ; now apply pr2.
     + apply hqislinvmultinv.
       now apply hqgth_hqneq.
   - apply pathsinv0 in Hx0'.
@@ -204,8 +192,8 @@
   isldistr hnnq_plus hnnq_mult.
 Proof.
   intros (x,Hx) (y,Hy) (z,Hz).
-  apply total2_paths_second_isaprop ; simpl pr1.
-  - now apply pr2.
+  apply subtypeEquality ; simpl pr1.
+  - intro ; now apply pr2.
   - now apply hqldistr.
 Qed.
 Lemma isrdistr_hnnq_plus_mult:
@@ -239,12 +227,12 @@
   repeat split.
   - exists (isabmonoidop_hnnq_plus,,ismonoidop_hnnq_mult) ; split.
     + intro x.
-      apply total2_paths_second_isaprop.
-      * now apply pr2.
+      apply subtypeEquality.
+      * intro ; now apply pr2.
       * apply hqmult0x.
     + intro x.
-      apply total2_paths_second_isaprop.
-      * now apply pr2.
+      apply subtypeEquality.
+      * intro ; now apply pr2.
       * apply hqmultx0.
   - exact isldistr_hnnq_plus_mult.
   - exact isrdistr_hnnq_plus_mult.
@@ -263,8 +251,8 @@
     assert (Hx' : hnnq_lt hnnq_zero x).
     { apply neghqlehtogth.
       intro Hx0 ; apply Hx.
-      apply total2_paths_second_isaprop.
-      - apply pr2.
+      apply subtypeEquality.
+      - intro ; now apply pr2.
       - apply isantisymmhqleh.
         apply Hx0.
         apply (pr2 x). }
@@ -290,8 +278,8 @@
   intros (x,Hx) (y,Hy).
   destruct (isdeceqhq x y) as [H|H].
   - left.
-    apply total2_paths_second_isaprop; simpl pr1.
-    + now apply pr2.
+    apply subtypeEquality; simpl pr1.
+    + intro ; now apply pr2.
     + exact H.
   - right.
     intros H0 ; apply H.
@@ -303,15 +291,9 @@
   @pairEffectivelyOrderedSet NonnegativeRationals (pairEffectiveOrder _ _ isEffectiveOrder_hnnq).
 
 Definition leNonnegativeRationals : po NonnegativeRationals :=
-<<<<<<< HEAD
   @EOle NonnegativeRationals_EffectivelyOrderedSet.
 Definition geNonnegativeRationals : po NonnegativeRationals :=
   @EOge NonnegativeRationals_EffectivelyOrderedSet.
-=======
-  popair hnnq_le isPreorder_hnnq_le.
-Definition geNonnegativeRationals : po NonnegativeRationals :=
-  popair hnnq_ge ispo_hnnq_ge.
->>>>>>> efed43b2
 Definition ltNonnegativeRationals : StrongOrder NonnegativeRationals :=
   @EOlt NonnegativeRationals_EffectivelyOrderedSet.
 Definition gtNonnegativeRationals : StrongOrder NonnegativeRationals :=
@@ -358,14 +340,14 @@
 Lemma zeroNonnegativeRationals_correct :
   0 = Rationals_to_NonnegativeRationals 0%hq (isreflhqleh 0%hq).
 Proof.
-  apply total2_paths_isaprop.
+  apply subtypeEquality.
   - now intro ; apply pr2.
   - reflexivity.
 Qed.
 Lemma oneNonnegativeRationals_correct :
   1 = Rationals_to_NonnegativeRationals 1%hq hq1ge0.
 Proof.
-  apply total2_paths_isaprop.
+  apply subtypeEquality.
   - now intro ; apply pr2.
   - reflexivity.
 Qed.
@@ -374,7 +356,7 @@
     x + y = Rationals_to_NonnegativeRationals (pr1 x + pr1 y)%hq (hq0lehandplus _ _ (pr2 x) (pr2 y)).
 Proof.
   intros (x,Hx) (y,Hy).
-  apply total2_paths_isaprop.
+  apply subtypeEquality.
   - now intro ; apply pr2.
   - reflexivity.
 Qed.
@@ -383,7 +365,7 @@
     x - y = Rationals_to_NonnegativeRationals (pr1 x - pr1 y)%hq (hq0leminus (pr1 y) (pr1 x) Hxy).
 Proof.
   intros (x,Hx) (y,Hy) H ; simpl in H.
-  apply total2_paths_isaprop.
+  apply subtypeEquality.
   - now intro ; apply pr2.
   - unfold minusNonnegativeRationals, hnnq_minus.
     destruct hqgthorleh.
@@ -420,8 +402,8 @@
     rewrite Hr.
     apply isrefl_po.
   - intros Hr0.
-    apply total2_paths_second_isaprop.
-    + apply pr2.
+    apply subtypeEquality.
+    + now intro ; apply pr2.
     + apply isantisymmhqleh.
       apply Hr0.
       apply (pr2 r).
@@ -549,8 +531,8 @@
   ∀ x : NonnegativeRationals, 0 * x = 0.
 Proof. (** todo generalize *)
   intros (x,Hx).
-  apply total2_paths_second_isaprop ; simpl pr1.
-  - now apply pr2.
+  apply subtypeEquality ; simpl pr1.
+  - now intro ;  apply pr2.
   - now apply hqmult0x.
 Qed.
 Lemma israbsorb_zero_multNonnegativeRationals:
@@ -632,8 +614,8 @@
   now apply hqgth_hqneq.
   apply fromempty, Hr0.
   apply pathsinv0.
-  apply total2_paths_second_isaprop.
-  now apply pr2.
+  apply subtypeEquality.
+  now intro ; apply pr2.
   exact p.
 Qed.
 
@@ -691,7 +673,7 @@
 Proof.
   intros (q,Hq) (r,Hr).
   rewrite (minusNonnegativeRationals_correct _ _ (NonnegativeRationals_leplus_l _ _)).
-  apply total2_paths_isaprop.
+  apply subtypeEquality.
   - now intro ; apply pr2.
   - simpl pr1.
     unfold hqminus.
@@ -712,7 +694,7 @@
   unfold minusNonnegativeRationals, hnnq_minus.
   destruct hqgthorleh as [H'|H'].
   - now apply fromempty, H.
-  - apply total2_paths_isaprop.
+  - apply subtypeEquality.
     + intro ; apply pr2.
     + unfold hqminus ; simpl.
       now rewrite hqplusassoc, hqlminus, hqplusr0.
