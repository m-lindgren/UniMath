--- conflicted
+++ resolved
@@ -2,12 +2,7 @@
 
 (** Previous theorems about hSet and order *)
 
-<<<<<<< HEAD
-Require Export UniMath.Foundations.Sets
-=======
 Require Export UniMath.Foundations.Basics.Sets
-               UniMath.Ktheory.Sets
->>>>>>> fe834e26
                UniMath.Ktheory.QuotientSet.
 Require Import UniMath.Foundations.Algebra.BinaryOperations.
 
