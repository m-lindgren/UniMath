--- conflicted
+++ resolved
@@ -433,11 +433,8 @@
 Coercion pr1binopfun : binopfun >-> Funclass .
 
 Lemma isasetbinopfun  ( X Y : setwithbinop ) : isaset ( binopfun X Y ) .
-<<<<<<< HEAD
-Proof . intros . apply ( isasetsubset ( pr1binopfun X Y  ) ) . change ( isofhlevel 2 ( X -> Y ) ) . apply impred .  intro . apply ( setproperty Y ) . apply isinclpr1 .  intro .  apply isapropisbinopfun . Defined .
-=======
+
 Proof . intros . apply ( isasetsubset ( pr1binopfun X Y  ) ) . change ( isofhlevel 2 ( X -> Y ) ) . apply impred .  intro . apply ( setproperty Y ) . refine (isinclpr1 _ _) .  intro .  apply isapropisbinopfun . Defined .
->>>>>>> 6ce8bf09
 
 Lemma isbinopfuncomp { X Y Z : setwithbinop } ( f : binopfun X Y ) ( g : binopfun Y Z ) : isbinopfun ( funcomp ( pr1 f ) ( pr1 g ) ) .
 Proof . intros . set ( axf := pr2 f ) . set ( axg := pr2 g ) .  intros a b . unfold funcomp .  rewrite ( axf a b ) . rewrite ( axg ( pr1 f a ) ( pr1 f b ) ) .  apply idpath . Defined .
@@ -822,11 +819,8 @@
 
 Definition binop2fun { X Y : setwith2binop } ( f : twobinopfun X Y ) : binopfun ( setwithbinop2 X ) ( setwithbinop2 Y ) := @binopfunpair ( setwithbinop2 X ) ( setwithbinop2 Y ) ( pr1 f ) ( pr2 ( pr2 f ) ) .
 Lemma isasettwobinopfun  ( X Y : setwith2binop ) : isaset ( twobinopfun X Y ) .
-<<<<<<< HEAD
-Proof . intros . apply ( isasetsubset ( pr1twobinopfun X Y  ) ) . change ( isofhlevel 2 ( X -> Y ) ) . apply impred .  intro . apply ( setproperty Y ) . apply isinclpr1 .  intro .  apply isapropistwobinopfun . Defined .
-=======
+
 Proof . intros . apply ( isasetsubset ( pr1twobinopfun X Y  ) ) . change ( isofhlevel 2 ( X -> Y ) ) . apply impred .  intro . apply ( setproperty Y ) . refine (isinclpr1 _ _) .  intro .  apply isapropistwobinopfun . Defined .
->>>>>>> 6ce8bf09
 
 
 Lemma istwobinopfuncomp { X Y Z : setwith2binop } ( f : twobinopfun X Y ) ( g : twobinopfun Y Z ) : istwobinopfun ( funcomp ( pr1 f ) ( pr1 g ) ) .
