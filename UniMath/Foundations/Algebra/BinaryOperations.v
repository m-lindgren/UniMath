--- conflicted
+++ resolved
@@ -1,4 +1,4 @@
-(** * Algebra 1 . Part A .  Generalities. Vladimir Voevodsky. Aug. 2011 - . 
+(** * Algebra 1 . Part A .  Generalities. Vladimir Voevodsky. Aug. 2011 - .
 
 *)
 
@@ -36,13 +36,13 @@
 
 Definition isrcancelable { X : UU } ( opp : binop X ) ( x : X ) := isincl ( fun x0 : X => opp x0 x ) .
 
-Definition iscancelable { X : UU } ( opp : binop X ) ( x : X )  := dirprod ( islcancelable opp x ) ( isrcancelable opp x ) . 
+Definition iscancelable { X : UU } ( opp : binop X ) ( x : X )  := dirprod ( islcancelable opp x ) ( isrcancelable opp x ) .
 
 Definition islinvertible { X : UU } ( opp : binop X ) ( x : X ) := isweq ( fun x0 : X => opp x x0 ) .
 
 Definition isrinvertible { X : UU } ( opp : binop X ) ( x : X ) := isweq ( fun x0 : X => opp x0 x ) .
 
-Definition isinvertible { X : UU } ( opp : binop X ) ( x : X ) := dirprod ( islinvertible opp x ) ( isrinvertible opp x ) . 
+Definition isinvertible { X : UU } ( opp : binop X ) ( x : X ) := dirprod ( islinvertible opp x ) ( isrinvertible opp x ) .
 
 
 
@@ -59,34 +59,34 @@
 
 Definition islunit { X : hSet} ( opp : binop X ) ( un0 : X ) := forall x : X , paths ( opp un0 x ) x .
 
-Lemma isapropislunit { X : hSet} ( opp : binop X ) ( un0 : X ) : isaprop ( islunit opp un0 ) . 
-Proof . intros . apply impred . intro x . simpl . apply ( setproperty X ) .  Defined .  
+Lemma isapropislunit { X : hSet} ( opp : binop X ) ( un0 : X ) : isaprop ( islunit opp un0 ) .
+Proof . intros . apply impred . intro x . simpl . apply ( setproperty X ) .  Defined .
 
 Definition isrunit { X : hSet} ( opp : binop X ) ( un0 : X ) := forall x : X , paths ( opp x un0 ) x  .
 
 Lemma isapropisrunit { X : hSet} ( opp : binop X ) ( un0 : X ) : isaprop ( isrunit opp un0 ) .
-Proof . intros . apply impred . intro x . simpl . apply ( setproperty X ) .  Defined .  
+Proof . intros . apply impred . intro x . simpl . apply ( setproperty X ) .  Defined .
 
 Definition isunit { X : hSet} ( opp : binop X ) ( un0 : X ) := dirprod ( islunit opp un0 ) ( isrunit opp un0 ) .
 
 Definition isunital { X : hSet} ( opp : binop X ) := total2 ( fun un0 : X => isunit opp un0 ) .
-Definition isunitalpair { X : hSet } { opp : binop X } ( un0 : X ) ( is : isunit opp un0 ) : isunital opp := tpair _ un0 is .  
+Definition isunitalpair { X : hSet } { opp : binop X } ( un0 : X ) ( is : isunit opp un0 ) : isunital opp := tpair _ un0 is .
 
 Lemma isapropisunital { X : hSet} ( opp : binop X )  : isaprop ( isunital opp ) .
-Proof . intros .  apply ( @isapropsubtype X ( fun un0 : _ => hconj ( hProppair _ ( isapropislunit opp un0 ) ) ( hProppair _ ( isapropisrunit opp un0 ) ) ) )  .  intros u1 u2 .  intros ua1 ua2 .  apply ( pathscomp0 ( pathsinv0 ( pr2 ua2 u1 ) ) ( pr1 ua1 u2 ) ) .  Defined . 
+Proof . intros .  apply ( @isapropsubtype X ( fun un0 : _ => hconj ( hProppair _ ( isapropislunit opp un0 ) ) ( hProppair _ ( isapropisrunit opp un0 ) ) ) )  .  intros u1 u2 .  intros ua1 ua2 .  apply ( pathscomp0 ( pathsinv0 ( pr2 ua2 u1 ) ) ( pr1 ua1 u2 ) ) .  Defined .
 
 
 (** *)
 
 Definition ismonoidop { X : hSet } ( opp : binop X ) := dirprod ( isassoc opp ) ( isunital opp ) .
-Definition assocax_is { X : hSet } { opp : binop X } : ismonoidop opp -> isassoc opp := @pr1 _ _ .  
+Definition assocax_is { X : hSet } { opp : binop X } : ismonoidop opp -> isassoc opp := @pr1 _ _ .
 Definition unel_is { X : hSet } { opp : binop X } ( is : ismonoidop opp ) : X := pr1 ( pr2 is ) .
-Definition lunax_is { X : hSet } { opp : binop X } ( is : ismonoidop opp ) := pr1 ( pr2 ( pr2 is ) ) . 
-Definition runax_is { X : hSet } { opp : binop X } ( is : ismonoidop opp ) := pr2 ( pr2 ( pr2 is ) ) . 
+Definition lunax_is { X : hSet } { opp : binop X } ( is : ismonoidop opp ) := pr1 ( pr2 ( pr2 is ) ) .
+Definition runax_is { X : hSet } { opp : binop X } ( is : ismonoidop opp ) := pr2 ( pr2 ( pr2 is ) ) .
 
 
 Lemma isapropismonoidop { X : hSet } ( opp : binop X ) : isaprop ( ismonoidop opp ) .
-Proof . intros . apply ( isofhleveldirprod 1 ) . apply ( isapropisassoc ) .  apply ( isapropisunital ) .  Defined .  
+Proof . intros . apply ( isofhleveldirprod 1 ) . apply ( isapropisassoc ) .  apply ( isapropisunital ) .  Defined .
 
 
 
@@ -102,86 +102,86 @@
 Lemma isapropisrinv { X : hSet } ( opp : binop X ) ( un0 : X ) ( inv0 : X -> X ) : isaprop ( isrinv opp un0 inv0 ) .
 Proof . intros . apply impred . intro x .  apply ( setproperty X ) . Defined .
 
-Definition isinv { X : hSet } ( opp : binop X ) ( un0 : X ) ( inv0 : X -> X ) := dirprod ( islinv opp un0 inv0 ) ( isrinv opp un0 inv0 ) . 
+Definition isinv { X : hSet } ( opp : binop X ) ( un0 : X ) ( inv0 : X -> X ) := dirprod ( islinv opp un0 inv0 ) ( isrinv opp un0 inv0 ) .
 
 Lemma isapropisinv { X : hSet } ( opp : binop X ) ( un0 : X ) ( inv0 : X -> X ) : isaprop ( isinv opp un0 inv0 ) .
-Proof . intros . apply ( isofhleveldirprod 1 ) . apply isapropislinv .  apply isapropisrinv . Defined .  
+Proof . intros . apply ( isofhleveldirprod 1 ) . apply isapropislinv .  apply isapropisrinv . Defined .
 
 Definition invstruct { X : hSet } ( opp : binop X ) ( is : ismonoidop opp  ) := total2 ( fun inv0 : X -> X =>  isinv opp ( unel_is is ) inv0 ) .
 
 Definition isgrop { X : hSet } ( opp : binop X ) := total2 ( fun is : ismonoidop opp => invstruct opp is ) .
-Definition isgroppair { X : hSet } { opp : binop X } ( is1 : ismonoidop opp ) ( is2 : invstruct opp is1 ) : isgrop opp := tpair ( fun is : ismonoidop opp => invstruct opp is ) is1 is2 . 
+Definition isgroppair { X : hSet } { opp : binop X } ( is1 : ismonoidop opp ) ( is2 : invstruct opp is1 ) : isgrop opp := tpair ( fun is : ismonoidop opp => invstruct opp is ) is1 is2 .
 Definition pr1isgrop ( X : hSet ) ( opp : binop X ) : isgrop opp -> ismonoidop opp := @pr1 _ _ .
-Coercion pr1isgrop : isgrop >-> ismonoidop . 
-
-Definition grinv_is { X : hSet } { opp : binop X } ( is : isgrop opp ) : X -> X := pr1 ( pr2 is ) . 
-
-Definition grlinvax_is { X : hSet } { opp : binop X } ( is : isgrop opp ) := pr1 ( pr2 ( pr2 is ) ) . 
-
-Definition grrinvax_is { X : hSet } { opp : binop X } ( is : isgrop opp ) := pr2 ( pr2 ( pr2 is ) ) . 
+Coercion pr1isgrop : isgrop >-> ismonoidop .
+
+Definition grinv_is { X : hSet } { opp : binop X } ( is : isgrop opp ) : X -> X := pr1 ( pr2 is ) .
+
+Definition grlinvax_is { X : hSet } { opp : binop X } ( is : isgrop opp ) := pr1 ( pr2 ( pr2 is ) ) .
+
+Definition grrinvax_is { X : hSet } { opp : binop X } ( is : isgrop opp ) := pr2 ( pr2 ( pr2 is ) ) .
 
 
 Lemma isweqrmultingr_is { X : hSet } { opp : binop X } ( is : isgrop opp ) ( x0 : X ) : isrinvertible opp x0 .
-Proof . intros .  destruct is as [ is istr ] . set ( f := fun x : X => opp x x0 ) . set ( g := fun x : X => opp x ( ( pr1 istr ) x0 ) ) .  destruct is as [ assoc isun0 ] . destruct istr as [ inv0 axs ] .   destruct isun0 as [ un0 unaxs ] .  simpl in * |-  . 
-assert ( egf : forall x : _ , paths ( g ( f x ) ) x ) . intro x . unfold f . unfold g . destruct ( pathsinv0 ( assoc x x0 ( inv0 x0 ) ) ) .  assert ( e := pr2 axs x0 ) .   simpl in e . rewrite e . apply ( pr2 unaxs x ) .  
-assert ( efg : forall x : _ , paths ( f ( g x ) ) x ) . intro x .  unfold f . unfold g . destruct ( pathsinv0 ( assoc x ( inv0 x0 ) x0 ) ) . assert ( e := pr1 axs x0 ) . simpl in e . rewrite e . apply ( pr2 unaxs x ) .  
-apply ( gradth _ _ egf efg ) . Defined .  
+Proof . intros .  destruct is as [ is istr ] . set ( f := fun x : X => opp x x0 ) . set ( g := fun x : X => opp x ( ( pr1 istr ) x0 ) ) .  destruct is as [ assoc isun0 ] . destruct istr as [ inv0 axs ] .   destruct isun0 as [ un0 unaxs ] .  simpl in * |-  .
+assert ( egf : forall x : _ , paths ( g ( f x ) ) x ) . intro x . unfold f . unfold g . destruct ( pathsinv0 ( assoc x x0 ( inv0 x0 ) ) ) .  assert ( e := pr2 axs x0 ) .   simpl in e . rewrite e . apply ( pr2 unaxs x ) .
+assert ( efg : forall x : _ , paths ( f ( g x ) ) x ) . intro x .  unfold f . unfold g . destruct ( pathsinv0 ( assoc x ( inv0 x0 ) x0 ) ) . assert ( e := pr1 axs x0 ) . simpl in e . rewrite e . apply ( pr2 unaxs x ) .
+apply ( gradth _ _ egf efg ) . Defined .
 
 Lemma isweqlmultingr_is { X : hSet } { opp : binop X } ( is : isgrop opp )  ( x0 : X ) : islinvertible opp x0 .
-Proof . intros .   destruct is as [ is istr ] .  set ( f := fun x : X => opp x0 x ) . set ( g := fun x : X => opp ( ( pr1 istr ) x0 ) x ) .  destruct is as [ assoc isun0 ] . destruct istr as [ inv0 axs ] .  destruct isun0 as [ un0 unaxs ] .  simpl in * |-  . 
-assert ( egf : forall x : _ , paths ( g ( f x ) ) x ) . intro x . unfold f . unfold g . destruct ( assoc ( inv0 x0 ) x0 x  ) . assert ( e := pr1 axs x0 ) . simpl in e . rewrite e . apply ( pr1 unaxs x ) .  
-assert ( efg : forall x : _ , paths ( f ( g x ) ) x ) . intro x . unfold f . unfold g . destruct ( assoc x0 ( inv0 x0 ) x  ) . assert ( e := pr2 axs x0 ) . simpl in e . rewrite e . apply ( pr1 unaxs x ) .  
-apply ( gradth _ _ egf efg ) . Defined .  
-
-
-Lemma isapropinvstruct { X : hSet } { opp : binop X } ( is : ismonoidop opp ) : isaprop ( invstruct opp is ) . 
-Proof . intros . apply isofhlevelsn . intro is0 . set ( un0 := pr1 ( pr2 is ) ) . assert ( int : forall i : X -> X , isaprop ( dirprod ( forall x : X , paths ( opp ( i x ) x ) un0 ) ( forall x : X , paths ( opp x ( i x ) ) un0 ) ) ) . intro i . apply ( isofhleveldirprod 1 ) .  apply impred . intro x .  simpl . apply ( setproperty X  ) . apply impred . intro x .   simpl .  apply ( setproperty X ) . apply ( isapropsubtype ( fun i : _ => hProppair _ ( int i ) ) ) .  intros inv1 inv2 .  simpl . intro ax1 .  intro ax2 .  apply funextfun . intro x0 . apply ( invmaponpathsweq ( weqpair _ ( isweqrmultingr_is ( tpair _ is is0 ) x0 ) ) ) .    simpl . rewrite ( pr1 ax1 x0 ) .   rewrite ( pr1 ax2 x0 ) .  apply idpath .  Defined . 
+Proof . intros .   destruct is as [ is istr ] .  set ( f := fun x : X => opp x0 x ) . set ( g := fun x : X => opp ( ( pr1 istr ) x0 ) x ) .  destruct is as [ assoc isun0 ] . destruct istr as [ inv0 axs ] .  destruct isun0 as [ un0 unaxs ] .  simpl in * |-  .
+assert ( egf : forall x : _ , paths ( g ( f x ) ) x ) . intro x . unfold f . unfold g . destruct ( assoc ( inv0 x0 ) x0 x  ) . assert ( e := pr1 axs x0 ) . simpl in e . rewrite e . apply ( pr1 unaxs x ) .
+assert ( efg : forall x : _ , paths ( f ( g x ) ) x ) . intro x . unfold f . unfold g . destruct ( assoc x0 ( inv0 x0 ) x  ) . assert ( e := pr2 axs x0 ) . simpl in e . rewrite e . apply ( pr1 unaxs x ) .
+apply ( gradth _ _ egf efg ) . Defined .
+
+
+Lemma isapropinvstruct { X : hSet } { opp : binop X } ( is : ismonoidop opp ) : isaprop ( invstruct opp is ) .
+Proof . intros . apply isofhlevelsn . intro is0 . set ( un0 := pr1 ( pr2 is ) ) . assert ( int : forall i : X -> X , isaprop ( dirprod ( forall x : X , paths ( opp ( i x ) x ) un0 ) ( forall x : X , paths ( opp x ( i x ) ) un0 ) ) ) . intro i . apply ( isofhleveldirprod 1 ) .  apply impred . intro x .  simpl . apply ( setproperty X  ) . apply impred . intro x .   simpl .  apply ( setproperty X ) . apply ( isapropsubtype ( fun i : _ => hProppair _ ( int i ) ) ) .  intros inv1 inv2 .  simpl . intro ax1 .  intro ax2 .  apply funextfun . intro x0 . apply ( invmaponpathsweq ( weqpair _ ( isweqrmultingr_is ( tpair _ is is0 ) x0 ) ) ) .    simpl . rewrite ( pr1 ax1 x0 ) .   rewrite ( pr1 ax2 x0 ) .  apply idpath .  Defined .
 
 Lemma isapropisgrop { X : hSet } ( opp : binop X ) : isaprop ( isgrop opp ) .
-Proof . intros . apply ( isofhleveltotal2 1 ) . apply isapropismonoidop . apply isapropinvstruct . Defined .  
+Proof . intros . apply ( isofhleveltotal2 1 ) . apply isapropismonoidop . apply isapropinvstruct . Defined .
 
 (* (** Unitary monoid where all elements are invertible is a group *)
 
-Definition allinvvertibleinv { X : hSet } { opp : binop X } ( is : ismonoidop opp ) ( allinv : forall x : X , islinvertible opp x ) : X -> X := fun x : X => invmap ( weqpair _ ( allinv x ) ) ( unel_is is ) .   
+Definition allinvvertibleinv { X : hSet } { opp : binop X } ( is : ismonoidop opp ) ( allinv : forall x : X , islinvertible opp x ) : X -> X := fun x : X => invmap ( weqpair _ ( allinv x ) ) ( unel_is is ) .
 
 *)
 
 
 (** The following lemma is an analog of [ Bourbaki , Alg. 1 , ex. 2 , p. 132 ] *)
 
-Lemma isgropif { X : hSet } { opp : binop X } ( is0 : ismonoidop opp ) ( is : forall x : X, hexists ( fun x0 : X => eqset ( opp x x0 ) ( unel_is is0 ) ) ) : isgrop opp . 
-Proof . intros . split with is0 .  destruct is0 as [ assoc isun0 ] . destruct isun0 as [ un0 unaxs0 ] . simpl in is .  simpl in unaxs0 . simpl in un0 . simpl in assoc . simpl in unaxs0 .  
-
-assert ( l1 : forall x' : X , isincl ( fun x0 : X => opp x0 x' ) ) . intro x' . apply ( @hinhuniv ( total2 ( fun x0 : X => paths ( opp x' x0 ) un0 ) ) ( hProppair _ ( isapropisincl ( fun x0 : X => opp x0 x' ) ) ) ) .  intro int1 . simpl . apply isinclbetweensets .  apply ( pr2 X ) .  apply ( pr2 X ) .   intros a b .  intro e .  rewrite ( pathsinv0 ( pr2 unaxs0 a ) ) . rewrite ( pathsinv0 ( pr2 unaxs0 b ) ) .  destruct int1 as [ invx' eq ] .  rewrite ( pathsinv0 eq ) . destruct ( assoc a x' invx' ) .  destruct ( assoc b x' invx' ) .  rewrite e . apply idpath .  apply ( is x' ) .  
-
-assert ( is' :  forall x : X, hexists ( fun x0 : X => eqset ( opp x0 x ) un0 ) ) . intro x . apply ( fun f : _  => hinhuniv f ( is x ) ) .  intro s1 .  destruct s1 as [ x' eq ] .  apply hinhpr . split with x' . simpl . apply ( invmaponpathsincl _ ( l1 x' ) ) .   rewrite ( assoc x' x x' ) . rewrite eq .  rewrite ( pr1 unaxs0 x' ) . unfold unel_is.   simpl . rewrite ( pr2 unaxs0 x' ) .  apply idpath . 
-
-assert ( l1' :  forall x' : X , isincl ( fun x0 : X => opp x' x0 ) ) . intro x' . apply ( @hinhuniv ( total2 ( fun x0 : X => paths ( opp x0 x' ) un0 ) ) ( hProppair _ ( isapropisincl ( fun x0 : X => opp x' x0 ) ) ) ) .  intro int1 . simpl . apply isinclbetweensets .  apply ( pr2 X ) .  apply ( pr2 X ) .   intros a b .  intro e .  rewrite ( pathsinv0 ( pr1 unaxs0 a ) ) . rewrite ( pathsinv0 ( pr1 unaxs0 b ) ) .  destruct int1 as [ invx' eq ] .  rewrite ( pathsinv0 eq ) . destruct ( pathsinv0 ( assoc invx' x' a )  ) .  destruct ( pathsinv0 ( assoc invx' x' b ) ) .  rewrite e . apply idpath .  apply ( is' x' ) .  
-
-assert ( int : forall x : X , isaprop ( total2 ( fun x0 : X => eqset ( opp x0 x ) un0 ) ) ) . intro x .   apply isapropsubtype .  intros x1 x2 .  intros eq1 eq2 .  apply ( invmaponpathsincl _ ( l1 x ) ) . rewrite eq1 .   rewrite eq2 .  apply idpath . 
-
-simpl . set ( linv0 := fun x : X => hinhunivcor1 ( hProppair _ ( int x ) ) ( is' x ) ) .  simpl in linv0 .  set ( inv0 := fun x : X => pr1 ( linv0 x ) ) .  split with inv0 . simpl . split with ( fun x : _ => pr2 ( linv0 x ) ) .  intro x .  apply ( invmaponpathsincl _ ( l1 x ) ) . rewrite ( assoc x ( inv0 x ) x ) . change ( inv0 x ) with ( pr1 ( linv0 x ) ) . rewrite ( pr2 ( linv0 x ) ) . unfold unel_is . simpl . rewrite ( pr1 unaxs0 x ) . rewrite ( pr2 unaxs0 x ) . apply idpath .  Defined . 
-
-
-
-(** *)
-
-Definition iscomm { X : hSet} ( opp : binop X ) := forall x x' : X , paths ( opp x x' ) ( opp x' x ) . 
+Lemma isgropif { X : hSet } { opp : binop X } ( is0 : ismonoidop opp ) ( is : forall x : X, hexists ( fun x0 : X => eqset ( opp x x0 ) ( unel_is is0 ) ) ) : isgrop opp .
+Proof . intros . split with is0 .  destruct is0 as [ assoc isun0 ] . destruct isun0 as [ un0 unaxs0 ] . simpl in is .  simpl in unaxs0 . simpl in un0 . simpl in assoc . simpl in unaxs0 .
+
+assert ( l1 : forall x' : X , isincl ( fun x0 : X => opp x0 x' ) ) . intro x' . apply ( @hinhuniv ( total2 ( fun x0 : X => paths ( opp x' x0 ) un0 ) ) ( hProppair _ ( isapropisincl ( fun x0 : X => opp x0 x' ) ) ) ) .  intro int1 . simpl . apply isinclbetweensets .  apply ( pr2 X ) .  apply ( pr2 X ) .   intros a b .  intro e .  rewrite ( pathsinv0 ( pr2 unaxs0 a ) ) . rewrite ( pathsinv0 ( pr2 unaxs0 b ) ) .  destruct int1 as [ invx' eq ] .  rewrite ( pathsinv0 eq ) . destruct ( assoc a x' invx' ) .  destruct ( assoc b x' invx' ) .  rewrite e . apply idpath .  apply ( is x' ) .
+
+assert ( is' :  forall x : X, hexists ( fun x0 : X => eqset ( opp x0 x ) un0 ) ) . intro x . apply ( fun f : _  => hinhuniv f ( is x ) ) .  intro s1 .  destruct s1 as [ x' eq ] .  apply hinhpr . split with x' . simpl . apply ( invmaponpathsincl _ ( l1 x' ) ) .   rewrite ( assoc x' x x' ) . rewrite eq .  rewrite ( pr1 unaxs0 x' ) . unfold unel_is.   simpl . rewrite ( pr2 unaxs0 x' ) .  apply idpath .
+
+assert ( l1' :  forall x' : X , isincl ( fun x0 : X => opp x' x0 ) ) . intro x' . apply ( @hinhuniv ( total2 ( fun x0 : X => paths ( opp x0 x' ) un0 ) ) ( hProppair _ ( isapropisincl ( fun x0 : X => opp x' x0 ) ) ) ) .  intro int1 . simpl . apply isinclbetweensets .  apply ( pr2 X ) .  apply ( pr2 X ) .   intros a b .  intro e .  rewrite ( pathsinv0 ( pr1 unaxs0 a ) ) . rewrite ( pathsinv0 ( pr1 unaxs0 b ) ) .  destruct int1 as [ invx' eq ] .  rewrite ( pathsinv0 eq ) . destruct ( pathsinv0 ( assoc invx' x' a )  ) .  destruct ( pathsinv0 ( assoc invx' x' b ) ) .  rewrite e . apply idpath .  apply ( is' x' ) .
+
+assert ( int : forall x : X , isaprop ( total2 ( fun x0 : X => eqset ( opp x0 x ) un0 ) ) ) . intro x .   apply isapropsubtype .  intros x1 x2 .  intros eq1 eq2 .  apply ( invmaponpathsincl _ ( l1 x ) ) . rewrite eq1 .   rewrite eq2 .  apply idpath .
+
+simpl . set ( linv0 := fun x : X => hinhunivcor1 ( hProppair _ ( int x ) ) ( is' x ) ) .  simpl in linv0 .  set ( inv0 := fun x : X => pr1 ( linv0 x ) ) .  split with inv0 . simpl . split with ( fun x : _ => pr2 ( linv0 x ) ) .  intro x .  apply ( invmaponpathsincl _ ( l1 x ) ) . rewrite ( assoc x ( inv0 x ) x ) . change ( inv0 x ) with ( pr1 ( linv0 x ) ) . rewrite ( pr2 ( linv0 x ) ) . unfold unel_is . simpl . rewrite ( pr1 unaxs0 x ) . rewrite ( pr2 unaxs0 x ) . apply idpath .  Defined .
+
+
+
+(** *)
+
+Definition iscomm { X : hSet} ( opp : binop X ) := forall x x' : X , paths ( opp x x' ) ( opp x' x ) .
 
 Lemma isapropiscomm { X : hSet } ( opp : binop X ) : isaprop ( iscomm opp ) .
-Proof . intros . apply impred . intros x . apply impred . intro x' . simpl . apply ( setproperty X ) . Defined . 
-
-Definition isabmonoidop { X : hSet } ( opp : binop X ) := dirprod ( ismonoidop opp ) ( iscomm opp ) . 
+Proof . intros . apply impred . intros x . apply impred . intro x' . simpl . apply ( setproperty X ) . Defined .
+
+Definition isabmonoidop { X : hSet } ( opp : binop X ) := dirprod ( ismonoidop opp ) ( iscomm opp ) .
 Definition pr1isabmonoidop ( X : hSet ) ( opp : binop X ) : isabmonoidop opp -> ismonoidop opp := @pr1 _ _ .
 Coercion pr1isabmonoidop : isabmonoidop >-> ismonoidop .
 
-Definition commax_is { X : hSet} { opp : binop X } ( is : isabmonoidop opp ) : iscomm opp := pr2 is . 
+Definition commax_is { X : hSet} { opp : binop X } ( is : isabmonoidop opp ) : iscomm opp := pr2 is .
 
 Lemma isapropisabmonoidop { X : hSet } ( opp : binop X ) : isaprop ( isabmonoidop opp ) .
-Proof . intros . apply ( isofhleveldirprod 1 ) . apply isapropismonoidop . apply isapropiscomm . Defined . 
+Proof . intros . apply ( isofhleveldirprod 1 ) . apply isapropismonoidop . apply isapropiscomm . Defined .
 
 Lemma abmonoidoprer { X : hSet } { opp : binop X } ( is : isabmonoidop opp ) ( a b c d : X ) : paths ( opp ( opp a b ) ( opp c d ) ) ( opp ( opp a c ) ( opp b d ) ) .
-Proof . intros . destruct is as [ is comm ] . destruct is as [ assoc unital0 ] .  simpl in * .  destruct ( assoc ( opp a b ) c d ) .  destruct ( assoc ( opp a c ) b d ) . destruct ( pathsinv0 ( assoc a b c ) ) . destruct ( pathsinv0 ( assoc a c b ) ) .   destruct ( comm b c ) . apply idpath .  Defined . 
+Proof . intros . destruct is as [ is comm ] . destruct is as [ assoc unital0 ] .  simpl in * .  destruct ( assoc ( opp a b ) c d ) .  destruct ( assoc ( opp a c ) b d ) . destruct ( pathsinv0 ( assoc a b c ) ) . destruct ( pathsinv0 ( assoc a c b ) ) .   destruct ( comm b c ) . apply idpath .  Defined .
 
 
 
@@ -190,43 +190,43 @@
 
 
 Lemma weqlcancelablercancelable { X : hSet } ( opp : binop X ) ( is : iscomm opp ) ( x : X ) : weq ( islcancelable opp x ) ( isrcancelable opp x ) .
-Proof . intros . 
-
-assert ( f : ( islcancelable opp x ) -> ( isrcancelable opp x ) ) . unfold islcancelable . unfold isrcancelable .  intro isl . apply ( fun h : _ => isinclhomot _ _ h isl ) .  intro x0 . apply is .  
-assert ( g : ( isrcancelable opp x ) -> ( islcancelable opp x ) ) . unfold islcancelable . unfold isrcancelable .  intro isr . apply ( fun h : _ => isinclhomot _ _ h isr ) .  intro x0 . apply is . 
-
-split with f . apply ( isweqimplimpl f g ( isapropisincl ( fun x0 : X => opp x x0 ) )  ( isapropisincl ( fun x0 : X => opp x0 x ) ) ) .  Defined .  
+Proof . intros .
+
+assert ( f : ( islcancelable opp x ) -> ( isrcancelable opp x ) ) . unfold islcancelable . unfold isrcancelable .  intro isl . apply ( fun h : _ => isinclhomot _ _ h isl ) .  intro x0 . apply is .
+assert ( g : ( isrcancelable opp x ) -> ( islcancelable opp x ) ) . unfold islcancelable . unfold isrcancelable .  intro isr . apply ( fun h : _ => isinclhomot _ _ h isr ) .  intro x0 . apply is .
+
+split with f . apply ( isweqimplimpl f g ( isapropisincl ( fun x0 : X => opp x x0 ) )  ( isapropisincl ( fun x0 : X => opp x0 x ) ) ) .  Defined .
 
 
 
 Lemma weqlinvertiblerinvertible { X : hSet } ( opp : binop X ) ( is : iscomm opp ) ( x : X ) : weq ( islinvertible opp x ) ( isrinvertible opp x ) .
-Proof . intros . 
-
-assert ( f : ( islinvertible opp x ) -> ( isrinvertible opp x ) ) . unfold islinvertible . unfold isrinvertible .  intro isl . 
+Proof . intros .
+
+assert ( f : ( islinvertible opp x ) -> ( isrinvertible opp x ) ) . unfold islinvertible . unfold isrinvertible .  intro isl .
 apply (isweqhomot (fun y => opp x y)).
 - intro z. apply is.
 - apply isl.
-- assert ( g : ( isrinvertible opp x ) -> ( islinvertible opp x ) ) . unfold islinvertible . unfold isrinvertible .  intro isr . apply ( fun h : _ => isweqhomot _ _ h isr ) .  intro x0 . apply is . 
-
-split with f . apply ( isweqimplimpl f g ( isapropisweq ( fun x0 : X => opp x x0 ) )  ( isapropisweq ( fun x0 : X => opp x0 x ) ) ) .  Defined .  
+- assert ( g : ( isrinvertible opp x ) -> ( islinvertible opp x ) ) . unfold islinvertible . unfold isrinvertible .  intro isr . apply ( fun h : _ => isweqhomot _ _ h isr ) .  intro x0 . apply is .
+
+split with f . apply ( isweqimplimpl f g ( isapropisweq ( fun x0 : X => opp x x0 ) )  ( isapropisweq ( fun x0 : X => opp x0 x ) ) ) .  Defined .
 
 
 Lemma weqlunitrunit { X : hSet } ( opp : binop X ) ( is : iscomm opp ) ( un0 : X ) : weq ( islunit opp un0 ) ( isrunit opp un0 ) .
-Proof . intros . 
-
-assert ( f : ( islunit opp un0 ) -> ( isrunit opp un0 ) ) . unfold islunit . unfold isrunit .  intro isl .  intro x .  destruct ( is un0 x ) .  apply ( isl x ) .  
-assert ( g : ( isrunit opp un0 ) -> ( islunit opp un0 ) ) . unfold islunit . unfold isrunit .  intro isr . intro x .  destruct ( is x un0 ) .  apply ( isr x ) .  
-
-split with f . apply ( isweqimplimpl f g ( isapropislunit opp un0 )  ( isapropisrunit opp un0 ) ) .  Defined .  
+Proof . intros .
+
+assert ( f : ( islunit opp un0 ) -> ( isrunit opp un0 ) ) . unfold islunit . unfold isrunit .  intro isl .  intro x .  destruct ( is un0 x ) .  apply ( isl x ) .
+assert ( g : ( isrunit opp un0 ) -> ( islunit opp un0 ) ) . unfold islunit . unfold isrunit .  intro isr . intro x .  destruct ( is x un0 ) .  apply ( isr x ) .
+
+split with f . apply ( isweqimplimpl f g ( isapropislunit opp un0 )  ( isapropisrunit opp un0 ) ) .  Defined .
 
 
 Lemma weqlinvrinv { X : hSet } ( opp : binop X ) ( is : iscomm opp ) ( un0 : X ) ( inv0 : X -> X ) : weq ( islinv opp un0 inv0 ) ( isrinv opp un0 inv0 ) .
-Proof . intros . 
-
-assert ( f : ( islinv opp un0 inv0 ) -> ( isrinv opp un0 inv0 ) ) . unfold islinv . unfold isrinv .  intro isl .  intro x .  destruct ( is ( inv0 x ) x ) .  apply ( isl x ) .  
-assert ( g : ( isrinv opp un0 inv0 ) -> ( islinv opp un0 inv0 ) ) . unfold islinv . unfold isrinv .  intro isr . intro x .  destruct ( is x ( inv0 x ) ) .  apply ( isr x ) .  
-
-split with f . apply ( isweqimplimpl f g ( isapropislinv opp un0 inv0 )  ( isapropisrinv opp un0 inv0 ) ) .  Defined .  
+Proof . intros .
+
+assert ( f : ( islinv opp un0 inv0 ) -> ( isrinv opp un0 inv0 ) ) . unfold islinv . unfold isrinv .  intro isl .  intro x .  destruct ( is ( inv0 x ) x ) .  apply ( isl x ) .
+assert ( g : ( isrinv opp un0 inv0 ) -> ( islinv opp un0 inv0 ) ) . unfold islinv . unfold isrinv .  intro isr . intro x .  destruct ( is x ( inv0 x ) ) .  apply ( isr x ) .
+
+split with f . apply ( isweqimplimpl f g ( isapropislinv opp un0 inv0 )  ( isapropisrinv opp un0 inv0 ) ) .  Defined .
 
 
 Opaque abmonoidoprer .
@@ -242,7 +242,7 @@
 Coercion isabgroptoisabmonoidop : isabgrop >-> isabmonoidop .
 
 Lemma isapropisabgrop { X : hSet } ( opp : binop X ) : isaprop ( isabgrop opp ) .
-Proof . intros . apply ( isofhleveldirprod 1 ) . apply isapropisgrop . apply isapropiscomm . Defined .  
+Proof . intros . apply ( isofhleveldirprod 1 ) . apply isapropisgrop . apply isapropiscomm . Defined .
 
 
 
@@ -258,34 +258,34 @@
 Definition isldistr { X : hSet} ( opp1 opp2 : binop X ) := forall x x' x'' : X , paths ( opp2 x'' ( opp1 x x' ) ) ( opp1 ( opp2 x'' x ) ( opp2 x'' x' ) ) .
 
 Lemma isapropisldistr { X : hSet} ( opp1 opp2 : binop X ) : isaprop ( isldistr opp1 opp2 ) .
-Proof . intros . apply impred . intro x . apply impred . intro x' . apply impred . intro x'' . simpl . apply ( setproperty X ) . Defined .   
+Proof . intros . apply impred . intro x . apply impred . intro x' . apply impred . intro x'' . simpl . apply ( setproperty X ) . Defined .
 
 Definition isrdistr { X : hSet} ( opp1 opp2 : binop X ) := forall x x' x'' : X , paths ( opp2 ( opp1 x x' ) x'' ) ( opp1 ( opp2 x x'' ) ( opp2 x' x'' ) ) .
 
 Lemma isapropisrdistr { X : hSet} ( opp1 opp2 : binop X ) : isaprop ( isrdistr opp1 opp2 ) .
-Proof . intros . apply impred . intro x . apply impred . intro x' . apply impred . intro x'' . simpl . apply ( setproperty X ) . Defined .   
+Proof . intros . apply impred . intro x . apply impred . intro x' . apply impred . intro x'' . simpl . apply ( setproperty X ) . Defined .
 
 Definition isdistr { X : hSet } ( opp1 opp2 : binop X ) := dirprod ( isldistr opp1 opp2 ) ( isrdistr opp1 opp2 ) .
 
 Lemma isapropisdistr { X : hSet } ( opp1 opp2 : binop X ) : isaprop ( isdistr opp1 opp2  ) .
-Proof . intros . apply ( isofhleveldirprod 1 _ _ ( isapropisldistr _ _ ) ( isapropisrdistr _ _ ) ) . Defined .  
+Proof . intros . apply ( isofhleveldirprod 1 _ _ ( isapropisldistr _ _ ) ( isapropisrdistr _ _ ) ) . Defined .
 
 (** *)
 
 Lemma weqldistrrdistr { X : hSet} ( opp1 opp2 : binop X ) ( is : iscomm opp2 ) : weq ( isldistr opp1 opp2 ) ( isrdistr opp1 opp2 ) .
-Proof .  intros . 
-
-assert ( f : ( isldistr opp1 opp2 ) -> ( isrdistr opp1 opp2 ) ) . unfold isldistr . unfold isrdistr .  intro isl .  intros x x' x'' .  destruct ( is x'' ( opp1 x x' ) ) . destruct ( is x'' x ) . destruct ( is x'' x' ) .  apply ( isl x x' x'' ) .  
-assert ( g : ( isrdistr opp1 opp2 ) -> ( isldistr opp1 opp2 ) ) . unfold isldistr . unfold isrdistr .  intro isr .  intros x x' x'' .  destruct ( is ( opp1 x x' ) x'' ) . destruct ( is x x'' ) . destruct ( is x' x'' ) .  apply ( isr x x' x'' ) .   
-
-split with f . apply ( isweqimplimpl f g ( isapropisldistr opp1 opp2 )  ( isapropisrdistr opp1 opp2 ) ) .  Defined . 
+Proof .  intros .
+
+assert ( f : ( isldistr opp1 opp2 ) -> ( isrdistr opp1 opp2 ) ) . unfold isldistr . unfold isrdistr .  intro isl .  intros x x' x'' .  destruct ( is x'' ( opp1 x x' ) ) . destruct ( is x'' x ) . destruct ( is x'' x' ) .  apply ( isl x x' x'' ) .
+assert ( g : ( isrdistr opp1 opp2 ) -> ( isldistr opp1 opp2 ) ) . unfold isldistr . unfold isrdistr .  intro isr .  intros x x' x'' .  destruct ( is ( opp1 x x' ) x'' ) . destruct ( is x x'' ) . destruct ( is x' x'' ) .  apply ( isr x x' x'' ) .
+
+split with f . apply ( isweqimplimpl f g ( isapropisldistr opp1 opp2 )  ( isapropisrdistr opp1 opp2 ) ) .  Defined .
 
 
 (** *)
 
 
 Definition isrigops { X : hSet } ( opp1 opp2 : binop X ) :=  dirprod ( total2 ( fun axs : dirprod ( isabmonoidop opp1 ) ( ismonoidop opp2 ) => ( dirprod ( forall x : X , paths ( opp2 ( unel_is ( pr1 axs ) ) x ) ( unel_is ( pr1 axs ) ) ) ) ( forall x : X , paths ( opp2 x ( unel_is ( pr1 axs ) ) ) ( unel_is ( pr1 axs ) ) ) ) ) ( isdistr opp1 opp2 ) .
-    
+
 Definition rigop1axs_is { X : hSet } { opp1 opp2 : binop X } : isrigops opp1 opp2 -> isabmonoidop opp1 := fun is : _ => pr1 ( pr1 ( pr1 is ) ) .
 Definition rigop2axs_is { X : hSet } { opp1 opp2 : binop X } : isrigops opp1 opp2 -> ismonoidop opp2 := fun is : _ => pr2 ( pr1 ( pr1 is ) ) .
 Definition rigdistraxs_is { X : hSet } { opp1 opp2 : binop X } : isrigops opp1 opp2 -> isdistr opp1 opp2 := fun is : _ =>  pr2 is .
@@ -298,15 +298,15 @@
 
 
 Lemma isapropisrigops { X : hSet } ( opp1 opp2 : binop X ) : isaprop ( isrigops opp1 opp2 ) .
-Proof . intros . apply ( isofhleveldirprod 1 ) . apply ( isofhleveltotal2 1 ) . apply ( isofhleveldirprod 1 ) . apply isapropisabmonoidop . apply isapropismonoidop. intro x . apply ( isofhleveldirprod 1 ) . apply impred. intro x' . apply ( setproperty X ) . apply impred . intro x' . apply ( setproperty X ) . apply isapropisdistr . Defined . 
-
-
-
-
-(** *)
-
-
-Definition isrngops { X : hSet } ( opp1 opp2 : binop X ) := dirprod ( dirprod ( isabgrop opp1 ) ( ismonoidop opp2 ) ) ( isdistr opp1 opp2 ) . 
+Proof . intros . apply ( isofhleveldirprod 1 ) . apply ( isofhleveltotal2 1 ) . apply ( isofhleveldirprod 1 ) . apply isapropisabmonoidop . apply isapropismonoidop. intro x . apply ( isofhleveldirprod 1 ) . apply impred. intro x' . apply ( setproperty X ) . apply impred . intro x' . apply ( setproperty X ) . apply isapropisdistr . Defined .
+
+
+
+
+(** *)
+
+
+Definition isrngops { X : hSet } ( opp1 opp2 : binop X ) := dirprod ( dirprod ( isabgrop opp1 ) ( ismonoidop opp2 ) ) ( isdistr opp1 opp2 ) .
 
 Definition rngop1axs_is { X : hSet } { opp1 opp2 : binop X } : isrngops opp1 opp2 -> isabgrop opp1 := fun is : _ => pr1 ( pr1 is ) .
 Definition rngop2axs_is { X : hSet } { opp1 opp2 : binop X } : isrngops opp1 opp2 -> ismonoidop opp2 := fun is : _ => pr2 ( pr1 is ) .
@@ -318,7 +318,7 @@
 
 
 Lemma isapropisrngops { X : hSet } ( opp1 opp2 : binop X ) : isaprop ( isrngops opp1 opp2 ) .
-Proof . intros . apply ( isofhleveldirprod 1 ) . apply ( isofhleveldirprod 1 ) . apply isapropisabgrop . apply isapropismonoidop. apply isapropisdistr . Defined . 
+Proof . intros . apply ( isofhleveldirprod 1 ) . apply ( isofhleveldirprod 1 ) . apply isapropisabgrop . apply isapropismonoidop. apply isapropisdistr . Defined .
 
 Lemma multx0_is_l { X : hSet } { opp1 opp2 : binop X } ( is1 : isgrop opp1 ) ( is2 : ismonoidop opp2 ) ( is12 : isdistr opp1 opp2 ) : forall x : X , paths ( opp2 x ( unel_is ( pr1 is1 ) ) ) ( unel_is ( pr1 is1 ) )  .
 Proof . intros .  destruct is12 as [ ldistr0 rdistr0 ] . destruct is2 as [ assoc2 [ un2 [ lun2 run2 ] ] ] . simpl in * . apply ( invmaponpathsweq ( weqpair _ ( isweqrmultingr_is is1 ( opp2 x un2 ) ) ) ) .  simpl .  destruct is1 as [ [ assoc1 [ un1 [ lun1 run1 ] ] ] [ inv0 [ linv0 rinv0 ] ] ] .  unfold unel_is .  simpl in * . rewrite ( lun1 ( opp2 x un2 ) ) . destruct ( ldistr0 un1 un2 x ) .    rewrite ( run2 x ) .  rewrite ( lun1 un2 ) .  rewrite ( run2 x ) . apply idpath .  Defined .
@@ -332,26 +332,26 @@
 
 
 
-Definition minus1_is_l { X : hSet } { opp1 opp2 : binop X } ( is1 : isgrop opp1 ) ( is2 : ismonoidop opp2 ) := ( grinv_is is1 ) ( unel_is is2 ) . 
+Definition minus1_is_l { X : hSet } { opp1 opp2 : binop X } ( is1 : isgrop opp1 ) ( is2 : ismonoidop opp2 ) := ( grinv_is is1 ) ( unel_is is2 ) .
 
 Lemma islinvmultwithminus1_is_l { X : hSet } { opp1 opp2 : binop X } ( is1 : isgrop opp1 ) ( is2 : ismonoidop opp2 ) ( is12 : isdistr opp1 opp2 ) ( x : X ) : paths ( opp1 ( opp2 ( minus1_is_l is1 is2 ) x ) x ) ( unel_is ( pr1 is1 ) ) .
-Proof . intros . set ( xinv := opp2 (minus1_is_l is1 is2) x ) . rewrite ( pathsinv0 ( lunax_is is2 x ) ) . unfold xinv .  rewrite ( pathsinv0 ( pr2 is12 _ _ x ) ) . unfold minus1_is_l . unfold grinv_is . rewrite ( grlinvax_is is1 _ ) .  apply mult0x_is_l .   apply is2 . apply is12 .  Defined . 
+Proof . intros . set ( xinv := opp2 (minus1_is_l is1 is2) x ) . rewrite ( pathsinv0 ( lunax_is is2 x ) ) . unfold xinv .  rewrite ( pathsinv0 ( pr2 is12 _ _ x ) ) . unfold minus1_is_l . unfold grinv_is . rewrite ( grlinvax_is is1 _ ) .  apply mult0x_is_l .   apply is2 . apply is12 .  Defined .
 
 Opaque islinvmultwithminus1_is_l .
 
 Lemma isrinvmultwithminus1_is_l { X : hSet } { opp1 opp2 : binop X } ( is1 : isgrop opp1 ) ( is2 : ismonoidop opp2 ) ( is12 : isdistr opp1 opp2 ) ( x : X ) : paths ( opp1 x ( opp2 ( minus1_is_l is1 is2 ) x ) ) ( unel_is ( pr1 is1 ) ) .
-Proof . intros . set ( xinv := opp2 (minus1_is_l is1 is2) x ) . rewrite ( pathsinv0 ( lunax_is is2 x ) ) . unfold xinv .  rewrite ( pathsinv0 ( pr2 is12 _ _ x ) ) . unfold minus1_is_l . unfold grinv_is . rewrite ( grrinvax_is is1 _ ) .  apply mult0x_is_l .   apply is2 . apply is12 .  Defined . 
-
-Opaque isrinvmultwithminus1_is_l . 
+Proof . intros . set ( xinv := opp2 (minus1_is_l is1 is2) x ) . rewrite ( pathsinv0 ( lunax_is is2 x ) ) . unfold xinv .  rewrite ( pathsinv0 ( pr2 is12 _ _ x ) ) . unfold minus1_is_l . unfold grinv_is . rewrite ( grrinvax_is is1 _ ) .  apply mult0x_is_l .   apply is2 . apply is12 .  Defined .
+
+Opaque isrinvmultwithminus1_is_l .
 
 
 Lemma isminusmultwithminus1_is_l { X : hSet } { opp1 opp2 : binop X } ( is1 : isgrop opp1 ) ( is2 : ismonoidop opp2 ) ( is12 : isdistr opp1 opp2 ) ( x : X ) : paths ( opp2 ( minus1_is_l is1 is2 ) x ) ( grinv_is is1 x ) .
-Proof . intros . apply ( invmaponpathsweq ( weqpair _ ( isweqrmultingr_is is1 x ) ) ) .    simpl . rewrite ( islinvmultwithminus1_is_l is1 is2 is12 x ) . unfold grinv_is . rewrite ( grlinvax_is is1 x ) .  apply idpath . Defined . 
-
-Opaque isminusmultwithminus1_is_l . 
+Proof . intros . apply ( invmaponpathsweq ( weqpair _ ( isweqrmultingr_is is1 x ) ) ) .    simpl . rewrite ( islinvmultwithminus1_is_l is1 is2 is12 x ) . unfold grinv_is . rewrite ( grlinvax_is is1 x ) .  apply idpath . Defined .
+
+Opaque isminusmultwithminus1_is_l .
 
 Lemma isrngopsif { X : hSet } { opp1 opp2 : binop X } ( is1 : isgrop opp1 ) ( is2 : ismonoidop opp2 ) ( is12 : isdistr opp1 opp2 ) : isrngops opp1 opp2 .
-Proof . intros .  set ( assoc1 := pr1 ( pr1 is1 ) ) . split . split .  split with is1 . 
+Proof . intros .  set ( assoc1 := pr1 ( pr1 is1 ) ) . split . split .  split with is1 .
 intros x y .    apply ( invmaponpathsweq ( weqpair _ ( isweqrmultingr_is is1 ( opp2 ( minus1_is_l is1 is2 ) ( opp1 x y ) ) ) ) ) . simpl . rewrite ( isrinvmultwithminus1_is_l is1 is2 is12 ( opp1 x y ) ) . rewrite ( pr1 is12 x y _ ) .  destruct ( assoc1 ( opp1 y x ) (opp2 (minus1_is_l is1 is2) x) (opp2 (minus1_is_l is1 is2) y)) . rewrite ( assoc1 y x _ ) . destruct ( pathsinv0 ( isrinvmultwithminus1_is_l is1 is2 is12 x ) ) . unfold unel_is .  rewrite ( runax_is ( pr1 is1 ) y ) . rewrite ( isrinvmultwithminus1_is_l is1 is2 is12 y ) .  apply idpath . apply is2 . apply is12 .  Defined .
 
 Definition rngmultx0_is { X : hSet } { opp1 opp2 : binop X } ( is : isrngops opp1 opp2 ) := multx0_is_l ( rngop1axs_is is ) ( rngop2axs_is is ) ( rngdistraxs_is is )  .
@@ -361,11 +361,11 @@
 Definition rngminus1_is { X : hSet } { opp1 opp2 : binop X } ( is : isrngops opp1 opp2 ) := minus1_is_l ( rngop1axs_is is ) ( rngop2axs_is is ) .
 
 Definition rngmultwithminus1_is { X : hSet } { opp1 opp2 : binop X } ( is : isrngops opp1 opp2 ) := isminusmultwithminus1_is_l ( rngop1axs_is is ) ( rngop2axs_is is ) ( rngdistraxs_is is ) .
- 
+
 Definition isrngopstoisrigops ( X : hSet ) ( opp1 opp2 : binop X ) ( is : isrngops opp1 opp2 ) : isrigops opp1 opp2 .
-Proof. intros . split . split with ( dirprodpair ( isabgroptoisabmonoidop _ _ ( rngop1axs_is is ) ) ( rngop2axs_is is ) ) . split . simpl .  apply ( rngmult0x_is )  . simpl . apply ( rngmultx0_is ) .  apply ( rngdistraxs_is is ) . Defined . 
-
-Coercion isrngopstoisrigops : isrngops >-> isrigops . 
+Proof. intros . split . split with ( dirprodpair ( isabgroptoisabmonoidop _ _ ( rngop1axs_is is ) ) ( rngop2axs_is is ) ) . split . simpl .  apply ( rngmult0x_is )  . simpl . apply ( rngmultx0_is ) .  apply ( rngdistraxs_is is ) . Defined .
+
+Coercion isrngopstoisrigops : isrngops >-> isrigops .
 
 
 
@@ -373,9 +373,9 @@
 
 Definition iscommrigops { X : hSet } ( opp1 opp2 : binop X )  :=  dirprod ( isrigops opp1 opp2 ) ( iscomm opp2 ) .
 Definition pr1iscommrigops ( X : hSet ) ( opp1 opp2 : binop X ) : iscommrigops opp1 opp2 -> isrigops opp1 opp2 := @pr1 _ _ .
-Coercion pr1iscommrigops : iscommrigops >-> isrigops .  
-
-Definition rigiscommop2_is { X : hSet } { opp1 opp2 : binop X } ( is : iscommrigops opp1 opp2 ) : iscomm opp2 := pr2 is . 
+Coercion pr1iscommrigops : iscommrigops >-> isrigops .
+
+Definition rigiscommop2_is { X : hSet } { opp1 opp2 : binop X } ( is : iscommrigops opp1 opp2 ) : iscomm opp2 := pr2 is .
 
 Lemma isapropiscommrig  { X : hSet } ( opp1 opp2 : binop X ) : isaprop ( iscommrigops opp1 opp2 ) .
 Proof . intros . apply ( isofhleveldirprod 1 ) . apply isapropisrigops . apply isapropiscomm . Defined .
@@ -385,19 +385,19 @@
 
 
 
-(** *) 
-
-Definition iscommrngops { X : hSet } ( opp1 opp2 : binop X )  :=  dirprod ( isrngops opp1 opp2 ) ( iscomm opp2 ) . 
+(** *)
+
+Definition iscommrngops { X : hSet } ( opp1 opp2 : binop X )  :=  dirprod ( isrngops opp1 opp2 ) ( iscomm opp2 ) .
 Definition pr1iscommrngops ( X : hSet ) ( opp1 opp2 : binop X ) : iscommrngops opp1 opp2 -> isrngops opp1 opp2 := @pr1 _ _ .
-Coercion pr1iscommrngops : iscommrngops >-> isrngops .  
-
-Definition rngiscommop2_is { X : hSet } { opp1 opp2 : binop X } ( is : iscommrngops opp1 opp2 ) : iscomm opp2 := pr2 is . 
+Coercion pr1iscommrngops : iscommrngops >-> isrngops .
+
+Definition rngiscommop2_is { X : hSet } { opp1 opp2 : binop X } ( is : iscommrngops opp1 opp2 ) : iscomm opp2 := pr2 is .
 
 Lemma isapropiscommrng  { X : hSet } ( opp1 opp2 : binop X ) : isaprop ( iscommrngops opp1 opp2 ) .
-Proof . intros . apply ( isofhleveldirprod 1 ) . apply isapropisrngops . apply isapropiscomm . Defined . 
+Proof . intros . apply ( isofhleveldirprod 1 ) . apply isapropisrngops . apply isapropiscomm . Defined .
 
 Definition iscommrngopstoiscommrigops ( X : hSet ) ( opp1 opp2 : binop X ) ( is : iscommrngops opp1 opp2 ) : iscommrigops opp1 opp2 := dirprodpair ( isrngopstoisrigops _ _ _ ( pr1 is ) ) ( pr2 is ) .
-Coercion iscommrngopstoiscommrigops : iscommrngops >-> iscommrigops . 
+Coercion iscommrngopstoiscommrigops : iscommrngops >-> iscommrigops .
 
 
 
@@ -407,40 +407,40 @@
 (** **** General definitions *)
 
 
-Definition setwithbinop := total2 ( fun X : hSet => binop X ) . 
+Definition setwithbinop := total2 ( fun X : hSet => binop X ) .
 Definition setwithbinoppair ( X : hSet ) ( opp : binop X ) : setwithbinop := tpair ( fun X : hSet => binop X ) X opp .
 Definition pr1setwithbinop : setwithbinop -> hSet := @pr1 _ ( fun X : hSet => binop X ) .
 Coercion pr1setwithbinop : setwithbinop >-> hSet .
 
 
-Definition op { X : setwithbinop } : binop X := pr2 X . 
+Definition op { X : setwithbinop } : binop X := pr2 X .
 
 Notation "x + y" := ( op x y ) : addoperation_scope .
-Notation "x * y" := ( op x y ) : multoperation_scope .  
+Notation "x * y" := ( op x y ) : multoperation_scope .
 
 
 
 (** **** Functions compatible with a binary operation ( homomorphisms ) and their properties *)
 
-Definition isbinopfun { X Y : setwithbinop } ( f : X -> Y ) := forall x x' : X , paths ( f ( op x x' ) ) ( op ( f x ) ( f x' ) ) . 
+Definition isbinopfun { X Y : setwithbinop } ( f : X -> Y ) := forall x x' : X , paths ( f ( op x x' ) ) ( op ( f x ) ( f x' ) ) .
 
 Lemma isapropisbinopfun { X Y : setwithbinop } ( f : X -> Y ) : isaprop ( isbinopfun f ) .
 Proof . intros . apply impred . intro x . apply impred . intro x' . apply ( setproperty Y ) . Defined .
 
 Definition binopfun ( X Y : setwithbinop ) : UU := total2 ( fun f : X -> Y => isbinopfun f ) .
-Definition binopfunpair { X Y : setwithbinop } ( f : X -> Y ) ( is : isbinopfun f ) : binopfun X Y := tpair _ f is . 
-Definition pr1binopfun ( X Y : setwithbinop ) : binopfun X Y -> ( X -> Y ) := @pr1 _ _ . 
-Coercion pr1binopfun : binopfun >-> Funclass . 
+Definition binopfunpair { X Y : setwithbinop } ( f : X -> Y ) ( is : isbinopfun f ) : binopfun X Y := tpair _ f is .
+Definition pr1binopfun ( X Y : setwithbinop ) : binopfun X Y -> ( X -> Y ) := @pr1 _ _ .
+Coercion pr1binopfun : binopfun >-> Funclass .
 
 Lemma isasetbinopfun  ( X Y : setwithbinop ) : isaset ( binopfun X Y ) .
-Proof . intros . apply ( isasetsubset ( pr1binopfun X Y  ) ) . change ( isofhlevel 2 ( X -> Y ) ) . apply impred .  intro . apply ( setproperty Y ) . refine (isinclpr1 _ _) .  intro .  apply isapropisbinopfun . Defined .  
+Proof . intros . apply ( isasetsubset ( pr1binopfun X Y  ) ) . change ( isofhlevel 2 ( X -> Y ) ) . apply impred .  intro . apply ( setproperty Y ) . refine (isinclpr1 _ _) .  intro .  apply isapropisbinopfun . Defined .
 
 Lemma isbinopfuncomp { X Y Z : setwithbinop } ( f : binopfun X Y ) ( g : binopfun Y Z ) : isbinopfun ( funcomp ( pr1 f ) ( pr1 g ) ) .
-Proof . intros . set ( axf := pr2 f ) . set ( axg := pr2 g ) .  intros a b . unfold funcomp .  rewrite ( axf a b ) . rewrite ( axg ( pr1 f a ) ( pr1 f b ) ) .  apply idpath . Defined .  
-
-Opaque isbinopfuncomp . 
-
-Definition binopfuncomp { X Y Z : setwithbinop } ( f : binopfun X Y ) ( g : binopfun Y Z ) : binopfun X Z := binopfunpair ( funcomp ( pr1 f ) ( pr1 g ) ) ( isbinopfuncomp f g ) . 
+Proof . intros . set ( axf := pr2 f ) . set ( axg := pr2 g ) .  intros a b . unfold funcomp .  rewrite ( axf a b ) . rewrite ( axg ( pr1 f a ) ( pr1 f b ) ) .  apply idpath . Defined .
+
+Opaque isbinopfuncomp .
+
+Definition binopfuncomp { X Y Z : setwithbinop } ( f : binopfun X Y ) ( g : binopfun Y Z ) : binopfun X Z := binopfunpair ( funcomp ( pr1 f ) ( pr1 g ) ) ( isbinopfuncomp f g ) .
 
 
 Definition binopmono ( X Y : setwithbinop ) : UU := total2 ( fun f : incl X Y => isbinopfun ( pr1 f ) ) .
@@ -449,25 +449,25 @@
 Coercion pr1binopmono : binopmono >-> incl .
 
 Definition binopincltobinopfun ( X Y : setwithbinop ) : binopmono X Y -> binopfun X Y := fun f => binopfunpair ( pr1 ( pr1 f ) ) ( pr2 f ) .
-Coercion binopincltobinopfun : binopmono >-> binopfun . 
-
-
-Definition binopmonocomp { X Y Z : setwithbinop } ( f : binopmono X Y ) ( g : binopmono Y Z ) : binopmono X Z := binopmonopair ( inclcomp ( pr1 f ) ( pr1 g ) ) ( isbinopfuncomp f g ) . 
-
-Definition binopiso ( X Y : setwithbinop ) : UU := total2 ( fun f : weq X Y => isbinopfun f ) .   
+Coercion binopincltobinopfun : binopmono >-> binopfun .
+
+
+Definition binopmonocomp { X Y Z : setwithbinop } ( f : binopmono X Y ) ( g : binopmono Y Z ) : binopmono X Z := binopmonopair ( inclcomp ( pr1 f ) ( pr1 g ) ) ( isbinopfuncomp f g ) .
+
+Definition binopiso ( X Y : setwithbinop ) : UU := total2 ( fun f : weq X Y => isbinopfun f ) .
 Definition binopisopair { X Y : setwithbinop } ( f : weq X Y ) ( is : isbinopfun f ) : binopiso X Y := tpair _  f is .
 Definition pr1binopiso ( X Y : setwithbinop ) : binopiso X Y -> weq X Y := @pr1 _ _ .
 Coercion pr1binopiso : binopiso >-> weq .
 
 Definition binopisotobinopmono ( X Y : setwithbinop ) : binopiso X Y -> binopmono X Y := fun f => binopmonopair ( pr1 f ) ( pr2 f ) .
-Coercion binopisotobinopmono : binopiso >-> binopmono . 
+Coercion binopisotobinopmono : binopiso >-> binopmono .
 
 Definition binopisocomp { X Y Z : setwithbinop } ( f : binopiso X Y ) ( g : binopiso Y Z ) : binopiso X Z := binopisopair ( weqcomp ( pr1 f ) ( pr1 g ) ) ( isbinopfuncomp f g ) .
 
-Lemma isbinopfuninvmap { X Y : setwithbinop } ( f : binopiso X Y ) : isbinopfun ( invmap ( pr1 f ) ) . 
+Lemma isbinopfuninvmap { X Y : setwithbinop } ( f : binopiso X Y ) : isbinopfun ( invmap ( pr1 f ) ) .
 Proof . intros . set ( axf := pr2 f ) . intros a b .  apply ( invmaponpathsweq ( pr1 f ) ) .  rewrite ( homotweqinvweq ( pr1 f ) ( op a b ) ) . rewrite ( axf (invmap (pr1 f) a) (invmap (pr1 f) b) ) .  rewrite ( homotweqinvweq ( pr1 f ) a ) .   rewrite ( homotweqinvweq ( pr1 f ) b ) .   apply idpath . Defined .
 
-Opaque isbinopfuninvmap .  
+Opaque isbinopfuninvmap .
 
 Definition invbinopiso { X Y : setwithbinop } ( f : binopiso X Y ) : binopiso Y X := binopisopair ( invweq ( pr1 f ) ) ( isbinopfuninvmap f ) .
 
@@ -476,103 +476,98 @@
 (** **** Transport of properties of a binary operation  *)
 
 
-<<<<<<< HEAD
-=======
-
-
->>>>>>> 92ba4555
 Lemma islcancelablemonob { X Y : setwithbinop } ( f : binopmono X Y ) ( x : X ) ( is : islcancelable ( @op Y ) ( f x ) ) : islcancelable ( @op X ) x .
-Proof . intros .  unfold islcancelable . apply ( isincltwooutof3a (fun x0 : X => op x x0) f ( pr2 ( pr1 f ) ) ) .    
-
-assert ( h : homot ( funcomp f ( fun y0 : Y => op ( f x ) y0 ) ) (funcomp (fun x0 : X => op x x0) f) ) .  intro x0 .  unfold funcomp .  apply ( pathsinv0 ( ( pr2 f ) x x0 ) ) . 
+Proof . intros .  unfold islcancelable . apply ( isincltwooutof3a (fun x0 : X => op x x0) f ( pr2 ( pr1 f ) ) ) .
+
+assert ( h : homot ( funcomp f ( fun y0 : Y => op ( f x ) y0 ) ) (funcomp (fun x0 : X => op x x0) f) ) .  intro x0 .  unfold funcomp .  apply ( pathsinv0 ( ( pr2 f ) x x0 ) ) .
 
 apply ( isinclhomot _ _ h ) . apply ( isinclcomp f ( inclpair _ is ) ) .  Defined .
 
 
 Lemma isrcancelablemonob { X Y : setwithbinop } ( f : binopmono X Y ) ( x : X ) ( is : isrcancelable ( @op Y ) ( f x ) ) : isrcancelable ( @op X ) x .
-Proof . intros .  unfold islcancelable . apply ( isincltwooutof3a (fun x0 : X => op x0 x) f ( pr2 ( pr1 f ) ) ) .    
-
-assert ( h : homot ( funcomp f ( fun y0 : Y => op y0 ( f x ) ) ) (funcomp (fun x0 : X => op x0 x ) f) ) .  intro x0 .  unfold funcomp .  apply ( pathsinv0 ( ( pr2 f ) x0 x ) ) . 
+Proof . intros .  unfold islcancelable . apply ( isincltwooutof3a (fun x0 : X => op x0 x) f ( pr2 ( pr1 f ) ) ) .
+
+assert ( h : homot ( funcomp f ( fun y0 : Y => op y0 ( f x ) ) ) (funcomp (fun x0 : X => op x0 x ) f) ) .  intro x0 .  unfold funcomp .  apply ( pathsinv0 ( ( pr2 f ) x0 x ) ) .
 
 apply ( isinclhomot _ _ h ) . apply ( isinclcomp f ( inclpair _ is ) ) .  Defined .
 
 
-Lemma iscancelablemonob { X Y : setwithbinop } ( f : binopmono X Y ) ( x : X ) ( is : iscancelable ( @op Y ) ( f x ) ) : iscancelable ( @op X ) x . 
+Lemma iscancelablemonob { X Y : setwithbinop } ( f : binopmono X Y ) ( x : X ) ( is : iscancelable ( @op Y ) ( f x ) ) : iscancelable ( @op X ) x .
 Proof . intros . apply ( dirprodpair ( islcancelablemonob f x ( pr1 is ) ) ( isrcancelablemonob f x ( pr2 is ) ) ) . Defined .
 
-Notation islcancelableisob := islcancelablemonob . 
-Notation isrcancelableisob := isrcancelablemonob . 
+Notation islcancelableisob := islcancelablemonob .
+Notation isrcancelableisob := isrcancelablemonob .
 Notation iscancelableisob := iscancelablemonob .
 
 
 Lemma islinvertibleisob  { X Y : setwithbinop } ( f : binopiso X Y ) ( x : X ) ( is : islinvertible ( @op Y ) ( f x ) ) : islinvertible ( @op X ) x .
-Proof . intros .  unfold islinvertible . apply ( twooutof3a (fun x0 : X => op x x0) f ) .     
-
-assert ( h : homot ( funcomp f ( fun y0 : Y => op ( f x ) y0 ) ) (funcomp (fun x0 : X => op x x0) f) ) .  intro x0 .  unfold funcomp .  apply ( pathsinv0 ( ( pr2 f ) x x0 ) ) . 
-
-apply ( isweqhomot _ _ h ) . apply ( pr2 ( weqcomp f ( weqpair _ is ) ) ) . apply ( pr2 ( pr1 f ) ) . Defined .  
+Proof . intros .  unfold islinvertible . apply ( twooutof3a (fun x0 : X => op x x0) f ) .
+
+assert ( h : homot ( funcomp f ( fun y0 : Y => op ( f x ) y0 ) ) (funcomp (fun x0 : X => op x x0) f) ) .  intro x0 .  unfold funcomp .  apply ( pathsinv0 ( ( pr2 f ) x x0 ) ) .
+
+apply ( isweqhomot _ _ h ) . apply ( pr2 ( weqcomp f ( weqpair _ is ) ) ) . apply ( pr2 ( pr1 f ) ) . Defined .
 
 Lemma isrinvertibleisob { X Y : setwithbinop } ( f : binopiso X Y ) ( x : X ) ( is : isrinvertible ( @op Y ) ( f x ) ) : isrinvertible ( @op X ) x .
-Proof . intros .  unfold islinvertible . apply ( twooutof3a (fun x0 : X => op x0 x) f ) .    
-
-assert ( h : homot ( funcomp f ( fun y0 : Y => op y0 ( f x ) ) ) (funcomp (fun x0 : X => op x0 x ) f) ) .  intro x0 .  unfold funcomp .  apply ( pathsinv0 ( ( pr2 f ) x0 x ) ) . 
+Proof . intros .  unfold islinvertible . apply ( twooutof3a (fun x0 : X => op x0 x) f ) .
+
+assert ( h : homot ( funcomp f ( fun y0 : Y => op y0 ( f x ) ) ) (funcomp (fun x0 : X => op x0 x ) f) ) .  intro x0 .  unfold funcomp .  apply ( pathsinv0 ( ( pr2 f ) x0 x ) ) .
 
 apply ( isweqhomot _ _ h ) . apply ( pr2 ( weqcomp f ( weqpair _ is ) ) ) . apply ( pr2 ( pr1 f ) ) . Defined .
 
 
-Lemma isinvertiblemonob { X Y : setwithbinop } ( f : binopiso X Y ) ( x : X ) ( is : isinvertible ( @op Y ) ( f x ) ) : isinvertible ( @op X ) x . 
+Lemma isinvertiblemonob { X Y : setwithbinop } ( f : binopiso X Y ) ( x : X ) ( is : isinvertible ( @op Y ) ( f x ) ) : isinvertible ( @op X ) x .
 Proof . intros . apply ( dirprodpair ( islinvertibleisob f x ( pr1 is ) ) ( isrinvertibleisob f x ( pr2 is ) ) ) . Defined .
 
 
 Definition islinvertibleisof  { X Y : setwithbinop } ( f : binopiso X Y ) ( x : X ) ( is : islinvertible ( @op X ) x ) : islinvertible ( @op Y ) ( f x ) .
-Proof . intros . unfold islinvertible . apply ( twooutof3b f ) .  apply ( pr2 ( pr1 f ) ) .    
+Proof . intros . unfold islinvertible . apply ( twooutof3b f ) .  apply ( pr2 ( pr1 f ) ) .
 
 assert ( h : homot ( funcomp ( fun x0 : X => op x x0 ) f ) (fun x0 : X => op (f x) (f x0))  ) .  intro x0 .  unfold funcomp .   apply ( pr2 f x x0 ) .
 
-apply ( isweqhomot _ _ h ) . apply ( pr2 ( weqcomp ( weqpair _ is ) f ) ) . Defined .  
+apply ( isweqhomot _ _ h ) . apply ( pr2 ( weqcomp ( weqpair _ is ) f ) ) . Defined .
 
 Definition isrinvertibleisof  { X Y : setwithbinop } ( f : binopiso X Y ) ( x : X ) ( is : isrinvertible ( @op X ) x ) : isrinvertible ( @op Y ) ( f x ) .
-Proof . intros . unfold isrinvertible . apply ( twooutof3b f ) .  apply ( pr2 ( pr1 f ) ) .    
+Proof . intros . unfold isrinvertible . apply ( twooutof3b f ) .  apply ( pr2 ( pr1 f ) ) .
 
 assert ( h : homot ( funcomp ( fun x0 : X => op x0 x ) f ) (fun x0 : X => op (f x0) (f x) )  ) .  intro x0 .  unfold funcomp .   apply ( pr2 f x0 x ) .
 
-apply ( isweqhomot _ _ h ) . apply ( pr2 ( weqcomp ( weqpair _ is ) f ) ) . Defined . 
-
-Lemma isinvertiblemonof { X Y : setwithbinop } ( f : binopiso X Y ) ( x : X ) ( is : isinvertible ( @op X ) x ) : isinvertible ( @op Y ) ( f x ) . 
+apply ( isweqhomot _ _ h ) . apply ( pr2 ( weqcomp ( weqpair _ is ) f ) ) . Defined .
+
+Lemma isinvertiblemonof { X Y : setwithbinop } ( f : binopiso X Y ) ( x : X ) ( is : isinvertible ( @op X ) x ) : isinvertible ( @op Y ) ( f x ) .
 Proof . intros . apply ( dirprodpair ( islinvertibleisof f x ( pr1 is ) ) ( isrinvertibleisof f x ( pr2 is ) ) ) . Defined .
 
 
 Lemma isassocmonob { X Y : setwithbinop } ( f : binopmono X Y ) ( is : isassoc ( @op Y ) ) : isassoc ( @op X ) .
-Proof . intros . set ( axf := pr2 f ) .  simpl in axf .  intros a b c . apply ( invmaponpathsincl _ ( pr2 ( pr1 f ) ) ) . rewrite ( axf ( op a b ) c ) .  rewrite ( axf a b ) . rewrite ( axf a ( op b c ) ) . rewrite ( axf b c ) . apply is . Defined .   
+Proof . intros . set ( axf := pr2 f ) .  simpl in axf .  intros a b c . apply ( invmaponpathsincl _ ( pr2 ( pr1 f ) ) ) . rewrite ( axf ( op a b ) c ) .  rewrite ( axf a b ) . rewrite ( axf a ( op b c ) ) . rewrite ( axf b c ) . apply is . Defined .
 
 Opaque isassocmonob .
 
 Lemma iscommmonob { X Y : setwithbinop } ( f : binopmono X Y ) ( is : iscomm ( @op Y ) ) : iscomm ( @op X ) .
-Proof . intros . set ( axf := pr2 f ) .  simpl in axf .  intros a b . apply ( invmaponpathsincl _ ( pr2 ( pr1 f ) ) ) . rewrite ( axf a b ) .  rewrite ( axf b a  ) . apply is . Defined .  
+Proof . intros . set ( axf := pr2 f ) .  simpl in axf .  intros a b . apply ( invmaponpathsincl _ ( pr2 ( pr1 f ) ) ) . rewrite ( axf a b ) .  rewrite ( axf b a  ) . apply is . Defined .
 
 Opaque iscommmonob .
 
 Notation isassocisob := isassocmonob .
-Notation iscommisob := iscommmonob . 
+Notation iscommisob := iscommmonob .
 
 Lemma isassocisof  { X Y : setwithbinop } ( f : binopiso X Y ) ( is : isassoc ( @op X ) ) : isassoc ( @op Y ) .
-Proof . intros . apply ( isassocmonob ( invbinopiso f ) is ) . Defined .  
+Proof . intros . apply ( isassocmonob ( invbinopiso f ) is ) . Defined .
 
 Opaque isassocisof .
 
 Lemma iscommisof { X Y : setwithbinop } ( f : binopiso X Y ) ( is : iscomm ( @op X ) ) : iscomm ( @op Y ) .
-Proof . intros .  apply ( iscommmonob ( invbinopiso f ) is ) . Defined . 
-
-Opaque iscommisof . 
+Proof . intros .  apply ( iscommmonob ( invbinopiso f ) is ) . Defined .
+
+Opaque iscommisof .
 
 Lemma isunitisof { X Y : setwithbinop } ( f : binopiso X Y ) ( unx : X ) ( is : isunit ( @op X ) unx ) : isunit ( @op Y ) ( f unx ) .
-Proof . intros . set ( axf := pr2 f ) .  split . 
-
-intro a . change ( f unx ) with ( pr1 f unx ) . apply ( invmaponpathsweq ( pr1 ( invbinopiso f ) ) ) .  rewrite ( pr2 ( invbinopiso f ) ( pr1 f unx ) a ) . simpl . rewrite ( homotinvweqweq ( pr1 f ) unx ) .  apply ( pr1 is ) .  
-
-intro a . change ( f unx ) with ( pr1 f unx ) . apply ( invmaponpathsweq ( pr1 ( invbinopiso f ) ) ) .  rewrite ( pr2 ( invbinopiso f ) a ( pr1 f unx ) ) . simpl . rewrite ( homotinvweqweq ( pr1 f ) unx ) .  apply ( pr2 is ) . Defined .   
-
-Opaque isunitisof . 
+Proof . intros . set ( axf := pr2 f ) .  split .
+
+intro a . change ( f unx ) with ( pr1 f unx ) . apply ( invmaponpathsweq ( pr1 ( invbinopiso f ) ) ) .  rewrite ( pr2 ( invbinopiso f ) ( pr1 f unx ) a ) . simpl . rewrite ( homotinvweqweq ( pr1 f ) unx ) .  apply ( pr1 is ) .
+
+intro a . change ( f unx ) with ( pr1 f unx ) . apply ( invmaponpathsweq ( pr1 ( invbinopiso f ) ) ) .  rewrite ( pr2 ( invbinopiso f ) a ( pr1 f unx ) ) . simpl . rewrite ( homotinvweqweq ( pr1 f ) unx ) .  apply ( pr2 is ) . Defined .
+
+Opaque isunitisof .
 
 Definition isunitalisof { X Y : setwithbinop } ( f : binopiso X Y ) ( is : isunital ( @op X ) ) : isunital ( @op Y ) := isunitalpair ( f ( pr1 is ) ) ( isunitisof f ( pr1 is ) ( pr2 is ) ) .
 
@@ -584,41 +579,41 @@
 Definition isunitalisob  { X Y : setwithbinop } ( f : binopiso X Y ) ( is : isunital ( @op Y ) ) : isunital ( @op X ) := isunitalpair ( ( invmap f ) ( pr1 is ) ) ( isunitisob f ( pr1 is ) ( pr2 is ) ) .
 
 
-Definition ismonoidopisof { X Y : setwithbinop } ( f : binopiso X Y ) ( is : ismonoidop ( @op X ) ) : ismonoidop ( @op Y ) := dirprodpair ( isassocisof f ( pr1 is ) ) ( isunitalisof f ( pr2 is ) ) . 
-
-Definition ismonoidopisob { X Y : setwithbinop } ( f : binopiso X Y ) ( is : ismonoidop ( @op Y ) ) : ismonoidop ( @op X ) := dirprodpair ( isassocisob f ( pr1 is ) ) ( isunitalisob f ( pr2 is ) ) . 
+Definition ismonoidopisof { X Y : setwithbinop } ( f : binopiso X Y ) ( is : ismonoidop ( @op X ) ) : ismonoidop ( @op Y ) := dirprodpair ( isassocisof f ( pr1 is ) ) ( isunitalisof f ( pr2 is ) ) .
+
+Definition ismonoidopisob { X Y : setwithbinop } ( f : binopiso X Y ) ( is : ismonoidop ( @op Y ) ) : ismonoidop ( @op X ) := dirprodpair ( isassocisob f ( pr1 is ) ) ( isunitalisob f ( pr2 is ) ) .
 
 Lemma isinvisof { X Y : setwithbinop } ( f : binopiso X Y ) ( unx : X ) ( invx : X -> X ) ( is : isinv ( @op X ) unx invx ) : isinv ( @op Y ) ( pr1 f unx ) ( funcomp ( invmap ( pr1 f ) ) ( funcomp invx ( pr1 f ) ) ) .
 Proof . intros . set ( axf := pr2 f ) . set ( axinvf := pr2 ( invbinopiso f ) ) .  simpl in axf . simpl in axinvf . unfold funcomp . split .
 
-intro a .  apply ( invmaponpathsweq ( pr1 ( invbinopiso f ) ) ) .  simpl . rewrite ( axinvf ( ( pr1 f ) (invx (invmap ( pr1 f ) a))) a ) . rewrite ( homotinvweqweq ( pr1 f ) unx ) .  rewrite ( homotinvweqweq ( pr1 f ) (invx (invmap ( pr1 f ) a)) ) . apply ( pr1 is ) .   
-
-intro a .  apply ( invmaponpathsweq ( pr1 ( invbinopiso f ) ) ) .  simpl . rewrite ( axinvf a ( ( pr1 f ) (invx (invmap ( pr1 f ) a))) ) . rewrite ( homotinvweqweq ( pr1 f ) unx ) .  rewrite ( homotinvweqweq ( pr1 f ) (invx (invmap ( pr1 f ) a)) ) . apply ( pr2 is ) . Defined .      
+intro a .  apply ( invmaponpathsweq ( pr1 ( invbinopiso f ) ) ) .  simpl . rewrite ( axinvf ( ( pr1 f ) (invx (invmap ( pr1 f ) a))) a ) . rewrite ( homotinvweqweq ( pr1 f ) unx ) .  rewrite ( homotinvweqweq ( pr1 f ) (invx (invmap ( pr1 f ) a)) ) . apply ( pr1 is ) .
+
+intro a .  apply ( invmaponpathsweq ( pr1 ( invbinopiso f ) ) ) .  simpl . rewrite ( axinvf a ( ( pr1 f ) (invx (invmap ( pr1 f ) a))) ) . rewrite ( homotinvweqweq ( pr1 f ) unx ) .  rewrite ( homotinvweqweq ( pr1 f ) (invx (invmap ( pr1 f ) a)) ) . apply ( pr2 is ) . Defined .
 
 Opaque isinvisof .
 
-Definition isgropisof  { X Y : setwithbinop } ( f : binopiso X Y ) ( is : isgrop ( @op X ) ) : isgrop ( @op Y ) :=  tpair _ ( ismonoidopisof f is ) ( tpair _ ( funcomp ( invmap ( pr1 f ) ) ( funcomp ( grinv_is is ) ( pr1 f ) ) ) ( isinvisof f ( unel_is is ) ( grinv_is is ) ( pr2 ( pr2 is ) ) ) ) .  
+Definition isgropisof  { X Y : setwithbinop } ( f : binopiso X Y ) ( is : isgrop ( @op X ) ) : isgrop ( @op Y ) :=  tpair _ ( ismonoidopisof f is ) ( tpair _ ( funcomp ( invmap ( pr1 f ) ) ( funcomp ( grinv_is is ) ( pr1 f ) ) ) ( isinvisof f ( unel_is is ) ( grinv_is is ) ( pr2 ( pr2 is ) ) ) ) .
 
 Lemma isinvisob { X Y : setwithbinop } ( f : binopiso X Y ) ( uny : Y ) ( invy : Y -> Y ) ( is : isinv ( @op Y ) uny invy ) : isinv ( @op X ) ( invmap (  pr1 f ) uny ) ( funcomp ( pr1 f ) ( funcomp invy ( invmap ( pr1 f ) ) ) ) .
-Proof . intros . apply ( isinvisof ( invbinopiso f ) uny invy is ) . Defined .  
+Proof . intros . apply ( isinvisof ( invbinopiso f ) uny invy is ) . Defined .
 
 Opaque isinvisob .
 
 Definition isgropisob  { X Y : setwithbinop } ( f : binopiso X Y ) ( is : isgrop ( @op Y ) ) : isgrop ( @op X ) :=  tpair _ ( ismonoidopisob f is ) ( tpair _  ( funcomp ( pr1 f ) ( funcomp ( grinv_is is ) ( invmap ( pr1 f ) ) ) ) ( isinvisob f ( unel_is is ) ( grinv_is is ) ( pr2 ( pr2 is ) ) ) ) .
 
-Definition isabmonoidopisof { X Y : setwithbinop } ( f : binopiso X Y ) ( is : isabmonoidop ( @op X ) ) : isabmonoidop ( @op Y ) := tpair _ ( ismonoidopisof f is ) ( iscommisof f ( commax_is is ) )  . 
+Definition isabmonoidopisof { X Y : setwithbinop } ( f : binopiso X Y ) ( is : isabmonoidop ( @op X ) ) : isabmonoidop ( @op Y ) := tpair _ ( ismonoidopisof f is ) ( iscommisof f ( commax_is is ) )  .
 
 Definition isabmonoidopisob { X Y : setwithbinop } ( f : binopiso X Y ) ( is : isabmonoidop ( @op Y ) ) : isabmonoidop ( @op X ) := tpair _ ( ismonoidopisob f is ) ( iscommisob f ( commax_is is ) )  .
 
 
-Definition isabgropisof { X Y : setwithbinop } ( f : binopiso X Y ) ( is : isabgrop ( @op X ) ) : isabgrop ( @op Y ) := tpair _ ( isgropisof f is ) ( iscommisof f ( commax_is is ) )  . 
+Definition isabgropisof { X Y : setwithbinop } ( f : binopiso X Y ) ( is : isabgrop ( @op X ) ) : isabgrop ( @op Y ) := tpair _ ( isgropisof f is ) ( iscommisof f ( commax_is is ) )  .
 
 Definition isabgropisob { X Y : setwithbinop } ( f : binopiso X Y ) ( is : isabgrop ( @op Y ) ) : isabgrop ( @op X ) := tpair _ ( isgropisob f is ) ( iscommisob f ( commax_is is ) )  .
 
- 
-
-
-   
+
+
+
+
 
 
 (** **** Subobjects *)
@@ -629,20 +624,20 @@
 Proof .  intros .  apply impred .  intro a . apply impred . intros a' . apply ( pr2 ( A ( opp (pr1 a) (pr1 a')) ) ) . Defined .
 
 Definition subsetswithbinop { X : setwithbinop } := total2 ( fun A : hsubtypes X => issubsetwithbinop ( @op X ) A ) .
-Definition subsetswithbinoppair { X : setwithbinop } := tpair ( fun A : hsubtypes X => issubsetwithbinop ( @op X ) A ) . 
-Definition subsetswithbinopconstr { X : setwithbinop } := @subsetswithbinoppair X .  
-Definition pr1subsetswithbinop ( X : setwithbinop ) : @subsetswithbinop X -> hsubtypes X := @pr1 _ ( fun A : hsubtypes X => issubsetwithbinop ( @op X ) A ) . 
+Definition subsetswithbinoppair { X : setwithbinop } := tpair ( fun A : hsubtypes X => issubsetwithbinop ( @op X ) A ) .
+Definition subsetswithbinopconstr { X : setwithbinop } := @subsetswithbinoppair X .
+Definition pr1subsetswithbinop ( X : setwithbinop ) : @subsetswithbinop X -> hsubtypes X := @pr1 _ ( fun A : hsubtypes X => issubsetwithbinop ( @op X ) A ) .
 Coercion pr1subsetswithbinop : subsetswithbinop >-> hsubtypes .
 
 Definition totalsubsetwithbinop ( X : setwithbinop ) : @subsetswithbinop X .
-Proof . intros .  split with ( fun x : X => htrue ) . intros x x' .  apply tt . Defined .  
+Proof . intros .  split with ( fun x : X => htrue ) . intros x x' .  apply tt . Defined .
 
 
 Definition carrierofasubsetwithbinop { X : setwithbinop } ( A : @subsetswithbinop X ) : setwithbinop .
-Proof . intros . set ( aset := ( hSetpair ( carrier A ) ( isasetsubset ( pr1carrier A ) ( setproperty X ) ( isinclpr1carrier A ) ) ) : hSet ) . split with aset . 
-set ( subopp := ( fun a a' : A => carrierpair A ( op ( pr1carrier _ a ) ( pr1carrier _ a' ) ) ( pr2 A a a' ) ) : ( A -> A -> A ) ) .  simpl . unfold binop . apply subopp .  Defined . 
-
-Coercion carrierofasubsetwithbinop : subsetswithbinop >-> setwithbinop . 
+Proof . intros . set ( aset := ( hSetpair ( carrier A ) ( isasetsubset ( pr1carrier A ) ( setproperty X ) ( isinclpr1carrier A ) ) ) : hSet ) . split with aset .
+set ( subopp := ( fun a a' : A => carrierpair A ( op ( pr1carrier _ a ) ( pr1carrier _ a' ) ) ( pr2 A a a' ) ) : ( A -> A -> A ) ) .  simpl . unfold binop . apply subopp .  Defined .
+
+Coercion carrierofasubsetwithbinop : subsetswithbinop >-> setwithbinop .
 
 
 
@@ -654,53 +649,53 @@
 Definition isbinophrel { X : setwithbinop } ( R : hrel X ) := dirprod ( forall a b c : X , R a b -> R ( op c a ) ( op c b ) ) ( forall a b c : X , R a b -> R ( op a c ) ( op b c ) ) .
 
 Definition isbinophrellogeqf { X : setwithbinop } { L R : hrel X } ( lg : hrellogeq L R ) ( isl : isbinophrel L ) : isbinophrel R .
-Proof . intros . split . intros a b c rab . apply ( ( pr1 ( lg _ _ ) ( ( pr1 isl ) _ _ _ ( pr2 ( lg  _ _ ) rab ) ) ) ) . intros a b c rab .  apply ( ( pr1 ( lg _ _ ) ( ( pr2 isl ) _ _ _ ( pr2 ( lg  _ _ ) rab ) ) ) ) . Defined .     
-
-Lemma isapropisbinophrel { X : setwithbinop } ( R : hrel X ) : isaprop ( isbinophrel R ) . 
+Proof . intros . split . intros a b c rab . apply ( ( pr1 ( lg _ _ ) ( ( pr1 isl ) _ _ _ ( pr2 ( lg  _ _ ) rab ) ) ) ) . intros a b c rab .  apply ( ( pr1 ( lg _ _ ) ( ( pr2 isl ) _ _ _ ( pr2 ( lg  _ _ ) rab ) ) ) ) . Defined .
+
+Lemma isapropisbinophrel { X : setwithbinop } ( R : hrel X ) : isaprop ( isbinophrel R ) .
 Proof . intros . apply isapropdirprod . apply impred . intro a . apply impred . intro b . apply impred . intro c . apply impred . intro r . apply ( pr2 ( R _ _ ) ) .  apply impred . intro a . apply impred . intro b . apply impred . intro c . apply impred . intro r . apply ( pr2 ( R _ _ ) ) .  Defined .
-  
-Lemma isbinophrelif { X : setwithbinop } ( R : hrel X ) ( is : iscomm ( @op X ) ) ( isl : forall a b c : X , R a b -> R ( op c a ) ( op c b ) ) : isbinophrel R . 
-Proof . intros . split with isl .  intros a b c rab .  destruct ( is c a ) . destruct ( is c b ) . apply ( isl _ _ _ rab ) . Defined .  
- 
-Lemma iscompbinoptransrel { X : setwithbinop } ( R : hrel X ) ( ist : istrans R )  ( isb : isbinophrel R ) : iscomprelrelfun2 R R ( @op X ) . 
-Proof . intros . intros a b c d .  intros rab rcd . set ( racbc := pr2 isb a b c rab ) .  set ( rbcbd := pr1 isb c d b rcd ) .  apply ( ist _ _ _ racbc rbcbd ) .  Defined .  
+
+Lemma isbinophrelif { X : setwithbinop } ( R : hrel X ) ( is : iscomm ( @op X ) ) ( isl : forall a b c : X , R a b -> R ( op c a ) ( op c b ) ) : isbinophrel R .
+Proof . intros . split with isl .  intros a b c rab .  destruct ( is c a ) . destruct ( is c b ) . apply ( isl _ _ _ rab ) . Defined .
+
+Lemma iscompbinoptransrel { X : setwithbinop } ( R : hrel X ) ( ist : istrans R )  ( isb : isbinophrel R ) : iscomprelrelfun2 R R ( @op X ) .
+Proof . intros . intros a b c d .  intros rab rcd . set ( racbc := pr2 isb a b c rab ) .  set ( rbcbd := pr1 isb c d b rcd ) .  apply ( ist _ _ _ racbc rbcbd ) .  Defined .
 
 Lemma isbinopreflrel { X : setwithbinop } ( R : hrel X ) ( isr : isrefl R )  ( isb : iscomprelrelfun2 R R ( @op X ) ) : isbinophrel R .
-Proof . intros . split .   intros a b c rab .  apply ( isb c c a b ( isr c ) rab ) .  intros a b c rab . apply ( isb a b c c rab ( isr c ) ) .  Defined . 
+Proof . intros . split .   intros a b c rab .  apply ( isb c c a b ( isr c ) rab ) .  intros a b c rab . apply ( isb a b c c rab ( isr c ) ) .  Defined .
 
 
 Definition binophrel { X : setwithbinop } := total2 ( fun R : hrel X => isbinophrel R ) .
 Definition binophrelpair { X : setwithbinop } := tpair ( fun R : hrel X => isbinophrel R ) .
 Definition pr1binophrel ( X : setwithbinop ) : @binophrel X -> hrel X := @pr1 _ ( fun R : hrel X => isbinophrel R ) .
-Coercion pr1binophrel : binophrel >-> hrel . 
+Coercion pr1binophrel : binophrel >-> hrel .
 
 Definition binoppo { X : setwithbinop } := total2 ( fun R : po X => isbinophrel R ) .
 Definition binoppopair { X : setwithbinop } := tpair ( fun R : po X => isbinophrel R ) .
 Definition pr1binoppo ( X : setwithbinop ) : @binoppo X -> po X := @pr1 _ ( fun R : po X => isbinophrel R ) .
-Coercion pr1binoppo : binoppo >-> po . 
+Coercion pr1binoppo : binoppo >-> po .
 
 Definition binopeqrel { X : setwithbinop } := total2 ( fun R : eqrel X => isbinophrel R ) .
 Definition binopeqrelpair { X : setwithbinop } := tpair ( fun R : eqrel X => isbinophrel R ) .
 Definition pr1binopeqrel ( X : setwithbinop ) : @binopeqrel X -> eqrel X := @pr1 _ ( fun R : eqrel X => isbinophrel R ) .
-Coercion pr1binopeqrel : binopeqrel >-> eqrel . 
+Coercion pr1binopeqrel : binopeqrel >-> eqrel .
 
 Definition setwithbinopquot { X : setwithbinop } ( R : @binopeqrel X ) : setwithbinop .
-Proof . intros . split with ( setquotinset R )  .  set ( qt  := setquot R ) . set ( qtset := setquotinset R ) .  
+Proof . intros . split with ( setquotinset R )  .  set ( qt  := setquot R ) . set ( qtset := setquotinset R ) .
 assert ( iscomp : iscomprelrelfun2 R R op ) . apply ( iscompbinoptransrel R ( eqreltrans R ) ( pr2 R ) ) .
-set ( qtmlt := setquotfun2 R R op iscomp ) .   simpl . unfold binop . apply qtmlt . Defined . 
+set ( qtmlt := setquotfun2 R R op iscomp ) .   simpl . unfold binop . apply qtmlt . Defined .
 
 
 Definition ispartbinophrel { X : setwithbinop } ( S : hsubtypes X ) ( R : hrel X ) := dirprod ( forall a b c : X , S c -> R a b -> R ( op c a ) ( op c b ) ) ( forall a b c : X , S c -> R a b -> R ( op a c ) ( op b c ) ) .
 
 Definition isbinoptoispartbinop { X : setwithbinop } ( S : hsubtypes X ) ( L : hrel X ) ( is : isbinophrel L ) : ispartbinophrel S L .
-Proof . intros X S L .  unfold isbinophrel . unfold ispartbinophrel . intro d2 .  split .  intros a b c is .  apply ( pr1 d2 a b c ) . intros a b c is . apply ( pr2 d2 a b c ) . Defined .  
+Proof . intros X S L .  unfold isbinophrel . unfold ispartbinophrel . intro d2 .  split .  intros a b c is .  apply ( pr1 d2 a b c ) . intros a b c is . apply ( pr2 d2 a b c ) . Defined .
 
 Definition ispartbinophrellogeqf { X : setwithbinop } ( S : hsubtypes X ) { L R : hrel X } ( lg : hrellogeq L R ) ( isl : ispartbinophrel S L ) : ispartbinophrel S R .
-Proof . intros . split . intros a b c is rab .  apply ( ( pr1 ( lg _ _ ) ( ( pr1 isl ) _ _ _ is ( pr2 ( lg _ _ ) rab ) ) ) ) . intros a b c is rab .  apply ( ( pr1 ( lg _ _ ) ( ( pr2 isl ) _ _ _ is ( pr2 ( lg  _ _ ) rab ) ) ) ) . Defined .    
+Proof . intros . split . intros a b c is rab .  apply ( ( pr1 ( lg _ _ ) ( ( pr1 isl ) _ _ _ is ( pr2 ( lg _ _ ) rab ) ) ) ) . intros a b c is rab .  apply ( ( pr1 ( lg _ _ ) ( ( pr2 isl ) _ _ _ is ( pr2 ( lg  _ _ ) rab ) ) ) ) . Defined .
 
 Lemma ispartbinophrelif { X : setwithbinop } ( S : hsubtypes X ) ( R : hrel X ) ( is : iscomm ( @op X ) ) ( isl : forall a b c : X , S c -> R a b -> R ( op c a ) ( op c b ) ) : ispartbinophrel S R .
-Proof . intros .  split with isl .  intros a b c s rab .  destruct ( is c a ) . destruct ( is c b ) . apply ( isl _ _ _ s rab ) . Defined .  
-  
+Proof . intros .  split with isl .  intros a b c s rab .  destruct ( is c a ) . destruct ( is c b ) . apply ( isl _ _ _ s rab ) . Defined .
+
 
 
 (** **** Relations inversely compatible with a binary operation *)
@@ -708,79 +703,79 @@
 Definition isinvbinophrel { X : setwithbinop } ( R : hrel X ) := dirprod ( forall a b c : X , R ( op c a ) ( op c b ) ->  R a b ) ( forall a b c : X , R ( op a c ) ( op b c ) -> R a b ) .
 
 Definition isinvbinophrellogeqf { X : setwithbinop } { L R : hrel X } ( lg : hrellogeq L R ) ( isl : isinvbinophrel L ) : isinvbinophrel R .
-Proof . intros . split . intros a b c rab . apply ( ( pr1 ( lg _ _ ) ( ( pr1 isl ) _ _ _ ( pr2 ( lg  _ _ ) rab ) ) ) ) . intros a b c rab .  apply ( ( pr1 ( lg _ _ ) ( ( pr2 isl ) _ _ _ ( pr2 ( lg  _ _ ) rab ) ) ) ) . Defined .  
-
-Lemma isapropisinvbinophrel { X : setwithbinop } ( R : hrel X ) : isaprop ( isinvbinophrel R ) . 
-Proof . intros . apply isapropdirprod . apply impred . intro a . apply impred . intro b . apply impred . intro c . apply impred . intro r . apply ( pr2 ( R _ _ ) ) .  apply impred . intro a . apply impred . intro b . apply impred . intro c . apply impred . intro r . apply ( pr2 ( R _ _ ) ) .  Defined .     
-
-Lemma isinvbinophrelif { X : setwithbinop } ( R : hrel X ) ( is : iscomm ( @op X ) ) ( isl : forall a b c : X ,  R ( op c a ) ( op c b ) -> R a b ) : isinvbinophrel R . 
-Proof . intros . split with isl .  intros a b c rab .  destruct ( is c a ) . destruct ( is c b ) . apply ( isl _ _ _ rab ) . Defined . 
-
-
-
- 
- 
+Proof . intros . split . intros a b c rab . apply ( ( pr1 ( lg _ _ ) ( ( pr1 isl ) _ _ _ ( pr2 ( lg  _ _ ) rab ) ) ) ) . intros a b c rab .  apply ( ( pr1 ( lg _ _ ) ( ( pr2 isl ) _ _ _ ( pr2 ( lg  _ _ ) rab ) ) ) ) . Defined .
+
+Lemma isapropisinvbinophrel { X : setwithbinop } ( R : hrel X ) : isaprop ( isinvbinophrel R ) .
+Proof . intros . apply isapropdirprod . apply impred . intro a . apply impred . intro b . apply impred . intro c . apply impred . intro r . apply ( pr2 ( R _ _ ) ) .  apply impred . intro a . apply impred . intro b . apply impred . intro c . apply impred . intro r . apply ( pr2 ( R _ _ ) ) .  Defined .
+
+Lemma isinvbinophrelif { X : setwithbinop } ( R : hrel X ) ( is : iscomm ( @op X ) ) ( isl : forall a b c : X ,  R ( op c a ) ( op c b ) -> R a b ) : isinvbinophrel R .
+Proof . intros . split with isl .  intros a b c rab .  destruct ( is c a ) . destruct ( is c b ) . apply ( isl _ _ _ rab ) . Defined .
+
+
+
+
+
 Definition ispartinvbinophrel { X : setwithbinop } ( S : hsubtypes X ) ( R : hrel X ) := dirprod ( forall a b c : X , S c -> R ( op c a ) ( op c b ) -> R a b ) ( forall  a b c : X  , S c -> R ( op a c ) ( op b c ) -> R a b ) .
 
 Definition isinvbinoptoispartinvbinop { X : setwithbinop } ( S : hsubtypes X ) ( L : hrel X ) ( is : isinvbinophrel L ) : ispartinvbinophrel S L .
-Proof . intros X S L .  unfold isinvbinophrel . unfold ispartinvbinophrel . intro d2 .  split .  intros a b c s .  apply ( pr1 d2 a b c ) . intros a b c s . apply ( pr2 d2 a b c ) . Defined .  
+Proof . intros X S L .  unfold isinvbinophrel . unfold ispartinvbinophrel . intro d2 .  split .  intros a b c s .  apply ( pr1 d2 a b c ) . intros a b c s . apply ( pr2 d2 a b c ) . Defined .
 
 Definition ispartinvbinophrellogeqf { X : setwithbinop } ( S : hsubtypes X ) { L R : hrel X } ( lg : hrellogeq L R ) ( isl : ispartinvbinophrel S L ) : ispartinvbinophrel S R .
-Proof . intros . split . intros a b c s rab . apply ( ( pr1 ( lg _ _ ) ( ( pr1 isl ) _ _ _ s ( pr2 ( lg  _ _ ) rab ) ) ) ) . intros a b c s rab .  apply ( ( pr1 ( lg _ _ ) ( ( pr2 isl ) _ _ _ s ( pr2 ( lg  _ _ ) rab ) ) ) ) . Defined .  
+Proof . intros . split . intros a b c s rab . apply ( ( pr1 ( lg _ _ ) ( ( pr1 isl ) _ _ _ s ( pr2 ( lg  _ _ ) rab ) ) ) ) . intros a b c s rab .  apply ( ( pr1 ( lg _ _ ) ( ( pr2 isl ) _ _ _ s ( pr2 ( lg  _ _ ) rab ) ) ) ) . Defined .
 
 Lemma ispartinvbinophrelif { X : setwithbinop } ( S : hsubtypes X ) ( R : hrel X ) ( is : iscomm ( @op X ) ) ( isl : forall a b c : X , S c -> R ( op c a ) ( op c b ) -> R a b ) : ispartinvbinophrel S R .
-Proof . intros .  split with isl .  intros a b c s rab .  destruct ( is c a ) . destruct ( is c b ) . apply ( isl _ _ _ s rab ) . Defined .   
+Proof . intros .  split with isl .  intros a b c s rab .  destruct ( is c a ) . destruct ( is c b ) . apply ( isl _ _ _ s rab ) . Defined .
 
 
 (** **** Homomorphisms and relations *)
 
-Lemma binophrelandfun { X Y : setwithbinop } ( f : binopfun X Y ) ( R : hrel Y ) ( is : @isbinophrel Y R ) : @isbinophrel X ( fun x x' => R ( f x ) ( f x' ) ) . 
-Proof . intros . set ( ish := ( pr2 f ) : forall a0 b0 , paths ( f ( op a0 b0 ) ) ( op ( f a0 ) ( f b0 ) ) ) . split . 
-
-intros a b c r . rewrite ( ish _ _ ) .   rewrite ( ish _ _ ) .  apply ( pr1 is ) . apply r . 
-
-intros a b c r . rewrite ( ish _ _ ) .   rewrite ( ish _ _ ) .  apply ( pr2 is ) . apply r . Defined . 
-
-
-Lemma ispartbinophrelandfun { X Y : setwithbinop } ( f : binopfun X Y ) ( SX : hsubtypes X ) ( SY : hsubtypes Y ) ( iss : forall x : X , ( SX x ) -> ( SY ( f x ) ) ) ( R : hrel Y ) ( is : @ispartbinophrel Y SY R ) : @ispartbinophrel X SX ( fun x x' => R ( f x ) ( f x' ) ) . 
-Proof . intros . set ( ish := ( pr2 f ) : forall a0 b0 , paths ( f ( op a0 b0 ) ) ( op ( f a0 ) ( f b0 ) ) ) . split . 
-
-intros a b c s r . rewrite ( ish _ _ ) .   rewrite ( ish _ _ ) .  apply ( ( pr1 is ) _ _ _ ( iss _ s ) r ) .  
-
-intros a b c s r . rewrite ( ish _ _ ) .   rewrite ( ish _ _ ) .  apply ( ( pr2 is ) _ _ _ ( iss _ s ) r ) . Defined .  
+Lemma binophrelandfun { X Y : setwithbinop } ( f : binopfun X Y ) ( R : hrel Y ) ( is : @isbinophrel Y R ) : @isbinophrel X ( fun x x' => R ( f x ) ( f x' ) ) .
+Proof . intros . set ( ish := ( pr2 f ) : forall a0 b0 , paths ( f ( op a0 b0 ) ) ( op ( f a0 ) ( f b0 ) ) ) . split .
+
+intros a b c r . rewrite ( ish _ _ ) .   rewrite ( ish _ _ ) .  apply ( pr1 is ) . apply r .
+
+intros a b c r . rewrite ( ish _ _ ) .   rewrite ( ish _ _ ) .  apply ( pr2 is ) . apply r . Defined .
+
+
+Lemma ispartbinophrelandfun { X Y : setwithbinop } ( f : binopfun X Y ) ( SX : hsubtypes X ) ( SY : hsubtypes Y ) ( iss : forall x : X , ( SX x ) -> ( SY ( f x ) ) ) ( R : hrel Y ) ( is : @ispartbinophrel Y SY R ) : @ispartbinophrel X SX ( fun x x' => R ( f x ) ( f x' ) ) .
+Proof . intros . set ( ish := ( pr2 f ) : forall a0 b0 , paths ( f ( op a0 b0 ) ) ( op ( f a0 ) ( f b0 ) ) ) . split .
+
+intros a b c s r . rewrite ( ish _ _ ) .   rewrite ( ish _ _ ) .  apply ( ( pr1 is ) _ _ _ ( iss _ s ) r ) .
+
+intros a b c s r . rewrite ( ish _ _ ) .   rewrite ( ish _ _ ) .  apply ( ( pr2 is ) _ _ _ ( iss _ s ) r ) . Defined .
 
 Lemma invbinophrelandfun { X Y : setwithbinop } ( f : binopfun X Y ) ( R : hrel Y ) ( is : @isinvbinophrel Y R ) : @isinvbinophrel X ( fun x x' => R ( f x ) ( f x' ) ) .
-Proof . intros .  set ( ish := ( pr2 f ) : forall a0 b0 , paths ( f ( op a0 b0 ) ) ( op ( f a0 ) ( f b0 ) ) ) . split . 
-
-intros a b c r . rewrite ( ish _ _ ) in r .   rewrite ( ish _ _ ) in r .  apply ( ( pr1 is ) _ _ _ r ) .  
-
-intros a b c r . rewrite ( ish _ _ ) in r .   rewrite ( ish _ _ ) in r .  apply ( ( pr2 is ) _ _ _ r ) . Defined . 
- 
-
-Lemma ispartinvbinophrelandfun { X Y : setwithbinop } ( f : binopfun X Y ) ( SX : hsubtypes X ) ( SY : hsubtypes Y ) ( iss : forall x : X , ( SX x ) -> ( SY ( f x ) ) ) ( R : hrel Y ) ( is : @ispartinvbinophrel Y SY R ) : @ispartinvbinophrel X SX ( fun x x' => R ( f x ) ( f x' ) ) . 
-Proof . intros .  set ( ish := ( pr2 f ) : forall a0 b0 , paths ( f ( op a0 b0 ) ) ( op ( f a0 ) ( f b0 ) ) ) . split . 
-
-intros a b c s r . rewrite ( ish _ _ ) in r .   rewrite ( ish _ _ ) in r .  apply ( ( pr1 is ) _ _ _ ( iss _ s ) r ) .  
-
-intros a b c s r . rewrite ( ish _ _ ) in r .   rewrite ( ish _ _ ) in r .  apply ( ( pr2 is ) _ _ _ ( iss _ s ) r ) . Defined . 
+Proof . intros .  set ( ish := ( pr2 f ) : forall a0 b0 , paths ( f ( op a0 b0 ) ) ( op ( f a0 ) ( f b0 ) ) ) . split .
+
+intros a b c r . rewrite ( ish _ _ ) in r .   rewrite ( ish _ _ ) in r .  apply ( ( pr1 is ) _ _ _ r ) .
+
+intros a b c r . rewrite ( ish _ _ ) in r .   rewrite ( ish _ _ ) in r .  apply ( ( pr2 is ) _ _ _ r ) . Defined .
+
+
+Lemma ispartinvbinophrelandfun { X Y : setwithbinop } ( f : binopfun X Y ) ( SX : hsubtypes X ) ( SY : hsubtypes Y ) ( iss : forall x : X , ( SX x ) -> ( SY ( f x ) ) ) ( R : hrel Y ) ( is : @ispartinvbinophrel Y SY R ) : @ispartinvbinophrel X SX ( fun x x' => R ( f x ) ( f x' ) ) .
+Proof . intros .  set ( ish := ( pr2 f ) : forall a0 b0 , paths ( f ( op a0 b0 ) ) ( op ( f a0 ) ( f b0 ) ) ) . split .
+
+intros a b c s r . rewrite ( ish _ _ ) in r .   rewrite ( ish _ _ ) in r .  apply ( ( pr1 is ) _ _ _ ( iss _ s ) r ) .
+
+intros a b c s r . rewrite ( ish _ _ ) in r .   rewrite ( ish _ _ ) in r .  apply ( ( pr2 is ) _ _ _ ( iss _ s ) r ) . Defined .
 
 
 (** **** Quotient relations *)
 
-Lemma isbinopquotrel { X : setwithbinop } ( R : @binopeqrel X ) { L : hrel X } ( is : iscomprelrel R L ) ( isl : isbinophrel L ) : @isbinophrel ( setwithbinopquot R ) ( quotrel is ) . 
-Proof .  intros .  unfold isbinophrel .   split . assert ( int : forall a b c :  setwithbinopquot R , isaprop ( quotrel is a b -> quotrel is (op c a ) (op c b ) ) ) . intros a b c .  apply impred . intro .  apply ( pr2 ( quotrel is _ _ ) ) .  apply ( setquotuniv3prop R ( fun a b c => hProppair _ ( int a b c ) ) ) . exact ( pr1 isl )  . 
- assert ( int : forall a b c :  setwithbinopquot R , isaprop ( quotrel is a b -> quotrel is (op a c ) (op b c ) ) ) . intros a b c .  apply impred . intro .  apply ( pr2 ( quotrel is _ _ ) ) .  apply ( setquotuniv3prop R ( fun a b c => hProppair _ ( int a b c ) ) ) . exact ( pr2 isl )  . Defined .  
+Lemma isbinopquotrel { X : setwithbinop } ( R : @binopeqrel X ) { L : hrel X } ( is : iscomprelrel R L ) ( isl : isbinophrel L ) : @isbinophrel ( setwithbinopquot R ) ( quotrel is ) .
+Proof .  intros .  unfold isbinophrel .   split . assert ( int : forall a b c :  setwithbinopquot R , isaprop ( quotrel is a b -> quotrel is (op c a ) (op c b ) ) ) . intros a b c .  apply impred . intro .  apply ( pr2 ( quotrel is _ _ ) ) .  apply ( setquotuniv3prop R ( fun a b c => hProppair _ ( int a b c ) ) ) . exact ( pr1 isl )  .
+ assert ( int : forall a b c :  setwithbinopquot R , isaprop ( quotrel is a b -> quotrel is (op a c ) (op b c ) ) ) . intros a b c .  apply impred . intro .  apply ( pr2 ( quotrel is _ _ ) ) .  apply ( setquotuniv3prop R ( fun a b c => hProppair _ ( int a b c ) ) ) . exact ( pr2 isl )  . Defined .
 
 
 
 (** **** Direct products *)
 
 Definition setwithbinopdirprod ( X Y : setwithbinop ) : setwithbinop .
-Proof . intros . split with ( setdirprod X Y ) . unfold binop .  simpl . 
+Proof . intros . split with ( setdirprod X Y ) . unfold binop .  simpl .
 
 (* ??? in 8.4-8.5-trunk the following apply generates an error message if the type of xy and xy' is left as _ despite the fact that the type of goal is dirprod X Y -> dirprod X Y -> .. *)
 
-apply ( fun xy xy' : dirprod X Y => dirprodpair ( op ( pr1 xy ) ( pr1 xy' ) ) ( op ( pr2 xy ) ( pr2 xy' ) ) ) . Defined .  
+apply ( fun xy xy' : dirprod X Y => dirprodpair ( op ( pr1 xy ) ( pr1 xy' ) ) ( op ( pr2 xy ) ( pr2 xy' ) ) ) . Defined .
 
 
 
@@ -792,49 +787,49 @@
 (** **** General definitions *)
 
 
-Definition setwith2binop := total2 ( fun X : hSet => dirprod ( binop X ) ( binop X ) ) . 
+Definition setwith2binop := total2 ( fun X : hSet => dirprod ( binop X ) ( binop X ) ) .
 Definition setwith2binoppair ( X : hSet ) ( opps : dirprod ( binop X ) ( binop X ) ) : setwith2binop := tpair ( fun X : hSet => dirprod ( binop X ) ( binop X ) ) X opps .
 Definition pr1setwith2binop : setwith2binop -> hSet := @pr1 _ ( fun X : hSet => dirprod ( binop X ) ( binop X ) ) .
-Coercion pr1setwith2binop : setwith2binop >-> hSet . 
+Coercion pr1setwith2binop : setwith2binop >-> hSet .
 
 Definition op1 { X : setwith2binop } : binop X := pr1 ( pr2 X ) .
 Definition op2 { X : setwith2binop } : binop X := pr2 ( pr2 X ) .
 
-Definition setwithbinop1 ( X : setwith2binop ) : setwithbinop := setwithbinoppair ( pr1 X ) ( @op1 X ) . 
-Definition setwithbinop2 ( X : setwith2binop ) : setwithbinop := setwithbinoppair ( pr1 X ) ( @op2 X ) . 
+Definition setwithbinop1 ( X : setwith2binop ) : setwithbinop := setwithbinoppair ( pr1 X ) ( @op1 X ) .
+Definition setwithbinop2 ( X : setwith2binop ) : setwithbinop := setwithbinoppair ( pr1 X ) ( @op2 X ) .
 
 Notation "x + y" := ( op1 x y ) : twobinops_scope .
-Notation "x * y" := ( op2 x y ) : twobinops_scope .   
+Notation "x * y" := ( op2 x y ) : twobinops_scope .
 
 
 (** **** Functions compatible with a pair of binary operation ( homomorphisms ) and their properties *)
 
-Definition istwobinopfun { X Y : setwith2binop } ( f : X -> Y ) := dirprod ( forall x x' : X , paths ( f ( op1 x x' ) ) ( op1 ( f x ) ( f x' ) ) ) ( forall x x' : X , paths ( f ( op2 x x' ) ) ( op2 ( f x ) ( f x' ) ) )  . 
+Definition istwobinopfun { X Y : setwith2binop } ( f : X -> Y ) := dirprod ( forall x x' : X , paths ( f ( op1 x x' ) ) ( op1 ( f x ) ( f x' ) ) ) ( forall x x' : X , paths ( f ( op2 x x' ) ) ( op2 ( f x ) ( f x' ) ) )  .
 
 Lemma isapropistwobinopfun { X Y : setwith2binop } ( f : X -> Y ) : isaprop ( istwobinopfun f ) .
 Proof . intros . apply isofhleveldirprod . apply impred . intro x . apply impred . intro x' . apply ( setproperty Y ) . apply impred . intro x . apply impred . intro x' . apply ( setproperty Y ) . Defined .
 
 Definition twobinopfun ( X Y : setwith2binop ) : UU := total2 ( fun f : X -> Y => istwobinopfun f ) .
-Definition twobinopfunpair { X Y : setwith2binop } ( f : X -> Y ) ( is : istwobinopfun f ) : twobinopfun X Y := tpair _ f is . 
-Definition pr1twobinopfun ( X Y : setwith2binop ) : twobinopfun X Y -> ( X -> Y ) := @pr1 _ _ . 
+Definition twobinopfunpair { X Y : setwith2binop } ( f : X -> Y ) ( is : istwobinopfun f ) : twobinopfun X Y := tpair _ f is .
+Definition pr1twobinopfun ( X Y : setwith2binop ) : twobinopfun X Y -> ( X -> Y ) := @pr1 _ _ .
 Coercion pr1twobinopfun : twobinopfun >-> Funclass .
 
 Definition binop1fun { X Y : setwith2binop } ( f : twobinopfun X Y ) : binopfun ( setwithbinop1 X ) ( setwithbinop1 Y ) := @binopfunpair ( setwithbinop1 X ) ( setwithbinop1 Y ) ( pr1 f ) ( pr1 ( pr2 f ) ) .
 
-Definition binop2fun { X Y : setwith2binop } ( f : twobinopfun X Y ) : binopfun ( setwithbinop2 X ) ( setwithbinop2 Y ) := @binopfunpair ( setwithbinop2 X ) ( setwithbinop2 Y ) ( pr1 f ) ( pr2 ( pr2 f ) ) .  
+Definition binop2fun { X Y : setwith2binop } ( f : twobinopfun X Y ) : binopfun ( setwithbinop2 X ) ( setwithbinop2 Y ) := @binopfunpair ( setwithbinop2 X ) ( setwithbinop2 Y ) ( pr1 f ) ( pr2 ( pr2 f ) ) .
 Lemma isasettwobinopfun  ( X Y : setwith2binop ) : isaset ( twobinopfun X Y ) .
-Proof . intros . apply ( isasetsubset ( pr1twobinopfun X Y  ) ) . change ( isofhlevel 2 ( X -> Y ) ) . apply impred .  intro . apply ( setproperty Y ) . refine (isinclpr1 _ _) .  intro .  apply isapropistwobinopfun . Defined . 
- 
+Proof . intros . apply ( isasetsubset ( pr1twobinopfun X Y  ) ) . change ( isofhlevel 2 ( X -> Y ) ) . apply impred .  intro . apply ( setproperty Y ) . refine (isinclpr1 _ _) .  intro .  apply isapropistwobinopfun . Defined .
+
 
 Lemma istwobinopfuncomp { X Y Z : setwith2binop } ( f : twobinopfun X Y ) ( g : twobinopfun Y Z ) : istwobinopfun ( funcomp ( pr1 f ) ( pr1 g ) ) .
 Proof . intros . set ( ax1f := pr1 ( pr2 f ) ) . set ( ax2f := pr2 ( pr2 f ) ) . set ( ax1g := pr1 ( pr2 g ) ) . set ( ax2g := pr2 ( pr2 g ) ) .  split.
 
 intros a b . unfold funcomp .  rewrite ( ax1f a b ) . rewrite ( ax1g ( pr1 f a ) ( pr1 f b ) ) .  apply idpath .
-intros a b . unfold funcomp .  rewrite ( ax2f a b ) . rewrite ( ax2g ( pr1 f a ) ( pr1 f b ) ) .  apply idpath . Defined . 
- 
-Opaque istwobinopfuncomp . 
-
-Definition twobinopfuncomp { X Y Z : setwith2binop } ( f : twobinopfun X Y ) ( g : twobinopfun Y Z ) : twobinopfun X Z := twobinopfunpair ( funcomp ( pr1 f ) ( pr1 g ) ) ( istwobinopfuncomp f g ) . 
+intros a b . unfold funcomp .  rewrite ( ax2f a b ) . rewrite ( ax2g ( pr1 f a ) ( pr1 f b ) ) .  apply idpath . Defined .
+
+Opaque istwobinopfuncomp .
+
+Definition twobinopfuncomp { X Y Z : setwith2binop } ( f : twobinopfun X Y ) ( g : twobinopfun Y Z ) : twobinopfun X Z := twobinopfunpair ( funcomp ( pr1 f ) ( pr1 g ) ) ( istwobinopfuncomp f g ) .
 
 
 Definition twobinopmono ( X Y : setwith2binop ) : UU := total2 ( fun f : incl X Y => istwobinopfun f ) .
@@ -843,35 +838,35 @@
 Coercion pr1twobinopmono : twobinopmono >-> incl .
 
 Definition twobinopincltotwobinopfun ( X Y : setwith2binop ) : twobinopmono X Y -> twobinopfun X Y := fun f => twobinopfunpair ( pr1 ( pr1 f ) ) ( pr2 f ) .
-Coercion twobinopincltotwobinopfun : twobinopmono >-> twobinopfun . 
+Coercion twobinopincltotwobinopfun : twobinopmono >-> twobinopfun .
 
 Definition binop1mono { X Y : setwith2binop } ( f : twobinopmono X Y ) : binopmono ( setwithbinop1 X ) ( setwithbinop1 Y ) := @binopmonopair ( setwithbinop1 X ) ( setwithbinop1 Y ) ( pr1 f ) ( pr1 ( pr2 f ) ) .
 
-Definition binop2mono { X Y : setwith2binop } ( f : twobinopmono X Y ) : binopmono ( setwithbinop2 X ) ( setwithbinop2 Y ) := @binopmonopair ( setwithbinop2 X ) ( setwithbinop2 Y ) ( pr1 f ) ( pr2 ( pr2 f ) ) .  
-
-Definition twobinopmonocomp { X Y Z : setwith2binop } ( f : twobinopmono X Y ) ( g : twobinopmono Y Z ) : twobinopmono X Z := twobinopmonopair ( inclcomp ( pr1 f ) ( pr1 g ) ) ( istwobinopfuncomp f g ) . 
-
-Definition twobinopiso ( X Y : setwith2binop ) : UU := total2 ( fun f : weq X Y => istwobinopfun f ) .   
+Definition binop2mono { X Y : setwith2binop } ( f : twobinopmono X Y ) : binopmono ( setwithbinop2 X ) ( setwithbinop2 Y ) := @binopmonopair ( setwithbinop2 X ) ( setwithbinop2 Y ) ( pr1 f ) ( pr2 ( pr2 f ) ) .
+
+Definition twobinopmonocomp { X Y Z : setwith2binop } ( f : twobinopmono X Y ) ( g : twobinopmono Y Z ) : twobinopmono X Z := twobinopmonopair ( inclcomp ( pr1 f ) ( pr1 g ) ) ( istwobinopfuncomp f g ) .
+
+Definition twobinopiso ( X Y : setwith2binop ) : UU := total2 ( fun f : weq X Y => istwobinopfun f ) .
 Definition twobinopisopair { X Y : setwith2binop } ( f : weq X Y ) ( is : istwobinopfun f ) : twobinopiso X Y := tpair _  f is .
 Definition pr1twobinopiso ( X Y : setwith2binop ) : twobinopiso X Y -> weq X Y := @pr1 _ _ .
 Coercion pr1twobinopiso : twobinopiso >-> weq .
 
 Definition twobinopisototwobinopmono ( X Y : setwith2binop ) : twobinopiso X Y -> twobinopmono X Y := fun f => twobinopmonopair ( pr1 f ) ( pr2 f ) .
-Coercion twobinopisototwobinopmono : twobinopiso >-> twobinopmono . 
+Coercion twobinopisototwobinopmono : twobinopiso >-> twobinopmono .
 
 Definition binop1iso { X Y : setwith2binop } ( f : twobinopiso X Y ) : binopiso ( setwithbinop1 X ) ( setwithbinop1 Y ) := @binopisopair ( setwithbinop1 X ) ( setwithbinop1 Y ) ( pr1 f ) ( pr1 ( pr2 f ) ) .
 
-Definition binop2iso { X Y : setwith2binop } ( f : twobinopiso X Y ) : binopiso ( setwithbinop2 X ) ( setwithbinop2 Y ) := @binopisopair ( setwithbinop2 X ) ( setwithbinop2 Y ) ( pr1 f ) ( pr2 ( pr2 f ) ) .  
+Definition binop2iso { X Y : setwith2binop } ( f : twobinopiso X Y ) : binopiso ( setwithbinop2 X ) ( setwithbinop2 Y ) := @binopisopair ( setwithbinop2 X ) ( setwithbinop2 Y ) ( pr1 f ) ( pr2 ( pr2 f ) ) .
 Definition twobinopisocomp { X Y Z : setwith2binop } ( f : twobinopiso X Y ) ( g : twobinopiso Y Z ) : twobinopiso X Z := twobinopisopair ( weqcomp ( pr1 f ) ( pr1 g ) ) ( istwobinopfuncomp f g ) .
 
-Lemma istwobinopfuninvmap { X Y : setwith2binop } ( f : twobinopiso X Y ) : istwobinopfun ( invmap ( pr1 f ) ) . 
+Lemma istwobinopfuninvmap { X Y : setwith2binop } ( f : twobinopiso X Y ) : istwobinopfun ( invmap ( pr1 f ) ) .
 Proof . intros . set ( ax1f := pr1 ( pr2 f ) ) . set ( ax2f := pr2 ( pr2 f ) ) . split .
 
 
 intros a b .  apply ( invmaponpathsweq ( pr1 f ) ) .  rewrite ( homotweqinvweq ( pr1 f ) ( op1 a b ) ) .   rewrite ( ax1f (invmap (pr1 f) a) (invmap (pr1 f) b) ) .  rewrite ( homotweqinvweq ( pr1 f ) a ) .   rewrite ( homotweqinvweq ( pr1 f ) b ) .   apply idpath .
 intros a b .  apply ( invmaponpathsweq ( pr1 f ) ) .  rewrite ( homotweqinvweq ( pr1 f ) ( op2 a b ) ) . rewrite ( ax2f (invmap (pr1 f) a) (invmap (pr1 f) b) ) .  rewrite ( homotweqinvweq ( pr1 f ) a ) .   rewrite ( homotweqinvweq ( pr1 f ) b ) .   apply idpath . Defined .
 
-Opaque istwobinopfuninvmap .  
+Opaque istwobinopfuninvmap .
 
 Definition invtwobinopiso { X Y : setwith2binop } ( f : twobinopiso X Y ) : twobinopiso Y X := twobinopisopair ( invweq ( pr1 f ) ) ( istwobinopfuninvmap f ) .
 
@@ -883,14 +878,14 @@
 
 Lemma isldistrmonob { X Y : setwith2binop } ( f : twobinopmono X Y ) ( is : isldistr ( @op1 Y ) ( @op2 Y ) ) : isldistr ( @op1 X ) ( @op2 X ) .
 Proof . intros .   set ( ax1f := pr1 ( pr2 f ) ) .   set ( ax2f := pr2 ( pr2 f )  ) .   intros a b c . apply ( invmaponpathsincl _ ( pr2 ( pr1 f ) ) ) .  change ( paths ( (pr1 f) (op2 c (op1 a b)))
-     ( (pr1 f) (op1 (op2 c a) (op2 c b))) ) . rewrite ( ax2f c ( op1 a b ) ) . rewrite ( ax1f a b ) .   rewrite ( ax1f ( op2 c a ) ( op2 c b ) ) . rewrite ( ax2f c a ) . rewrite ( ax2f c b ) .  apply is .  Defined . 
+     ( (pr1 f) (op1 (op2 c a) (op2 c b))) ) . rewrite ( ax2f c ( op1 a b ) ) . rewrite ( ax1f a b ) .   rewrite ( ax1f ( op2 c a ) ( op2 c b ) ) . rewrite ( ax2f c a ) . rewrite ( ax2f c b ) .  apply is .  Defined .
 
 Opaque isldistrmonob .
 
 
 Lemma isrdistrmonob { X Y : setwith2binop } ( f : twobinopmono X Y ) ( is : isrdistr ( @op1 Y ) ( @op2 Y ) ) : isrdistr ( @op1 X ) ( @op2 X ) .
 Proof . intros .  set ( ax1f := pr1 ( pr2 f ) ) .   set ( ax2f := pr2 ( pr2 f ) ) .  intros a b c . apply ( invmaponpathsincl _ ( pr2 ( pr1 f ) ) ) . change ( paths ( (pr1 f) (op2 (op1 a b) c))
-     ( (pr1 f) (op1 (op2 a c) (op2 b c))) ) .  rewrite ( ax2f ( op1 a b ) c ) . rewrite ( ax1f a b ) .   rewrite ( ax1f ( op2 a c ) ( op2 b c ) ) . rewrite ( ax2f a c ) . rewrite ( ax2f b c ) .  apply is .  Defined . 
+     ( (pr1 f) (op1 (op2 a c) (op2 b c))) ) .  rewrite ( ax2f ( op1 a b ) c ) . rewrite ( ax1f a b ) .   rewrite ( ax1f ( op2 a c ) ( op2 b c ) ) . rewrite ( ax2f a c ) . rewrite ( ax2f b c ) .  apply is .  Defined .
 
 Opaque isrdistrmonob .
 
@@ -901,20 +896,20 @@
 Notation isdistrisob := isdistrmonob .
 
 Lemma isldistrisof  { X Y : setwith2binop } ( f : twobinopiso X Y ) ( is : isldistr ( @op1 X ) ( @op2 X ) ) : isldistr ( @op1 Y ) ( @op2 Y ) .
-Proof . intros . apply ( isldistrisob ( invtwobinopiso f ) is ) . Defined .   
+Proof . intros . apply ( isldistrisob ( invtwobinopiso f ) is ) . Defined .
 
 Lemma isrdistrisof  { X Y : setwith2binop } ( f : twobinopiso X Y ) ( is : isrdistr ( @op1 X ) ( @op2 X ) ) : isrdistr ( @op1 Y ) ( @op2 Y ) .
-Proof . intros . apply ( isrdistrisob ( invtwobinopiso f ) is ) . Defined . 
+Proof . intros . apply ( isrdistrisob ( invtwobinopiso f ) is ) . Defined .
 
 Lemma isdistrisof  { X Y : setwith2binop } ( f : twobinopiso X Y ) ( is : isdistr ( @op1 X ) ( @op2 X ) ) : isdistr ( @op1 Y ) ( @op2 Y ) .
-Proof . intros . apply ( isdistrisob ( invtwobinopiso f ) is ) . Defined . 
+Proof . intros . apply ( isdistrisob ( invtwobinopiso f ) is ) . Defined .
 
 
 Definition isrigopsisof { X Y : setwith2binop } ( f : twobinopiso X Y ) ( is : isrigops ( @op1 X ) ( @op2 X ) ) : isrigops ( @op1 Y ) ( @op2 Y ) .
-Proof . intros. split . split with ( dirprodpair ( isabmonoidopisof ( binop1iso f ) ( rigop1axs_is is ) ) ( ismonoidopisof ( binop2iso f ) ( rigop2axs_is is ) ) ) . simpl .   change (unel_is (ismonoidopisof (binop1iso f) (rigop1axs_is is))) with ( (pr1 f ) ( rigunel1_is is ) ) .  split .  intro y . rewrite ( pathsinv0 ( homotweqinvweq f y ) ) . rewrite ( pathsinv0 ( ( pr2 ( pr2 f ) ) _ _ ) ) . apply ( maponpaths ( pr1 f ) ) .  apply ( rigmult0x_is is ) .    intro y . rewrite ( pathsinv0 ( homotweqinvweq f y ) ) . rewrite ( pathsinv0 ( ( pr2 ( pr2 f ) ) _ _ ) ) . apply ( maponpaths ( pr1 f ) ) .  apply ( rigmultx0_is is ) . apply ( isdistrisof f ) .  apply ( rigdistraxs_is is ) .  Defined . 
+Proof . intros. split . split with ( dirprodpair ( isabmonoidopisof ( binop1iso f ) ( rigop1axs_is is ) ) ( ismonoidopisof ( binop2iso f ) ( rigop2axs_is is ) ) ) . simpl .   change (unel_is (ismonoidopisof (binop1iso f) (rigop1axs_is is))) with ( (pr1 f ) ( rigunel1_is is ) ) .  split .  intro y . rewrite ( pathsinv0 ( homotweqinvweq f y ) ) . rewrite ( pathsinv0 ( ( pr2 ( pr2 f ) ) _ _ ) ) . apply ( maponpaths ( pr1 f ) ) .  apply ( rigmult0x_is is ) .    intro y . rewrite ( pathsinv0 ( homotweqinvweq f y ) ) . rewrite ( pathsinv0 ( ( pr2 ( pr2 f ) ) _ _ ) ) . apply ( maponpaths ( pr1 f ) ) .  apply ( rigmultx0_is is ) . apply ( isdistrisof f ) .  apply ( rigdistraxs_is is ) .  Defined .
 
 Definition isrigopsisob { X Y : setwith2binop } ( f : twobinopiso X Y ) ( is : isrigops ( @op1 Y ) ( @op2 Y ) ) : isrigops ( @op1 X ) ( @op2 X ) .
-Proof. intros . apply ( isrigopsisof ( invtwobinopiso f ) is ) . Defined . 
+Proof. intros . apply ( isrigopsisof ( invtwobinopiso f ) is ) . Defined .
 
 
 Definition isrngopsisof { X Y : setwith2binop } ( f : twobinopiso X Y ) ( is : isrngops ( @op1 X ) ( @op2 X ) ) : isrngops ( @op1 Y ) ( @op2 Y ) := dirprodpair ( dirprodpair ( isabgropisof ( binop1iso f ) ( rngop1axs_is is ) ) ( ismonoidopisof ( binop2iso f ) ( rngop2axs_is is ) ) ) ( isdistrisof f ( pr2 is ) ) .
@@ -938,31 +933,31 @@
  apply impred .  intro a . apply impred . intros a' . apply ( pr2 ( A ( op1 (pr1 a) (pr1 a')) ) ) .  apply impred .  intro a . apply impred . intros a' . apply ( pr2 ( A ( op2 (pr1 a) (pr1 a')) ) ) .  Defined .
 
 Definition subsetswith2binop { X : setwith2binop } := total2 ( fun A : hsubtypes X => issubsetwith2binop A ) .
-Definition subsetswith2binoppair { X : setwith2binop } := tpair ( fun A : hsubtypes X => issubsetwith2binop A ) . 
-Definition subsetswith2binopconstr { X : setwith2binop } := @subsetswith2binoppair X .  
-Definition pr1subsetswith2binop ( X : setwith2binop ) : @subsetswith2binop X -> hsubtypes X := @pr1 _ ( fun A : hsubtypes X => issubsetwith2binop A ) . 
+Definition subsetswith2binoppair { X : setwith2binop } := tpair ( fun A : hsubtypes X => issubsetwith2binop A ) .
+Definition subsetswith2binopconstr { X : setwith2binop } := @subsetswith2binoppair X .
+Definition pr1subsetswith2binop ( X : setwith2binop ) : @subsetswith2binop X -> hsubtypes X := @pr1 _ ( fun A : hsubtypes X => issubsetwith2binop A ) .
 Coercion pr1subsetswith2binop : subsetswith2binop >-> hsubtypes .
 
 Definition totalsubsetwith2binop ( X : setwith2binop ) : @subsetswith2binop X .
-Proof . intros .  split with ( fun x : X => htrue ) . split . intros x x' .  apply tt .  intros . apply tt . Defined .  
+Proof . intros .  split with ( fun x : X => htrue ) . split . intros x x' .  apply tt .  intros . apply tt . Defined .
 
 
 Definition carrierofsubsetwith2binop { X : setwith2binop } ( A : @subsetswith2binop X ) : setwith2binop .
-Proof . intros . set ( aset := ( hSetpair ( carrier A ) ( isasetsubset ( pr1carrier A ) ( setproperty X ) ( isinclpr1carrier A ) ) ) : hSet ) . split with aset . 
-set ( subopp1 := ( fun a a' : A => carrierpair A ( op1 ( pr1carrier _ a ) ( pr1carrier _ a' ) ) ( pr1 ( pr2 A ) a a' ) ) : ( A -> A -> A ) ) . 
+Proof . intros . set ( aset := ( hSetpair ( carrier A ) ( isasetsubset ( pr1carrier A ) ( setproperty X ) ( isinclpr1carrier A ) ) ) : hSet ) . split with aset .
+set ( subopp1 := ( fun a a' : A => carrierpair A ( op1 ( pr1carrier _ a ) ( pr1carrier _ a' ) ) ( pr1 ( pr2 A ) a a' ) ) : ( A -> A -> A ) ) .
 set ( subopp2 := ( fun a a' : A => carrierpair A ( op2 ( pr1carrier _ a ) ( pr1carrier _ a' ) ) ( pr2 ( pr2 A ) a a' ) ) : ( A -> A -> A ) ) .
-simpl .  apply ( dirprodpair subopp1 subopp2 ) .  Defined . 
-
-Coercion carrierofsubsetwith2binop : subsetswith2binop >-> setwith2binop . 
+simpl .  apply ( dirprodpair subopp1 subopp2 ) .  Defined .
+
+Coercion carrierofsubsetwith2binop : subsetswith2binop >-> setwith2binop .
 
 
 (** **** Quotient objects *)
 
-Definition is2binophrel { X : setwith2binop } ( R : hrel X ) := dirprod ( @isbinophrel ( setwithbinop1 X ) R ) ( @isbinophrel ( setwithbinop2 X ) R ) . 
-
-Lemma isapropis2binophrel { X : setwith2binop } ( R : hrel X ) : isaprop ( is2binophrel R ) . 
-Proof . intros . apply ( isofhleveldirprod 1 ) .  apply isapropisbinophrel . apply isapropisbinophrel .  
-Defined .    
+Definition is2binophrel { X : setwith2binop } ( R : hrel X ) := dirprod ( @isbinophrel ( setwithbinop1 X ) R ) ( @isbinophrel ( setwithbinop2 X ) R ) .
+
+Lemma isapropis2binophrel { X : setwith2binop } ( R : hrel X ) : isaprop ( is2binophrel R ) .
+Proof . intros . apply ( isofhleveldirprod 1 ) .  apply isapropisbinophrel . apply isapropisbinophrel .
+Defined .
 
 Lemma iscomp2binoptransrel { X : setwith2binop } ( R : hrel X ) ( is : istrans R ) ( isb : is2binophrel R ) : dirprod ( iscomprelrelfun2 R R ( @op1 X ) ) ( iscomprelrelfun2 R R ( @op2 X ) ) .
 Proof . intros . split . apply ( @iscompbinoptransrel ( setwithbinop1 X ) R is ( pr1 isb ) ) . apply ( @iscompbinoptransrel ( setwithbinop2 X ) R is ( pr2 isb ) ) .  Defined .
@@ -971,23 +966,23 @@
 Definition twobinophrel { X : setwith2binop } := total2 ( fun R : hrel X => is2binophrel R ) .
 Definition twobinophrelpair { X : setwith2binop } := tpair ( fun R : hrel X => is2binophrel R ) .
 Definition pr1twobinophrel ( X : setwith2binop ) : @twobinophrel X -> hrel X := @pr1 _ ( fun R : hrel X => is2binophrel R ) .
-Coercion pr1twobinophrel : twobinophrel >-> hrel . 
+Coercion pr1twobinophrel : twobinophrel >-> hrel .
 
 Definition twobinoppo { X : setwith2binop } := total2 ( fun R : po X => is2binophrel R ) .
 Definition twobinoppopair { X : setwith2binop } := tpair ( fun R : po X => is2binophrel R ) .
 Definition pr1twobinoppo ( X : setwith2binop ) : @twobinoppo X -> po X := @pr1 _ ( fun R : po X => is2binophrel R ) .
-Coercion pr1twobinoppo : twobinoppo >-> po . 
+Coercion pr1twobinoppo : twobinoppo >-> po .
 
 Definition twobinopeqrel { X : setwith2binop } := total2 ( fun R : eqrel X => is2binophrel R ) .
 Definition twobinopeqrelpair { X : setwith2binop } := tpair ( fun R : eqrel X => is2binophrel R ) .
 Definition pr1twobinopeqrel ( X : setwith2binop ) : @twobinopeqrel X -> eqrel X := @pr1 _ ( fun R : eqrel X => is2binophrel R ) .
-Coercion pr1twobinopeqrel : twobinopeqrel >-> eqrel . 
+Coercion pr1twobinopeqrel : twobinopeqrel >-> eqrel .
 
 Definition setwith2binopquot { X : setwith2binop } ( R : @twobinopeqrel X ) : setwith2binop .
-Proof . intros . split with ( setquotinset R )  .  set ( qt  := setquot R ) . set ( qtset := setquotinset R ) .  
-assert ( iscomp1 : iscomprelrelfun2 R R ( @op1 X ) ) . apply ( pr1 ( iscomp2binoptransrel ( pr1 R ) ( eqreltrans _ ) ( pr2 R ) ) ) .  set ( qtop1 := setquotfun2 R R ( @op1 X ) iscomp1 ) .   
-assert ( iscomp2 : iscomprelrelfun2 R R ( @op2 X ) ) . apply ( pr2 ( iscomp2binoptransrel ( pr1 R ) ( eqreltrans _ ) ( pr2 R ) ) ) .  set ( qtop2 := setquotfun2 R R ( @op2 X ) iscomp2 ) .  
-simpl . apply ( dirprodpair qtop1 qtop2 )  . Defined . 
+Proof . intros . split with ( setquotinset R )  .  set ( qt  := setquot R ) . set ( qtset := setquotinset R ) .
+assert ( iscomp1 : iscomprelrelfun2 R R ( @op1 X ) ) . apply ( pr1 ( iscomp2binoptransrel ( pr1 R ) ( eqreltrans _ ) ( pr2 R ) ) ) .  set ( qtop1 := setquotfun2 R R ( @op1 X ) iscomp1 ) .
+assert ( iscomp2 : iscomprelrelfun2 R R ( @op2 X ) ) . apply ( pr2 ( iscomp2binoptransrel ( pr1 R ) ( eqreltrans _ ) ( pr2 R ) ) ) .  set ( qtop2 := setquotfun2 R R ( @op2 X ) iscomp2 ) .
+simpl . apply ( dirprodpair qtop1 qtop2 )  . Defined .
 
 
 (** **** Direct products *)
@@ -997,7 +992,7 @@
 
 (* ??? same issue as with setwithbinopdirpro above *)
 
-apply ( dirprodpair ( fun xy xy' : dirprod X Y => dirprodpair ( op1 ( pr1 xy ) ( pr1 xy' ) ) ( op1 ( pr2 xy ) ( pr2 xy' ) ) ) ( fun xy xy' :  dirprod X Y  => dirprodpair ( op2 ( pr1 xy ) ( pr1 xy' ) ) ( op2 ( pr2 xy ) ( pr2 xy' ) ) ) ) . Defined .  
+apply ( dirprodpair ( fun xy xy' : dirprod X Y => dirprodpair ( op1 ( pr1 xy ) ( pr1 xy' ) ) ( op1 ( pr2 xy ) ( pr2 xy' ) ) ) ( fun xy xy' :  dirprod X Y  => dirprodpair ( op2 ( pr1 xy ) ( pr1 xy' ) ) ( op2 ( pr2 xy ) ( pr2 xy' ) ) ) ) . Defined .
 
 
 
