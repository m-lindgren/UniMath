(** * Algebra I. Part D.  Integral domains and fileds. Vladimir Voevodsky. Aug. 2011 - .

*)



(** ** Preamble *)

(** Settings *)

Unset Automatic Introduction. (** This line has to be removed for the file to compile with Coq8.2 *)

Unset Kernel Term Sharing.

(** Imports *)

Require Export UniMath.Foundations.Algebra.Rigs_and_Rings .


(** To upstream files *)


(** To one binary operation *)

Lemma islcancelableif { X : hSet } ( opp : binop X ) ( x : X ) ( is : forall a b : X , paths ( opp x a ) ( opp x b ) -> paths a b ) : islcancelable opp x .
Proof . intros . apply isinclbetweensets . apply ( setproperty X ) . apply ( setproperty X ) . apply is .  Defined .

Lemma isrcancelableif { X : hSet } ( opp : binop X ) ( x : X ) ( is : forall a b : X , paths ( opp a x ) ( opp b x ) -> paths a b ) : isrcancelable opp x .
Proof . intros . apply isinclbetweensets . apply ( setproperty X ) . apply ( setproperty X ) . apply is .  Defined .

Definition iscancelableif { X : hSet } ( opp : binop X ) ( x : X ) ( isl : forall a b : X , paths ( opp x a ) ( opp x b ) -> paths a b ) ( isr : forall a b : X , paths ( opp a x ) ( opp b x ) -> paths a b ) : iscancelable opp x := dirprodpair ( islcancelableif opp x isl ) ( isrcancelableif opp x isr ) .


(** To monoids *)

Open Local Scope  multmonoid_scope.

Definition linvpair ( X : monoid ) ( x : X ) := total2 ( fun x' : X => paths ( x' * x ) 1 ) .
Definition pr1linvpair ( X : monoid ) ( x : X ) : linvpair X x -> X := @pr1 _ _ .

Definition linvpairxy ( X : monoid ) ( x y : X ) ( x' : linvpair X x ) ( y' : linvpair X y ) : linvpair X ( x * y ) .
Proof . intros . split with ( ( pr1 y' ) * ( pr1 x' ) ) . rewrite ( assocax _ _ _ ( x * y ) ) .  rewrite ( pathsinv0 ( assocax _ _ x y ) ) . rewrite ( pr2 x' ) .  rewrite ( lunax _ y ) .  rewrite ( pr2 y' ) . apply idpath . Defined .

Definition lcanfromlinv ( X : monoid ) ( a b c : X ) ( c' : linvpair X c ) ( e : paths ( c * a ) ( c * b ) ) : paths a b .
Proof . intros . assert ( e' := maponpaths ( fun x : X => ( pr1 c' ) * x ) e ) .  simpl in e' . rewrite ( pathsinv0 ( assocax X _ _ _ ) ) in e' .  rewrite ( pathsinv0 ( assocax X _ _ _ ) ) in e' . rewrite ( pr2 c' ) in e' .  rewrite ( lunax X a ) in e' .  rewrite ( lunax X b ) in e'. apply e' . Defined.


Definition rinvpair ( X : monoid ) ( x : X ) := total2 ( fun x' : X => paths ( x * x' ) 1 ) .
Definition pr1rinvpair ( X : monoid ) ( x : X ) : rinvpair X x -> X := @pr1 _ _ .

Definition rinvpairxy ( X : monoid ) ( x y : X ) ( x' : rinvpair X x ) ( y' : rinvpair X y ) : rinvpair X ( x * y ) .
Proof . intros . split with ( ( pr1 y' ) * ( pr1 x' ) ) . rewrite ( assocax _ x y _ ) .  rewrite ( pathsinv0 ( assocax _ y _ _ ) ) . rewrite ( pr2 y' ) .  rewrite ( lunax _ _ ) .  rewrite ( pr2 x' ) . apply idpath . Defined .

Definition rcanfromrinv ( X : monoid ) ( a b c : X ) ( c' : rinvpair X c ) ( e : paths ( a * c  ) ( b * c ) ) : paths a b .
Proof . intros . assert ( e' := maponpaths ( fun x : X => x * ( pr1 c' ) ) e ) .  simpl in e' . rewrite ( assocax X _ _ _ )  in e' .  rewrite ( assocax X _ _ _ ) in e' . rewrite ( pr2 c' ) in e' .  rewrite ( runax X a ) in e' .  rewrite ( runax X b ) in e'. apply e' . Defined.

Lemma pathslinvtorinv ( X : monoid ) ( x : X ) ( x' : linvpair X x ) ( x'' : rinvpair X x ) : paths ( pr1 x' ) ( pr1 x'' ) .
Proof . intros .   destruct ( runax X ( pr1 x' ) ) . (*unfold p .*) destruct ( pr2 x'' ) . set ( int := x * pr1 x'' ) . rewrite <- ( lunax X ( pr1 x'' ) ) . destruct ( pr2 x' ) .  (*unfold p1 .*) unfold int . apply ( pathsinv0 ( assocax X _ _ _ ) ) .  Defined .

Definition invpair ( X : monoid ) ( x : X ) := total2 ( fun x' : X => dirprod ( paths ( x' * x ) 1 ) ( paths ( x * x' ) 1 ) ) .
Definition pr1invpair ( X : monoid ) ( x : X ) : invpair X x -> X := @pr1 _ _ .
Definition invtolinv ( X : monoid ) ( x : X ) ( x' : invpair X x ) : linvpair X x := tpair _ ( pr1 x' ) ( pr1 ( pr2 x' ) ) .
Definition invtorinv ( X : monoid ) ( x : X ) ( x' : invpair X x ) : rinvpair X x := tpair _ ( pr1 x' ) ( pr2 ( pr2 x' ) ) .

Lemma isapropinvpair ( X : monoid ) ( x : X ) : isaprop ( invpair X x ) .
Proof . intros . apply invproofirrelevance . intros x' x'' . apply ( invmaponpathsincl _ ( isinclpr1 _ ( fun a => isapropdirprod _ _ ( setproperty X _ _ ) ( setproperty X _ _ ) ) ) ) .  apply ( pathslinvtorinv X x ( invtolinv X x x' ) ( invtorinv X x x'' ) ) . Defined.

Definition invpairxy ( X : monoid ) ( x y : X ) ( x' : invpair X x ) ( y' : invpair X y ) : invpair X ( x * y ) .
Proof . intros . split with ( ( pr1 y' ) * ( pr1 x' ) ) . split .  apply ( pr2 ( linvpairxy _ x y ( invtolinv _ x x' ) ( invtolinv _ y y' ) ) ) .  apply ( pr2 ( rinvpairxy _ x y ( invtorinv _ x x' ) ( invtorinv _ y y' ) ) ) .  Defined .


(** To groups *)

Lemma grfrompathsxy ( X : gr ) { a b : X } ( e : paths a b ) : paths ( op a ( grinv X b ) ) ( unel X ) .
Proof . intros .   assert  ( e' := maponpaths ( fun x : X => op x  ( grinv X b ) ) e ) . simpl in e' .  rewrite ( grrinvax X _ ) in e' .  apply e' . Defined .

Lemma grtopathsxy ( X : gr ) { a b : X } ( e : paths ( op a ( grinv X b ) ) ( unel X )  ) : paths a b  .
Proof . intros . assert ( e' := maponpaths ( fun x => op x b ) e ) . simpl in e' . rewrite ( assocax X ) in e' . rewrite ( grlinvax X ) in e' . rewrite ( lunax X ) in e' . rewrite ( runax X ) in e' . apply e' . Defined .



(** To rigs *)

Definition multlinvpair ( X : rig ) ( x : X ) := linvpair ( rigmultmonoid X ) x .

Definition multrinvpair ( X : rig ) ( x : X ) := rinvpair ( rigmultmonoid X ) x .

Definition multinvpair ( X : rig ) ( x : X ) := invpair ( rigmultmonoid X ) x .

Definition rigneq0andmultlinv ( X : rig ) ( n m : X ) ( isnm : neg ( paths ( n * m ) 0 )%rig ) : neg ( paths n 0 )%rig .
Proof . intros . intro e .  rewrite e in isnm .  rewrite ( rigmult0x X ) in isnm .  destruct ( isnm ( idpath _ ) ) .  Defined .

Definition rigneq0andmultrinv ( X : rig ) ( n m : X ) ( isnm : neg ( paths ( n * m ) 0 )%rig ) : neg ( paths m 0 )%rig .
Proof . intros . intro e .  rewrite e in isnm .  rewrite ( rigmultx0 _ ) in isnm .  destruct ( isnm ( idpath _ ) ) .  Defined .



(** To rings *)

Local Open Scope rng_scope.

Definition rngneq0andmultlinv ( X : rng ) ( n m : X ) ( isnm : neg ( paths ( n * m ) 0 ) ) : neg ( paths n 0 ) .
Proof . intros . intro e .  rewrite e in isnm .  rewrite ( rngmult0x X ) in isnm .  destruct ( isnm ( idpath _ ) ) .  Defined .

Definition rngneq0andmultrinv ( X : rng ) ( n m : X ) ( isnm : neg ( paths ( n * m ) 0 ) ) : neg ( paths m 0 ) .
Proof . intros . intro e .  rewrite e in isnm .  rewrite ( rngmultx0 _ ) in isnm .  destruct ( isnm ( idpath _ ) ) .  Defined .


Definition rngpossubmonoid ( X : rng ) { R : hrel X } ( is1 : isrngmultgt X R ) ( is2 : R 1 0 ) : @submonoids ( rngmultmonoid X ) .
Proof . intros . split with ( fun x => R x 0 ) . split .  intros x1 x2 . apply is1 . apply ( pr2 x1 ) .  apply ( pr2 x2 ) .  apply is2 . Defined .

Lemma isinvrngmultgtif ( X : rng ) { R : hrel X } ( is0 : @isbinophrel X R ) ( is1 : isrngmultgt X R ) ( nc : neqchoice R ) ( isa : isasymm R ) : isinvrngmultgt X R .
Proof . intros . split .

intros a b rab0 ra0 . assert ( int : neg ( paths b 0 ) ) . intro e .  rewrite e in rab0 .  rewrite ( rngmultx0 X _ ) in rab0 .  apply ( isa _ _ rab0 rab0 ) . destruct ( nc _ _ int ) as [ g | l ] . apply g . set ( int' := rngmultgt0lt0 X is0 is1 ra0 l ) .  destruct ( isa _ _ rab0 int' ) .

intros a b rab0 rb0 . assert ( int : neg ( paths a 0 ) ) . intro e .  rewrite e in rab0 .  rewrite ( rngmult0x X _ ) in rab0 .  apply ( isa _ _ rab0 rab0 ) . destruct ( nc _ _ int ) as [ g | l ] . apply g . set ( int' := rngmultlt0gt0 X is0 is1 l rb0 ) .  destruct ( isa _ _ rab0 int' ) .  Defined .




(** ** Standard Algebraic Structures (cont.) Integral domains and Fileds.

Some of the notions condidered in this section were introduced in  C. Mulvey "Intuitionistic algebra and representations of rings". See also P.T. Johnstone "Rings, fields and spectra". We only consider here the strongest ("geometric") forms of the conditions of integrality and of being a field. In particular all our fileds have decidable equality and p-adic numbers or reals are not fileds in the sense of the definitions considered here.   *)

Local Open Scope rng_scope.


(** *** Integral domains *)

(** **** General definitions *)

Definition isnonzerorng ( X : rng ) := neg ( @paths X 1 0 ) .

Lemma isnonzerolinvel ( X : rng ) ( is : isnonzerorng X ) ( x : X ) ( x' : multlinvpair X x ) : neg ( paths ( pr1 x' ) 0 ) .
Proof . intros . apply ( negf ( maponpaths ( fun a : X => a * x ) ) ) .  assert ( e := pr2 x' ) . change ( paths ( pr1 x' * x ) 1 ) in e . change ( neg ( paths ( pr1 x' * x ) ( 0 * x ) ) ) .   rewrite e . rewrite ( rngmult0x X _ ) . apply is . Defined .

Lemma isnonzerorinvel ( X : rng ) ( is : isnonzerorng X ) ( x : X ) ( x' : multrinvpair X x ) : neg ( paths ( pr1 x' ) 0 ) .
Proof . intros . apply ( negf ( maponpaths ( fun a : X => x * a ) ) ) .  assert ( e := pr2 x' ) . change ( paths ( x * pr1 x' ) 1 ) in e . change ( neg ( paths ( x * pr1 x' ) ( x * 0 ) ) ) .   rewrite e . rewrite ( rngmultx0 X _ ) . apply is . Defined .

Lemma isnonzerofromlinvel ( X : rng ) ( is : isnonzerorng X ) ( x : X ) ( x' : multlinvpair X x ) : neg ( paths x 0 ) .
Proof .  intros .   apply ( negf ( maponpaths ( fun a : X => ( pr1 x' ) * a ) ) ) .  assert ( e := pr2 x' ) . change ( paths ( pr1 x' * x ) 1 ) in e . change ( neg ( paths ( pr1 x' * x ) ( ( pr1 x' ) * 0 ) ) ) .   rewrite e . rewrite ( rngmultx0 X _ ) . apply is . Defined .

Lemma isnonzerofromrinvel ( X : rng ) ( is : isnonzerorng X ) ( x : X ) ( x' : multrinvpair X x ) : neg ( paths x 0 ) .
Proof .  intros .   apply ( negf ( maponpaths ( fun a : X => a * ( pr1 x' ) ) ) ) .  assert ( e := pr2 x' ) . change ( paths ( x * pr1 x' ) 1 ) in e . change ( neg ( paths ( x * pr1 x' ) ( 0 * ( pr1 x' ) ) ) ) .   rewrite e . rewrite ( rngmult0x X _ ) . apply is . Defined .

Definition isintdom ( X : commrng ) := dirprod ( isnonzerorng X ) ( forall a1 a2 : X , paths ( a1 * a2 ) 0 -> hdisj ( eqset a1 0 ) ( eqset a2 0 ) ) .

Definition intdom := total2 ( fun X : commrng => isintdom X ) .
Definition pr1intdom : intdom -> commrng := @pr1 _ _ .
Coercion pr1intdom : intdom >-> commrng .

Definition nonzeroax ( X : intdom ) : neg ( @paths X 1 0 ) := pr1 ( pr2 X ) .
Definition intdomax ( X : intdom ) : forall a1 a2 : X , paths ( a1 * a2 ) 0 -> hdisj ( eqset a1 0 ) ( eqset a2 0 )  := pr2 ( pr2 X ) .

(** **** Computational lemmas for integral domains *)

Lemma intdomax2l ( X : intdom ) ( x y : X ) ( is : paths ( x * y ) 0 ) ( ne : neg ( paths x 0 ) ) : paths y 0 .
Proof . intros .  assert ( int := intdomax X _ _ is ) .  generalize ne .  assert ( int' : isaprop ( neg (paths x 0) -> paths y 0 ) ) . apply impred . intro . apply ( setproperty X _ _ ) .  generalize int .  simpl .  apply ( @hinhuniv _ ( hProppair _ int' ) ) .  intro ene . destruct ene as [ e'' | ne' ] .  destruct ( ne e'' ) . intro .  apply ne' .  Defined .

Lemma intdomax2r ( X : intdom ) ( x y : X ) ( is : paths ( x * y ) 0 ) ( ne : neg ( paths y 0 ) ) : paths x 0 .
Proof . intros .  assert ( int := intdomax X _ _ is ) .  generalize ne .  assert ( int' : isaprop ( neg (paths y 0) -> paths x 0 ) ) . apply impred . intro . apply ( setproperty X _ _ ) .  generalize int .  simpl .  apply ( @hinhuniv _ ( hProppair _ int' ) ) .  intro ene . destruct ene as [ e'' | ne' ] .   intro .  apply e'' . destruct ( ne ne' ) .  Defined .


Definition intdomneq0andmult ( X : intdom ) ( n m : X ) ( isn : neg ( paths n 0 ) ) ( ism : neg ( paths m 0 ) ) : neg ( paths ( n * m ) 0 ) .
Proof . intros . intro e . destruct ( ism ( intdomax2l X n m e isn  ) ) .  Defined .






Lemma intdomlcan ( X : intdom ) : forall a b c : X , neg ( paths c 0 ) -> paths ( c * a ) ( c * b ) -> paths a b .
Proof . intros X a b c ne e . apply ( @grtopathsxy X a b ) . change ( paths ( a - b ) 0 ) . assert ( e' := grfrompathsxy X e ) .  change ( paths ( ( c * a ) - ( c * b ) ) 0 ) in e' .  rewrite ( pathsinv0 ( rngrmultminus X _ _ ) ) in e' .  rewrite ( pathsinv0 ( rngldistr X _ _ c ) ) in e' . assert ( int := intdomax X _ _ e' ) .  generalize ne .  assert ( int' : isaprop ( neg (paths c 0) -> paths (a - b) 0 ) ) . apply impred . intro . apply ( setproperty X _ _ ) .  generalize int .  simpl .  apply ( @hinhuniv _ ( hProppair _ int' ) ) .  intro ene . destruct ene as [ e'' | ne' ] .  destruct ( ne e'' ) . intro .  apply ne' .  Defined .

Opaque intdomlcan .

Lemma intdomrcan ( X : intdom ) : forall a b c : X , neg ( paths c 0 ) -> paths ( a * c ) ( b * c ) -> paths a b .
Proof . intros X a b c ne e . apply ( @grtopathsxy X a b ) . change ( paths ( a - b ) 0 ) . assert ( e' := grfrompathsxy X e ) .  change ( paths ( ( a * c ) - ( b * c ) ) 0 ) in e' .  rewrite ( pathsinv0 ( rnglmultminus X _ _ ) ) in e' .  rewrite ( pathsinv0 ( rngrdistr X _ _ c ) ) in e' . assert ( int := intdomax X _ _ e' ) .  generalize ne .  assert ( int' : isaprop ( neg (paths c 0) -> paths (a - b) 0 ) ) . apply impred . intro . apply ( setproperty X _ _ ) .  generalize int .  simpl .  apply ( @hinhuniv _ ( hProppair _ int' ) ) .  intro ene . destruct ene as [ e'' | ne' ] .  intro .  apply e'' .  destruct ( ne ne' ) .  Defined .

Opaque intdomrcan .


Lemma intdomiscancelable ( X : intdom ) ( x : X ) ( is : neg ( paths x 0 ) ) : iscancelable ( @op2 X ) x .
Proof . intros . apply iscancelableif .  intros a b . apply ( intdomlcan X a b x is ) .  intros a b . apply ( intdomrcan X a b x is ) . Defined .



(** **** Multiplicative submonoid of non-zero elements *)


Definition intdomnonzerosubmonoid ( X : intdom ) : @subabmonoids ( rngmultabmonoid X ) .
Proof . intros . split with ( fun x : X => hProppair _ ( isapropneg ( paths x 0 ) ) ) . split .

intros a b . simpl in * .  intro e . set ( int := intdomax X ( pr1 a ) ( pr1 b ) e ) . clearbody int . generalize int . apply ( toneghdisj ) .  apply ( dirprodpair ( pr2 a ) ( pr2 b ) ) .

simpl .  apply ( nonzeroax X ) . Defined .




(** **** Relations similar to "greater" on integral domains *)


Definition intdomnonzerotopos ( X : intdom ) ( R : hrel X ) ( is0 : @isbinophrel X R ) ( is1 : isrngmultgt X R ) ( is2 : R 1 0 ) ( nc : neqchoice R ) ( x : intdomnonzerosubmonoid X ) : rngpossubmonoid X is1 is2 .
Proof . intros . destruct ( nc ( pr1 x ) 0 ( pr2 x ) ) as [ g | l ] . apply ( tpair _ ( pr1 x ) g ) . split with ( - ( pr1 x ) ) .  simpl . apply rngtogt0 . apply is0 .  rewrite ( rngminusminus X _ ) .  apply l . Defined .





(** *** Ring units ( i.e. multilicatively invertible elements ) *)







(** *** Fields *)

(** **** Main definitions *)

Definition isafield ( X : commrng ) := dirprod ( isnonzerorng X ) ( forall x : X , coprod ( multinvpair X x ) ( paths x 0 ) ) .

Definition fld := total2 ( fun X : commrng => isafield X ) .
Definition fldpair ( X : commrng ) ( is : isafield X ) : fld := tpair _ X is .
Definition pr1fld : fld -> commrng := @pr1 _ _ .

Definition fldtointdom ( X : fld ) : intdom .
Proof . intro . split with ( pr1 X ) .  split with ( pr1 ( pr2 X ) ) . intros a1 a2 . destruct ( pr2 ( pr2 X ) a1 ) as [ a1' | e0 ] .

intro e12 . rewrite ( pathsinv0 ( rngmultx0 ( pr1 X ) a1 ) ) in e12 . set ( e2 := lcanfromlinv _ _ _ _ ( invtolinv _ _ a1' ) e12 ) .  apply ( hinhpr ( ii2 e2 ) ) .

intro e12 . apply ( hinhpr ( ii1 e0 ) ) . Defined .

Coercion fldtointdom : fld >-> intdom .

Definition fldchoice { X : fld } ( x : X ) : coprod ( multinvpair X x ) ( paths x 0 ) := pr2 ( pr2 X ) x.

Definition fldmultinvpair ( X : fld ) ( x : X ) ( ne : neg ( paths x 0 ) ) : multinvpair X x .
Proof . intros . destruct ( fldchoice x ) as [ ne0 | e0 ] . apply ne0 . destruct ( ne e0 ) . Defined .

Definition fldmultinv { X : fld } ( x : X ) ( ne : neg ( paths x 0 ) ) : X := pr1 ( fldmultinvpair X x ne ) .


(** **** Field of fractions of an integral domain with decidable equality *)

Definition fldfracmultinvint ( X : intdom ) ( is : isdeceq X ) ( xa : dirprod X ( intdomnonzerosubmonoid X ) ) : dirprod X ( intdomnonzerosubmonoid X ) .
Proof .  intros . destruct ( is ( pr1 xa ) 0 ) as [ e0 | ne0 ] . apply ( dirprodpair 1 ( tpair ( fun x => neg ( paths x 0 ) ) 1 ( nonzeroax X ) ) ) . apply ( dirprodpair ( pr1 ( pr2 xa ) ) ( tpair ( fun x => neg ( paths x 0 ) ) ( pr1 xa ) ne0 ) ) .  Defined .

(** Note: we choose a strange from the mathematicians perspective approach to the definition of the multiplicative inverse on non-zero elements of a field due to the current, somewhat less than satisfactory, situation with computational behavior of our construction of set-quotients. The particular problem is that the weak equivalence between "quotient of subtype" and "subtype of a quotient" is not isomorphism in the syntactic category. This can be corrected by extension of the type system with tfc-terms. See discussion in hSet.v *)

Lemma fldfracmultinvintcomp  ( X : intdom ) ( is : isdeceq X ) : iscomprelrelfun ( eqrelcommrngfrac X ( intdomnonzerosubmonoid X ) ) ( eqrelcommrngfrac X ( intdomnonzerosubmonoid X ) ) ( fldfracmultinvint X is ) .
Proof . intros .  intros xa1 xa2 .  set ( x1 := pr1 xa1 ) . set ( aa1 := pr2 xa1 ) . set ( a1 := pr1 aa1 ) . set ( x2 := pr1 xa2 ) . set ( aa2 := pr2 xa2 ) . set ( a2 := pr1 aa2 ) .  simpl .  apply hinhfun . intro t2 .  unfold fldfracmultinvint .  destruct ( is (pr1 xa1) 0 ) as [ e1 | ne1 ] . destruct ( is (pr1 xa2) 0 ) as [ e2 | ne2 ] .

simpl .  split with ( tpair ( fun x => neg ( paths x 0 ) ) 1 ( nonzeroax X ) ) . apply idpath .

simpl . set ( aa0 := pr1 t2 ) . set ( a0 := pr1 aa0 ) . assert ( e := pr2 t2 ) . change ( paths ( x1 * a2 * a0 ) ( x2 * a1 * a0 ) ) in e .  change ( paths x1 0 ) in e1 . rewrite e1 in e . rewrite ( rngmult0x X _ ) in e .   rewrite ( rngmult0x X _ ) in e . assert ( e' := intdomax2r X _ _ ( pathsinv0 e ) ( pr2 aa0 ) ) .   assert ( e'' := intdomax2r X _ _ e' ( pr2 aa1 ) ) . destruct ( ne2 e'' ) .  destruct ( is (pr1 xa2) 0 ) as [ e2 | ne2 ] .

simpl . set ( aa0 := pr1 t2 ) . set ( a0 := pr1 aa0 ) . assert ( e := pr2 t2 ) . change ( paths ( x1 * a2 * a0 ) ( x2 * a1 * a0 ) ) in e .  change ( paths x2 0 ) in e2 . rewrite e2 in e . rewrite ( rngmult0x X _ ) in e .   rewrite ( rngmult0x X _ ) in e . assert ( e' := intdomax2r X _ _  e ( pr2 aa0 ) ) .   assert ( e'' := intdomax2r X _ _ e' ( pr2 aa2 ) ) . destruct ( ne1 e'' ) .

simpl .  set ( aa0 := pr1 t2 ) . set ( a0 := pr1 aa0 ) . assert ( e := pr2 t2 ) . split with aa0 . change ( paths ( a1 * x2 * a0 ) ( a2 * x1 * a0 ) ) .  change ( paths ( x1 * a2 * a0 ) ( x2 * a1 * a0 ) ) in e . rewrite ( rngcomm2 X a1 x2 ) .  rewrite ( rngcomm2 X a2 x1 ) .  apply ( pathsinv0 e ) .  Defined .

Opaque fldfracmultinvintcomp .


Definition fldfracmultinv0 ( X : intdom ) ( is : isdeceq X ) ( x : commrngfrac X ( intdomnonzerosubmonoid X ) ) : commrngfrac X ( intdomnonzerosubmonoid X ) := setquotfun _ _ _ ( fldfracmultinvintcomp X is ) x .


Lemma nonzeroincommrngfrac ( X : commrng ) ( S : @submonoids ( rngmultmonoid X ) ) ( xa : dirprod X S ) ( ne : neg ( paths ( setquotpr ( eqrelcommrngfrac X S ) xa ) ( setquotpr _ ( dirprodpair 0 ( unel S ) ) ) ) ) : neg ( paths ( pr1 xa ) 0 ) .
Proof . intros . set ( x := pr1 xa ) . set ( aa := pr2 xa ) .  assert ( e' := negf ( weqpathsinsetquot ( eqrelcommrngfrac X S ) _ _ ) ne ) . simpl in e' . generalize e' .   apply negf .  intro e .  apply hinhpr .  split with ( unel S ) .  change ( paths ( x * 1 * 1 ) ( 0 * ( pr1 aa ) * 1 ) ) . rewrite e . rewrite ( rngmult0x X _ ) .  rewrite ( rngmult0x X _ ) .   rewrite ( rngmult0x X _ ) .  rewrite ( rngmult0x X _ ) . apply idpath . Defined .

Opaque nonzeroincommrngfrac .

Lemma zeroincommrngfrac ( X : intdom ) ( S : @submonoids ( rngmultmonoid X ) ) ( is : forall s : S , neg ( paths ( pr1 s ) 0 ) ) ( x : X ) ( aa : S ) ( e : paths ( setquotpr ( eqrelcommrngfrac X S ) ( dirprodpair x aa ) ) ( setquotpr _ ( dirprodpair 0 ( unel S ) ) ) )  : paths x 0 .
Proof . intros . assert ( e' := invweq ( weqpathsinsetquot _ _ _ ) e ) .  simpl in e' .  generalize e' .  apply ( @hinhuniv _ ( hProppair _ ( setproperty X _ _ ) ) ) . intro t2 . simpl . set ( aa0 := pr1 t2 ) . set ( a0 := pr1 aa0 ) . assert ( e2 := pr2 t2 ) . set ( a := pr1 aa ) .  simpl in e2 . change ( paths ( x * 1 * a0 ) ( 0 * a * a0 ) ) in e2 . rewrite ( rngmult0x X _ ) in e2 .  rewrite ( rngmult0x X _ ) in e2 . rewrite ( rngrunax2 X _ ) in e2 . apply ( intdomax2r X x a0 e2 ( is aa0 ) ) . Defined .

Opaque zeroincommrngfrac .


Lemma isdeceqfldfrac  ( X : intdom ) ( is : isdeceq X ) : isdeceq ( commrngfrac X ( intdomnonzerosubmonoid X ) ) .
Proof . intros . apply isdeceqcommrngfrac .  intro a . apply isrcancelableif . intros b0 b1 e . apply ( intdomrcan X _ _ ( pr1 a ) ( pr2 a ) e ) .  apply is . Defined .

Lemma islinvinfldfrac ( X : intdom ) ( is : isdeceq X ) ( x : commrngfrac X ( intdomnonzerosubmonoid X ) ) ( ne : neg ( paths x 0 ) ) : paths ( ( fldfracmultinv0 X is x ) * x ) 1 .
Proof . intros X is . assert ( int : forall x0 , isaprop ( neg ( paths x0 0 ) ->  paths ( ( fldfracmultinv0 X is x0 ) * x0 ) 1 ) ) . intro x0 . apply impred. intro . apply ( setproperty (commrngfrac X (intdomnonzerosubmonoid X)) (fldfracmultinv0 X is x0 * x0) _ ) . apply ( setquotunivprop _ ( fun x0 => hProppair _ ( int x0 ) ) ) .  simpl . intros xa ne .  change ( paths ( setquotpr (eqrelcommrngfrac X (intdomnonzerosubmonoid X)) ( dirprodpair ( ( pr1 ( fldfracmultinvint X is xa ) ) * ( pr1 xa ) ) ( @op ( intdomnonzerosubmonoid X ) ( pr2 ( fldfracmultinvint X is xa ) ) ( pr2 xa ) ) ) ) ( setquotpr _ ( dirprodpair 1 ( tpair _ 1 ( nonzeroax X ) ) ) ) )  . apply ( weqpathsinsetquot ) .  unfold fldfracmultinvint . simpl . destruct ( is (pr1 xa) 0  ) as [ e0 | ne0' ] .

destruct ( nonzeroincommrngfrac X ( intdomnonzerosubmonoid X ) xa ne e0 ) .

apply hinhpr .  split with ( tpair ( fun a => neg ( paths a 0 ) ) 1 ( nonzeroax X ) ) .  set ( x := ( pr1 xa ) : X ) . set ( aa := pr2 xa ) . set ( a := ( pr1 aa ) : X ) . simpl .  change ( paths ( a * x * 1  * 1 ) ( 1 * ( x * a ) * 1 ) ) .  rewrite ( rngcomm2 X a x ) .  rewrite ( rngrunax2 X _ ) .  rewrite ( rngrunax2 X _ ) .  rewrite ( rngrunax2 X _ ) . rewrite ( rnglunax2 X _ ) .    apply idpath . Defined .

Opaque islinvinfldfrac .

Lemma isrinvinfldfrac ( X : intdom ) ( is : isdeceq X ) ( x : commrngfrac X ( intdomnonzerosubmonoid X ) ) ( ne : neg ( paths x 0 ) ) : paths ( x * ( fldfracmultinv0 X is x ) ) 1 .
Proof . intros. rewrite ( rngcomm2 _ _ _ ) . apply islinvinfldfrac . apply ne . Defined .


Definition fldfrac ( X : intdom ) ( is : isdeceq X ) : fld .
Proof . intros . split with ( commrngfrac X ( intdomnonzerosubmonoid X ) ) . split .

intro e . assert ( e' := zeroincommrngfrac X ( intdomnonzerosubmonoid X ) ( fun a : ( intdomnonzerosubmonoid X ) => pr2 a ) 1 ( unel ( intdomnonzerosubmonoid X ) ) e ) . apply ( nonzeroax X e' ) .

intro x .  destruct ( isdeceqfldfrac X is x 0 ) as [ e | ne ] .

apply ( ii2 e ) .

apply ii1 . split with ( fldfracmultinv0 X is x ) . split . apply ( islinvinfldfrac X is x ne )  .   apply ( isrinvinfldfrac X is x ne ) .  Defined .



(** **** Canonical homomorphism to the field of fractions *)

Definition tofldfrac ( X : intdom ) ( is : isdeceq X ) ( x : X ) : fldfrac X is := setquotpr _ ( dirprodpair x ( tpair ( fun x => neg ( paths x 0 ) ) 1 ( nonzeroax X ) ) ) .

Definition isbinop1funtofldfrac ( X : intdom ) ( is : isdeceq X ) : @isbinopfun X  ( fldfrac X is ) ( tofldfrac X is ) :=  isbinop1funtocommrngfrac X _ .

Lemma isunital1funtofldfrac ( X : intdom ) ( is : isdeceq X ) : paths ( tofldfrac X is 0 ) 0 .
Proof . intros. apply idpath . Defined .

Definition isaddmonoidfuntofldfrac ( X : intdom ) ( is : isdeceq X ) : @ismonoidfun  X ( fldfrac X is ) ( tofldfrac X is ) := dirprodpair ( isbinop1funtofldfrac X is ) ( isunital1funtofldfrac X is ) .

Definition tofldfracandminus0 ( X : intdom ) ( is : isdeceq X ) ( x : X ) : paths ( tofldfrac X is ( - x ) ) ( - tofldfrac X is x ) := tocommrngfracandminus0 _ _ x  .

Definition tofldfracandminus ( X : intdom ) ( is : isdeceq X ) ( x y : X ) : paths ( tofldfrac X is ( x - y ) ) ( tofldfrac X is x - tofldfrac X is y ) := tocommrngfracandminus _ _ x y .

Definition isbinop2funtofldfrac  ( X : intdom ) ( is : isdeceq X ) : @isbinopfun ( rngmultmonoid X ) ( rngmultmonoid ( fldfrac X is ) ) ( tofldfrac X is ) := isbinopfuntoabmonoidfrac ( rngmultabmonoid X ) ( intdomnonzerosubmonoid X ) .

Opaque isbinop2funtofldfrac .

Lemma isunital2funtofldfrac  ( X : intdom ) ( is : isdeceq X ) : paths ( tofldfrac X is 1 ) 1 .
Proof . intros. apply idpath . Defined .

Opaque isunital2funtofldfrac .

Definition ismultmonoidfuntofldfrac  ( X : intdom ) ( is : isdeceq X ) : @ismonoidfun  ( rngmultmonoid X ) ( rngmultmonoid ( fldfrac X is ) ) ( tofldfrac X is ) := dirprodpair ( isbinop2funtofldfrac X is ) ( isunital2funtofldfrac X is ) .

Definition isrngfuntofldfrac ( X : intdom ) ( is : isdeceq X ) : @isrngfun X ( fldfrac X is ) ( tofldfrac X is ) := dirprodpair ( isaddmonoidfuntofldfrac X is ) ( ismultmonoidfuntofldfrac X is ) .

Definition isincltofldfrac ( X : intdom ) ( is : isdeceq X ) : isincl ( tofldfrac X is ) := isincltocommrngfrac X ( intdomnonzerosubmonoid X ) ( fun x : _ =>  pr2 ( intdomiscancelable X ( pr1 x ) ( pr2 x ) ) ) .









(** *** Relations similar to "greater" on fields of fractions

Our approach here is slightly different from the tranditional one used for example in Bourbaki Algebra II , Ch. VI , Section 2 where one starts with a total ordering on a ring and extends it to its field of fractions. This situation woud be exemplified by the extension of "greater or equal" from integers to rationals. We have chosen to use instead as our archetypical example the extension of "greater" from integers to rationals. There is no particular difference between the two choices for types with decidable equality but in the setting of general rings in constructive mathematics the relations such as "greater" appear to be more fundamental than relations such as "greater or equal". For example, "greater or equal" on constructive real numbers can be obtained from "greater" but not vice versa.  *)






(** **** Description of the field of fractions as the ring of fractions with respect to the submonoid of "positive" elements *)


Definition weqfldfracgtint_f ( X : intdom ) { R : hrel X } ( is0 : @isbinophrel X R ) ( is1 : isrngmultgt X R ) ( is2 : R 1 0 ) ( nc : neqchoice R ) ( xa : dirprod X ( intdomnonzerosubmonoid X ) ) : dirprod X ( rngpossubmonoid X is1 is2 ) .
Proof . intros . destruct ( nc ( pr1 ( pr2 xa ) ) 0 ( pr2 ( pr2 xa ) ) ) as [ g | l ] .  apply ( dirprodpair ( pr1 xa ) ( tpair _ ( pr1 ( pr2 xa ) ) g ) ) . split with ( - ( pr1 xa ) ) .  split with ( - ( pr1 ( pr2 xa ) ) ) .  simpl . apply ( rngfromlt0 X is0 l ) . Defined .


Lemma weqfldfracgtintcomp_f ( X : intdom ) { R : hrel X } ( is0 : @isbinophrel X R ) ( is1 : isrngmultgt X R ) ( is2 : R 1 0 ) ( nc : neqchoice R ) : iscomprelrelfun ( eqrelcommrngfrac X ( intdomnonzerosubmonoid X ) ) ( eqrelcommrngfrac X ( rngpossubmonoid X is1 is2 ) ) ( weqfldfracgtint_f X is0 is1 is2 nc ) .
Proof . intros . intros xa1 xa2 . simpl . set ( x1 := pr1 xa1 ) . set ( aa1 := pr2 xa1 ) . set ( a1 := pr1 aa1 ) . set ( x2 := pr1 xa2 ) . set ( aa2 := pr2 xa2 ) . set ( a2 := pr1 aa2 ) . apply hinhfun .  intro t2 . split with ( tpair ( fun x => R x 0 ) 1 is2 ) .  set ( aa0 := pr1 t2 ) . set ( a0 := pr1 aa0 ) . assert ( e := pr2 t2 ) . change ( paths ( x1 * a2 * a0 ) ( x2 * a1 * a0 ) ) in e .  unfold weqfldfracgtint_f . destruct ( nc (pr1 (pr2 xa1)) 0 (pr2 (pr2 xa1)) ) as [ g1 | l1 ] .  destruct ( nc (pr1 (pr2 xa2)) 0 (pr2 (pr2 xa2)) ) as [ g2 | l2 ] .

simpl .  rewrite ( rngrunax2 X _ ) . rewrite ( rngrunax2 X _ ) . apply ( intdomrcan X _ _ _ ( pr2 aa0 ) e ) .

simpl .   rewrite ( rngrunax2 X _ ) . rewrite ( rngrunax2 X _ ) . rewrite (rngrmultminus X _ _ ) . rewrite ( rnglmultminus X _ _ ) . apply ( maponpaths ( fun x : X => - x ) ) .  apply ( intdomrcan X _ _ _ ( pr2 aa0 ) e ) .  destruct ( nc (pr1 (pr2 xa2)) 0 (pr2 (pr2 xa2)) ) as [ g2 | l2 ] .

simpl .   rewrite ( rngrunax2 X _ ) . rewrite ( rngrunax2 X _ ) . rewrite (rngrmultminus X _ _ ) . rewrite ( rnglmultminus X _ _ ) . apply ( maponpaths ( fun x : X => - x ) ) .  apply ( intdomrcan X _ _ _ ( pr2 aa0 ) e ) .

simpl .    rewrite ( rngrunax2 X _ ) . rewrite ( rngrunax2 X _ ) . rewrite (rngrmultminus X _ _ ) . rewrite ( rnglmultminus X _ _ ) .  rewrite (rngrmultminus X _ _ ) . rewrite ( rnglmultminus X _ _ ) . apply ( maponpaths ( fun x : X => - - x ) ) .  apply ( intdomrcan X _ _ _ ( pr2 aa0 ) e ) . Defined .

Opaque weqfldfracgtintcomp_f .

Definition weqfldfracgt_f ( X : intdom ) ( is : isdeceq X ) { R : hrel X } ( is0 : @isbinophrel X R ) ( is1 : isrngmultgt X R ) ( is2 : R 1 0 ) ( nc : neqchoice R ) : fldfrac X is -> commrngfrac X ( rngpossubmonoid X is1 is2 ) := setquotfun _ _ _ ( weqfldfracgtintcomp_f X is0 is1 is2 nc ) .

Definition weqfldfracgtint_b ( X : intdom ) { R : hrel X } ( is1 : isrngmultgt X R ) ( is2 : R 1 0 ) ( ir : isirrefl R ) ( xa : dirprod X ( rngpossubmonoid X is1 is2 ) ) : dirprod X ( intdomnonzerosubmonoid X ) := dirprodpair ( pr1 xa ) ( tpair _ ( pr1 ( pr2 xa ) ) ( rtoneq ir ( pr2 ( pr2 xa ) ) ) ) .


Lemma weqfldfracgtintcomp_b ( X : intdom ) { R : hrel X } ( is1 : isrngmultgt X R ) ( is2 : R 1 0 ) ( ir : isirrefl R ) : iscomprelrelfun ( eqrelcommrngfrac X ( rngpossubmonoid X is1 is2 ) ) ( eqrelcommrngfrac X ( intdomnonzerosubmonoid X ) ) ( weqfldfracgtint_b X is1 is2 ir ) .
Proof . intros . intros xa1 xa2 . simpl .  apply hinhfun .  intro t2 . split with ( tpair _ ( pr1 ( pr1 t2 ) ) ( rtoneq ir ( pr2 ( pr1 t2 ) ) ) ) .   apply ( pr2 t2 ) .  Defined .


Definition weqfldfracgt_b ( X : intdom ) ( is : isdeceq X ) { R : hrel X } ( is1 : isrngmultgt X R ) ( is2 : R 1 0 ) ( ir : isirrefl R ) : commrngfrac X ( rngpossubmonoid X is1 is2 ) -> fldfrac X is := setquotfun _ _ _ ( weqfldfracgtintcomp_b X is1 is2 ir ) .


Definition weqfldfracgt ( X : intdom ) ( is : isdeceq X ) { R : hrel X } ( is0 : @isbinophrel X R ) ( is1 : isrngmultgt X R ) ( is2 : R 1 0 ) ( nc : neqchoice R ) ( ir : isirrefl R ) : weq ( fldfrac X is ) ( commrngfrac X ( rngpossubmonoid X is1 is2 ) ) .
Proof . intros . set ( f := weqfldfracgt_f X is is0 is1 is2 nc ) . set ( g := weqfldfracgt_b X is is1 is2 ir ) .  split with f .

assert ( egf : forall a , paths ( g ( f a ) ) a ) .  unfold fldfrac. simpl . apply ( setquotunivprop _ ( fun a => hProppair _ ( isasetsetquot _ ( g ( f a ) ) a  ) ) ) . intro xa .  simpl . change ( paths ( setquotpr (eqrelcommrngfrac X (intdomnonzerosubmonoid X)) ( weqfldfracgtint_b X is1 is2 ir ( weqfldfracgtint_f X is0 is1 is2 nc xa ) ) ) ( setquotpr (eqrelcommrngfrac X (intdomnonzerosubmonoid X)) xa ) ) . apply ( weqpathsinsetquot ) . simpl . apply hinhpr . split with ( tpair ( fun x => neg ( paths x 0 ) ) 1 ( nonzeroax X ) ) . simpl . unfold weqfldfracgtint_f .  destruct ( nc (pr1 (pr2 xa)) 0 (pr2 (pr2 xa)) ) as [ g' | l' ] .

simpl . apply idpath .

simpl .  rewrite (rngrmultminus X _ _ ) . rewrite ( rnglmultminus X _ _ ) . apply idpath .

assert ( efg : forall a , paths ( f ( g a ) ) a ) .  unfold fldfrac. simpl . apply ( setquotunivprop _ ( fun a => hProppair _ ( isasetsetquot _ ( f ( g a ) ) a  ) ) ) . intro xa .  simpl .
change ( paths ( setquotpr _ ( weqfldfracgtint_f X is0 is1 is2 nc ( weqfldfracgtint_b X is1 is2 ir xa ) ) ) ( setquotpr (eqrelcommrngfrac X (rngpossubmonoid X is1 is2)) xa ) ) . apply weqpathsinsetquot . simpl . apply hinhpr .  split with ( tpair ( fun x => R x 0 ) 1 is2 ) .  unfold weqfldfracgtint_f .   unfold weqfldfracgtint_b . simpl . set ( int := nc (pr1 (pr2 xa)) 0 (rtoneq ir (pr2 (pr2 xa)))  ). change ( nc (pr1 (pr2 xa)) 0 (rtoneq ir (pr2 (pr2 xa))) ) with int . destruct int as [ g' | l' ] .

simpl . apply idpath .

simpl .   rewrite (rngrmultminus X _ _ ) . rewrite ( rnglmultminus X _ _ ) . apply idpath .

apply ( gradth _ _ egf efg ) . Defined .


Lemma isrngfunweqfldfracgt_b ( X : intdom ) ( is : isdeceq X ) { R : hrel X } ( is1 : isrngmultgt X R ) ( is2 : R 1 0 ) ( ir : isirrefl R ) : isrngfun ( weqfldfracgt_b X is is1 is2 ir ) .
Proof . intros . set ( g :=  weqfldfracgt_b X is is1 is2 ir ) . set ( g0 := weqfldfracgtint_b X is1 is2 ir ) . split .

split .

unfold isbinopfun . change ( forall x x' : commrngfrac X ( rngpossubmonoid X is1 is2 )  , paths ( g ( x + x' ) ) ( ( g x ) + ( g x' ) ) ) .  apply ( setquotuniv2prop _ ( fun x x' : commrngfrac X ( rngpossubmonoid X is1 is2 ) => hProppair _ ( setproperty (fldfrac X is) ( g ( x + x' ) ) ( ( g x ) + ( g x' ) ) ) ) ) . intros xa1 xa2 .  change ( paths ( setquotpr (eqrelcommrngfrac X ( intdomnonzerosubmonoid X ) ) ( g0 ( commrngfracop1int X (rngpossubmonoid X is1 is2) xa1 xa2 ) ) ) ( setquotpr (eqrelcommrngfrac X ( intdomnonzerosubmonoid X )) ( commrngfracop1int  X ( intdomnonzerosubmonoid X ) ( g0 xa1 ) ( g0 xa2 ) ) ) )  . apply ( maponpaths ( setquotpr _ ) ) .  unfold g0 .  unfold weqfldfracgtint_b . unfold commrngfracop1int . simpl . apply ( pathsdirprod ) .  apply idpath . destruct xa1 as [ x1 aa1 ] .   destruct xa2 as [ x2 aa2 ] .  simpl . destruct aa1 as [ a1 ia1 ] . destruct aa2 as [ a2 ia2 ] . simpl .  apply ( invmaponpathsincl ( @pr1 _ _ ) ( isinclpr1 _ ( fun a => ( isapropneg ( paths a 0 ) ) ) ) ( tpair _ (a1 * a2) (rtoneq ir (is1 a1 a2 ia1 ia2)) ) (carrierpair
        (fun x : pr1 X =>
         hProppair (paths x 0 -> empty) (isapropneg (paths x 0)))
        (a1 * a2)
        (fun e : paths (a1 * a2) 0 =>
         toneghdisj (dirprodpair (rtoneq ir ia1) (rtoneq ir ia2))
           (intdomax X a1 a2 e))) ( idpath _ ) ) .

change ( paths ( setquotpr (eqrelcommrngfrac X ( intdomnonzerosubmonoid X )) ( g0 ( dirprodpair 0 ( tpair _ 1 is2 ) ) ) ) ( setquotpr _ ( dirprodpair 0 ( tpair _ 1 ( nonzeroax X ) ) ) ) ) . apply ( maponpaths ( setquotpr _ ) ) .  unfold g0 .  unfold weqfldfracgtint_b . simpl . apply pathsdirprod . apply idpath .  apply ( invmaponpathsincl ( @pr1 _ _ ) ( isinclpr1 _ ( fun a => ( isapropneg ( paths a 0 ) ) ) ) ( tpair _ 1 ( rtoneq ir is2 ) ) ( tpair _  1 ( nonzeroax X ) ) ) .  simpl . apply idpath .

split .

unfold isbinopfun . change ( forall x x' : commrngfrac X ( rngpossubmonoid X is1 is2 )  , paths ( g ( x * x' ) ) ( ( g x ) * ( g x' ) ) ) .  apply ( setquotuniv2prop _ ( fun x x' : commrngfrac X ( rngpossubmonoid X is1 is2 ) => hProppair _ ( setproperty (fldfrac X is) ( g ( x * x' ) ) ( ( g x ) * ( g x' ) ) ) ) ) . intros xa1 xa2 .  change ( paths ( setquotpr (eqrelcommrngfrac X ( intdomnonzerosubmonoid X ) ) ( g0 ( commrngfracop2int X (rngpossubmonoid X is1 is2) xa1 xa2 ) ) ) ( setquotpr (eqrelcommrngfrac X ( intdomnonzerosubmonoid X )) ( commrngfracop2int  X ( intdomnonzerosubmonoid X ) ( g0 xa1 ) ( g0 xa2 ) ) ) )  . apply ( maponpaths ( setquotpr _ ) ) .  unfold g0 .  unfold weqfldfracgtint_b . unfold commrngfracop2int . unfold abmonoidfracopint .  simpl . apply ( pathsdirprod ) .  apply idpath . destruct xa1 as [ x1 aa1 ] .   destruct xa2 as [ x2 aa2 ] .  simpl . destruct aa1 as [ a1 ia1 ] . destruct aa2 as [ a2 ia2 ] . simpl .  apply ( invmaponpathsincl ( @pr1 _ _ ) ( isinclpr1 _ ( fun a => ( isapropneg ( paths a 0 ) ) ) ) ( tpair _ ( a1 * a2 ) ( rtoneq ir (is1 a1 a2 ia1 ia2) ) ) (carrierpair
        (fun x : pr1 X =>
         hProppair (paths x 0 -> empty) (isapropneg (paths x 0)))
        (a1 * a2)
        (fun e : paths (a1 * a2) 0 =>
         toneghdisj (dirprodpair (rtoneq ir ia1) (rtoneq ir ia2))
           (intdomax X a1 a2 e))) ( idpath _ ) ) .

change ( paths ( setquotpr (eqrelcommrngfrac X ( intdomnonzerosubmonoid X )) ( g0 ( dirprodpair 1 ( tpair _ 1 is2 ) ) ) ) ( setquotpr _ ( dirprodpair 1 ( tpair _ 1 ( nonzeroax X ) ) ) ) ) . apply ( maponpaths ( setquotpr _ ) ) .  unfold g0 .  unfold weqfldfracgtint_b . simpl . apply pathsdirprod . apply idpath .  apply ( invmaponpathsincl ( @pr1 _ _ ) ( isinclpr1 _ ( fun a => ( isapropneg ( paths a 0 ) ) ) ) ( tpair _ 1 ( rtoneq ir is2 ) ) ( tpair _ 1 ( nonzeroax X ) ) ) .  simpl . apply idpath . Defined .

Opaque isrngfunweqfldfracgt_b .


Lemma isrngfunweqfldfracgt_f ( X : intdom ) ( is : isdeceq X ) { R : hrel X } ( is0 : @isbinophrel X R ) ( is1 : isrngmultgt X R ) ( is2 : R 1 0 ) ( nc : neqchoice R ) ( ir : isirrefl R ) : isrngfun ( weqfldfracgt_f X is is0 is1 is2 nc ) .
Proof . intros . unfold weqfldfracgt_f .  set ( int := rngisopair ( invweq ( weqfldfracgt X is is0 is1 is2 nc ir ) ) ( isrngfunweqfldfracgt_b X is is1 is2 ir ) ) . change ( @isrngfun (fldfrac X is) (commrngfrac X (rngpossubmonoid X is1 is2)) ( invmap int ) ) .  apply isrngfuninvmap . Defined .

Opaque isrngfunweqfldfracgt_f .








(** **** Definition and properties of "greater" on the field of fractions *)

Definition fldfracgt ( X : intdom ) ( is : isdeceq X )  { R : hrel X } ( is0 : @isbinophrel X R ) ( is1 : isrngmultgt X R ) ( is2 : R 1 0 ) ( nc : neqchoice R ) : hrel ( fldfrac X is ) := fun a b => commrngfracgt X ( rngpossubmonoid X is1 is2 ) is0 is1 ( fun c r => r )  ( weqfldfracgt_f X is is0 is1 is2 nc a ) ( weqfldfracgt_f X is is0 is1 is2 nc b ) .

<<<<<<< HEAD
Lemma isrngmultfldfracgt ( X : intdom ) ( is : isdeceq X )  { R : hrel X } ( is0 : @isbinophrel ( rngaddabgr X ) R ) ( is1 : isrngmultgt X R ) ( is2 : R 1 0 ) ( nc : neqchoice R ) ( ir : isirrefl R ) : isrngmultgt ( fldfrac X is ) ( fldfracgt X is is0 is1 is2 nc ) .
Proof . intros . refine ( rngmultgtandfun ( rngfunconstr  ( isrngfunweqfldfracgt_f X is is0 is1 is2 nc ir ) ) _ _ ) .  apply isrngmultcommrngfracgt . Defined .

Opaque isrngmultfldfracgt .

Lemma isrngaddfldfracgt ( X : intdom ) ( is : isdeceq X )  { R : hrel X } ( is0 : @isbinophrel ( rngaddabgr X ) R ) ( is1 : isrngmultgt X R ) ( is2 : R 1 0 ) ( nc : neqchoice R ) ( ir : isirrefl R ) : @isbinophrel ( rngaddabgr ( fldfrac X is ) ) ( fldfracgt X is is0 is1 is2 nc ) .
Proof . intros . refine ( rngaddhrelandfun ( rngfunconstr  ( isrngfunweqfldfracgt_f X is is0 is1 is2 nc ir ) ) _ _ ) .  apply isrngaddcommrngfracgt . Defined .
=======
Lemma isrngmultfldfracgt ( X : intdom ) ( is : isdeceq X )  { R : hrel X } ( is0 : @isbinophrel X R ) ( is1 : isrngmultgt X R ) ( is2 : R 1 0 ) ( nc : neqchoice R ) ( ir : isirrefl R ) : isrngmultgt ( fldfrac X is ) ( fldfracgt X is is0 is1 is2 nc ) .
Proof . intros . apply ( rngmultgtandfun ( rngfunconstr  ( isrngfunweqfldfracgt_f X is is0 is1 is2 nc ir ) ) ) .  apply isrngmultcommrngfracgt . Defined .

Opaque isrngmultfldfracgt .

Lemma isrngaddfldfracgt ( X : intdom ) ( is : isdeceq X )  { R : hrel X } ( is0 : @isbinophrel X R ) ( is1 : isrngmultgt X R ) ( is2 : R 1 0 ) ( nc : neqchoice R ) ( ir : isirrefl R ) : @isbinophrel ( fldfrac X is ) ( fldfracgt X is is0 is1 is2 nc ) .
Proof . intros . apply ( rngaddhrelandfun ( rngfunconstr  ( isrngfunweqfldfracgt_f X is is0 is1 is2 nc ir ) ) ) .  apply isrngaddcommrngfracgt . Defined .
>>>>>>> e0b96a3d

Opaque isrngaddfldfracgt .

Lemma istransfldfracgt ( X : intdom ) ( is : isdeceq X )  { R : hrel X } ( is0 : @isbinophrel X R ) ( is1 : isrngmultgt X R ) ( is2 : R 1 0 ) ( nc : neqchoice R ) ( isr : istrans R ) : istrans ( fldfracgt X is is0 is1 is2 nc ) .
Proof . intros . intros a b c . unfold fldfracgt .  apply istransabmonoidfracrel .  apply isr . Defined .

Opaque istransfldfracgt .

Lemma isirreflfldfracgt ( X : intdom ) ( is : isdeceq X )  { R : hrel X } ( is0 : @isbinophrel X R ) ( is1 : isrngmultgt X R ) ( is2 : R 1 0 ) ( nc : neqchoice R ) ( isr : isirrefl R ) : isirrefl ( fldfracgt X is is0 is1 is2 nc ) .
Proof . intros .   intros a .  unfold fldfracgt  . apply isirreflabmonoidfracrel . apply isr .  Defined .

Opaque isirreflfldfracgt .

Lemma isasymmfldfracgt ( X : intdom ) ( is : isdeceq X )  { R : hrel X } ( is0 : @isbinophrel X R ) ( is1 : isrngmultgt X R ) ( is2 : R 1 0 ) ( nc : neqchoice R ) ( isr : isasymm R ) : isasymm ( fldfracgt X is is0 is1 is2 nc ) .
Proof . intros .  intros a b .  unfold fldfracgt  . apply isasymmabmonoidfracrel . apply isr . Defined .

Opaque  isasymmfldfracgt .

Lemma iscotransfldfracgt ( X : intdom ) ( is : isdeceq X )  { R : hrel X } ( is0 : @isbinophrel X R ) ( is1 : isrngmultgt X R ) ( is2 : R 1 0 ) ( nc : neqchoice R ) ( isr : iscotrans R ) : iscotrans ( fldfracgt X is is0 is1 is2 nc ) .
Proof . intros . intros a b c .  unfold fldfracgt  . apply iscotransabmonoidfracrel . apply isr . Defined .

Opaque iscotransfldfracgt .

Lemma isantisymmnegfldfracgt  ( X : intdom ) ( is : isdeceq X )  { R : hrel X } ( is0 : @isbinophrel X R ) ( is1 : isrngmultgt X R ) ( is2 : R 1 0 ) ( nc : neqchoice R ) ( ir : isirrefl R ) ( isr : isantisymmneg R ) : isantisymmneg ( fldfracgt X is is0 is1 is2 nc ) .
Proof . intros .  assert ( int : isantisymmneg ( commrngfracgt X ( rngpossubmonoid X is1 is2 ) is0 is1 ( fun c r => r ) ) ) . unfold commrngfracgt . apply ( isantisymmnegabmonoidfracrel (rngmultabmonoid X) (rngpossubmonoid X is1 is2)
        (ispartbinopcommrngfracgt X (rngpossubmonoid X is1 is2) is0 is1
           (fun (c : X) (r : (rngpossubmonoid X is1 is2) c) => r))). apply isr .

intros a b n1 n2 . set ( e := int _ _ n1 n2 ) .  apply ( invmaponpathsweq ( weqfldfracgt X is is0 is1 is2 nc ir )  _ _ e ) . Defined .

Opaque isantisymmnegfldfracgt .


Definition isdecfldfracgt ( X : intdom ) ( is : isdeceq X )  { R : hrel X } ( is0 : @isbinophrel X R ) ( is1 : isrngmultgt X R ) ( is2 : R 1 0 ) ( nc : neqchoice R ) ( isa : isasymm R ) ( isr : isdecrel R ) : isdecrel ( fldfracgt X is is0 is1 is2 nc ) .
Proof . intros .  unfold fldfracgt . intros a b . apply isdecabmonoidfracrel .   apply ( pr1 ( isinvrngmultgtaspartinvbinophrel X R is0 ) ) .  apply isinvrngmultgtif . apply is0 . apply is1 . apply nc .  apply isa .  apply isr .  Defined .





(** **** Relations and the canonical homomorphism to the field of fractions *)


Definition iscomptofldfrac ( X : intdom ) ( is : isdeceq X ) { L : hrel X } ( is0 : @isbinophrel X L ) ( is1 : isrngmultgt X L )  ( is2 : L 1 0 ) ( nc : neqchoice L ) ( isa : isasymm L ) : iscomprelrelfun L ( fldfracgt X is is0 is1 is2 nc ) ( tofldfrac X is ) .
Proof . intros . intros x1 x2 l . assert ( int := iscomptocommrngfrac X ( rngpossubmonoid X is1 is2 ) is0 is1 ( fun c r => r )  ) . simpl in int .  unfold fldfracgt . unfold iscomprelrelfun in int .  assert ( ee : forall x : X , paths (tocommrngfrac X (rngpossubmonoid X is1 is2) x) (weqfldfracgt_f X is is0 is1 is2 nc (tofldfrac X is x)) ) .  intros x .  change (tocommrngfrac X (rngpossubmonoid X is1 is2) x) with (  setquotpr (eqrelcommrngfrac X (rngpossubmonoid X is1 is2)) ( dirprodpair x ( tpair ( fun a => L a 0 ) _ is2 ) ) ) . change (weqfldfracgt_f X is is0 is1 is2 nc (tofldfrac X is x)) with (  setquotpr (eqrelcommrngfrac X (rngpossubmonoid X is1 is2)) ( weqfldfracgtint_f X is0 is1 is2 nc ( dirprodpair x ( tpair ( fun a => neg ( paths a 0 ) ) 1 ( nonzeroax X ) ) ) ) ) . apply ( maponpaths ( setquotpr (eqrelcommrngfrac X (rngpossubmonoid X is1 is2)) ) ) . unfold weqfldfracgtint_f .  simpl . destruct ( nc 1 0 (nonzeroax X)  ) as [ l' | nl ] .

apply pathsdirprod .  apply idpath .  apply ( invmaponpathsincl _ ( isinclpr1 _ ( fun a => ( pr2 ( L a 0 ) ) ) ) ) . apply idpath .

destruct ( isa _ _ is2 nl ) .

assert  ( int' := int x1 x2 ) .   rewrite ( ee x1 ) in int' .   rewrite ( ee x2 ) in int' . apply int' .  apply l . Defined .

Opaque iscomptofldfrac .


(* End of the file algebra1d.v *)<|MERGE_RESOLUTION|>--- conflicted
+++ resolved
@@ -452,23 +452,13 @@
 
 Definition fldfracgt ( X : intdom ) ( is : isdeceq X )  { R : hrel X } ( is0 : @isbinophrel X R ) ( is1 : isrngmultgt X R ) ( is2 : R 1 0 ) ( nc : neqchoice R ) : hrel ( fldfrac X is ) := fun a b => commrngfracgt X ( rngpossubmonoid X is1 is2 ) is0 is1 ( fun c r => r )  ( weqfldfracgt_f X is is0 is1 is2 nc a ) ( weqfldfracgt_f X is is0 is1 is2 nc b ) .
 
-<<<<<<< HEAD
-Lemma isrngmultfldfracgt ( X : intdom ) ( is : isdeceq X )  { R : hrel X } ( is0 : @isbinophrel ( rngaddabgr X ) R ) ( is1 : isrngmultgt X R ) ( is2 : R 1 0 ) ( nc : neqchoice R ) ( ir : isirrefl R ) : isrngmultgt ( fldfrac X is ) ( fldfracgt X is is0 is1 is2 nc ) .
+Lemma isrngmultfldfracgt ( X : intdom ) ( is : isdeceq X )  { R : hrel X } ( is0 : @isbinophrel X R ) ( is1 : isrngmultgt X R ) ( is2 : R 1 0 ) ( nc : neqchoice R ) ( ir : isirrefl R ) : isrngmultgt ( fldfrac X is ) ( fldfracgt X is is0 is1 is2 nc ) .
 Proof . intros . refine ( rngmultgtandfun ( rngfunconstr  ( isrngfunweqfldfracgt_f X is is0 is1 is2 nc ir ) ) _ _ ) .  apply isrngmultcommrngfracgt . Defined .
 
 Opaque isrngmultfldfracgt .
 
-Lemma isrngaddfldfracgt ( X : intdom ) ( is : isdeceq X )  { R : hrel X } ( is0 : @isbinophrel ( rngaddabgr X ) R ) ( is1 : isrngmultgt X R ) ( is2 : R 1 0 ) ( nc : neqchoice R ) ( ir : isirrefl R ) : @isbinophrel ( rngaddabgr ( fldfrac X is ) ) ( fldfracgt X is is0 is1 is2 nc ) .
+Lemma isrngaddfldfracgt ( X : intdom ) ( is : isdeceq X )  { R : hrel X } ( is0 : @isbinophrel X R ) ( is1 : isrngmultgt X R ) ( is2 : R 1 0 ) ( nc : neqchoice R ) ( ir : isirrefl R ) : @isbinophrel ( fldfrac X is ) ( fldfracgt X is is0 is1 is2 nc ) .
 Proof . intros . refine ( rngaddhrelandfun ( rngfunconstr  ( isrngfunweqfldfracgt_f X is is0 is1 is2 nc ir ) ) _ _ ) .  apply isrngaddcommrngfracgt . Defined .
-=======
-Lemma isrngmultfldfracgt ( X : intdom ) ( is : isdeceq X )  { R : hrel X } ( is0 : @isbinophrel X R ) ( is1 : isrngmultgt X R ) ( is2 : R 1 0 ) ( nc : neqchoice R ) ( ir : isirrefl R ) : isrngmultgt ( fldfrac X is ) ( fldfracgt X is is0 is1 is2 nc ) .
-Proof . intros . apply ( rngmultgtandfun ( rngfunconstr  ( isrngfunweqfldfracgt_f X is is0 is1 is2 nc ir ) ) ) .  apply isrngmultcommrngfracgt . Defined .
-
-Opaque isrngmultfldfracgt .
-
-Lemma isrngaddfldfracgt ( X : intdom ) ( is : isdeceq X )  { R : hrel X } ( is0 : @isbinophrel X R ) ( is1 : isrngmultgt X R ) ( is2 : R 1 0 ) ( nc : neqchoice R ) ( ir : isirrefl R ) : @isbinophrel ( fldfrac X is ) ( fldfracgt X is is0 is1 is2 nc ) .
-Proof . intros . apply ( rngaddhrelandfun ( rngfunconstr  ( isrngfunweqfldfracgt_f X is is0 is1 is2 nc ir ) ) ) .  apply isrngaddcommrngfracgt . Defined .
->>>>>>> e0b96a3d
 
 Opaque isrngaddfldfracgt .
 
