--- conflicted
+++ resolved
@@ -170,23 +170,13 @@
 
 
 
-<<<<<<< HEAD
 Lemma intdomlcan ( X : intdom ) : Π a b c : X , neg ( paths c 0 ) -> paths ( c * a ) ( c * b ) -> paths a b .
-Proof . intros X a b c ne e . apply ( @grtopathsxy ( rngaddabgr X ) a b ) . change ( paths ( a - b ) 0 ) . assert ( e' := grfrompathsxy ( rngaddabgr X ) e ) .  change ( paths ( ( c * a ) - ( c * b ) ) 0 ) in e' .  rewrite ( pathsinv0 ( rngrmultminus X _ _ ) ) in e' .  rewrite ( pathsinv0 ( rngldistr X _ _ c ) ) in e' . assert ( int := intdomax X _ _ e' ) .  generalize ne .  assert ( int' : isaprop ( neg (paths c 0) -> paths (a - b) 0 ) ) . apply impred . intro . apply ( setproperty X _ _ ) .  generalize int .  simpl .  apply ( @hinhuniv _ ( hProppair _ int' ) ) .  intro ene . destruct ene as [ e'' | ne' ] .  destruct ( ne e'' ) . intro .  apply ne' .  Defined .
+Proof . intros X a b c ne e . apply ( @grtopathsxy X a b ) . change ( paths ( a - b ) 0 ) . assert ( e' := grfrompathsxy X e ) .  change ( paths ( ( c * a ) - ( c * b ) ) 0 ) in e' .  rewrite ( pathsinv0 ( rngrmultminus X _ _ ) ) in e' .  rewrite ( pathsinv0 ( rngldistr X _ _ c ) ) in e' . assert ( int := intdomax X _ _ e' ) .  generalize ne .  assert ( int' : isaprop ( neg (paths c 0) -> paths (a - b) 0 ) ) . apply impred . intro . apply ( setproperty X _ _ ) .  generalize int .  simpl .  apply ( @hinhuniv _ ( hProppair _ int' ) ) .  intro ene . destruct ene as [ e'' | ne' ] .  destruct ( ne e'' ) . intro .  apply ne' .  Defined .
 
 Opaque intdomlcan .
 
 Lemma intdomrcan ( X : intdom ) : Π a b c : X , neg ( paths c 0 ) -> paths ( a * c ) ( b * c ) -> paths a b .
-Proof . intros X a b c ne e . apply ( @grtopathsxy ( rngaddabgr X ) a b ) . change ( paths ( a - b ) 0 ) . assert ( e' := grfrompathsxy ( rngaddabgr X ) e ) .  change ( paths ( ( a * c ) - ( b * c ) ) 0 ) in e' .  rewrite ( pathsinv0 ( rnglmultminus X _ _ ) ) in e' .  rewrite ( pathsinv0 ( rngrdistr X _ _ c ) ) in e' . assert ( int := intdomax X _ _ e' ) .  generalize ne .  assert ( int' : isaprop ( neg (paths c 0) -> paths (a - b) 0 ) ) . apply impred . intro . apply ( setproperty X _ _ ) .  generalize int .  simpl .  apply ( @hinhuniv _ ( hProppair _ int' ) ) .  intro ene . destruct ene as [ e'' | ne' ] .  intro .  apply e'' .  destruct ( ne ne' ) .  Defined .
-=======
-Lemma intdomlcan ( X : intdom ) : forall a b c : X , neg ( paths c 0 ) -> paths ( c * a ) ( c * b ) -> paths a b .
-Proof . intros X a b c ne e . apply ( @grtopathsxy X a b ) . change ( paths ( a - b ) 0 ) . assert ( e' := grfrompathsxy X e ) .  change ( paths ( ( c * a ) - ( c * b ) ) 0 ) in e' .  rewrite ( pathsinv0 ( rngrmultminus X _ _ ) ) in e' .  rewrite ( pathsinv0 ( rngldistr X _ _ c ) ) in e' . assert ( int := intdomax X _ _ e' ) .  generalize ne .  assert ( int' : isaprop ( neg (paths c 0) -> paths (a - b) 0 ) ) . apply impred . intro . apply ( setproperty X _ _ ) .  generalize int .  simpl .  apply ( @hinhuniv _ ( hProppair _ int' ) ) .  intro ene . destruct ene as [ e'' | ne' ] .  destruct ( ne e'' ) . intro .  apply ne' .  Defined .
-
-Opaque intdomlcan .
-
-Lemma intdomrcan ( X : intdom ) : forall a b c : X , neg ( paths c 0 ) -> paths ( a * c ) ( b * c ) -> paths a b .
 Proof . intros X a b c ne e . apply ( @grtopathsxy X a b ) . change ( paths ( a - b ) 0 ) . assert ( e' := grfrompathsxy X e ) .  change ( paths ( ( a * c ) - ( b * c ) ) 0 ) in e' .  rewrite ( pathsinv0 ( rnglmultminus X _ _ ) ) in e' .  rewrite ( pathsinv0 ( rngrdistr X _ _ c ) ) in e' . assert ( int := intdomax X _ _ e' ) .  generalize ne .  assert ( int' : isaprop ( neg (paths c 0) -> paths (a - b) 0 ) ) . apply impred . intro . apply ( setproperty X _ _ ) .  generalize int .  simpl .  apply ( @hinhuniv _ ( hProppair _ int' ) ) .  intro ene . destruct ene as [ e'' | ne' ] .  intro .  apply e'' .  destruct ( ne ne' ) .  Defined .
->>>>>>> e0b96a3d
 
 Opaque intdomrcan .
 
@@ -512,13 +502,8 @@
 (** **** Relations and the canonical homomorphism to the field of fractions *)
 
 
-<<<<<<< HEAD
-Definition iscomptofldfrac ( X : intdom ) ( is : isdeceq X ) { L : hrel X } ( is0 : @isbinophrel ( rngaddabgr X ) L ) ( is1 : isrngmultgt X L )  ( is2 : L 1 0 ) ( nc : neqchoice L ) ( isa : isasymm L ) : iscomprelrelfun L ( fldfracgt X is is0 is1 is2 nc ) ( tofldfrac X is ) .
+Definition iscomptofldfrac ( X : intdom ) ( is : isdeceq X ) { L : hrel X } ( is0 : @isbinophrel X L ) ( is1 : isrngmultgt X L )  ( is2 : L 1 0 ) ( nc : neqchoice L ) ( isa : isasymm L ) : iscomprelrelfun L ( fldfracgt X is is0 is1 is2 nc ) ( tofldfrac X is ) .
 Proof . intros . intros x1 x2 l . assert ( int := iscomptocommrngfrac X ( rngpossubmonoid X is1 is2 ) is0 is1 ( fun c r => r )  ) . simpl in int .  unfold fldfracgt . unfold iscomprelrelfun in int .  assert ( ee : Π x : X , paths (tocommrngfrac X (rngpossubmonoid X is1 is2) x) (weqfldfracgt_f X is is0 is1 is2 nc (tofldfrac X is x)) ) .  intros x .  change (tocommrngfrac X (rngpossubmonoid X is1 is2) x) with (  setquotpr (eqrelcommrngfrac X (rngpossubmonoid X is1 is2)) ( dirprodpair x ( tpair ( fun a => L a 0 ) _ is2 ) ) ) . change (weqfldfracgt_f X is is0 is1 is2 nc (tofldfrac X is x)) with (  setquotpr (eqrelcommrngfrac X (rngpossubmonoid X is1 is2)) ( weqfldfracgtint_f X is0 is1 is2 nc ( dirprodpair x ( tpair ( fun a => neg ( paths a 0 ) ) 1 ( nonzeroax X ) ) ) ) ) . apply ( maponpaths ( setquotpr (eqrelcommrngfrac X (rngpossubmonoid X is1 is2)) ) ) . unfold weqfldfracgtint_f .  simpl . destruct ( nc 1 0 (nonzeroax X)  ) as [ l' | nl ] .
-=======
-Definition iscomptofldfrac ( X : intdom ) ( is : isdeceq X ) { L : hrel X } ( is0 : @isbinophrel X L ) ( is1 : isrngmultgt X L )  ( is2 : L 1 0 ) ( nc : neqchoice L ) ( isa : isasymm L ) : iscomprelrelfun L ( fldfracgt X is is0 is1 is2 nc ) ( tofldfrac X is ) .
-Proof . intros . intros x1 x2 l . assert ( int := iscomptocommrngfrac X ( rngpossubmonoid X is1 is2 ) is0 is1 ( fun c r => r )  ) . simpl in int .  unfold fldfracgt . unfold iscomprelrelfun in int .  assert ( ee : forall x : X , paths (tocommrngfrac X (rngpossubmonoid X is1 is2) x) (weqfldfracgt_f X is is0 is1 is2 nc (tofldfrac X is x)) ) .  intros x .  change (tocommrngfrac X (rngpossubmonoid X is1 is2) x) with (  setquotpr (eqrelcommrngfrac X (rngpossubmonoid X is1 is2)) ( dirprodpair x ( tpair ( fun a => L a 0 ) _ is2 ) ) ) . change (weqfldfracgt_f X is is0 is1 is2 nc (tofldfrac X is x)) with (  setquotpr (eqrelcommrngfrac X (rngpossubmonoid X is1 is2)) ( weqfldfracgtint_f X is0 is1 is2 nc ( dirprodpair x ( tpair ( fun a => neg ( paths a 0 ) ) 1 ( nonzeroax X ) ) ) ) ) . apply ( maponpaths ( setquotpr (eqrelcommrngfrac X (rngpossubmonoid X is1 is2)) ) ) . unfold weqfldfracgtint_f .  simpl . destruct ( nc 1 0 (nonzeroax X)  ) as [ l' | nl ] .
->>>>>>> e0b96a3d
 
 apply pathsdirprod .  apply idpath .  apply ( invmaponpathsincl _ ( isinclpr1 _ ( fun a => ( pr2 ( L a 0 ) ) ) ) ) . apply idpath .
 
