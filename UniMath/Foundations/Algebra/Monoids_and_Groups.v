(** * Algebra I. Part B.  Monoids, abelian monoids groups, abelian groups. Vladimir Voevodsky. Aug. 2011 - .

*)



(** ** Preamble *)

(** Settings *)

Unset Automatic Introduction. (** This line has to be removed for the file to compile with Coq8.2 *)


Unset Kernel Term Sharing.

(** Imports *)

Require Export UniMath.Foundations.Algebra.BinaryOperations .


(** To upstream files *)


(** ** Standard Algebraic Structures *)


(** *** Monoids *)


(** ****  Basic definitions *)



Definition monoid := total2 ( fun X : setwithbinop => ismonoidop ( @op X ) ) .
Definition monoidpair := tpair ( fun X : setwithbinop => ismonoidop ( @op X ) ) .
Definition monoidconstr := monoidpair .
Definition pr1monoid : monoid -> setwithbinop := @pr1 _ _ .
Coercion pr1monoid : monoid >-> setwithbinop .

Definition assocax ( X : monoid ) : isassoc ( @op X ) := pr1 ( pr2 X ) .
Definition unel ( X : monoid) : X := pr1 ( pr2 ( pr2 X ) ) .
Definition lunax ( X : monoid ) : islunit ( @op X ) ( unel X ) := pr1 ( pr2 ( pr2 ( pr2 X ) ) ) .
Definition runax ( X : monoid ) : isrunit ( @op X ) ( unel X ) := pr2 ( pr2 ( pr2 ( pr2 X ) ) ) .

Notation "x + y" := ( op x y ) : addmonoid_scope .
Notation "0" := ( unel _ ) : addmonoid_scope .

Delimit Scope addmonoid_scope with addmonoid.

Notation "x * y" := ( op x y ) : multmonoid_scope .
Notation "1" := ( unel _ ) : multmonoid_scope .

Delimit Scope multmonoid_scope with multmonoid.



(** **** Functions betweens monoids compatible with structure ( homomorphisms ) and their properties *)


Definition ismonoidfun { X Y : monoid } ( f : X -> Y ) := dirprod ( isbinopfun f ) ( paths ( f ( unel X ) ) ( unel Y ) ) .

Lemma isapropismonoidfun { X Y : monoid } ( f : X -> Y ) : isaprop ( ismonoidfun f ) .
Proof . intros . apply isofhleveldirprod . apply isapropisbinopfun .  apply ( setproperty Y ) . Defined .

Definition monoidfun ( X Y : monoid ) : UU := total2 ( fun f : X -> Y => ismonoidfun f ) .
Definition monoidfunconstr { X Y : monoid } { f : X -> Y } ( is : ismonoidfun f ) : monoidfun X Y := tpair _ f is .
Definition pr1monoidfun ( X Y : monoid ) : monoidfun X Y -> ( X -> Y ) := @pr1 _ _ .

Definition monoidfuntobinopfun ( X Y : monoid ) : monoidfun X Y -> binopfun X Y := fun f => binopfunpair ( pr1 f ) ( pr1 ( pr2 f ) ) .
Coercion monoidfuntobinopfun : monoidfun >-> binopfun .


Lemma isasetmonoidfun  ( X Y : monoid ) : isaset ( monoidfun X Y ) .
Proof . intros . apply ( isasetsubset ( pr1monoidfun X Y  ) ) . change ( isofhlevel 2 ( X -> Y ) ) . apply impred .  intro . apply ( setproperty Y ) . refine (isinclpr1 _ _) .  intro .  apply isapropismonoidfun . Defined .


Lemma ismonoidfuncomp { X Y Z : monoid } ( f : monoidfun X Y ) ( g : monoidfun Y Z ) : ismonoidfun ( funcomp ( pr1 f ) ( pr1 g ) ) .
Proof . intros . split with ( isbinopfuncomp f g ) . unfold funcomp .  rewrite ( pr2 ( pr2 f ) ) .  apply ( pr2 ( pr2 g ) ) . Defined .

Opaque ismonoidfuncomp .

Definition monoidfuncomp { X Y Z : monoid } ( f : monoidfun X Y ) ( g : monoidfun Y Z ) : monoidfun X Z := monoidfunconstr ( ismonoidfuncomp f g ) .


Definition monoidmono ( X Y : monoid ) : UU := total2 ( fun f : incl X Y => ismonoidfun f ) .
Definition monoidmonopair { X Y : monoid } ( f : incl X Y ) ( is : ismonoidfun f ) : monoidmono X Y := tpair _  f is .
Definition pr1monoidmono ( X Y : monoid ) : monoidmono X Y -> incl X Y := @pr1 _ _ .
Coercion pr1monoidmono : monoidmono >-> incl .

Definition monoidincltomonoidfun ( X Y : monoid ) : monoidmono X Y -> monoidfun X Y := fun f => monoidfunconstr ( pr2 f ) .
Coercion monoidincltomonoidfun : monoidmono >-> monoidfun .

Definition monoidmonotobinopmono ( X Y : monoid ) : monoidmono X Y -> binopmono X Y := fun f => binopmonopair ( pr1 f ) ( pr1 ( pr2 f ) ) .
Coercion monoidmonotobinopmono : monoidmono >-> binopmono .

Definition monoidmonocomp { X Y Z : monoid } ( f : monoidmono X Y ) ( g : monoidmono Y Z ) : monoidmono X Z := monoidmonopair ( inclcomp ( pr1 f ) ( pr1 g ) ) ( ismonoidfuncomp f g ) .


Definition monoidiso ( X Y : monoid ) : UU := total2 ( fun f : weq X Y => ismonoidfun f ) .
Definition monoidisopair { X Y : monoid } ( f : weq X Y ) ( is : ismonoidfun f ) : monoidiso X Y := tpair _  f is .
Definition pr1monoidiso ( X Y : monoid ) : monoidiso X Y -> weq X Y := @pr1 _ _ .
Coercion pr1monoidiso : monoidiso >-> weq .

Definition monoidisotomonoidmono ( X Y : monoid ) : monoidiso X Y -> monoidmono X Y := fun f => monoidmonopair ( pr1 f ) ( pr2 f ) .
Coercion monoidisotomonoidmono : monoidiso >-> monoidmono .

Definition monoidisotobinopiso ( X Y : monoid ) : monoidiso X Y -> binopiso X Y := fun f => binopisopair ( pr1 f ) ( pr1 ( pr2 f ) ) .
Coercion monoidisotobinopiso : monoidiso >-> binopiso .


Lemma ismonoidfuninvmap { X Y : monoid } ( f : monoidiso X Y ) : ismonoidfun ( invmap ( pr1 f ) ) .
Proof . intros . split with ( isbinopfuninvmap f ) .  apply ( invmaponpathsweq ( pr1 f ) ) .  rewrite ( homotweqinvweq ( pr1 f ) ) . apply ( pathsinv0 ( pr2 ( pr2 f ) ) ) . Defined .

Opaque ismonoidfuninvmap .

Definition invmonoidiso { X Y : monoid } ( f : monoidiso X Y ) : monoidiso Y X := monoidisopair ( invweq ( pr1 f ) ) ( ismonoidfuninvmap f ) .




(** **** Subobjects *)

Definition issubmonoid { X : monoid } ( A : hsubtypes X ) := dirprod ( issubsetwithbinop ( @op X ) A ) ( A ( unel X ) ) .

Lemma isapropissubmonoid { X : monoid } ( A : hsubtypes X ) : isaprop ( issubmonoid A ) .
Proof . intros . apply ( isofhleveldirprod 1 ) . apply isapropissubsetwithbinop . apply ( pr2 ( A ( unel X ) ) ) . Defined .

Definition submonoids { X : monoid } := total2 ( fun A : hsubtypes X => issubmonoid A )  .
Definition submonoidpair { X : monoid } := tpair ( fun A : hsubtypes X => issubmonoid A ) .
Definition submonoidconstr { X : monoid } := @submonoidpair X .
Definition pr1submonoids ( X : monoid ) : @submonoids X -> hsubtypes X := @pr1 _ _ .

Definition totalsubmonoid  ( X : monoid ) : @submonoids X .
Proof . intro . split with ( fun x : _ => htrue ) . split . intros x x' . apply tt . apply tt . Defined .

Definition submonoidstosubsetswithbinop ( X : monoid ) : @submonoids X -> @subsetswithbinop X := fun A : _ => subsetswithbinoppair ( pr1 A ) ( pr1 ( pr2 A ) ) .
Coercion  submonoidstosubsetswithbinop : submonoids >-> subsetswithbinop .

Lemma ismonoidcarrier { X : monoid } ( A : @submonoids X ) : ismonoidop ( @op A ) .
Proof . intros . split .  intros a a' a'' .  apply ( invmaponpathsincl _ ( isinclpr1carrier A ) ) . simpl .  apply ( assocax X ) . split with ( carrierpair _ ( unel X ) ( pr2 ( pr2 A ) ) ) .   split . simpl . intro a . apply ( invmaponpathsincl _ ( isinclpr1carrier A ) ) .  simpl . apply ( lunax X ) .  intro a . apply ( invmaponpathsincl _ ( isinclpr1carrier A ) ) .  simpl . apply ( runax X ) . Defined .

Definition carrierofsubmonoid { X : monoid } ( A : @submonoids X ) : monoid .
Proof . intros . split with A . apply ismonoidcarrier . Defined .

Coercion carrierofsubmonoid : submonoids >-> monoid .




(** **** Quotient objects *)

Lemma isassocquot { X : monoid } ( R : @binopeqrel X ) : isassoc ( @op ( setwithbinopquot R ) ) .
Proof . intros . intros a b c .  apply  ( setquotuniv3prop R ( fun x x' x'' : setwithbinopquot R  => hProppair _ ( setproperty ( setwithbinopquot R ) ( op ( op x x' ) x'' ) ( op x ( op x' x'' )) ) ) ) .  intros x x' x'' . apply ( maponpaths ( setquotpr R ) ( assocax X x x' x'' ) ) .  Defined .

Opaque isassocquot .


Lemma isunitquot { X : monoid } ( R : @binopeqrel X ) : isunit ( @op ( setwithbinopquot R ) ) ( setquotpr R ( pr1 ( pr2 ( pr2 X ) ) ) ) .
Proof . intros .  set ( qun := setquotpr R ( pr1 ( pr2 ( pr2 X ) ) ) ) . set ( qsetwithop := setwithbinopquot R ) .  split .

intro x . apply ( setquotunivprop R ( fun x => @eqset qsetwithop ( ( @op qsetwithop ) qun x ) x ) ) .  simpl . intro x0 .   apply ( maponpaths ( setquotpr R ) ( lunax X x0 ) ) .

intro x . apply ( setquotunivprop R ( fun x => @eqset qsetwithop ( ( @op qsetwithop ) x qun ) x ) ) .  simpl . intro x0 . apply ( maponpaths ( setquotpr R ) ( runax X x0 ) ) . Defined .

Opaque isunitquot .


Definition ismonoidquot { X : monoid } ( R : @binopeqrel X ) : ismonoidop ( @op ( setwithbinopquot R ) ) := tpair _ ( isassocquot R ) ( tpair _ ( setquotpr R ( pr1 ( pr2 ( pr2 X ) ) ) ) ( isunitquot R ) ) .

Definition monoidquot { X : monoid } ( R : @binopeqrel X ) : monoid .
Proof . intros . split with ( setwithbinopquot R ) . apply ismonoidquot . Defined .


(** **** Direct products *)

Lemma isassocdirprod ( X Y : monoid ) : isassoc ( @op ( setwithbinopdirprod X Y ) ) .
Proof . intros .  simpl . intros xy xy' xy'' .  simpl . apply pathsdirprod .  apply ( assocax X ) .  apply ( assocax Y ) .  Defined .

Opaque isassocdirprod .

Lemma isunitindirprod ( X Y : monoid ) : isunit ( @op ( setwithbinopdirprod X Y ) ) ( dirprodpair ( unel X ) ( unel Y ) ) .
Proof . split .

intro xy . destruct xy as [ x y ] . simpl . apply pathsdirprod .  apply ( lunax X ) .  apply ( lunax Y ) .
intro xy .  destruct xy as [ x y ] . simpl . apply pathsdirprod .  apply ( runax X ) .  apply ( runax Y ) . Defined .

Opaque isunitindirprod .

Definition ismonoiddirprod ( X Y : monoid ) : ismonoidop ( @op ( setwithbinopdirprod X Y ) ) := tpair _ ( isassocdirprod X Y ) ( tpair _ ( dirprodpair ( unel X ) ( unel Y ) ) ( isunitindirprod X Y ) ) .

Definition monoiddirprod ( X Y : monoid ) : monoid .
Proof . intros . split with ( setwithbinopdirprod X Y ) . apply ismonoiddirprod . Defined .






(** *** Abelian ( commutative ) monoids *)


(** **** Basic definitions *)


Definition abmonoid := total2 ( fun X : setwithbinop =>  isabmonoidop ( @op X ) ) .
Definition abmonoidpair := tpair ( fun X : setwithbinop =>  isabmonoidop ( @op X ) ) .
Definition abmonoidconstr := abmonoidpair .

Definition abmonoidtomonoid : abmonoid -> monoid := fun X : _ => monoidpair ( pr1 X ) ( pr1 ( pr2 X ) ) .
Coercion abmonoidtomonoid : abmonoid >-> monoid .

Definition commax ( X : abmonoid ) : iscomm ( @op X ) := pr2 ( pr2 X ) .

Definition abmonoidrer ( X : abmonoid ) ( a b c d : X ) : paths ( op ( op a b ) ( op c d ) ) ( op ( op a c ) ( op b d ) ) := abmonoidoprer ( pr2 X ) a b c d .


(** **** Subobjects *)

Definition subabmonoids { X : abmonoid } := @submonoids X .
Identity Coercion id_subabmonoids : subabmonoids >-> submonoids .

Lemma iscommcarrier { X : abmonoid } ( A : @submonoids X ) : iscomm ( @op A ) .
Proof . intros .   intros a a' .  apply ( invmaponpathsincl _ ( isinclpr1carrier A ) ) .  simpl . apply ( pr2 ( pr2 X ) ) . Defined .

Opaque iscommcarrier .

Definition  isabmonoidcarrier  { X : abmonoid } ( A : @submonoids X ) : isabmonoidop ( @op A ) := dirprodpair ( ismonoidcarrier A ) ( iscommcarrier A ) .

Definition carrierofsubabmonoid { X : abmonoid } ( A : @subabmonoids X ) : abmonoid .
Proof . intros . unfold subabmonoids in A . split with A . apply isabmonoidcarrier . Defined .

Coercion carrierofsubabmonoid : subabmonoids >-> abmonoid .




(** **** Quotient objects *)

Lemma iscommquot { X : abmonoid } ( R : @binopeqrel X ) : iscomm ( @op ( setwithbinopquot R ) ) .
Proof . intros .  set ( X0 := setwithbinopquot R ) . intros x x' .  apply ( setquotuniv2prop R ( fun x x' : X0 => hProppair _ ( setproperty X0 ( op x x') ( op x' x) ) ) ) . intros x0 x0' .  apply ( maponpaths ( setquotpr R ) ( ( commax X ) x0 x0' ) ) . Defined .

Opaque iscommquot .

Definition isabmonoidquot { X : abmonoid } ( R : @binopeqrel X ) : isabmonoidop ( @op ( setwithbinopquot R ) ) := dirprodpair ( ismonoidquot R ) ( iscommquot R ) .

Definition abmonoidquot { X : abmonoid } ( R : @binopeqrel X ) : abmonoid .
Proof . intros . split with  ( setwithbinopquot R )  . apply isabmonoidquot . Defined .


(** **** Direct products *)

Lemma iscommdirprod ( X Y : abmonoid ) : iscomm ( @op ( setwithbinopdirprod X Y ) ) .
Proof . intros . intros xy xy' . destruct xy as [ x y ] . destruct xy' as [ x' y' ] .  simpl .  apply pathsdirprod .  apply ( commax X ) .  apply ( commax Y ) .  Defined .

Opaque iscommdirprod .

Definition isabmonoiddirprod ( X Y : abmonoid ) : isabmonoidop ( @op ( setwithbinopdirprod X Y ) ) := dirprodpair ( ismonoiddirprod X Y ) ( iscommdirprod X Y ) .

Definition abmonoiddirprod ( X Y : abmonoid ) : abmonoid .
Proof . intros . split with ( setwithbinopdirprod X Y ) . apply isabmonoiddirprod .  Defined .




(** **** Monoid of fractions of an abelian monoid

Note : the following construction uses onbly associativity and commutativity of the [ abmonoid ] operations but does not use the unit element . *)

Open Scope addmonoid_scope .

Definition abmonoidfracopint ( X : abmonoid ) ( A : @submonoids X ) : binop ( dirprod X A ) := @op ( setwithbinopdirprod X A ) .

Definition  hrelabmonoidfrac ( X : abmonoid ) ( A : @submonoids X ) : hrel ( setwithbinopdirprod X A ) :=  fun xa yb : dirprod X A => hexists ( fun a0 : A =>  paths ( ( ( pr1 xa ) + ( pr1 ( pr2 yb ) ) ) + ( pr1 a0 ) )  ( ( ( pr1 yb ) + ( pr1 ( pr2 xa ) ) + ( pr1 a0 ) ) ) ) .

Lemma iseqrelabmonoidfrac ( X : abmonoid ) ( A : @submonoids X ) : iseqrel ( hrelabmonoidfrac X A ) .
Proof . intros . set ( assoc := assocax X ) . set ( comm := commax X ) . set ( R := hrelabmonoidfrac X A ) .

assert ( symm : issymm R ) . intros xa yb .  unfold R . simpl . apply hinhfun .  intro eq1 . destruct eq1 as [ x1 eq1 ] . split with x1 . destruct x1 as [ x1 isx1 ] .  simpl . apply ( pathsinv0 eq1 ) .

assert ( trans : istrans R ) .  unfold istrans . intros ab cd ef .  simpl . apply hinhfun2 .   destruct ab as [ a b ] . destruct cd as [ c d ] . destruct ef as [ e f ] .   destruct b as [ b isb ] . destruct d as [ d isd ] .  destruct f as [ f isf ] .   intros eq1 eq2 .  destruct eq1 as [ x1 eq1 ] . destruct eq2 as [ x2 eq2 ] . simpl in * . split with ( @op A ( tpair _ d isd ) ( @op A x1 x2 ) ) .  destruct x1 as [ x1 isx1 ] . destruct x2 as [ x2 isx2 ] . destruct A as [ A ax ] . simpl in * .  rewrite ( assoc a f ( d + ( x1 + x2 ) ) ) .  rewrite ( comm f ( d + ( x1 + x2 ) ) ) .  destruct ( assoc a ( d + ( x1 + x2 ) ) f ) .  destruct ( assoc a d ( x1 + x2 ) )  .  destruct ( assoc ( a + d ) x1 x2 )  . rewrite eq1 . rewrite ( comm x1 x2 ) .   rewrite ( assoc e b ( d + ( x2 + x1 ) ) ) .  rewrite ( comm b ( d + ( x2 + x1 ) ) ) .  destruct ( assoc e ( d + ( x2 + x1 ) ) b ) . destruct ( assoc e d ( x2 + x1 ) )  . destruct ( assoc ( e + d ) x2 x1 ) .  destruct eq2 . rewrite ( assoc ( c + b ) x1 x2 ) .  rewrite ( assoc ( c + f ) x2 x1 )  . rewrite ( comm x1 x2 ) .  rewrite ( assoc ( c + b ) ( x2 + x1 ) f ) .  rewrite ( assoc ( c + f ) ( x2 + x1 ) b ) .   rewrite ( comm ( x2 + x1 ) f ) .  rewrite ( comm ( x2 + x1 ) b ) . destruct ( assoc ( c + b ) f ( x2 + x1 ) ) .  destruct ( assoc ( c + f ) b ( x2 + x1 ) ) . rewrite ( assoc c b f ) .  rewrite ( assoc c f b ) . rewrite ( comm b f ) .  apply idpath .

assert ( refl : isrefl R ) . intro xa .  simpl .  apply hinhpr . split with ( pr2 xa ) . apply idpath .

apply ( iseqrelconstr trans refl symm ) . Defined .

Opaque iseqrelabmonoidfrac .

Definition eqrelabmonoidfrac ( X : abmonoid ) ( A : @submonoids X ) : eqrel ( setwithbinopdirprod X A ) := eqrelpair ( hrelabmonoidfrac X A ) ( iseqrelabmonoidfrac X A ) .

Lemma isbinophrelabmonoidfrac ( X : abmonoid ) ( A : @submonoids X ) : @isbinophrel ( setwithbinopdirprod X A ) ( eqrelabmonoidfrac X A ) .
Proof . intros . apply ( isbinopreflrel ( eqrelabmonoidfrac X A ) ( eqrelrefl ( eqrelabmonoidfrac X A ) ) ) .  set ( rer := abmonoidoprer ( pr2 X ) ) .  intros a b c d .  simpl . apply hinhfun2 .  destruct a as [ a a' ] . destruct a' as [ a' isa' ] . destruct b as [ b b' ] . destruct b' as [ b' isb' ] . destruct c as [ c c' ] . destruct c' as [ c' isc' ] . destruct d as [ d d' ] . destruct d' as [ d' isd' ] . intros ax ay .  destruct ax as [ a1 eq1 ] . destruct ay as [ a2 eq2 ] . split with ( @op A  a1 a2 ) .  destruct a1 as [ a1 aa1 ] . destruct a2 as [ a2 aa2 ] . simpl in *.  rewrite ( rer a c b' d' ) . rewrite ( rer b d a' c' ) . rewrite ( rer ( a + b' ) ( c + d' ) a1 a2 ) .  rewrite ( rer ( b + a' ) ( d + c' ) a1 a2 ) . destruct eq1 . destruct eq2 . apply idpath . Defined .

Opaque isbinophrelabmonoidfrac .

Definition abmonoidfracop ( X : abmonoid ) ( A : @submonoids X ) : binop ( setquot ( hrelabmonoidfrac X A ) ) := setquotfun2 ( hrelabmonoidfrac X A ) ( eqrelabmonoidfrac X A ) ( abmonoidfracopint X A ) ( ( iscompbinoptransrel _ ( eqreltrans _ ) ( isbinophrelabmonoidfrac X A ) ) ) .

Definition binopeqrelabmonoidfrac ( X : abmonoid ) ( A : @subabmonoids X ) : @binopeqrel ( abmonoiddirprod X A ) := @binopeqrelpair ( setwithbinopdirprod X A ) ( eqrelabmonoidfrac X A ) ( isbinophrelabmonoidfrac X A ) .

Definition abmonoidfrac ( X : abmonoid ) ( A : @submonoids X ) : abmonoid := abmonoidquot ( binopeqrelabmonoidfrac X A ) .

Definition prabmonoidfrac ( X : abmonoid ) ( A : @submonoids X ) : X -> A -> abmonoidfrac X A := fun ( x : X ) ( a : A ) => setquotpr ( eqrelabmonoidfrac X A ) ( dirprodpair x a ) .

(* ??? could the use of [ issubabmonoid ] in [ binopeqrelabmonoidfrac ] and [ submonoid ] in [ abmonoidfrac ] lead to complications for the unification machinery? See also [ abmonoidfracisbinoprelint ] below . *)

Lemma invertibilityinabmonoidfrac  ( X : abmonoid ) ( A : @submonoids X ) : Π a a' : A , isinvertible ( @op ( abmonoidfrac X A ) ) ( prabmonoidfrac X A ( pr1 a ) a' ) .
Proof . intros . set ( R := eqrelabmonoidfrac X A ) .   unfold isinvertible .

assert ( isl : islinvertible ( @op ( abmonoidfrac X A ) ) ( prabmonoidfrac X A ( pr1 a ) a' ) ) . unfold islinvertible .  set ( f := fun x0 : abmonoidfrac X A => prabmonoidfrac X A (pr1 a) a' + x0 ) . set ( g := fun x0 : abmonoidfrac X A => prabmonoidfrac X A (pr1 a' ) a + x0 ) .
assert ( egf : Π x0 : _ , paths ( g ( f x0 ) ) x0 ) . apply ( setquotunivprop R ( fun x0 : abmonoidfrac X A => eqset (g (f x0)) x0 ) ) .  intro xb . simpl . apply ( iscompsetquotpr R ( @dirprodpair X A ( ( pr1 a' ) + ( ( pr1 a ) + ( pr1 xb ) ) ) ( ( @op A ) a ( ( @op A ) a' ( pr2 xb ) ) ) ) ) .   simpl .  apply hinhpr .  split with ( unel A ) .  unfold pr1carrier . simpl . set  ( e := assocax X ( pr1 a ) ( pr1 a' ) ( pr1 ( pr2 xb ) ) ) . simpl in e . destruct e .  set ( e := assocax X ( pr1 xb ) ( pr1 a + pr1 a' ) ( pr1 ( pr2 xb ) ) ) . simpl in e .  destruct e . set ( e := assocax X ( pr1 a' ) ( pr1 a ) ( pr1 xb ) ) . simpl in e .  destruct e . set ( e := commax X ( pr1 a ) ( pr1 a' ) ) . simpl in e . destruct e .  set ( e := commax X ( pr1 a + pr1 a' ) ( pr1 xb ) ) . simpl in e . destruct e . apply idpath .
assert ( efg : Π x0 : _ , paths ( f ( g x0 ) ) x0 ) .  apply ( setquotunivprop R ( fun x0 : abmonoidfrac X A => eqset (f (g x0)) x0 ) ) .  intro xb . simpl . apply ( iscompsetquotpr R ( @dirprodpair X A ( ( pr1 a ) + ( ( pr1 a' ) + ( pr1 xb ) ) ) ( ( @op A ) a' ( ( @op A ) a ( pr2 xb ) ) ) ) ) .   simpl .  apply hinhpr .  split with ( unel A ) .  unfold pr1carrier . simpl . set  ( e := assocax X ( pr1 a' ) ( pr1 a ) ( pr1 ( pr2 xb ) ) ) . simpl in e . destruct e .  set ( e := assocax X ( pr1 xb ) ( pr1 a' + pr1 a ) ( pr1 ( pr2 xb ) ) ) . simpl in e .  destruct e . set ( e := assocax X ( pr1 a ) ( pr1 a' ) ( pr1 xb ) ) . simpl in e .  destruct e . set ( e := commax X ( pr1 a' ) ( pr1 a ) ) . simpl in e . destruct e .  set ( e := commax X ( pr1 a' + pr1 a ) ( pr1 xb ) ) . simpl in e . destruct e . apply idpath .
apply ( gradth _ _ egf efg ) .

apply ( dirprodpair isl ( weqlinvertiblerinvertible ( @op ( abmonoidfrac X A ) ) ( commax ( abmonoidfrac X A ) ) ( prabmonoidfrac X A ( pr1 a ) a' ) isl ) ) .
Defined .


(** **** Canonical homomorphism to the monoid of fractions *)

Definition toabmonoidfrac ( X : abmonoid ) ( A : @submonoids X ) ( x : X ) : abmonoidfrac X A := setquotpr _ ( dirprodpair x ( unel A ) ) .

Lemma isbinopfuntoabmonoidfrac ( X : abmonoid ) ( A : @submonoids X ) : isbinopfun ( toabmonoidfrac X A ) .
Proof . intros . unfold isbinopfun . intros x1 x2 .  change ( paths ( setquotpr _ ( dirprodpair ( x1 + x2 ) ( @unel A ) ) ) ( setquotpr ( eqrelabmonoidfrac X A ) ( dirprodpair ( x1 + x2 ) ( ( unel A ) + ( unel A ) ) ) ) ) .  apply ( maponpaths ( setquotpr _  ) ) .  apply ( @pathsdirprod X A ) . apply idpath .  apply ( pathsinv0 ( lunax A 0 ) ) . Defined .

Lemma isunitalfuntoabmonoidfrac ( X : abmonoid ) ( A : @submonoids X ) : paths ( toabmonoidfrac X A ( unel X ) ) ( unel ( abmonoidfrac X A ) ) .
Proof . intros . apply idpath . Defined .

Definition ismonoidfuntoabmonoidfrac ( X : abmonoid ) ( A : @submonoids X ) : ismonoidfun ( toabmonoidfrac X A ) := dirprodpair ( isbinopfuntoabmonoidfrac X A ) ( isunitalfuntoabmonoidfrac X A ) .


(** **** Abelian monoid of fractions in the case when elements of the localziation submonoid are cancelable *)

Definition  hrel0abmonoidfrac ( X : abmonoid ) ( A : @submonoids X ) : hrel ( dirprod X A ) :=  fun xa yb : setdirprod X A => eqset ( ( pr1 xa ) + ( pr1 ( pr2 yb ) ) )  ( ( pr1 yb ) + ( pr1 ( pr2 xa ) ) ) .

Lemma weqhrelhrel0abmonoidfrac ( X : abmonoid ) ( A : @submonoids X ) ( iscanc : Π a : A , isrcancelable ( @op X ) ( pr1carrier _ a ) ) ( xa xa' : dirprod X A ) : weq ( eqrelabmonoidfrac X A xa xa' ) ( hrel0abmonoidfrac X A xa xa' ) .
Proof . intros .  unfold eqrelabmonoidfrac .  unfold hrelabmonoidfrac . simpl .  apply weqimplimpl .

apply ( @hinhuniv _ ( eqset (pr1 xa + pr1 (pr2 xa')) (pr1 xa' + pr1 (pr2 xa)) ) ) .  intro ae .  destruct ae as [ a eq ] .  apply ( invmaponpathsincl _ ( iscanc a ) _ _ eq ) .
intro eq . apply hinhpr . split with ( unel A ) . rewrite ( runax X )  .  rewrite ( runax X ) .  apply eq . apply ( isapropishinh _ ) .  apply ( setproperty X ) .   Defined .


Lemma isinclprabmonoidfrac ( X : abmonoid ) ( A : @submonoids X ) ( iscanc : Π a : A , isrcancelable ( @op X ) ( pr1carrier _ a ) ) : Π a' : A , isincl ( fun x => prabmonoidfrac X A x a' ) .
Proof . intros . apply isinclbetweensets . apply ( setproperty X ) .  apply ( setproperty ( abmonoidfrac X A ) ) .  intros x x' .   intro e .  set ( e' := invweq ( weqpathsinsetquot ( eqrelabmonoidfrac X A ) ( dirprodpair x a' ) ( dirprodpair x' a' ) )  e ) . set ( e'':= weqhrelhrel0abmonoidfrac X A iscanc ( dirprodpair _ _ ) ( dirprodpair _ _ ) e' ) . simpl in e'' . apply ( invmaponpathsincl _ ( iscanc a' ) ) . apply e'' .  Defined .

Definition isincltoabmonoidfrac ( X : abmonoid ) ( A : @submonoids X ) ( iscanc : Π a : A , isrcancelable ( @op X ) ( pr1carrier _ a ) ) : isincl ( toabmonoidfrac X A ) := isinclprabmonoidfrac X A iscanc ( unel A ) .


Lemma isdeceqabmonoidfrac ( X : abmonoid ) ( A : @submonoids X ) ( iscanc : Π a : A , isrcancelable ( @op X ) ( pr1carrier _ a ) ) ( is : isdeceq X ) : isdeceq ( abmonoidfrac X A ) .
Proof . intros . apply ( isdeceqsetquot ( eqrelabmonoidfrac X A ) ) .   intros xa xa' .  apply ( isdecpropweqb ( weqhrelhrel0abmonoidfrac X A iscanc xa xa' ) ) . apply isdecpropif  . unfold isaprop . simpl . set ( int := setproperty X (pr1 xa + pr1 (pr2 xa')) (pr1 xa' + pr1 (pr2 xa))) . simpl in int . apply int . unfold hrel0abmonoidfrac . unfold eqset .   simpl . apply ( is _ _ ) . Defined .



(** **** Relations on the abelian monoid of fractions *)

Definition abmonoidfracrelint ( X : abmonoid ) ( A : @subabmonoids X ) ( L : hrel X ) : hrel ( setwithbinopdirprod X A ) := fun xa yb => hexists ( fun c0 : A => L ( ( ( pr1 xa ) + ( pr1 ( pr2 yb ) ) ) + ( pr1 c0 ) ) ( ( ( pr1 yb ) + ( pr1 ( pr2 xa ) ) ) + ( pr1 c0 ) ) ) .

Lemma iscomprelabmonoidfracrelint ( X : abmonoid ) ( A : @subabmonoids X ) { L : hrel X } ( is : ispartbinophrel A L ) : iscomprelrel ( eqrelabmonoidfrac X A ) ( abmonoidfracrelint X A L ) .
Proof . intros . set ( assoc := ( assocax X ) : isassoc ( @op X ) ) . unfold isassoc in assoc .  set ( comm := commax X ) .  unfold iscomm in comm . set ( rer := abmonoidrer X ) . apply iscomprelrelif .   apply ( eqrelsymm ( eqrelabmonoidfrac X A ) ) .

intros xa xa' yb . unfold hrelabmonoidfrac . simpl . apply ( @hinhfun2 ) . intros t2e t2l .  destruct t2e as [ c1a e ] . destruct t2l as [ c0a l ] . set ( x := pr1 xa ) . set ( a := pr1 ( pr2 xa ) ) . set ( x' := pr1 xa' ) . set ( a' := pr1 ( pr2 xa' ) ) . set ( y := pr1 yb ) . set ( b := pr1 ( pr2 yb ) ) . set ( c0 := pr1 c0a ) . set ( c1 := pr1 c1a ) . split with ( ( pr2 xa ) + c1a + c0a ) . change ( L ( ( x' + b ) + ( ( a + c1 ) + c0 ) ) ( ( y + a' ) + ( ( a + c1 ) + c0 ) ) ) . change ( paths ( x + a' + c1 ) ( x' + a + c1 ) ) in e .   rewrite ( rer x' _ _ c0 ) .  destruct ( assoc x' a c1 )  . destruct e .  rewrite ( assoc x a' c1 ) .  rewrite ( rer x _ _ c0 ) . rewrite ( assoc a c1 c0 ) . rewrite ( rer _ a' a _ ) . rewrite ( assoc a' c1 c0 ) . rewrite ( comm a' _ ) .  rewrite ( comm c1 _ ) . rewrite ( assoc  c0 c1 a' ) . destruct ( assoc ( x + b ) c0 ( @op X c1 a' ) ) .  destruct ( assoc ( y + a ) c0 ( @op X c1 a' ) ) . apply ( ( pr2 is ) _ _ _ ( pr2 ( @op A c1a ( pr2 xa' ) ) ) l )  .

intros xa yb yb' . unfold hrelabmonoidfrac . simpl . apply ( @hinhfun2 ) . intros t2e t2l .  destruct t2e as [ c1a e ] . destruct t2l as [ c0a l ] . set ( x := pr1 xa ) . set ( a := pr1 ( pr2 xa ) ) . set ( y' := pr1 yb' ) . set ( b' := pr1 ( pr2 yb' ) ) . set ( y := pr1 yb ) . set ( b := pr1 ( pr2 yb ) ) . set ( c0 := pr1 c0a ) . set ( c1 := pr1 c1a ) . split with ( ( pr2 yb ) + c1a + c0a ) . change ( L ( ( x + b' ) + ( ( b + c1 ) + c0 ) ) ( ( y' + a ) + ( ( b + c1 ) + c0 ) ) ) . change ( paths ( y + b' + c1 ) ( y' + b + c1 ) ) in e .   rewrite ( rer y' _ _ c0 ) .  destruct ( assoc y' b c1 )  . destruct e .  rewrite ( assoc y b' c1 ) .  rewrite ( rer y _ _ c0 ) . rewrite ( assoc b c1 c0 ) . rewrite ( rer _ b' b _ ) . rewrite ( assoc b' c1 c0 ) . rewrite ( comm b' _ ) .  rewrite ( comm c1 _ ) . rewrite ( assoc  c0 c1 b' ) . destruct ( assoc ( x + b ) c0 ( @op X c1 b' ) ) .  destruct ( assoc ( y + a ) c0 ( @op X c1 b' ) ) . apply ( ( pr2 is ) _ _ _ ( pr2 ( @op A c1a ( pr2 yb' ) ) ) l )  . Defined .

Opaque iscomprelabmonoidfracrelint .

Definition abmonoidfracrel ( X : abmonoid ) ( A : @submonoids X ) { L : hrel X } ( is : ispartbinophrel A L ) := quotrel ( iscomprelabmonoidfracrelint X A is ) .

Lemma istransabmonoidfracrelint ( X : abmonoid ) ( A : @subabmonoids X ) { L : hrel X } ( is : ispartbinophrel A L ) ( isl : istrans L ) : istrans ( abmonoidfracrelint X A L ) .
Proof . intros .  set ( assoc := ( assocax X ) : isassoc ( @op X ) ) . unfold isassoc in assoc .  set ( comm := commax X ) .  unfold iscomm in comm . set ( rer := abmonoidrer X ) . intros xa1 xa2 xa3 .  unfold abmonoidfracrelint .  simpl .   apply hinhfun2 . intros t2l1 t2l2 .  set ( c1a := pr1 t2l1 ) . set ( l1 := pr2 t2l1 ) . set ( c2a := pr1 t2l2 ) . set ( l2 := pr2 t2l2 ) .   set ( x1 := pr1 xa1 ) . set ( a1 := pr1 ( pr2 xa1 ) ) .  set ( x2 := pr1 xa2 ) . set ( a2 := pr1 ( pr2 xa2 ) ) .  set ( x3 := pr1 xa3 ) . set ( a3 := pr1 ( pr2 xa3 ) ) . set ( c1 := pr1 c1a ) . set ( c2 := pr1 c2a ) . split with ( ( pr2 xa2 ) + ( @op A c1a c2a ) ) . change ( L ( ( x1 + a3 ) + ( a2 + ( c1 + c2 ) ) ) ( ( x3 + a1 ) + ( a2 + ( c1 + c2 ) ) ) ) .

assert ( ll1 : L ( ( x1 + a3 ) + ( a2 + ( @op X c1 c2 ) ) ) ( ( ( x2 + a1 ) + c1 ) + ( c2 + a3 ) ) ) .  rewrite ( rer _ a3 a2 _ ) .  rewrite ( comm a3 ( @op X c1 c2 ) ) . rewrite ( assoc c1 c2 a3 ) . destruct ( assoc ( x1 + a2 ) c1 ( @op X c2 a3 ) ) . apply ( ( pr2 is ) _ _ _ ( pr2 ( @op A c2a ( pr2 xa3 ) ) ) l1 ) .

assert ( ll2 : L ( ( ( x2 + a3 ) + c2 ) + ( @op X a1 c1 ) )  ( ( x3 + a1 ) + ( a2 + ( @op X c1 c2 ) ) ) ) .  rewrite ( rer _ a1 a2 _ ) .  destruct ( assoc a1 c1 c2 ) . rewrite ( comm ( a1 + c1 ) c2 )  . destruct ( assoc ( x3 + a2 ) c2 ( @op X a1 c1 )) .  apply ( ( pr2 is ) _ _ _ ( pr2 ( @op A ( pr2 xa1 ) c1a ) ) l2 ) .

assert ( e : paths (x2 + a1 + c1 + (c2 + a3)) (x2 + a3 + c2 + (a1 + c1)) ) . rewrite ( assoc ( x2 + a1 ) c1 _ ) .  rewrite ( assoc ( x2 + a3 ) c2 _ ) . rewrite ( assoc x2 a1 _ ) .  rewrite ( assoc x2 a3 _ ) . destruct ( assoc a1 c1 ( c2 + a3 ) ) . destruct ( assoc a3 c2 ( a1 + c1 ) ) .  destruct ( comm ( c2 + a3 ) ( a1 + c1 ) ) .  rewrite ( comm a3 c2 ) . apply idpath .

destruct e . apply ( isl _ _ _ ll1 ll2 ) . Defined .

Opaque istransabmonoidfracrelint .

Lemma istransabmonoidfracrel ( X : abmonoid ) ( A : @subabmonoids X ) { L : hrel X } ( is : ispartbinophrel A L ) ( isl : istrans L ) : istrans ( abmonoidfracrel X A is ) .
Proof . intros .  apply istransquotrel . apply istransabmonoidfracrelint .  apply is . apply isl . Defined .

Lemma issymmabmonoidfracrelint ( X : abmonoid ) ( A : @subabmonoids X ) { L : hrel X } ( is : ispartbinophrel A L ) ( isl : issymm L ) : issymm ( abmonoidfracrelint X A L ) .
Proof . intros . intros xa1 xa2 .  unfold abmonoidfracrelint .  simpl .   apply hinhfun . intros t2l1 .  set ( c1a := pr1 t2l1 ) . set ( l1 := pr2 t2l1 ) .  split with ( c1a ) . apply ( isl _ _ l1 ) . Defined .

Opaque issymmabmonoidfracrelint .

Lemma issymmabmonoidfracrel ( X : abmonoid ) ( A : @subabmonoids X ) { L : hrel X } ( is : ispartbinophrel A L ) ( isl : issymm L ) : issymm ( abmonoidfracrel X A is ) .
Proof . intros .  apply issymmquotrel . apply issymmabmonoidfracrelint .  apply is . apply isl . Defined .

Lemma isreflabmonoidfracrelint ( X : abmonoid ) ( A : @subabmonoids X ) { L : hrel X } ( is : ispartbinophrel A L ) ( isl : isrefl L ) : isrefl ( abmonoidfracrelint X A L ) .
Proof . intros . intro xa . unfold abmonoidfracrelint .  simpl . apply hinhpr . split with ( unel A ) .  apply ( isl _ ) . Defined .

Lemma isreflabmonoidfracrel ( X : abmonoid ) ( A : @subabmonoids X ) { L : hrel X } ( is : ispartbinophrel A L ) ( isl : isrefl L ) : isrefl ( abmonoidfracrel X A is ) .
Proof . intros .  apply isreflquotrel . apply isreflabmonoidfracrelint .  apply is . apply isl . Defined .

Lemma ispoabmonoidfracrelint ( X : abmonoid ) ( A : @subabmonoids X ) { L : hrel X } ( is : ispartbinophrel A L ) ( isl : ispreorder L ) : ispreorder ( abmonoidfracrelint X A L ) .
Proof . intros . split with ( istransabmonoidfracrelint X A is ( pr1 isl ) ) .  apply ( isreflabmonoidfracrelint X A is ( pr2 isl ) ) .  Defined .

Lemma ispoabmonoidfracrel ( X : abmonoid ) ( A : @subabmonoids X ) { L : hrel X } ( is : ispartbinophrel A L ) ( isl : ispreorder L ) : ispreorder ( abmonoidfracrel X A is ) .
Proof . intros .  apply ispoquotrel . apply ispoabmonoidfracrelint .  apply is . apply isl . Defined .

Lemma iseqrelabmonoidfracrelint ( X : abmonoid ) ( A : @subabmonoids X ) { L : hrel X } ( is : ispartbinophrel A L ) ( isl : iseqrel L ) : iseqrel ( abmonoidfracrelint X A L ) .
Proof . intros . split with ( ispoabmonoidfracrelint X A is ( pr1 isl ) ) .  apply ( issymmabmonoidfracrelint X A is ( pr2 isl ) ) .  Defined .

Lemma iseqrelabmonoidfracrel ( X : abmonoid ) ( A : @subabmonoids X ) { L : hrel X } ( is : ispartbinophrel A L ) ( isl : iseqrel L ) : iseqrel ( abmonoidfracrel X A is ) .
Proof . intros .  apply iseqrelquotrel . apply iseqrelabmonoidfracrelint .  apply is . apply isl . Defined .

Lemma isirreflabmonoidfracrelint ( X : abmonoid ) ( A : @subabmonoids X ) { L : hrel X } ( is : ispartbinophrel A L ) ( isl : isirrefl L ) : isirrefl ( abmonoidfracrelint X A L ) .
Proof . intros . unfold isirrefl.  intro xa .  unfold abmonoidfracrelint . simpl .  unfold neg . apply ( @hinhuniv _ ( hProppair _ isapropempty ) ) .  intro t2 . apply ( isl _ ( pr2 t2 ) ) .  Defined .

Lemma isirreflabmonoidfracrel ( X : abmonoid ) ( A : @subabmonoids X ) { L : hrel X } ( is : ispartbinophrel A L ) ( isl : isirrefl L ) : isirrefl ( abmonoidfracrel X A is ) .
Proof . intros . apply isirreflquotrel . apply isirreflabmonoidfracrelint .  apply is . apply isl .  Defined .

Lemma isasymmabmonoidfracrelint ( X : abmonoid ) ( A : @subabmonoids X ) { L : hrel X } ( is : ispartbinophrel A L ) ( isl : isasymm L ) : isasymm ( abmonoidfracrelint X A L ) .
Proof . intros . set ( assoc := ( assocax X ) : isassoc ( @op X ) ) . unfold isassoc in assoc .  set ( comm := commax X ) .  unfold iscomm in comm . unfold isasymm.  intros xa1 xa2 . unfold abmonoidfracrelint . simpl .  apply ( @hinhuniv2 _ _ ( hProppair _ isapropempty ) ) .  intros t2l1 t2l2 .   set ( c1a := pr1 t2l1 ) . set ( l1 := pr2 t2l1 ) . set ( c2a := pr1 t2l2 ) . set ( l2 := pr2 t2l2 ) .  set ( c1 := pr1 c1a ) . set ( c2 := pr1 c2a ) .  set ( x1 := pr1 xa1 ) . set ( a1 := pr1 ( pr2 xa1 ) ) .  set ( x2 := pr1 xa2 ) . set ( a2 := pr1 ( pr2 xa2 ) ) .

assert ( ll1 : L ( ( x1 + a2 ) + ( @op X c1 c2 ) ) ( ( x2 + a1 ) + ( @op X c1 c2 ) ) ) . destruct ( assoc ( x1 + a2 ) c1 c2 ) . destruct ( assoc ( x2 + a1 ) c1 c2 ) . apply ( ( pr2 is ) _ _ _ ( pr2 c2a ) ) . apply l1 .

assert ( ll2 : L ( ( x2 + a1 ) + ( @op X c1 c2 ) ) ( ( x1 + a2 ) + ( @op X c1 c2 ) ) ) .  destruct ( comm c2 c1 ) .  destruct ( assoc ( x1 + a2 ) c2 c1 ) . destruct ( assoc ( x2 + a1 ) c2 c1 ) . apply ( ( pr2 is ) _ _ _ ( pr2 c1a ) ) . apply l2 .

apply ( isl _ _ ll1 ll2 ) . Defined .

Opaque  isasymmabmonoidfracrelint .


Lemma isasymmabmonoidfracrel ( X : abmonoid ) ( A : @subabmonoids X ) { L : hrel X } ( is : ispartbinophrel A L ) ( isl : isasymm L ) : isasymm ( abmonoidfracrel X A is ) .
Proof . intros . apply isasymmquotrel . apply isasymmabmonoidfracrelint . apply is . apply isl .    Defined .


Lemma iscoasymmabmonoidfracrelint ( X : abmonoid ) ( A : @subabmonoids X ) { L : hrel X } ( is : ispartbinophrel A L ) ( isl : iscoasymm L ) : iscoasymm ( abmonoidfracrelint X A L ) .
Proof . intros . set ( assoc := ( assocax X ) : isassoc ( @op X ) ) . unfold isassoc in assoc .  set ( comm := commax X ) .  unfold iscomm in comm . unfold iscoasymm.  intros xa1 xa2 .  intro nl0 . set ( nl := neghexisttoforallneg _ nl0 ( unel A ) ) . simpl in nl .  set ( l := isl _ _ nl ) . apply hinhpr . split with ( unel A ) . apply l . Defined .

Opaque  isasymmabmonoidfracrelint .

Lemma iscoasymmabmonoidfracrel ( X : abmonoid ) ( A : @subabmonoids X ) { L : hrel X } ( is : ispartbinophrel A L ) ( isl : iscoasymm L ) : iscoasymm ( abmonoidfracrel X A is ) .
Proof . intros . apply iscoasymmquotrel . apply iscoasymmabmonoidfracrelint . apply is . apply isl .   Defined .


Lemma istotalabmonoidfracrelint ( X : abmonoid ) ( A : @subabmonoids X ) { L : hrel X } ( is : ispartbinophrel A L ) ( isl : istotal L ) : istotal ( abmonoidfracrelint X A L ) .
Proof . intros . unfold istotal .  intros x1 x2 . unfold abmonoidfracrelint . set  ( int := isl ( pr1 x1 + pr1 (pr2 x2) ) (pr1 x2 + pr1 (pr2 x1) ) ) .  generalize int . clear int . simpl .    apply hinhfun . apply coprodf .  intro l .  apply hinhpr .  split with ( unel A ) .  rewrite ( runax X _ ) .  rewrite ( runax X _ ) . apply l .  intro l .  apply hinhpr .  split with ( unel A ) .  rewrite ( runax X _ ) .  rewrite ( runax X _ ) . apply l . Defined .

Lemma istotalabmonoidfracrel ( X : abmonoid ) ( A : @subabmonoids X ) { L : hrel X } ( is : ispartbinophrel A L ) ( isl : istotal L ) : istotal ( abmonoidfracrel X A is ) .
Proof . intros .  apply istotalquotrel . apply istotalabmonoidfracrelint .  apply is . apply isl . Defined .


Lemma iscotransabmonoidfracrelint ( X : abmonoid ) ( A : @subabmonoids X ) { L : hrel X } ( is : ispartbinophrel A L ) ( isl : iscotrans L ) : iscotrans ( abmonoidfracrelint X A L ) .
Proof . intros . set ( assoc := ( assocax X ) : isassoc ( @op X ) ) . unfold isassoc in assoc .  set ( comm := ( commax X ) : iscomm ( @op X ) ) .  unfold iscomm in comm . set ( rer := abmonoidrer X ) .  unfold iscotrans .  intros xa1 xa2 xa3 . unfold abmonoidfracrelint .  simpl . apply ( @hinhuniv _ ( ishinh _ ) )  .  intro t2 .  set ( c0a := pr1 t2 ) . set ( l0 := pr2 t2 ) .  set ( x1 := pr1 xa1 ) . set ( a1 := pr1 ( pr2 xa1 ) ) .  set ( x2 := pr1 xa2 ) . set ( a2 := pr1 ( pr2 xa2 ) ) .  set ( x3 := pr1 xa3 ) . set ( a3 := pr1 ( pr2 xa3 ) ) . set ( c0 := pr1 c0a ) .  set ( z1 := ( x1 + a3 + ( a2 + c0 ) ) ) . set ( z2 := x2 + a1 + ( a3 + c0 ) ) .  set ( z3 := x3 + a1 + ( a2 + c0 ) ) .

assert ( int : L z1 z3 ) . unfold z1 . unfold z3 . rewrite ( comm a2 c0 ) .  rewrite ( pathsinv0 ( assoc _ _ a2 ) ) . rewrite ( pathsinv0 ( assoc _ _ a2 ) ) .  apply ( ( pr2 is ) _ _ _ ( pr2 ( pr2 xa2 ) ) l0 ) . set ( int' := isl z1 z2 z3 int ) . generalize int' . clear int' . simpl .  apply hinhfun .  intro cc .  destruct cc as [ l12 | l23 ] .

apply ii1 .  apply hinhpr .  split with ( ( pr2 xa3 ) + c0a ) . change ( L ( x1 + a2 + ( a3 + c0 ) ) ( x2 + a1 + ( a3 + c0 ) ) ) . rewrite ( rer _ a2 a3 _ ) . apply l12 .

apply ii2 . apply hinhpr . split with ( ( pr2 xa1 ) + c0a ) . change ( L ( x2 + a3 + ( a1 + c0 ) ) ( x3 + a2 + ( a1 + c0 ) ) ) .  rewrite ( rer _ a3 a1 _ ) . rewrite ( rer _ a2 a1 _ ) . apply l23 . Defined .

Opaque iscotransabmonoidfracrelint .

Lemma iscotransabmonoidfracrel ( X : abmonoid ) ( A : @subabmonoids X ) { L : hrel X } ( is : ispartbinophrel A L ) ( isl : iscotrans L ) : iscotrans ( abmonoidfracrel X A is ) .
Proof . intros .  apply iscotransquotrel . apply iscotransabmonoidfracrelint .  apply is . apply isl . Defined .




Lemma isantisymmnegabmonoidfracrel ( X : abmonoid ) ( A : @subabmonoids X ) { L : hrel X } ( is : ispartbinophrel A L ) ( isl : isantisymmneg L ) : isantisymmneg ( abmonoidfracrel X A is ) .
Proof . intros . assert ( int : Π x1 x2  , isaprop ( neg ( abmonoidfracrel X A is x1 x2 )-> neg ( abmonoidfracrel X A is x2 x1 ) -> paths x1 x2 ) ) .  intros x1 x2 . apply impred . intro . apply impred . intro . apply ( isasetsetquot _ x1 x2 ) . unfold isantisymmneg .   apply ( setquotuniv2prop _ ( fun x1 x2 => hProppair _ ( int x1 x2 ) ) ) .  intros xa1 xa2 . intros r r' . apply ( weqpathsinsetquot _  ) . generalize r r' . clear r r' . change ( neg ( abmonoidfracrelint X A L xa1 xa2 ) -> neg ( abmonoidfracrelint X A L xa2 xa1 ) -> ( eqrelabmonoidfrac X A xa1 xa2 ) )  .    intros nr12 nr21 . set ( nr12' := neghexisttoforallneg _ nr12 ( unel A ) ) .  set ( nr21' := neghexisttoforallneg _ nr21 ( unel A ) ) .  set ( int' := isl _ _ nr12' nr21' ) .  simpl .   apply hinhpr . split with ( unel A ) . apply int' . Defined .

Opaque  isantisymmnegabmonoidfracrel .


Lemma isantisymmabmonoidfracrel ( X : abmonoid ) ( A : @subabmonoids X ) { L : hrel X } ( is : ispartbinophrel A L ) ( isl : isantisymm L ) : isantisymm ( abmonoidfracrel X A is ) .
Proof . intros . set ( assoc := ( assocax X ) : isassoc ( @op X ) ) . unfold isassoc in assoc .  set ( comm := commax X ) .  unfold iscomm in comm . unfold isantisymm.  assert ( int : Π x1 x2  , isaprop ( ( abmonoidfracrel X A is x1 x2 )-> ( abmonoidfracrel X A is x2 x1 )-> paths x1 x2 ) ) .  intros x1 x2 . apply impred . intro . apply impred . intro . apply ( isasetsetquot _ x1 x2 ) .  apply ( setquotuniv2prop _ ( fun x1 x2 => hProppair _ ( int x1 x2 ) ) ) .  intros xa1 xa2 . intros r r' . apply ( weqpathsinsetquot _  ) . generalize r r' . clear r r' . change ( ( abmonoidfracrelint X A L xa1 xa2 ) -> ( abmonoidfracrelint X A L xa2 xa1 ) -> ( eqrelabmonoidfrac X A xa1 xa2 ) )  .  unfold abmonoidfracrelint . unfold eqrelabmonoidfrac . simpl .  apply hinhfun2 .  intros t2l1 t2l2 .   set ( c1a := pr1 t2l1 ) . set ( l1 := pr2 t2l1 ) . set ( c2a := pr1 t2l2 ) . set ( l2 := pr2 t2l2 ) .  set ( c1 := pr1 c1a ) . set ( c2 := pr1 c2a ) . split with ( @op A c1a c2a ) .  set ( x1 := pr1 xa1 ) . set ( a1 := pr1 ( pr2 xa1 ) ) .  set ( x2 := pr1 xa2 ) . set ( a2 := pr1 ( pr2 xa2 ) ) . change ( paths ( x1 + a2 + ( @op X c1 c2 ) ) ( x2 + a1 + ( @op X c1 c2 ) ) ) .

assert ( ll1 : L ( ( x1 + a2 ) + ( @op X c1 c2 ) ) ( ( x2 + a1 ) + ( @op X c1 c2 ) ) ) . destruct ( assoc ( x1 + a2 ) c1 c2 ) . destruct ( assoc ( x2 + a1 ) c1 c2 ) . apply ( ( pr2 is ) _ _ _ ( pr2 c2a ) ) . apply l1 .

assert ( ll2 : L ( ( x2 + a1 ) + ( @op X c1 c2 ) ) ( ( x1 + a2 ) + ( @op X c1 c2 ) ) ) .  destruct ( comm c2 c1 ) .  destruct ( assoc ( x1 + a2 ) c2 c1 ) . destruct ( assoc ( x2 + a1 ) c2 c1 ) . apply ( ( pr2 is ) _ _ _ ( pr2 c1a ) ) . apply l2 .

apply ( isl _ _ ll1 ll2 ) . Defined .

Opaque  isantisymmabmonoidfracrel .





Lemma ispartbinopabmonoidfracrelint ( X : abmonoid ) ( A : @subabmonoids X ) { L : hrel X } ( is : ispartbinophrel A L ) : @ispartbinophrel ( setwithbinopdirprod X A ) ( fun xa => A ( pr1 xa ) ) ( abmonoidfracrelint X A L ) .
Proof . intros . set ( assoc := ( assocax X ) : isassoc ( @op X ) ) . unfold isassoc in assoc .  set ( comm := commax X ) .  unfold iscomm in comm . set ( rer := abmonoidrer X ) . apply ispartbinophrelif . apply ( commax ( abmonoiddirprod X A ) ) . intros xa yb zc s . unfold abmonoidfracrelint . simpl . apply ( @hinhfun ) .  intro t2l .  destruct t2l as [ c0a l ] . set ( x := pr1 xa ) . set ( a := pr1 ( pr2 xa ) ) . set ( y := pr1 yb ) . set ( b := pr1 ( pr2 yb ) ) . set ( z := pr1 zc ) .  set ( c := pr1 ( pr2 zc ) ) . set ( c0 := pr1 c0a ) . split with c0a .  change ( L ( ( ( z + x ) + ( c + b ) ) + c0 ) ( ( ( z + y ) + ( c + a ) ) + c0 ) ) .  change ( pr1 ( L ( ( x + b ) + c0 ) ( ( y + a ) + c0 ) ) ) in l . rewrite ( rer z _ _ b ) . rewrite ( assoc ( z + c ) _ _ ) . rewrite ( rer z _ _ a ) . rewrite ( assoc ( z + c ) _ _ ) .  apply ( ( pr1 is ) _ _ _ ( pr2 ( @op A ( carrierpair A z s ) ( pr2 zc ) ) ) ) . apply l . Defined .

Opaque ispartbinopabmonoidfracrelint .

(* ??? Coq 8.4-8.5 trunk hangs here on the following line:

Axiom ispartlbinopabmonoidfracrel : Π ( X : abmonoid ) ( A : @subabmonoids X ) { L : hrel X } ( is : ispartbinophrel A L ) ( aa aa' : A ) ( z z' : abmonoidfrac X A ) ( l : abmonoidfracrel X A is z z' ) , abmonoidfracrel X A is ( ( prabmonoidfrac X A ( pr1 aa ) aa' ) + z ) ( ( prabmonoidfrac X A ( pr1 aa ) aa' ) + z' ) .

*)

Lemma ispartlbinopabmonoidfracrel ( X : abmonoid ) ( A : @subabmonoids X ) { L : hrel X } ( is : ispartbinophrel A L ) ( aa aa' : A ) ( z z' : abmonoidfrac X A ) ( l : abmonoidfracrel X A is z z' ) : abmonoidfracrel X A is ( ( prabmonoidfrac X A ( pr1 aa ) aa' ) + z ) ( ( prabmonoidfrac X A ( pr1 aa ) aa' ) + z' ) .
Proof . intros X A L is aa aa' . set ( assoc := ( assocax X ) : isassoc ( @op X ) ) . unfold isassoc in assoc .  set ( comm := commax X ) .  unfold iscomm in comm . set ( rer := abmonoidrer X ) . assert ( int : Π z z' , isaprop ( abmonoidfracrel X A is z z' -> abmonoidfracrel X A is (prabmonoidfrac X A (pr1 aa) aa' + z) (prabmonoidfrac X A (pr1 aa) aa' + z') ) ) . intros z z' . apply impred . intro . apply ( pr2 ( abmonoidfracrel _ _ _ _ _ ) ) .  apply ( setquotuniv2prop _ ( fun z z' => hProppair _ ( int z z' ) ) ) . intros xa1 xa2 .  change ( abmonoidfracrelint X A L xa1 xa2 -> abmonoidfracrelint X A L ( @op ( abmonoiddirprod X A ) ( dirprodpair ( pr1 aa ) aa' ) xa1 ) (  @op ( abmonoiddirprod X A ) ( dirprodpair ( pr1 aa ) aa' ) xa2 ) ) . unfold abmonoidfracrelint .  simpl . apply hinhfun . intro t2l .  set ( a := pr1 aa ) . set ( a' := pr1 aa' ) . set ( c0a := pr1 t2l ) . set ( l := pr2 t2l ) .  set ( c0 := pr1 c0a ) .  set ( x1 := pr1 xa1 ) . set ( a1 := pr1 ( pr2 xa1 ) ) .  set ( x2 := pr1 xa2 ) . set ( a2 := pr1 ( pr2 xa2 ) ) . split with c0a .

change ( L ( a + x1 + ( a' + a2 ) + c0 ) ( a + x2 + ( a' + a1 ) + c0 ) ) . rewrite ( rer _ x1 a' _ ) . rewrite ( rer _ x2 a' _ ) .  rewrite ( assoc _ ( x1 + a2 ) c0 ) .  rewrite ( assoc _ ( x2 + a1 ) c0 ) . apply ( ( pr1 is ) _ _ _ ( pr2 ( @op A aa aa' ) ) ) . apply l . Defined .

Opaque ispartlbinopabmonoidfracrel .


Lemma ispartrbinopabmonoidfracrel ( X : abmonoid ) ( A : @subabmonoids X ) { L : hrel X } ( is : ispartbinophrel A L ) ( aa aa' : A ) ( z z' : abmonoidfrac X A ) ( l : abmonoidfracrel X A is z z' ) : abmonoidfracrel X A is ( z + ( prabmonoidfrac X A ( pr1 aa ) aa' ) ) ( z' + ( prabmonoidfrac X A ( pr1 aa ) aa' ) ) .
Proof . intros X A L is aa aa' . set ( assoc := ( assocax X ) : isassoc ( @op X ) ) . unfold isassoc in assoc .  set ( comm := commax X ) .  unfold iscomm in comm . set ( rer := abmonoidrer X ) . assert ( int : Π z z' : abmonoidfrac X A , isaprop ( abmonoidfracrel X A is z z' -> abmonoidfracrel X A is ( z + ( prabmonoidfrac X A (pr1 aa) aa') )  ( z' + prabmonoidfrac X A (pr1 aa) aa' ) ) )  . intros z z' . apply impred . intro . apply ( pr2 ( abmonoidfracrel _ _ _ _ _ ) ) .  apply ( setquotuniv2prop _ ( fun z z' => hProppair _ ( int z z' ) ) ) . intros xa1 xa2 .  change ( abmonoidfracrelint X A L xa1 xa2 -> abmonoidfracrelint X A L ( @op ( abmonoiddirprod X A ) xa1 ( dirprodpair ( pr1 aa ) aa' ) ) (  @op ( abmonoiddirprod X A ) xa2 ( dirprodpair ( pr1 aa ) aa' ) ) ) . unfold abmonoidfracrelint .  simpl . apply hinhfun . intro t2l .  set ( a := pr1 aa ) . set ( a' := pr1 aa' ) . set ( c0a := pr1 t2l ) . set ( l := pr2 t2l ) .  set ( c0 := pr1 c0a ) .  set ( x1 := pr1 xa1 ) . set ( a1 := pr1 ( pr2 xa1 ) ) .  set ( x2 := pr1 xa2 ) . set ( a2 := pr1 ( pr2 xa2 ) ) . split with c0a .

change ( L ( x1 + a + ( a2 + a' ) + c0 ) ( x2 + a + ( a1 + a' ) + c0 ) ) . rewrite ( rer _ a a2 _ ) . rewrite ( rer _ a a1 _ ) .  rewrite ( assoc ( x1 + a2 ) _ c0 ) .  rewrite ( assoc ( x2 + a1 ) _ c0 ) .  rewrite ( comm _ c0 ) . destruct ( assoc ( x1 + a2 ) c0 ( a + a' ) ) . destruct ( assoc ( x2 + a1 ) c0 ( a + a' ) ) . apply ( ( pr2 is ) _ _ _ ( pr2 ( @op A aa aa' ) ) ) . apply l . Defined .

Opaque ispartrbinopabmonoidfracrel .


Lemma abmonoidfracrelimpl ( X : abmonoid ) ( A : @subabmonoids X ) { L L' : hrel X } ( is : ispartbinophrel A L ) ( is' : ispartbinophrel A L' )  ( impl : Π x x' , L x x' -> L' x x' ) ( x x' : abmonoidfrac X A ) ( ql : abmonoidfracrel X A is x x' ) : abmonoidfracrel X A is' x x'  .
Proof . intros .  generalize ql .  apply quotrelimpl .  intros x0 x0' .  unfold abmonoidfracrelint .  simpl .  apply hinhfun .  intro t2 . split with ( pr1 t2 ) .   apply ( impl _ _ ( pr2 t2 ) ) . Defined .


Opaque abmonoidfracrelimpl .


Lemma abmonoidfracrellogeq ( X : abmonoid ) ( A : @subabmonoids X ) { L L' : hrel X } ( is : ispartbinophrel A L ) ( is' : ispartbinophrel A L' )  ( lg : Π x x' , L x x' <-> L' x x' ) ( x x' : abmonoidfrac X A ) :  ( abmonoidfracrel X A is x x' ) <-> ( abmonoidfracrel X A is' x x' ) .
Proof . intros .   apply quotrellogeq .  intros x0 x0' .  split .

unfold abmonoidfracrelint .  simpl .  apply hinhfun .  intro t2 . split with ( pr1 t2 ) .   apply ( pr1 ( lg _ _ ) ( pr2 t2 ) ) .
unfold abmonoidfracrelint .  simpl .  apply hinhfun .  intro t2 . split with ( pr1 t2 ) .   apply ( pr2 ( lg _ _ ) ( pr2 t2 ) ) . Defined .

Opaque abmonoidfracrellogeq .



Definition isdecabmonoidfracrelint ( X : abmonoid ) ( A : @subabmonoids X ) { L : hrel X } ( is : ispartinvbinophrel A L ) ( isl : isdecrel L ) : isdecrel ( abmonoidfracrelint X A L ) .
Proof . intros . intros xa1 xa2 .  set ( x1 := pr1 xa1 ) . set ( a1 := pr1 ( pr2 xa1 ) ) .  set ( x2 := pr1 xa2 ) . set ( a2 := pr1 ( pr2 xa2 ) ) .  assert ( int : coprod ( L ( x1 + a2 ) ( x2 + a1 ) ) ( neg ( L ( x1 + a2 ) ( x2 + a1 ) ) ) )  . apply ( isl _ _ ) . destruct int as [ l | nl ] .  apply ii1 . unfold abmonoidfracrelint .  apply hinhpr .  split with ( unel A ) .  rewrite ( runax X _ ) .   rewrite ( runax X _ ) . apply l . apply ii2 . generalize nl . clear nl . apply negf . unfold abmonoidfracrelint .   simpl .  apply ( @hinhuniv _ ( hProppair _ ( pr2 ( L _ _ ) ) ) ) .   intro t2l . destruct t2l as [ c0a l ] . simpl . apply ( ( pr2 is ) _ _ _ ( pr2 c0a ) l ) .  Defined .

Definition isdecabmonoidfracrel ( X : abmonoid ) ( A : @submonoids X ) { L : hrel X } ( is : ispartbinophrel A L ) ( isi : ispartinvbinophrel A L ) ( isl : isdecrel L ) : isdecrel ( abmonoidfracrel X A is ) .
Proof . intros . apply isdecquotrel . apply isdecabmonoidfracrelint .   apply isi . apply isl . Defined .



(** **** Relations and the canonical homomorphism to [ abmonoidfrac ] *)

Lemma iscomptoabmonoidfrac ( X : abmonoid ) ( A : @submonoids X ) { L : hrel X } ( is : ispartbinophrel A L ) : iscomprelrelfun L ( abmonoidfracrel X A is ) ( toabmonoidfrac X A ) .
Proof . intros . unfold iscomprelrelfun .  intros x x' l . change ( abmonoidfracrelint X A L ( dirprodpair x ( unel A ) ) ( dirprodpair x' ( unel A ) ) ) .    simpl . apply ( hinhpr ) .  split with ( unel A ) .  apply ( ( pr2 is ) _ _ 0 ) . apply ( pr2 ( unel A ) ) .   apply ( ( pr2 is ) _ _ 0 ) . apply ( pr2 ( unel A ) ) . apply l . Defined .

Opaque iscomptoabmonoidfrac .



Close Scope addmonoid_scope .



(** *** Groups *)

(** **** Basic definitions *)

Definition gr := total2 ( fun X : setwithbinop =>  isgrop ( @op X ) ) .
Definition grpair := tpair ( fun X : setwithbinop => isgrop ( @op X ) ) .
Definition grconstr := grpair .
Definition grtomonoid : gr -> monoid := fun X : _ => monoidpair ( pr1 X ) ( pr1 ( pr2 X ) ) .
Coercion grtomonoid : gr >-> monoid .

Definition grinv ( X : gr ) : X -> X := pr1 ( pr2 ( pr2 X ) ) .
Definition grlinvax ( X : gr ) : islinv ( @op X ) ( unel X ) ( grinv X ) := pr1 ( pr2 ( pr2 ( pr2 X ) ) ) .
Definition grrinvax ( X : gr ) : isrinv ( @op X ) ( unel X ) ( grinv X ) := pr2 ( pr2 ( pr2 ( pr2 X ) ) ) .

Lemma monoidfuninvtoinv { X Y : gr } ( f : monoidfun X Y ) ( x : X ) : paths ( f ( grinv X x ) ) ( grinv Y ( f x ) ) .
Proof . intros . apply ( invmaponpathsweq ( weqpair _ ( isweqrmultingr_is ( pr2 Y ) ( f x ) ) ) ) . simpl . change ( paths (op (pr1 f (grinv X x)) (pr1 f x))
     (op (grinv Y (pr1 f x)) (pr1 f x)) ) . rewrite ( grlinvax Y ( pr1 f x) ) .  destruct ( pr1 ( pr2 f ) (grinv X x) x ) .  rewrite ( grlinvax X x ) .   apply ( pr2 ( pr2 f ) ) . Defined .


(** **** Computation lemmas for groups *)

Definition weqlmultingr ( X : gr ) ( x0 : X ) := weqpair _ ( isweqlmultingr_is ( pr2 X ) x0 ) .

Definition weqrmultingr ( X : gr ) ( x0 : X ) := weqpair _ ( isweqrmultingr_is ( pr2 X ) x0 ) .

Lemma grlcan ( X : gr ) { a b : X } ( c : X ) ( e : paths ( op c a ) ( op c b ) ) : paths a b .
Proof . intros . apply ( invmaponpathsweq ( weqlmultingr X c ) _ _ e ) .  Defined .

Lemma grrcan ( X : gr ) { a b : X } ( c : X ) ( e : paths ( op a c ) ( op b c ) ) : paths a b .
Proof . intros . apply ( invmaponpathsweq ( weqrmultingr X c ) _ _ e ) .  Defined .

Lemma grinvunel ( X : gr ) : paths ( grinv X ( unel X ) ) ( unel X ) .
Proof . intro . apply ( grrcan X ( unel X ) ) . rewrite ( grlinvax X ) . rewrite ( runax X ) . apply idpath .  Defined .

Lemma grinvinv ( X : gr ) ( a : X ) : paths ( grinv X ( grinv X a ) ) a .
Proof . intros . apply ( grlcan X ( grinv X a ) ) .  rewrite ( grlinvax X a ) . rewrite ( grrinvax X _ ) . apply idpath . Defined .

Lemma grinvmaponpathsinv ( X : gr ) { a b : X } ( e : paths ( grinv X a ) ( grinv X b ) ) : paths a b .
Proof . intros . assert ( e' := maponpaths ( fun x => grinv X x ) e ) .   simpl in e' .  rewrite ( grinvinv X _ ) in e' .   rewrite ( grinvinv X _ ) in e' .  apply e'. Defined .

Lemma grinvandmonoidfun ( X Y : gr ) { f : X -> Y } ( is : ismonoidfun f ) ( x : X ) : paths ( f ( grinv X x ) ) ( grinv Y ( f x ) ) .
Proof . intros . apply ( grrcan Y ( f x ) ) .  rewrite ( pathsinv0 ( pr1 is _ _ ) ) . rewrite ( grlinvax X ) .  rewrite ( grlinvax Y ) .  apply ( pr2 is ) .  Defined .




(** **** Relations on groups *)

Lemma isinvbinophrelgr ( X : gr ) { R : hrel X } ( is : isbinophrel R ) : isinvbinophrel R .
Proof . intros . set ( is1 := pr1 is ) . set ( is2 := pr2 is ) .   split .

intros a b c r .  set ( r' := is1 _ _ ( grinv X c ) r ) . clearbody r' .  rewrite ( pathsinv0 ( assocax X _ _ a ) ) in r' .  rewrite ( pathsinv0 ( assocax X _ _ b ) ) in r' .  rewrite ( grlinvax X c ) in r' .  rewrite ( lunax X a ) in r' .   rewrite ( lunax X b ) in r' . apply r' .

intros a b c r .  set ( r' := is2 _ _ ( grinv X c ) r ) . clearbody r' .  rewrite ( ( assocax X a _ _ ) ) in r' .  rewrite ( ( assocax X b _ _ ) ) in r' .  rewrite ( grrinvax X c ) in r' .  rewrite ( runax X a ) in r' . rewrite ( runax X b ) in r' . apply r' . Defined .

Opaque isinvbinophrelgr .

Lemma isbinophrelgr ( X : gr ) { R : hrel X } ( is : isinvbinophrel R ) : isbinophrel R .
Proof . intros . set ( is1 := pr1 is ) . set ( is2 := pr2 is ) .   split .

intros a b c r .  rewrite ( pathsinv0 ( lunax X a ) ) in r .  rewrite ( pathsinv0 ( lunax X b ) ) in r .  rewrite ( pathsinv0 ( grlinvax X c ) ) in r .  rewrite ( assocax X _ _ a ) in r .  rewrite ( assocax X _ _ b ) in r .  apply ( is1 _ _ ( grinv X c ) r ) .

intros a b c r . rewrite ( pathsinv0 ( runax X a ) ) in r .  rewrite ( pathsinv0 ( runax X b ) ) in r .  rewrite ( pathsinv0 ( grrinvax X c ) ) in r .  rewrite ( pathsinv0 ( assocax X a _ _ ) ) in r .  rewrite ( pathsinv0 ( assocax X b _ _ ) ) in r .  apply ( is2 _ _ ( grinv X c ) r ) .  Defined .

Opaque isbinophrelgr .

Lemma grfromgtunel ( X : gr ) { R : hrel X } ( is : isbinophrel R ) { x : X } ( isg : R x ( unel X ) ) : R ( unel X ) ( grinv X x ) .
Proof . intros . assert ( r := ( pr2 is ) _ _ ( grinv X x ) isg ) . rewrite ( grrinvax X x ) in r .  rewrite ( lunax X _ ) in r . apply r . Defined .

Lemma grtogtunel ( X : gr ) { R : hrel X } ( is : isbinophrel R ) { x : X } ( isg : R ( unel X ) ( grinv X x )  ) : R x ( unel X )  .
Proof . intros . assert ( r := ( pr2 is ) _ _ x isg ) . rewrite ( grlinvax X x ) in r .  rewrite ( lunax X _ ) in r . apply r . Defined .

Lemma grfromltunel ( X : gr ) { R : hrel X } ( is : isbinophrel R ) { x : X } ( isg : R ( unel X ) x ) : R ( grinv X x ) ( unel X ) .
Proof . intros . assert ( r := ( pr1 is ) _ _ ( grinv X x ) isg ) . rewrite ( grlinvax X x ) in r .  rewrite ( runax X _ ) in r . apply r . Defined .

Lemma grtoltunel ( X : gr ) { R : hrel X } ( is : isbinophrel R ) { x : X } ( isg :  R ( grinv X x ) ( unel X ) ) : R ( unel X ) x .
Proof . intros . assert ( r := ( pr1 is ) _ _ x isg ) . rewrite ( grrinvax X x ) in r .  rewrite ( runax X _ ) in r . apply r . Defined .


(** **** Subobjects *)

Definition issubgr { X : gr } ( A : hsubtypes X ) := dirprod ( issubmonoid A ) ( Π x : X , A x -> A ( grinv X x ) ) .

Lemma isapropissubgr { X : gr } ( A : hsubtypes X ) : isaprop ( issubgr A ) .
Proof . intros . apply ( isofhleveldirprod 1 ) . apply isapropissubmonoid . apply impred . intro x .   apply impred . intro a . apply ( pr2 (A ( grinv X x)) ) . Defined .




Definition subgrs { X : gr } := total2 ( fun A : hsubtypes X => issubgr A ) .
Definition subgrpair { X : gr } := tpair ( fun A : hsubtypes X => issubgr A ) .
Definition subgrconstr { X : gr } := @subgrpair X .
Definition subgrstosubmonoids ( X : gr ) : @subgrs X -> @submonoids X := fun A : _ => submonoidpair ( pr1 A ) ( pr1 ( pr2 A ) ) .
Coercion subgrstosubmonoids : subgrs >-> submonoids .

Lemma isinvoncarrier { X : gr } ( A : @subgrs X ) : isinv ( @op A ) ( unel A ) ( fun a : A => carrierpair _ ( grinv X ( pr1 a ) ) ( pr2 ( pr2 A ) ( pr1 a ) ( pr2 a ) ) ) .
Proof . intros . split .

intro a .  apply ( invmaponpathsincl _ ( isinclpr1carrier A ) ) .  simpl . apply ( grlinvax X ( pr1 a ) ) .
intro a .  apply ( invmaponpathsincl _ ( isinclpr1carrier A ) ) .  simpl . apply ( grrinvax X ( pr1 a ) ) . Defined .

Definition isgrcarrier { X : gr } ( A : @subgrs X ) : isgrop ( @op A ) := tpair _ ( ismonoidcarrier A ) ( tpair _ ( fun a : A => carrierpair _ ( grinv X ( pr1 a ) ) ( pr2 ( pr2 A ) ( pr1 a ) ( pr2 a ) ) ) ( isinvoncarrier A ) ) .

Definition carrierofasubgr { X : gr } ( A : @subgrs X ) : gr .
Proof . intros . split with A . apply ( isgrcarrier A ) . Defined .


Coercion carrierofasubgr : subgrs >-> gr .



(** **** Quotient objects *)

Lemma grquotinvcomp { X : gr } ( R : @binopeqrel X ) : iscomprelrelfun R R (grinv X) .
Proof . intros .  destruct R as [ R isb ] . set ( isc := iscompbinoptransrel _ ( eqreltrans _ ) isb  ) . unfold iscomprelrelfun .   intros x x' r .  destruct R as [ R iseq ] .  destruct iseq as [ ispo0 symm0 ] . destruct ispo0 as [ trans0 refl0 ] . unfold isbinophrel in isb .   set ( r0 := isc _ _ _ _ ( isc _ _ _ _ ( refl0 ( grinv X x' ) ) r ) ( refl0 ( grinv X x ) ) ) .   rewrite ( grlinvax X x' ) in r0 .  rewrite ( assocax X ( grinv X x' ) x ( grinv X x ) ) in r0 .  rewrite ( grrinvax X x ) in r0 . rewrite ( lunax X _ ) in r0 . rewrite ( runax X _ ) in r0 .   apply ( symm0 _ _ r0 ) .  Defined .

Opaque grquotinvcomp .

Definition invongrquot { X : gr } ( R : @binopeqrel X ) : setquot R -> setquot R := setquotfun R R ( grinv X ) ( grquotinvcomp R ) .

Lemma isinvongrquot { X : gr } ( R : @binopeqrel X ) : isinv ( @op ( setwithbinopquot R ) ) ( setquotpr R ( unel X ) ) ( invongrquot R ) .
Proof . intros . split .

unfold islinv .  apply ( setquotunivprop R ( fun x : setwithbinopquot R => eqset (@op ( setwithbinopquot R ) (invongrquot R x) x) (setquotpr R (unel X)) ) ) .  intro x . apply ( @maponpaths _ _ ( setquotpr R ) ( @op X ( grinv X x ) x ) ( unel X ) ) .  apply ( grlinvax X ) .

unfold isrinv .  apply ( setquotunivprop R ( fun x : setwithbinopquot R => eqset (@op ( setwithbinopquot R ) x (invongrquot R x) ) (setquotpr R (unel X)) ) ) .  intro x . apply ( @maponpaths _ _ ( setquotpr R ) ( @op X x ( grinv X x ) ) ( unel X ) ) .  apply ( grrinvax X ) . Defined .

Opaque isinvongrquot .

Definition isgrquot { X : gr } ( R : @binopeqrel X ) : isgrop ( @op ( setwithbinopquot R ) ) := tpair _ ( ismonoidquot R ) ( tpair _ ( invongrquot R ) ( isinvongrquot R ) ) .

Definition grquot { X : gr } ( R : @binopeqrel X ) : gr .
Proof . intros . split with ( setwithbinopquot R ) . apply isgrquot . Defined .


(** **** Direct products *)


Lemma isgrdirprod ( X Y : gr ) : isgrop ( @op ( setwithbinopdirprod X Y ) ) .
Proof . intros . split with ( ismonoiddirprod X Y ) .  split with ( fun xy : _ => dirprodpair ( grinv X ( pr1 xy ) ) ( grinv Y ( pr2 xy ) ) ) .  split .

intro xy . destruct xy as [ x y ] .  unfold unel_is . simpl . apply pathsdirprod . apply ( grlinvax X x ) .  apply ( grlinvax Y y ) .
intro xy . destruct xy as [ x y ] .  unfold unel_is . simpl .  apply pathsdirprod . apply ( grrinvax X x ) .  apply ( grrinvax Y y ) . Defined .

Definition grdirprod ( X Y : gr ) : gr .
Proof . intros . split with ( setwithbinopdirprod X Y ) . apply isgrdirprod . Defined .




(** *** Abelian groups *)


(** **** Basic definitions *)


Definition abgr := total2 ( fun X : setwithbinop =>  isabgrop ( @op X ) ) .
Definition abgrpair ( X : setwithbinop ) ( is : isabgrop ( @op X ) ) : abgr  := tpair ( fun X : setwithbinop =>  isabgrop ( @op X ) ) X is .
Definition abgrconstr ( X : abmonoid ) ( inv0 : X -> X ) ( is : isinv ( @op X ) ( unel X ) inv0 ) : abgr := abgrpair X ( dirprodpair ( isgroppair ( pr2 X ) ( tpair _ inv0 is ) ) ( commax X ) ) .
Definition abgrtogr : abgr -> gr := fun X : _ => grpair ( pr1 X ) ( pr1 ( pr2 X ) ) .
Coercion abgrtogr : abgr >-> gr .

Definition abgrtoabmonoid : abgr -> abmonoid := fun X : _ => abmonoidpair ( pr1 X ) ( dirprodpair ( pr1 ( pr1 ( pr2 X ) ) ) ( pr2 ( pr2 X ) ) )  .
Coercion abgrtoabmonoid : abgr >-> abmonoid .


(** **** Subobjects *)


Definition subabgrs { X : abgr } := @subgrs X .
Identity Coercion id_subabgrs : subabgrs >-> subgrs .

Lemma isabgrcarrier { X : abgr } ( A : @subgrs X ) : isabgrop ( @op A ) .
Proof . intros . split with ( isgrcarrier A ) . apply ( pr2 ( @isabmonoidcarrier X A ) ) .  Defined .

Definition carrierofasubabgr { X : abgr } ( A : @subabgrs X ) : abgr .
Proof . intros . split with A . apply isabgrcarrier .  Defined .

Coercion carrierofasubabgr : subabgrs >-> abgr .



(** **** Quotient objects *)

Lemma isabgrquot { X : abgr } ( R : @binopeqrel X ) : isabgrop ( @op ( setwithbinopquot R ) ) .
Proof . intros . split with ( isgrquot R ) . apply ( pr2 ( @isabmonoidquot X R ) ) .  Defined .


Definition abgrquot { X : abgr } ( R : @binopeqrel X ) : abgr .
Proof . intros . split with ( setwithbinopquot R ) . apply isabgrquot . Defined .


(** **** Direct products *)

Lemma isabgrdirprod ( X Y : abgr ) : isabgrop ( @op ( setwithbinopdirprod X Y ) ) .
Proof . intros . split with ( isgrdirprod X Y ) .  apply ( pr2 ( isabmonoiddirprod X Y ) ) .  Defined .

Definition abgrdirprod ( X Y : abgr ) : abgr .
Proof . intros . split with ( setwithbinopdirprod X Y ) . apply isabgrdirprod . Defined .


(** **** Abelian group of fractions of an abelian unitary monoid *)

Open Scope addmonoid_scope .

Definition hrelabgrfrac ( X : abmonoid ) : hrel ( dirprod X X ) := fun xa1 xa2 => hexists ( fun x0 : X =>  paths ( ( ( pr1 xa1 ) + ( pr2 xa2 ) ) + x0 )  ( ( ( pr1 xa2 ) + ( pr2 xa1 ) ) + x0 ) ) .

Definition abgrfracphi ( X : abmonoid ) ( xa : dirprod X X ) : dirprod X ( totalsubtype X ) := dirprodpair ( pr1 xa ) ( carrierpair ( fun x : X => htrue ) ( pr2 xa ) tt ) .

Definition hrelabgrfrac' ( X : abmonoid ) : hrel ( dirprod X X ) :=  fun xa1 xa2 =>  eqrelabmonoidfrac X ( totalsubmonoid X ) ( abgrfracphi X xa1 ) ( abgrfracphi X xa2 )  .

Lemma logeqhrelsabgrfrac ( X : abmonoid ) : hrellogeq ( hrelabgrfrac' X ) ( hrelabgrfrac X ) .
Proof . intros . split . simpl . apply hinhfun . intro t2 .  set ( a0 := pr1 ( pr1 t2 ) ) . split with a0 . apply ( pr2 t2 ) .  simpl . apply hinhfun . intro t2 . set ( x0 := pr1 t2 ) . split with ( tpair _ x0 tt ) .  apply ( pr2 t2 ) .  Defined .


Lemma iseqrelabgrfrac ( X : abmonoid ) : iseqrel ( hrelabgrfrac X ) .
Proof . intro . apply ( iseqrellogeqf ( logeqhrelsabgrfrac X ) ) .   apply ( iseqrelconstr ) . intros xx' xx'' xx''' . intros r1 r2 . apply ( eqreltrans ( eqrelabmonoidfrac X ( totalsubmonoid X ) ) _ _ _ r1 r2 ) . intro xx. apply ( eqrelrefl ( eqrelabmonoidfrac X ( totalsubmonoid X ) ) _ ) . intros xx xx' .  intro r . apply ( eqrelsymm ( eqrelabmonoidfrac X ( totalsubmonoid X ) ) _ _ r ) . Defined .

Opaque iseqrelabgrfrac .

Definition eqrelabgrfrac ( X : abmonoid ) : @eqrel ( abmonoiddirprod X X ) := eqrelpair _ ( iseqrelabgrfrac X ) .

Lemma isbinophrelabgrfrac ( X : abmonoid ) : @isbinophrel ( abmonoiddirprod X X ) ( hrelabgrfrac X ) .
Proof . intro .  apply ( @isbinophrellogeqf ( abmonoiddirprod X X ) _ _ ( logeqhrelsabgrfrac X ) ) . split . intros a b c r . apply ( pr1 ( isbinophrelabmonoidfrac X ( totalsubmonoid X ) ) _ _ ( dirprodpair ( pr1 c ) ( carrierpair ( fun x : X => htrue ) ( pr2 c ) tt ) ) r ) .  intros a b c r . apply ( pr2 ( isbinophrelabmonoidfrac X ( totalsubmonoid X ) ) _ _ ( dirprodpair ( pr1 c ) ( carrierpair ( fun x : X => htrue ) ( pr2 c ) tt ) ) r ) .   Defined .

Opaque isbinophrelabgrfrac .

Definition binopeqrelabgrfrac ( X : abmonoid ) : @binopeqrel ( abmonoiddirprod X X ) := binopeqrelpair ( eqrelabgrfrac X ) ( isbinophrelabgrfrac X ) .

Definition abgrfraccarrier ( X : abmonoid ) : abmonoid := @abmonoidquot ( abmonoiddirprod X X ) ( binopeqrelabgrfrac X ) .

Definition abgrfracinvint ( X : abmonoid ) :  dirprod X X -> dirprod X X := fun xs : _ => dirprodpair ( pr2 xs ) ( pr1 xs ) .

Lemma  abgrfracinvcomp ( X : abmonoid ) : iscomprelrelfun ( hrelabgrfrac X ) ( eqrelabgrfrac X ) ( abgrfracinvint X ) .
Proof . intros .  unfold iscomprelrelfun . unfold eqrelabgrfrac . unfold hrelabgrfrac .   unfold eqrelabmonoidfrac .  unfold hrelabmonoidfrac . simpl . intros xs xs' .  apply ( hinhfun ) .   intro tt0 . set ( x := pr1 xs ) .  set ( s := pr2 xs ) . set ( x' := pr1 xs' ) . set ( s' := pr2 xs' ) . split with ( pr1 tt0 ) . destruct tt0 as [ a eq ] .  change ( paths ( s + x' + a ) ( s' + x + a ) ) .  apply pathsinv0 . simpl . set  ( e := commax X s' x ) . simpl in e . rewrite e . clear e . set  ( e := commax X s x' ) . simpl in e . rewrite e .    clear e.  apply eq . Defined .

Opaque abgrfracinvcomp .

Definition abgrfracinv ( X : abmonoid ) : abgrfraccarrier X -> abgrfraccarrier X := setquotfun ( hrelabgrfrac X ) ( eqrelabgrfrac X ) ( abgrfracinvint X ) ( abgrfracinvcomp X ) .

Lemma abgrfracisinv ( X : abmonoid ) : isinv ( @op ( abgrfraccarrier X ) ) ( unel ( abgrfraccarrier X ) ) ( abgrfracinv X ) .
Proof . intros . set ( R := eqrelabgrfrac X ) .

assert ( isl : islinv ( @op ( abgrfraccarrier X ) ) ( unel ( abgrfraccarrier X ) ) ( abgrfracinv X ) ) .  unfold islinv . apply ( setquotunivprop R  ( fun x : abgrfraccarrier X => eqset (abgrfracinv X x + x) (unel (abgrfraccarrier X)) ) ) . intro xs . set ( x := pr1 xs ) .  set ( s := pr2 xs ) . apply ( iscompsetquotpr R ( @op ( abmonoiddirprod X X  ) ( abgrfracinvint X xs ) xs ) ( unel _ ) ) .  simpl . apply hinhpr . split with ( unel X ) . change ( paths ( s + x + ( unel X ) + ( unel X ) ) ( ( unel X ) + ( x + s ) + ( unel X ) ) ) .   destruct ( commax X x s ) .  destruct ( commax X ( unel X ) ( x + s ) ) . apply idpath .

apply ( dirprodpair isl ( weqlinvrinv ( @op ( abgrfraccarrier X ) ) ( commax ( abgrfraccarrier X ) ) ( unel ( abgrfraccarrier X ) ) ( abgrfracinv X ) isl ) ) .   Defined .


Opaque abgrfracisinv .

Definition abgrfrac ( X : abmonoid ) : abgr := abgrconstr ( abgrfraccarrier X ) ( abgrfracinv X ) ( abgrfracisinv X ) .

Definition prabgrfrac ( X : abmonoid ) : X -> X -> abgrfrac X := fun x x' : X => setquotpr ( eqrelabgrfrac X ) ( dirprodpair x x' ) .



(** **** Abelian group of fractions and abelian monoid of fractions *)

Definition weqabgrfracint ( X : abmonoid ) : weq ( dirprod X X ) ( dirprod X ( totalsubtype X ) ) := weqdirprodf ( idweq X ) ( invweq ( weqtotalsubtype X ) ) .

Definition weqabgrfrac ( X : abmonoid ) : weq ( abgrfrac X ) ( abmonoidfrac X ( totalsubmonoid X ) ) .
Proof . intros . apply ( weqsetquotweq ( eqrelabgrfrac X ) ( eqrelabmonoidfrac  X ( totalsubmonoid X ) ) ( weqabgrfracint X ) ) .

simpl .  intros x x' .  destruct x as [ x1 x2 ] . destruct x' as [ x1' x2' ] . simpl in * . apply hinhfun . intro tt0 . destruct tt0 as [ xx0 is0 ] .   split with ( carrierpair ( fun x : X => htrue ) xx0 tt  ) .  apply is0 .

simpl .  intros x x' .  destruct x as [ x1 x2 ] . destruct x' as [ x1' x2' ] . simpl in * . apply hinhfun . intro tt0 . destruct tt0 as [ xx0 is0 ] .   split with ( pr1 xx0 ) .  apply is0 .
Defined .




(** **** Canonical homomorphism to the abelian group of fractions *)

Definition toabgrfrac ( X : abmonoid ) ( x : X ) : abgrfrac X := setquotpr _ ( dirprodpair x ( unel X ) ) .

Lemma isbinopfuntoabgrfrac ( X : abmonoid ) : isbinopfun ( toabgrfrac X ) .
Proof . intros . unfold isbinopfun . intros x1 x2 .  change ( paths ( setquotpr _ ( dirprodpair ( x1 + x2 ) ( unel X ) ) ) ( setquotpr ( eqrelabgrfrac X ) ( dirprodpair ( x1 + x2 ) ( ( unel X ) + ( unel X ) ) ) ) ) .  apply ( maponpaths ( setquotpr _  ) ) .  apply ( @pathsdirprod X X ) . apply idpath .  apply ( pathsinv0 ( lunax X 0 ) ) . Defined .

Lemma isunitalfuntoabgrfrac ( X : abmonoid )  : paths ( toabgrfrac X ( unel X ) ) ( unel ( abgrfrac X ) ) .
Proof . intros . apply idpath . Defined .

Definition ismonoidfuntoabgrfrac ( X : abmonoid ) : ismonoidfun ( toabgrfrac X ) := dirprodpair ( isbinopfuntoabgrfrac X ) ( isunitalfuntoabgrfrac X ) .





(** **** Abelian group of fractions in the case when all elements are cancelable *)


Lemma isinclprabgrfrac ( X : abmonoid ) ( iscanc : Π x : X , isrcancelable ( @op X ) x ) : Π x' : X , isincl ( fun x => prabgrfrac X x x' ) .
Proof . intros . set ( int := isinclprabmonoidfrac X ( totalsubmonoid X ) ( fun a : totalsubmonoid X => iscanc ( pr1 a ) ) ( carrierpair ( fun x : X => htrue ) x' tt ) ) .
set ( int1 := isinclcomp ( inclpair _ int ) ( invweq ( weqabgrfrac X ) ) ) . apply int1 .  Defined .

Definition isincltoabgrfrac ( X : abmonoid ) ( iscanc : Π x : X , isrcancelable ( @op X ) x ) : isincl ( toabgrfrac X ) := isinclprabgrfrac X iscanc ( unel X ) .

Lemma isdeceqabgrfrac ( X : abmonoid ) ( iscanc : Π x : X , isrcancelable ( @op X ) x ) ( is : isdeceq X ) : isdeceq ( abgrfrac X ) .
Proof . intros . apply ( isdeceqweqf ( invweq ( weqabgrfrac X ) ) ) .   apply ( isdeceqabmonoidfrac X ( totalsubmonoid X ) ( fun a : totalsubmonoid X => iscanc ( pr1 a ) ) is ) . Defined .







(** **** Relations on the abelian group of fractions *)

Definition abgrfracrelint ( X : abmonoid ) ( L : hrel X ) : hrel ( setwithbinopdirprod X X ) := fun xa yb => hexists ( fun c0 : X => L ( ( ( pr1 xa ) + ( pr2 yb ) ) + c0 ) ( ( ( pr1 yb ) + ( pr2 xa ) ) + c0 ) ) .

Definition abgrfracrelint' ( X : abmonoid ) ( L : hrel X ) : hrel ( setwithbinopdirprod X X ) := fun xa1 xa2 => abmonoidfracrelint _ ( totalsubmonoid X ) L ( abgrfracphi X xa1 )  ( abgrfracphi X xa2 ) .

Lemma logeqabgrfracrelints ( X : abmonoid ) ( L : hrel X ) : hrellogeq ( abgrfracrelint' X L ) ( abgrfracrelint X L ) .
Proof . intros . split . unfold abgrfracrelint . unfold abgrfracrelint' . simpl .  apply hinhfun .  intro t2 .  set ( a0 := pr1 ( pr1 t2 ) ) . split with a0 . apply ( pr2 t2 ) .  simpl . apply hinhfun . intro t2 . set ( x0 := pr1 t2 ) . split with ( tpair _ x0 tt ) .  apply ( pr2 t2 ) .  Defined .

Lemma iscomprelabgrfracrelint ( X : abmonoid ) { L : hrel X } ( is : isbinophrel L ) : iscomprelrel ( eqrelabgrfrac X ) ( abgrfracrelint X L ) .
Proof . intros . apply ( iscomprelrellogeqf1 _ ( logeqhrelsabgrfrac X ) ) . apply ( iscomprelrellogeqf2 _ ( logeqabgrfracrelints X L ) ) .  intros x x' x0 x0' r r0 .  apply ( iscomprelabmonoidfracrelint _ ( totalsubmonoid X ) ( isbinoptoispartbinop _ _ is )  _ _ _ _ r r0 ) .  Defined .

Opaque iscomprelabgrfracrelint .

Definition abgrfracrel ( X : abmonoid ) { L : hrel X } ( is : isbinophrel L ) := quotrel ( iscomprelabgrfracrelint X is ) .

Definition abgrfracrel' ( X : abmonoid ) { L : hrel X } ( is : isbinophrel L ) : hrel ( abgrfrac X ) := fun x x' => abmonoidfracrel X ( totalsubmonoid X ) ( isbinoptoispartbinop _ _ is ) ( weqabgrfrac X x ) ( weqabgrfrac X x' )  .

Definition logeqabgrfracrels ( X : abmonoid ) { L : hrel X } ( is : isbinophrel L ) : hrellogeq ( abgrfracrel' X is ) ( abgrfracrel X is ) .
Proof . intros X L is x1 x2 . split .

assert ( int : Π x x' , isaprop ( abgrfracrel' X is x x' -> abgrfracrel X is x x' ) ) . intros x x' . apply impred . intro . apply ( pr2 _ ) . generalize x1 x2 . clear x1 x2 . apply ( setquotuniv2prop _ ( fun x x' => hProppair _ ( int x x' ) ) ) . intros x x' .  change ( ( abgrfracrelint' X L x x' )  -> ( abgrfracrelint _ L x x' ) ) . apply ( pr1 ( logeqabgrfracrelints X L x x' ) ) .


assert ( int : Π x x' , isaprop ( abgrfracrel X is x x' -> abgrfracrel' X is x x' ) ) . intros x x' . apply impred . intro . apply ( pr2 _ ) .   generalize x1 x2 . clear x1 x2 . apply ( setquotuniv2prop _ ( fun x x' => hProppair _ ( int x x' ) ) ) . intros x x' .  change ( ( abgrfracrelint X L x x' )  -> ( abgrfracrelint' _ L x x' ) ) . apply ( pr2 ( logeqabgrfracrelints X L x x' ) ) . Defined .


Lemma istransabgrfracrelint ( X : abmonoid ) { L : hrel X } ( is : isbinophrel L ) ( isl : istrans L ) : istrans ( abgrfracrelint X L ) .
Proof . intros .  apply ( istranslogeqf ( logeqabgrfracrelints X L ) ) .  intros a b c rab rbc . apply ( istransabmonoidfracrelint _ ( totalsubmonoid X ) ( isbinoptoispartbinop _ _ is ) isl _ _ _ rab rbc ) .  Defined .

Opaque istransabgrfracrelint .

Lemma istransabgrfracrel ( X : abmonoid ) { L : hrel X } ( is : isbinophrel L ) ( isl : istrans L ) : istrans ( abgrfracrel X is ) .
Proof . intros . refine (istransquotrel _ _) .  apply istransabgrfracrelint . apply is . apply isl . Defined .


Lemma issymmabgrfracrelint ( X : abmonoid ) { L : hrel X } ( is : isbinophrel L ) ( isl : issymm L ) : issymm ( abgrfracrelint X L ) .
Proof . intros . apply ( issymmlogeqf ( logeqabgrfracrelints X L ) ) .  intros a b rab . apply ( issymmabmonoidfracrelint _ ( totalsubmonoid X ) ( isbinoptoispartbinop _ _ is ) isl _ _ rab ) .  Defined .

Opaque issymmabgrfracrelint .

Lemma issymmabgrfracrel ( X : abmonoid ) { L : hrel X } ( is : isbinophrel L ) ( isl : issymm L ) : issymm ( abgrfracrel X is ) .
Proof . intros .  refine (issymmquotrel _ _) . apply issymmabgrfracrelint .  apply is . apply isl . Defined .

Lemma isreflabgrfracrelint ( X : abmonoid ) { L : hrel X } ( is : isbinophrel L ) ( isl : isrefl L ) : isrefl ( abgrfracrelint X L ) .
Proof . intros . intro xa . unfold abgrfracrelint .  simpl . apply hinhpr . split with ( unel X ) .  apply ( isl _ ) . Defined .

Lemma isreflabgrfracrel ( X : abmonoid ) { L : hrel X } ( is : isbinophrel L ) ( isl : isrefl L ) : isrefl ( abgrfracrel X is ) .
Proof . intros .  refine (isreflquotrel _ _) . apply isreflabgrfracrelint .  apply is . apply isl . Defined .

Lemma ispoabgrfracrelint ( X : abmonoid ) { L : hrel X } ( is : isbinophrel L ) ( isl : ispreorder L ) : ispreorder ( abgrfracrelint X L ) .
Proof . intros . split with ( istransabgrfracrelint X is ( pr1 isl ) ) .  apply ( isreflabgrfracrelint X is ( pr2 isl ) ) .  Defined .

Lemma ispoabgrfracrel ( X : abmonoid ) { L : hrel X } ( is : isbinophrel L ) ( isl : ispreorder L ) : ispreorder ( abgrfracrel X is ) .
Proof . intros .  refine (ispoquotrel _ _) . apply ispoabgrfracrelint .  apply is . apply isl . Defined .

Lemma iseqrelabgrfracrelint ( X : abmonoid ) { L : hrel X } ( is : isbinophrel L ) ( isl : iseqrel L ) : iseqrel ( abgrfracrelint X L ) .
Proof . intros . split with ( ispoabgrfracrelint X is ( pr1 isl ) ) .  apply ( issymmabgrfracrelint X is ( pr2 isl ) ) .  Defined .

Lemma iseqrelabgrfracrel ( X : abmonoid ) { L : hrel X } ( is : isbinophrel L ) ( isl : iseqrel L ) : iseqrel ( abgrfracrel X is ) .
Proof . intros .  refine (iseqrelquotrel _ _). apply iseqrelabgrfracrelint .  apply is . apply isl . Defined .


Lemma isantisymmnegabgrfracrel ( X : abmonoid ) { L : hrel X } ( is : isbinophrel L ) ( isl : isantisymmneg L ) : isantisymmneg ( abgrfracrel X is ) .
Proof . intros . apply ( isantisymmneglogeqf ( logeqabgrfracrels X is ) ) .  intros a b rab rba . set ( int := isantisymmnegabmonoidfracrel _ ( totalsubmonoid X ) ( isbinoptoispartbinop _ _ is ) isl ( weqabgrfrac X a ) ( weqabgrfrac X b ) rab rba ) . apply ( invmaponpathsweq _ _ _ int ) .  Defined .

Lemma isantisymmabgrfracrel ( X : abmonoid ) { L : hrel X } ( is : isbinophrel L ) ( isl : isantisymm L ) : isantisymm ( abgrfracrel X is ) .
Proof . intros . apply ( isantisymmlogeqf ( logeqabgrfracrels X is ) ) .  intros a b rab rba . set ( int := isantisymmabmonoidfracrel _ ( totalsubmonoid X ) ( isbinoptoispartbinop _ _ is ) isl ( weqabgrfrac X a ) ( weqabgrfrac X b ) rab rba ) . apply ( invmaponpathsweq _ _ _ int ) .  Defined .

Opaque  isantisymmabgrfracrel .


Lemma isirreflabgrfracrel ( X : abmonoid ) { L : hrel X } ( is : isbinophrel L ) ( isl : isirrefl L ) : isirrefl ( abgrfracrel X is ) .
Proof . intros .  apply ( isirrefllogeqf ( logeqabgrfracrels X is ) ) .  intros a raa . apply ( isirreflabmonoidfracrel _ ( totalsubmonoid X ) ( isbinoptoispartbinop _ _ is ) isl ( weqabgrfrac X a ) raa ) . Defined .

Opaque isirreflabgrfracrel .


Lemma isasymmabgrfracrel ( X : abmonoid ) { L : hrel X } ( is : isbinophrel L ) ( isl : isasymm L ) : isasymm ( abgrfracrel X is ) .
Proof . intros . apply ( isasymmlogeqf ( logeqabgrfracrels X is ) ) .  intros a b rab rba . apply ( isasymmabmonoidfracrel _ ( totalsubmonoid X ) ( isbinoptoispartbinop _ _ is ) isl ( weqabgrfrac X a ) ( weqabgrfrac X b ) rab rba ) . Defined .

Opaque  isasymmabgrfracrel .

Lemma iscoasymmabgrfracrel ( X : abmonoid ) { L : hrel X } ( is : isbinophrel L ) ( isl : iscoasymm L ) : iscoasymm ( abgrfracrel X is ) .
Proof . intros . apply ( iscoasymmlogeqf ( logeqabgrfracrels X is ) ) .  intros a b rab . apply ( iscoasymmabmonoidfracrel _ ( totalsubmonoid X ) ( isbinoptoispartbinop _ _ is ) isl ( weqabgrfrac X a ) ( weqabgrfrac X b ) rab ) .  Defined .

Opaque  iscoasymmabgrfracrel .

Lemma istotalabgrfracrel ( X : abmonoid ) { L : hrel X } ( is : isbinophrel L ) ( isl : istotal L ) : istotal ( abgrfracrel X is ) .
Proof . intros . apply ( istotallogeqf ( logeqabgrfracrels X is ) ) .  intros a b . apply ( istotalabmonoidfracrel _ ( totalsubmonoid X ) ( isbinoptoispartbinop _ _ is ) isl ( weqabgrfrac X a ) ( weqabgrfrac X b ) ) . Defined .

Opaque istotalabgrfracrel .

Lemma iscotransabgrfracrel ( X : abmonoid ) { L : hrel X } ( is : isbinophrel L ) ( isl : iscotrans L ) : iscotrans ( abgrfracrel X is ) .
Proof . intros . apply ( iscotranslogeqf ( logeqabgrfracrels X is ) ) .  intros a b c . apply ( iscotransabmonoidfracrel _ ( totalsubmonoid X ) ( isbinoptoispartbinop _ _ is ) isl ( weqabgrfrac X a ) ( weqabgrfrac X b ) ( weqabgrfrac X c ) ) . Defined .

Opaque iscotransabgrfracrel .




<<<<<<< HEAD
Lemma abgrfracrelimpl ( X : abmonoid ) { L L' : hrel X } ( is : isbinophrel L ) ( is' : isbinophrel L' )  ( impl : forall x x' , L x x' -> L' x x' ) ( x x' : abgrfrac X ) ( ql : abgrfracrel X is x x' ) : abgrfracrel X is' x x'  .
Proof . intros .   generalize ql .  refine (quotrelimpl _ _ _ _ _) .  intros x0 x0' .  simpl .  apply hinhfun .  intro t2 . split with ( pr1 t2 ) .   apply ( impl _ _ ( pr2 t2 ) ) . Defined .
=======
Lemma abgrfracrelimpl ( X : abmonoid ) { L L' : hrel X } ( is : isbinophrel L ) ( is' : isbinophrel L' )  ( impl : Π x x' , L x x' -> L' x x' ) ( x x' : abgrfrac X ) ( ql : abgrfracrel X is x x' ) : abgrfracrel X is' x x'  .
Proof . intros .   generalize ql .  apply quotrelimpl .  intros x0 x0' .  simpl .  apply hinhfun .  intro t2 . split with ( pr1 t2 ) .   apply ( impl _ _ ( pr2 t2 ) ) . Defined .
>>>>>>> 416a1d94


Opaque abgrfracrelimpl .


<<<<<<< HEAD
Lemma abgrfracrellogeq ( X : abmonoid ) { L L' : hrel X } ( is : isbinophrel L ) ( is' : isbinophrel L' )  ( lg : forall x x' , L x x' <-> L' x x' ) ( x x' : abgrfrac X ) :  ( abgrfracrel X is x x' ) <-> ( abgrfracrel X is' x x' ) .
Proof . intros .   refine (quotrellogeq _ _ _ _ _) .  intros x0 x0' .  split .
=======
Lemma abgrfracrellogeq ( X : abmonoid ) { L L' : hrel X } ( is : isbinophrel L ) ( is' : isbinophrel L' )  ( lg : Π x x' , L x x' <-> L' x x' ) ( x x' : abgrfrac X ) :  ( abgrfracrel X is x x' ) <-> ( abgrfracrel X is' x x' ) .
Proof . intros .   apply quotrellogeq .  intros x0 x0' .  split .
>>>>>>> 416a1d94

simpl .  apply hinhfun .  intro t2 . split with ( pr1 t2 ) .   apply ( pr1 ( lg _ _ ) ( pr2 t2 ) ) .
simpl .  apply hinhfun .  intro t2 . split with ( pr1 t2 ) .   apply ( pr2 ( lg _ _ ) ( pr2 t2 ) ) . Defined .

Opaque abgrfracrellogeq .


Lemma isbinopabgrfracrelint ( X : abmonoid ) { L : hrel X } ( is : isbinophrel L ) : @isbinophrel ( setwithbinopdirprod X X ) ( abgrfracrelint X L ) .
Proof . intros . apply ( isbinophrellogeqf ( logeqabgrfracrelints X L ) ) . split .

intros a b c lab . apply ( pr1 ( ispartbinopabmonoidfracrelint _ ( totalsubmonoid X ) ( isbinoptoispartbinop _ _ is ) ) ( abgrfracphi X a ) ( abgrfracphi X b ) ( abgrfracphi X c ) tt lab ) .

intros a b c lab . apply ( pr2 ( ispartbinopabmonoidfracrelint _ ( totalsubmonoid X ) ( isbinoptoispartbinop _ _ is ) ) ( abgrfracphi X a ) ( abgrfracphi X b ) ( abgrfracphi X c ) tt lab ) . Defined .

Opaque isbinopabgrfracrelint .

Lemma isbinopabgrfracrel ( X : abmonoid ) { L : hrel X } ( is : isbinophrel L ) : @isbinophrel ( abgrfrac X ) ( abgrfracrel X is ) .
Proof . intros . apply ( isbinopquotrel ( binopeqrelabgrfrac X ) ( iscomprelabgrfracrelint X is ) ) . apply ( isbinopabgrfracrelint X is ) .  Defined .


Definition isdecabgrfracrelint ( X : abmonoid ) { L : hrel X } ( is : isinvbinophrel L ) ( isl : isdecrel L ) : isdecrel ( abgrfracrelint X L ) .
Proof . intros . intros xa1 xa2 .  set ( x1 := pr1 xa1 ) . set ( a1 := pr2 xa1 ) .  set ( x2 := pr1 xa2 ) . set ( a2 := pr2 xa2 ) .  assert ( int : coprod ( L ( x1 + a2 ) ( x2 + a1 ) ) ( neg ( L ( x1 + a2 ) ( x2 + a1 ) ) ) )  . apply ( isl _ _ ) . destruct int as [ l | nl ] .  apply ii1 . unfold abgrfracrelint .  apply hinhpr .  split with ( unel X ) .  rewrite ( runax X _ ) .   rewrite ( runax X _ ) . apply l . apply ii2 . generalize nl . clear nl . apply negf . unfold abgrfracrelint .   simpl .  apply ( @hinhuniv _ ( hProppair _ ( pr2 ( L _ _ ) ) ) ) .   intro t2l . destruct t2l as [ c0a l ] . simpl . apply ( ( pr2 is ) _ _ c0a l ) .  Defined .

Definition isdecabgrfracrel ( X : abmonoid ) { L : hrel X } ( is : isbinophrel L ) ( isi : isinvbinophrel L ) ( isl : isdecrel L ) : isdecrel ( abgrfracrel X is ) .
Proof . intros . refine (isdecquotrel _ _). apply isdecabgrfracrelint .   apply isi . apply isl . Defined .


(** **** Relations and the canonical homomorphism to [ abgrfrac ] *)

Lemma iscomptoabgrfrac ( X : abmonoid ) { L : hrel X } ( is : isbinophrel L ) : iscomprelrelfun L ( abgrfracrel X is ) ( toabgrfrac X ) .
Proof . intros . unfold iscomprelrelfun .  intros x x' l . change ( abgrfracrelint X L ( dirprodpair x ( unel X ) ) ( dirprodpair x' ( unel X ) ) ) .    simpl . apply ( hinhpr ) .  split with ( unel X ) .  apply ( ( pr2 is ) _ _ 0 ) .   apply ( ( pr2 is ) _ _ 0 ) .  apply l . Defined .

Opaque iscomptoabgrfrac .




Close Scope addmonoid_scope .











(* End of the file algebra1b.v *)<|MERGE_RESOLUTION|>--- conflicted
+++ resolved
@@ -953,25 +953,15 @@
 
 
 
-<<<<<<< HEAD
-Lemma abgrfracrelimpl ( X : abmonoid ) { L L' : hrel X } ( is : isbinophrel L ) ( is' : isbinophrel L' )  ( impl : forall x x' , L x x' -> L' x x' ) ( x x' : abgrfrac X ) ( ql : abgrfracrel X is x x' ) : abgrfracrel X is' x x'  .
+Lemma abgrfracrelimpl ( X : abmonoid ) { L L' : hrel X } ( is : isbinophrel L ) ( is' : isbinophrel L' )  ( impl : Π x x' , L x x' -> L' x x' ) ( x x' : abgrfrac X ) ( ql : abgrfracrel X is x x' ) : abgrfracrel X is' x x'  .
 Proof . intros .   generalize ql .  refine (quotrelimpl _ _ _ _ _) .  intros x0 x0' .  simpl .  apply hinhfun .  intro t2 . split with ( pr1 t2 ) .   apply ( impl _ _ ( pr2 t2 ) ) . Defined .
-=======
-Lemma abgrfracrelimpl ( X : abmonoid ) { L L' : hrel X } ( is : isbinophrel L ) ( is' : isbinophrel L' )  ( impl : Π x x' , L x x' -> L' x x' ) ( x x' : abgrfrac X ) ( ql : abgrfracrel X is x x' ) : abgrfracrel X is' x x'  .
-Proof . intros .   generalize ql .  apply quotrelimpl .  intros x0 x0' .  simpl .  apply hinhfun .  intro t2 . split with ( pr1 t2 ) .   apply ( impl _ _ ( pr2 t2 ) ) . Defined .
->>>>>>> 416a1d94
 
 
 Opaque abgrfracrelimpl .
 
 
-<<<<<<< HEAD
-Lemma abgrfracrellogeq ( X : abmonoid ) { L L' : hrel X } ( is : isbinophrel L ) ( is' : isbinophrel L' )  ( lg : forall x x' , L x x' <-> L' x x' ) ( x x' : abgrfrac X ) :  ( abgrfracrel X is x x' ) <-> ( abgrfracrel X is' x x' ) .
+Lemma abgrfracrellogeq ( X : abmonoid ) { L L' : hrel X } ( is : isbinophrel L ) ( is' : isbinophrel L' )  ( lg : Π x x' , L x x' <-> L' x x' ) ( x x' : abgrfrac X ) :  ( abgrfracrel X is x x' ) <-> ( abgrfracrel X is' x x' ) .
 Proof . intros .   refine (quotrellogeq _ _ _ _ _) .  intros x0 x0' .  split .
-=======
-Lemma abgrfracrellogeq ( X : abmonoid ) { L L' : hrel X } ( is : isbinophrel L ) ( is' : isbinophrel L' )  ( lg : Π x x' , L x x' <-> L' x x' ) ( x x' : abgrfrac X ) :  ( abgrfracrel X is x x' ) <-> ( abgrfracrel X is' x x' ) .
-Proof . intros .   apply quotrellogeq .  intros x0 x0' .  split .
->>>>>>> 416a1d94
 
 simpl .  apply hinhfun .  intro t2 . split with ( pr1 t2 ) .   apply ( pr1 ( lg _ _ ) ( pr2 t2 ) ) .
 simpl .  apply hinhfun .  intro t2 . split with ( pr1 t2 ) .   apply ( pr2 ( lg _ _ ) ( pr2 t2 ) ) . Defined .
