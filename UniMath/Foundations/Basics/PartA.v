(** * Univalent Basics.

Vladimir Voevodsky.
Feb. 2010 - Sep. 2011.


The first part of the original uu0 file, created on Dec. 3, 2014.

This file contains results which form a basis of the univalent
approach, and which do not require the use of universes as types.

Ported to coq trunk (8.4-8.5) in March 2014.  *)

(** ** Preamble *)

(** Settings *)

Unset Automatic Introduction. (* This line has to be removed for the file to compile with Coq8.2 *)



(** ** Imports *)

Require Export UniMath.Foundations.Basics.Preamble.

(* end of "Preamble". *)


(** ** Some standard constructions not using identity types (paths) *)

(** *** Canonical functions from [ empty ] and to [ unit ] *)

Definition fromempty  : ∀ X : UU , empty -> X.
Proof.
  intro X.
  intro H.
  induction H.
Defined.

Arguments fromempty { X } _ .

Definition tounit {X : UU} : X -> unit := fun (x : X) => tt.

(** *** Functions from [ unit ] corresponding to terms *)

Definition termfun {X : UU} (x : X) : unit -> X := fun (t : unit) => x.

(** *** Identity functions and function composition *)

Definition idfun (T : UU) := fun (t : T) => t.

Definition funcomp {X Y Z : UU} (f : X -> Y) (g : Y -> Z) :=
  fun (x : X) => g (f x).

Notation "g ∘ f" := (funcomp f g) (at level 50, left associativity).

Definition funcomp_assoc {X Y Z W : UU} (f : X -> Y) (g : Y -> Z) (h : Z -> W)
  :  h ∘ (g ∘ f) = (h ∘ g) ∘ f
  := idpath _.

(** back and forth between functions of pairs and functions returning functions *)

Definition curry {X} {Y:X->UU} {Z} (f: (Σ x:X, Y x) -> Z) : ∀ x, Y x -> Z.
Proof. intros ? ? ? ? ? y. exact (f(x,,y)). Defined.

Definition uncurry {X} {Y:X->UU} {Z} (g:∀ x (y:Y x), Z) : (Σ x, Y x) -> Z.
Proof. intros ? ? ? ? xy. exact (g (pr1 xy) (pr2 xy)). Defined.

Lemma uncurry_curry {X} {Y:X->UU} {Z} (f:(Σ x:X, Y x) -> Z):
  ∀ p, uncurry (curry f) p = f p.
Proof. intros. induction p as [x y]. reflexivity. Defined.

Lemma curry_uncurry {X} {Y:X->UU} {Z} (g:∀ x (y:Y x), Z) :
  ∀ x y, curry (uncurry g) x y = g x y.
Proof. reflexivity. Defined.

(** *** Iteration of an endomorphism *)

Definition iteration {T : UU} (f : T -> T) (n : nat) : T -> T.
Proof.
  intros T f n.
  induction n as [ | n IHn ].
  + exact (idfun T).
  + exact (f ∘ IHn).
Defined.

(** *** Basic constructions related to the adjoint evaluation
  function [ X -> ((X -> Y) -> Y) ] *)

Definition adjev {X Y : UU} (x : X) (f : X -> Y) : Y := f x.

Definition adjev2 {X Y : UU} (phi : ((X -> Y) -> Y) -> Y) : X -> Y :=
  fun  (x : X) => phi (fun (f : X -> Y) => f x).

(** *** Pairwise direct products *)

Definition dirprod (X Y : UU) := Σ x:X, Y.

Notation "A × B" := (dirprod A B) (at level 75, right associativity) : type_scope.
  (* type this in emacs in agda-input method with \times *)

Definition dirprod_pr1 {X Y:UU} := pr1 : X×Y -> X.
Definition dirprod_pr2 {X Y:UU} := pr2 : X×Y -> Y.

Definition dirprodpair {X Y : UU} := tpair (fun x : X => Y).

Definition dirprodadj {X Y Z : UU} (f : dirprod X Y -> Z) : X -> Y -> Z :=
  (fun (x : X) => (fun (y : Y) => f (dirprodpair x y))).

Definition dirprodf {X Y X' Y' : UU}
  (f : X -> Y) (f' : X' -> Y') (xx' : dirprod X X')  : dirprod Y Y' :=
     dirprodpair (f (pr1 xx')) (f' (pr2 xx')).

Definition ddualand {X Y P : UU}
  (xp : (X -> P) -> P) (yp : (Y -> P) -> P) : (dirprod X Y -> P) -> P.
Proof.
  intros X Y P xp yp X0.
  apply xp. intro x.
  apply yp. intro y.
  apply (X0 (dirprodpair x y)).
Defined.

(** *** Negation and double negation *)

Definition neg (X : UU) : UU := X -> empty.

Notation "'¬' X" := (neg X) (at level 35, right associativity).
  (* type this in emacs in agda-input method with \neg *)

Notation "x != y" := (neg (x = y)) (at level 70).

(* Apply this tactic to a proof of [X] and [neg X], in either order: *)
Ltac contradicts a b := solve [ induction (a b) | induction (b a) ].

Definition negf {X Y : UU} (f : X -> Y) : ¬ Y -> ¬ X := λ phi x, phi (f x).

Definition dneg (X : UU) : UU := ¬ ¬ X.

Notation "'¬¬' X" := (dneg X) (at level 35, right associativity).
  (* type this in emacs in agda-input method with \neg *)

Definition dnegf {X Y : UU} (f : X -> Y) : dneg X -> dneg Y :=
  negf (negf f).

Definition todneg (X : UU) : X -> dneg X := adjev.

Definition dnegnegtoneg { X : UU } : ¬¬ ¬ X -> ¬ X := adjev2.

Lemma dneganddnegl1 {X Y : UU} (dnx : ¬¬ X) (dny : ¬¬ Y) : ¬ (X -> ¬ Y).
Proof.
  intros.
  intros X2.
  apply (dnegf X2).
  + apply dnx.
  + apply dny.
Defined.

Definition dneganddnegimpldneg {X Y : UU}
  (dnx : ¬¬ X) (dny : ¬¬ Y) : ¬¬ (X × Y) := ddualand dnx dny.

(** *** Logical equivalence *)

Definition logeq (X Y : UU) := dirprod (X -> Y)  (Y -> X) .
Notation " X <-> Y " := (logeq X Y) : type_scope .

Lemma isrefl_logeq (X:UU) : X<->X.
Proof. intros. split; apply idfun. Defined.

Lemma issymm_logeq (X Y : UU) : (X <-> Y) -> (Y <-> X).
Proof. intros ? ? e. exact (pr2 e,,pr1 e). Defined.

Definition logeqnegs {X Y : UU} (l : X <-> Y ) : (¬ X) <-> (¬ Y) :=
  dirprodpair (negf (pr2 l)) (negf (pr1 l)).

Definition logeq_both_true {X Y} : X -> Y -> (X<->Y).
Proof.
  intros ? ? x y.
  split.
  - intros x'. exact y.
  - intros y'. exact x.
Defined.

Definition logeq_both_false {X Y} : ¬X -> ¬Y -> (X<->Y).
Proof.
  intros ? ? nx ny.
  split.
  - intros x. induction (nx x).
  - intros y. induction (ny y).
Defined.

Definition logeq_trans {X Y Z} : (X <-> Y) -> (Y <-> Z) -> (X <-> Z).
Proof. intros ? ? ? i j. exact (pr1 j ∘ pr1 i,, pr2 i ∘ pr2 j). Defined.

Ltac intermediate_logeq Y' := apply (logeq_trans (Y := Y')).

(* end of "Some standard constructions not using identity types (paths)". *)


(** ** Operations on [ paths ] *)

(** *** Composition of paths and inverse paths *)


Definition pathscomp0 {X : UU} {a b c : X} (e1 : a = b) (e2 : b = c) : a = c.
Proof.
  intros. induction e1. apply e2.
Defined.

Hint Resolve @pathscomp0 : pathshints.

Ltac intermediate_path x := apply (pathscomp0 (b := x)).

(** Notation [p @ q] added by B.A., oct 2014 *)

Notation "p @ q" := (pathscomp0 p q) (at level 60, right associativity).


(* the end of Oct. 29, 2014 lecture *)

Definition pathscomp0rid {X : UU} {a b : X} (e1 : a = b) : e1 @ idpath b = e1 .
Proof.
  intros. induction e1. simpl. apply idpath.
Defined.

(** Note that we do not need [ pathscomp0lid ] since the corresponding
    two terms are convertible to each other due to our definition of
    [ pathscomp0 ]. If we defined it by inductioning [ e2 ] and
    applying [ e1 ] then [ pathscomp0rid ] would be trivial but
    [ pathscomp0lid ] would require a proof. Similarly we do not need a
    lemma to connect [ pathsinv0 ( idpath _ ) ] to [ idpath ].
 *)

Definition pathsinv0 {X : UU} {a b : X} (e : a = b) : b = a.
Proof.
  intros. induction e. apply idpath.
Defined.

Hint Resolve @pathsinv0 : pathshints .

Definition path_assoc {X} {a b c d:X}
        (f : a = b) (g : b = c) (h : c = d)
      : f @ (g @ h) = (f @ g) @ h.
Proof. intros. destruct f. reflexivity. Defined.

(** Notation [! p] added by B.A., oct 2014 *)

Notation "! p " := (pathsinv0 p) (at level 50).


Definition pathsinv0l {X : UU} {a b : X} (e : a = b) : !e @ e = idpath _.
Proof.
  intros. induction e. apply idpath.
Defined.

Definition pathsinv0r {X : UU} {a b : X} (e : a = b) : e @ !e = idpath _.
Proof.
  intros. induction e. apply idpath.
Defined.

Definition pathsinv0inv0 {X : UU} {x x' : X} (e : x = x') : !(!e) = e.
Proof.
  intros. induction e. apply idpath.
Defined.

Lemma pathscomp_cancel_left {X:UU} {x y z:X} (p:x=y) (r s:y=z) : p@r=p@s -> r=s.
Proof. intros ? ? ? ? ? ? ? e. induction p. exact e. Defined.

Lemma pathscomp_cancel_right {X:UU} {x y z:X} (p q:x=y) (s:y=z) : p@s=q@s -> p=q.
Proof. intros ? ? ? ? ? ? ? e. induction s. refine (_@e@_).
       - apply pathsinv0, pathscomp0rid.
       - apply pathscomp0rid.
Defined.

(** *** Direct product of paths  *)


Definition pathsdirprod {X Y : UU} {x1 x2 : X} {y1 y2 : Y}
  (ex : x1 = x2) (ey : y1 = y2) : dirprodpair x1 y1 = dirprodpair x2 y2 .
Proof.
  intros. destruct ex. destruct ey. apply idpath.
Defined.


(** *** The function [ maponpaths ] between paths types defined by a
    function between ambient types and its behavior relative to [ @ ]
    and [ ! ] *)

Definition maponpaths {T1 T2 : UU} (f : T1 -> T2) {t1 t2 : T1}
  (e: t1 = t2) : f t1 = f t2.
Proof.
  intros. induction e. apply idpath.
Defined.

Definition maponpathscomp0 {X Y : UU} {x1 x2 x3 : X}
  (f : X -> Y) (e1 : x1 = x2) (e2 : x2 = x3) :
    maponpaths f (e1 @ e2) = maponpaths f e1 @ maponpaths f e2.
Proof.
  intros. induction e1. induction e2. simpl. apply idpath.
Defined.

Definition maponpathsinv0 {X Y : UU} (f : X -> Y)
  {x1 x2 : X} (e : x1 = x2) : maponpaths f (! e) = ! (maponpaths f e).
Proof.
  intros. induction e. apply idpath.
Defined.


(** *** [ maponpaths ] for the identity functions and compositions of
    functions *)

Lemma maponpathsidfun {X : UU} {x x' : X}
  (e : x = x') : maponpaths (idfun _) e = e.
Proof.
  intros. induction e. apply idpath.
Defined.

Lemma maponpathscomp {X Y Z : UU} {x x' : X} (f : X -> Y) (g : Y -> Z)
  (e : x = x') : maponpaths g (maponpaths f e) = maponpaths (g ∘ f) e.
Proof.
  intros. induction e. apply idpath.
Defined.

(** naturality of [maponpaths] *)

Definition maponpaths_naturality {X Y} {f:X->Y}
           {x x' x'':X} {p:x = x'} {q:x' = x''}
           {p':f x = f x'} {q':f x' = f x''}
           (r:maponpaths f p = p') (s:maponpaths f q = q') :
  maponpaths f (p @ q) = p' @ q'.
Proof. intros. destruct r, s. apply maponpathscomp0. Defined.

Definition maponpaths_naturality' {X Y} {f:X->Y}
           {x x' x'':X} {p:x' = x} {q:x' = x''}
           {p':f x' = f x} {q':f x' = f x''}
           (r:maponpaths f p = p') (s:maponpaths f q = q') :
  maponpaths f (!p @ q) = (!p') @ q'.
Proof. intros. destruct r, s, p, q. reflexivity. Defined.

(** The following three statements show that [ maponpaths ] defined by
    a function f which is homotopic to the identity is
    "surjective". It is later used to show that the maponpaths defined
    by a function which is a weak equivalence is itself a weak
    equivalence. *)

Definition maponpathshomidinv {X : UU} (f : X -> X)
  (h : ∀ x : X, f x = x) (x x' : X) (e : f x = f x') : x = x' :=
    ! (h x) @ e @ (h x').

Lemma maponpathshomid1 {X : UU} (f : X -> X) (h: ∀ x : X, f x = x)
  {x x' : X} (e : x = x') : maponpaths f e = (h x) @ e @ (! h x').
Proof.
  intros. induction e. simpl.
  apply pathsinv0.
  apply pathsinv0r.
Defined.

Lemma maponpathshomid2 {X : UU} (f : X -> X) (h: ∀ x : X, f x = x)
  (x x' : X) (e: f x = f x') : maponpaths f (maponpathshomidinv f h _ _ e) = e.
Proof.
  intros.
  unfold maponpathshomidinv.
  apply (pathscomp0 (maponpathshomid1 f h (! h x @ e @ h x'))).

  (* We prove a little lemma first. *)
  assert (l : ∀ X : UU, ∀ a b c d : X,
            ∀ p : a = b, ∀ q : a = c, ∀ r : c = d,
               p @ (!p @ q @ r) @ !r = q).
  { intros. induction p. induction q. induction r. apply idpath. }

  apply (l _ _ _ _ _ (h x) e (h x')).
Defined.

(** Here we consider the behavior of maponpaths in the case of a
    projection [ p ] with a section [ s ]. *)

Definition pathssec1 {X Y : UU} (s : X -> Y) (p : Y -> X)
  (eps : ∀ (x : X) , p (s x) = x)
    (x : X) (y : Y) (e : s x = y) : x = p y.
Proof.
  intros.
  apply (pathscomp0 (! eps x)).
  apply (maponpaths p e).
Defined.

Definition pathssec2 {X Y : UU} (s : X -> Y) (p : Y -> X)
  (eps : ∀ (x : X), p (s x) = x)
    (x x' : X) (e : s x = s x') : x = x'.
Proof.
  intros.
  set (e' := pathssec1 s p eps _ _ e).
  apply (e' @ (eps x')).
Defined.

Definition pathssec2id {X Y : UU} (s : X -> Y) (p : Y -> X)
  (eps : ∀ x : X, p (s x) = x)
    (x : X) : pathssec2 s p eps _ _ (idpath (s x)) = idpath x.
Proof.
  intros.
  unfold pathssec2. unfold pathssec1. simpl.
  assert (e : ∀ X : UU, ∀ a b : X,
    ∀ p : a = b, (! p @ idpath _) @ p = idpath _).
  { intros. induction p0. simpl. apply idpath. }
  apply e.
Defined.

Definition pathssec3 {X Y : UU} (s : X -> Y) (p : Y -> X)
  (eps : ∀ x : X, p (s x) = x) {x x' : X} (e : x = x') :
    pathssec2 s p eps  _ _ (maponpaths s e) = e.
Proof.
  intros. induction e. simpl.
  apply pathssec2id.
Defined.

Lemma map_on_two_paths {X Y Z} (f:X -> Y -> Z) {x x' y y'} : x=x' -> y=y' -> f x y = f x' y'.
(* useful with apply, to save typing *)
Proof.
  intros ? ? ? ? ? ? ? ? r s. induction r. induction s. reflexivity.
Defined.

(* end of "Operations on [ paths ]". *)


(** ** Fibrations and paths *)

Definition tppr {T : UU} {P : T -> UU}
  (x : total2 P) : x = tpair _ (pr1 x) (pr2 x).
Proof.
  intros. induction x. simpl.
  apply idpath.
Defined.

Definition constr1 {X : UU} (P : X -> UU) {x x' : X} (e : x = x') :
  Σ (f : P x -> P x'),
  Σ (ee : ∀ p : P x, tpair _ x p = tpair _ x' (f p)),
  ∀ (pp : P x),
    maponpaths pr1 (ee pp) = e.
Proof.
  intros. induction e.
  split with (idfun (P x)).
  split with (fun p : P x => idpath _).
  unfold maponpaths. simpl.
  intro. apply idpath.
Defined.

Definition transportf {X : UU} (P : X -> UU) {x x' : X}
  (e : x = x') : P x -> P x' := pr1 (constr1 P e).

Definition transportb {X : UU} (P : X -> UU) {x x' : X}
  (e : x = x') : P x' -> P x := transportf P (!e).

Notation "p # x" := (transportf _ p x) (right associativity, at level 65) : transport.
Notation "p #' x" := (transportb _ p x) (right associativity, at level 65) : transport.
Delimit Scope transport with transport.

Definition idpath_transportf {X} (P:X->Type) {x:X} (p:P x) :
  transportf P (idpath x) p = p.
Proof. reflexivity. Defined.

Lemma functtransportf {X Y : UU} (f : X -> Y) (P : Y -> UU) {x x' : X}
  (e : x = x') (p : P (f x)) :
    transportf (fun x => P (f x)) e p = transportf P (maponpaths f e) p.
Proof.
  intros. induction e. apply idpath.
Defined.

Lemma functtransportb {X Y : UU} (f : X -> Y) (P : Y -> UU) {x x' : X}
  (e : x' = x) (p : P (f x)) :
    transportb (fun x => P (f x)) e p = transportb P (maponpaths f e) p.
Proof.
  intros. induction e. apply idpath.
Defined.

Definition transport_f_b {X : UU} (P : X ->UU) {x y z : X} (e : y = x) (e' : y = z)
           (p : P x) : transportf P e' (transportb P e p) = transportf P (!e @ e') p.
Proof. intros. induction e'. induction e. reflexivity. Defined.

Definition transport_b_f {X : UU} (P : X ->UU) {x y z : X} (e : x = y) (e' : z = y)
           (p : P x) : transportb P e' (transportf P e p) = transportf P (e @ !e') p.
Proof. intros. induction e'. induction e. reflexivity. Defined.

Definition transport_f_f {X : UU} (P : X ->UU) {x y z : X} (e : x = y) (e' : y = z)
           (p : P x) : transportf P e' (transportf P e p) = transportf P (e @ e') p.
Proof. intros. induction e'. induction e. reflexivity. Defined.

Definition transport_b_b {X : UU} (P : X ->UU) {x y z : X} (e : x = y) (e' : y = z)
           (p : P z) : transportb P e (transportb P e' p) = transportb P (e @ e') p.
Proof. intros. induction e'. induction e. reflexivity. Defined.

Definition transport_map {X} {P Q:X -> UU} (f : ∀x, P x -> Q x) {x:X} {y:X} (e:x=y) (p:P x) :
  transportf Q e (f x p) = f y (transportf P e p).
Proof. intros. induction e. reflexivity. Defined.

Definition transport_section {X} {P:X -> UU} (f:∀ x, P x) {x:X} {y:X} (e:x=y) :
  transportf P e (f x) = f y.
Proof. intros. exact (transport_map (P:= λ _,unit) (λ x _,f x) e tt). Defined.

(** A series of lemmas about paths and sigma types.
    Adapted from the HoTT library http://github.com/HoTT/HoTT *)

Lemma base_paths {A : UU} {B : A -> UU}
  (a b : total2 B) : a = b -> pr1 a = pr1 b.
Proof.
  intros.
  apply maponpaths; assumption.
Defined.

Lemma total2_paths {A : UU} {B : A -> UU} {s s' : Σ x, B x}
    (p : pr1 s = pr1 s')
    (q : transportf B p (pr2 s) = pr2 s') : s = s'.
Proof.
  intros.
  induction s as [a b].
  induction s' as [a' b']; simpl in *.
  induction p.
  induction q.
  apply idpath.
Defined.

Lemma total2_paths_b {A : UU} {B : A -> UU} {s s' : Σ x, B x}
    (p : pr1 s = pr1 s')
    (q : pr2 s = transportb B p (pr2 s')) : s = s'.
Proof.
  intros.
  induction s as [a b].
  induction s' as [a' b']; simpl in *.
  induction p.
  induction (!q).
  reflexivity.
Defined.

Lemma total2_paths2 {A : UU} {B : A -> UU} {a1 : A} {b1 : B a1}
  {a2 : A} {b2 : B a2} (p : a1 = a2)
    (q : transportf B p b1 = b2) : a1,,b1 = a2,,b2.
Proof.
  intros.
  apply (@total2_paths _ _
    (tpair (fun x => B x) a1 b1) (tpair (fun x => B x) a2 b2) p q).
Defined.

Definition pair_path_in2 {X} (P:X->Type) {x:X} {p q:P x} (e:p = q) : x,,p = x,,q.
Proof. intros. now apply maponpaths. Defined.

Definition fiber_paths {A : UU} {B : A -> UU} {u v : Σ x, B x}
  (p : u = v) : transportf (fun x => B x) (base_paths _ _ p) (pr2 u) = pr2 v.
Proof.
  induction p.
  apply idpath.
Defined.

Lemma total2_fiber_paths {A : UU} {B : A -> UU} {x y : Σ x, B x}
  (p : x = y) : total2_paths  _ (fiber_paths p) = p.
Proof.
  induction p.
  induction x.
  apply idpath.
Defined.

Lemma base_total2_paths {A : UU} {B : A -> UU} {x y : Σ x, B x}
  {p : pr1 x = pr1 y} (q : transportf _ p (pr2 x) = pr2 y) :
    (base_paths _ _ (total2_paths _ q)) = p.
Proof.
  induction x as [x H].
  induction y as [y K].
  simpl in *.
  induction p.
  induction q.
  apply idpath.
Defined.


Lemma transportf_fiber_total2_paths {A : UU} (B : A -> UU)
  (x y : Σ x, B x)
    (p : pr1 x = pr1 y) (q : transportf _ p (pr2 x) = pr2 y) :
      transportf (fun p' : pr1 x = pr1 y => transportf _ p' (pr2 x) = pr2 y)
      (base_total2_paths q)  (fiber_paths (total2_paths _ q)) = q.
Proof.
  induction x as [x H].
  induction y as [y K].
  simpl in *.
  induction p.
  induction q.
  apply idpath.
Defined.


(** Lemmas about transport
    Adapted from the HoTT library and the HoTT book
*)

Definition transportD {A : UU} (B : A -> UU) (C : ∀ a : A, B a -> UU)
  {x1 x2 : A} (p : x1 = x2) (y : B x1) (z : C x1 y) : C x2 (transportf _ p y).
Proof.
  intros.
  induction p.
  exact z.
Defined.


Definition transportf_total2 {A : UU} {B : A -> UU} {C : ∀ a:A, B a -> UU}
  {x1 x2 : A} (p : x1 = x2) (yz : Σ y : B x1, C x1 y) :
    transportf (fun x => Σ y : B x, C x y) p yz =
     tpair (fun y => C x2 y) (transportf _ p  (pr1 yz))
                             (transportD _ _ p (pr1 yz) (pr2 yz)).
Proof.
  intros.
  induction p.
  induction yz.
  apply idpath.
Defined.

Definition transportf_dirprod (A : UU) (B B' : A -> UU)
  (x x' : Σ a,  B a × B' a)  (p : pr1 x = pr1 x') :
  transportf (fun a => dirprod (B a) (B' a)) p (pr2 x) =
    dirprodpair (transportf (fun a => B a) p (pr1 (pr2 x)))
                (transportf (fun a => B' a) p (pr2 (pr2 x))).
Proof.
  induction p.
  apply tppr.
Defined.

Definition transportf_id1 {A : UU} {a x1 x2 : A}
  (p : x1 = x2) (q : a = x1) :
    transportf (fun (x : A) => a = x) p q = q @ p.
Proof.
  intros. induction p. induction q. apply idpath.
Defined.

Definition transportf_id2 {A : UU} {a x1 x2 : A}
  (p : x1 = x2) (q : x1 = a) :
    transportf (fun (x : A) => x = a) p q = !p @ q.
Proof.
  intros. induction p. induction q. apply idpath.
Defined.

Definition transportf_id3 {A : UU} {x1 x2 : A}
  (p : x1 = x2) (q : x1 = x1) :
    transportf (fun (x : A) => x = x) p q = !p @ q @ p.
Proof.
  intros. induction p. simpl. apply pathsinv0. apply pathscomp0rid.
Defined.

(** ** First homotopy notions *)

(** *** Homotopy between functions *)

Definition homot {X : UU} {P : X -> UU} (f g : ∀ x : X, P x) :=
  ∀ x : X , f x = g x.

Notation "f ~ g" := (homot f g) (at level 70, no associativity).

Definition homotcomp {X Y : UU} {f f' f'' : X -> Y}
  (h : f ~ f') (h' : f' ~ f'') : f ~ f'' := fun (x : X) => h x @ h' x.

Definition invhomot {X Y : UU} {f f' : X -> Y}
  (h : f ~ f' ) : f' ~ f := fun (x : X) => !(h x).

Definition funhomot {X Y Z : UU} (f : X -> Y) {g g' : Y -> Z}
  (h : g ~ g' ) : (g ∘ f) ~ (g' ∘ f) := fun (x : X) => h (f x) .

Definition homotfun {X Y Z : UU} {f f' : X -> Y} (h : f ~ f')
  (g : Y -> Z) : (g ∘ f) ~ (g ∘ f') := fun (x : X) => maponpaths g (h x).


(** *** Contractibility, homotopy fibers etc. *)

(** Contractible types. *)

Definition iscontr (T:UU) : UU := Σ cntr:T, ∀ t:T, t=cntr.

Notation "'∃!'  x .. y , P" := (iscontr (Σ x , .. (Σ y , P) .. )) (at level 200, x binder, y binder, right associativity) : type_scope.
  (* type this in emacs in agda-input method with \ex ! *)

Definition iscontrpair {T : UU} : ∀ x : T, (∀ t : T, t = x) -> iscontr T := tpair _.

Definition iscontrpr1 {T : UU} : iscontr T -> T := pr1.

Lemma iscontrretract {X Y : UU} (p : X -> Y) (s : Y -> X)
  (eps : ∀ y : Y, p (s y) = y) (is : iscontr X) : iscontr Y.
Proof.
  intros.
  induction is as [x fe].
  split with (p x).
  intro t.
  apply (! (eps t) @ maponpaths p (fe (s t))).
Defined.

Lemma proofirrelevancecontr {X : UU} (is : iscontr X) (x x' : X) : x = x'.
Proof.
  intros.
  induction is as [y fe].
  apply (fe x @ !(fe x')).
Defined.

(** Coconuses: spaces of paths which begin (coconusfromt) or end (coconustot)
    at a given point. *)

Definition coconusfromt (T : UU) (t : T) := Σ t':T, t = t'.

Definition coconusfromtpair (T : UU) {t t' : T} (e: t = t') : coconusfromt T t :=
    tpair _ t' e.

Definition coconusfromtpr1 (T : UU) (t : T) : coconusfromt T t -> T := pr1.

Definition coconustot (T : UU) (t : T) := Σ t':T, t' = t.

Definition coconustotpair (T : UU) {t t' : T} (e: t' = t) : coconustot T t :=
    tpair _ t' e.

Definition coconustotpr1 (T : UU) (t : T) : coconustot T t -> T := pr1.

(* There is a path between any two paths in a coconus. As we also
   have a trivial path, namely the one that starts at t and ends at t,
   the space of coconuses is contractible. *)

Lemma connectedcoconustot {T : UU} {t : T} (c1 c2 : coconustot T t) : c1 = c2.
Proof.
  intros.
  induction c1 as [x0 x].
  induction x.
  induction c2 as [x1 y].
  induction y.
  apply idpath.
Defined.

Lemma iscontrcoconustot (T : UU) (t : T) : iscontr (coconustot T t).
Proof.
  intros.
  unfold iscontr.
  split with (tpair (fun (t' : T) => t' = t) t (idpath t)).
  intros.
  apply connectedcoconustot.
Defined.

Lemma connectedcoconusfromt {T : UU} {t : T} (c1 c2 : coconusfromt T t) :
  c1 = c2.
Proof.
  intros.
  induction c1 as [x0 x].
  induction x.
  induction c2 as [x1 y].
  induction y.
  apply idpath.
Defined.

Lemma iscontrcoconusfromt (T : UU) (t : T) : iscontr (coconusfromt T t).
Proof.
  intros. unfold iscontr.
  split with (tpair (fun (t' : T) => t = t') t (idpath t)).
  intros.
  apply connectedcoconusfromt.
Defined.

(** Paths space of a type: a point t, and the coconus from it. *)

Definition pathsspace (T : UU) := Σ t:T, coconusfromt T t.

Definition pathsspacetriple (T : UU) {t1 t2 : T}
  (e : t1 = t2) : pathsspace T := tpair _ t1 (coconusfromtpair T e).

Definition deltap (T : UU) : T -> pathsspace T :=
  fun (t : T) => pathsspacetriple T (idpath t).

Definition pathsspace' (T : UU) := Σ xy : dirprod T T, pr1 xy = pr2 xy.

(** Homotopy fibers. *)

Definition hfiber {X Y : UU}  (f : X -> Y) (y : Y) : UU := Σ x:X, f x = y.

Definition hfiberpair {X Y : UU} (f : X -> Y) {y : Y}
  (x : X) (e : f x = y) : hfiber f y :=
    tpair _ x e.

Definition hfiberpr1 {X Y : UU} (f : X -> Y) (y : Y) : hfiber f y -> X := pr1.

(** Paths in homotopy fibers. *)

Lemma hfibertriangle1 {X Y : UU} (f : X -> Y) {y : Y} {xe1 xe2 : hfiber f y}
  (e : xe1 = xe2) :
    pr2 xe1 = maponpaths f (maponpaths pr1 e) @ pr2 xe2.
Proof.
  intros. induction e. simpl. apply idpath.
Defined.

Corollary hfibertriangle1' {X Y : UU} (f : X -> Y) {x : X} {xe1: hfiber f (f x)}
  (e : xe1 = (x,,idpath (f x))) :
    pr2 xe1 = maponpaths f (maponpaths pr1 e).
Proof.
  intros.
  intermediate_path (maponpaths f (maponpaths pr1 e) @ idpath (f x)).
  - apply hfibertriangle1.
  - apply pathscomp0rid.
Defined.

Lemma hfibertriangle1inv0 {X Y : UU} (f : X -> Y) {y : Y} {xe1 xe2: hfiber f y}
  (e : xe1 = xe2) :
    maponpaths f (! (maponpaths pr1 e)) @ (pr2 xe1) = pr2 xe2.
Proof.
  intros. induction e. apply idpath.
Defined.

Corollary hfibertriangle1inv0' {X Y : UU} (f : X -> Y) {x : X} {xe2: hfiber f (f x)}
  (e : (x,,idpath (f x)) = xe2) :
    maponpaths f (! (maponpaths pr1 e)) = pr2 xe2.
Proof.
  intros.
  intermediate_path (maponpaths f (! (maponpaths pr1 e)) @ idpath (f x)).
  - apply pathsinv0, pathscomp0rid.
  - apply hfibertriangle1inv0.
Defined.

Lemma hfibertriangle2 {X Y : UU} (f : X -> Y) {y : Y} (xe1 xe2: hfiber f y)
  (ee: pr1 xe1 = pr1 xe2) (eee: pr2 xe1 = maponpaths f ee @ (pr2 xe2)) :
    xe1 = xe2.
Proof.
  intros.
  induction xe1 as [t e1].
  induction xe2 as [t' e2].
  simpl in *.
  fold (hfiberpair f t e1).
  fold (hfiberpair f t' e2).
  induction ee.
  simpl in eee.
  apply (maponpaths (fun e: f t = y => hfiberpair f t e) eee).
Defined.

(** Coconus of a function: the total space of the family of h-fibers.
    The coconus behaves like the image of a function.  *)

Definition coconusf {X Y : UU} (f : X -> Y) := Σ y:Y, hfiber f y.

Definition fromcoconusf {X Y : UU} (f : X -> Y) : coconusf f -> X :=
  fun (yxe : coconusf f) => pr1 (pr2 yxe).

Definition tococonusf {X Y : UU} (f : X -> Y) : X -> coconusf f :=
  fun (x : _) => tpair _ (f x) (hfiberpair f x (idpath _ )).

Lemma homottofromcoconusf {X Y : UU} (f : X -> Y) :
  ∀ yxe : coconusf f, tococonusf f (fromcoconusf f yxe) = yxe.
Proof.
  intros.
  induction yxe as [y xe].
  induction xe as [x e].
  unfold fromcoconusf.
  unfold tococonusf.
  simpl.
  induction e.
  apply idpath.
Defined.

Lemma homotfromtococonusf {X Y : UU} (f : X -> Y) :
  ∀ x : X, fromcoconusf f (tococonusf f x) = x.
Proof.
  intros.
  unfold fromcoconusf.
  unfold tococonusf.
  simpl.
  apply idpath.
Defined.

(** Total spaces of families and homotopies *)

Definition famhomotfun {X : UU} {P Q : X -> UU}
  (h : P ~ Q) (xp : total2 P) : total2 Q.
Proof.
  intros.
  induction xp as [ x p ].
  split with x.
  induction (h x).
  apply p.
Defined.

Definition famhomothomothomot {X : UU} {P Q : X -> UU} (h1 h2 : P ~ Q)
  (H : h1 ~ h2) : famhomotfun h1 ~ famhomotfun h2.
Proof.
  intros.
  intro xp.
  induction xp as [x p].
  simpl.
  apply (maponpaths (fun q => tpair Q x q)).
  induction (H x).
  apply idpath.
Defined.


(** ** Weak equivalences *)

(** *** Basics *)

Definition isweq {X Y : UU} (f : X -> Y) : UU :=
  ∀ y : Y, iscontr (hfiber f y).

Lemma idisweq (T : UU) : isweq (idfun T).
Proof.
  intros. unfold isweq. intro y.
  unfold iscontr.
  split with (tpair (fun (x : T) => idfun T x = y) y (idpath y)).
  intro t.
  induction t as [x e].
  induction e.
  apply idpath.
Defined.

Definition weq (X Y : UU) : UU := Σ f:X->Y, isweq f.

Notation "X ≃ Y" := (weq X Y) (at level 80, no associativity) : type_scope.
(* written \simeq in Agda input method *)

Definition pr1weq {X Y : UU} := pr1 : X ≃ Y -> (X -> Y).
Coercion pr1weq : weq >-> Funclass.

Definition weqproperty {X Y} (f:X≃Y) : isweq f := pr2 f.

Definition weqccontrhfiber {X Y : UU} (w : X ≃ Y) (y : Y) : hfiber w y.
Proof.
  intros. apply (pr1 (pr2 w y)).
Defined.

Definition weqccontrhfiber2 {X Y : UU} (w : X ≃ Y) (y : Y) :
  ∀ x : hfiber w y, x = weqccontrhfiber w y.
Proof.
  intros. unfold weqccontrhfiber. apply (pr2 (pr2 w y)).
Defined.

Definition weqpair {X Y : UU} (f : X -> Y) (is: isweq f) : X ≃ Y :=
  tpair (fun (f : X -> Y) => isweq f) f is.

Definition idweq (X : UU) : X ≃ X :=
  tpair (fun (f : X -> X) => isweq f) (fun (x : X) => x) (idisweq X).

Definition eqweqmap { T1 T2 : UU } : T1 = T2 -> T1 ≃ T2.
Proof. intros ? ? []. apply idweq. Defined.

Definition isweqtoempty {X : UU} (f : X -> empty) : isweq f.
Proof.
  intros. intro y. apply (fromempty y).
Defined.

Definition weqtoempty {X : UU} (f : X -> empty) :=
  weqpair _ (isweqtoempty f).

Lemma isweqtoempty2 {X Y : UU} (f : X -> Y) (is : ¬ Y) : isweq f.
Proof.
  intros. intro y. induction (is y).
Defined.

Definition weqtoempty2 {X Y : UU} (f : X -> Y) (is : ¬ Y) :=
  weqpair _ (isweqtoempty2 f is).

Definition invmap {X Y : UU} (w : X ≃ Y) : Y -> X :=
  fun (y : Y) => pr1 (weqccontrhfiber w y).

(** We now define different homotopies and maps between the paths
    spaces corresponding to a weak equivalence. What may look like
    unnecessary complexity in the definition of [ homotinvweqweq ] is due to the
    fact that the "naive" definition needs to be
    corrected in order for lemma [ homotweqinvweqweq ] to hold. *)

Definition homotweqinvweq {X Y : UU} (w : X ≃ Y) :
  ∀ y : Y, w (invmap w y) = y.
Proof.
  intros.
  unfold invmap.
  apply (pr2 (weqccontrhfiber w y)).
Defined.

Definition homotinvweqweq0 {X Y : UU} (w : X ≃ Y) :
 ∀ x : X, x = invmap w (w x).
Proof.
  intros.
  unfold invmap.
  set (xe1 := weqccontrhfiber w (w x)).
  set (xe2 := hfiberpair w x (idpath (w x))).
  set (p := weqccontrhfiber2 w (w x) xe2).
  apply (maponpaths pr1 p).
Defined.

Definition homotinvweqweq {X Y : UU} (w : X ≃ Y) :
  ∀ x : X, invmap w (w x) = x :=
    fun (x : X) => ! (homotinvweqweq0 w x).

Lemma diaglemma2 {X Y : UU} (f : X -> Y) {x x' : X}
  (e1 : x = x') (e2 : f x' = f x)
    (ee : idpath (f x) = maponpaths f e1 @ e2) : maponpaths f (! e1) = e2.
Proof.
  intros. induction e1. simpl in *. apply ee.
Defined.

(* this is the adjointness relation for w and its homotopy inverse: *)
Definition homotweqinvweqweq {X Y : UU} (w : X ≃ Y) (x : X) :
  maponpaths w (homotinvweqweq w x) = homotweqinvweq w (w x).
Proof.
  intros.
  unfold homotinvweqweq.
  unfold homotinvweqweq0.
  set (hfid := hfiberpair w x (idpath (w x))).
  set (hfcc := weqccontrhfiber w (w x)).
  unfold homotweqinvweq.
  apply diaglemma2.
  apply (@hfibertriangle1 _ _ w _ hfid hfcc (weqccontrhfiber2 w (w x) hfid)).
Defined.

(* another way the adjointness relation may occur: *)
Definition weq_transportf_adjointness {X Y : UU} (w : X ≃ Y) (P:Y->UU) (x : X) (p : P (w x)) :
   transportf (P∘w) (! homotinvweqweq w x) p = transportf P (! homotweqinvweq w (w x)) p.
Proof.
  intros. refine (functtransportf w P (!homotinvweqweq w x) p @ _).
  apply (maponpaths (λ e, transportf P e p)).
  rewrite maponpathsinv0. apply maponpaths. apply homotweqinvweqweq.
Defined.

(* another way the adjointness relation may occur: *)
Definition weq_transportb_adjointness {X Y : UU} (w : X ≃ Y) (P:Y->UU) (x : X) (p : P (w x)) :
   transportb (P∘w) (homotinvweqweq w x) p = transportb P (homotweqinvweq w (w x)) p.
Proof.
  intros.
  refine (functtransportb w P (homotinvweqweq w x) p @ _).
  apply (maponpaths (λ e, transportb P e p)).
  apply homotweqinvweqweq.
Defined.

Definition invmaponpathsweq {X Y : UU} (w : X ≃ Y) (x x' : X) :
  w x = w x' -> x = x' :=
    pathssec2 w (invmap w) (homotinvweqweq w) x x'.

Definition invmaponpathsweqid {X Y : UU} (w : X ≃ Y) (x : X) :
  invmaponpathsweq w _ _ (idpath (w x)) = idpath x :=
    pathssec2id w (invmap w) (homotinvweqweq w) x.

Definition pathsweq1 {X Y : UU} (w : X ≃ Y) (x : X) (y : Y) :
  w x = y -> x = invmap w y
  := λ e, maponpaths pr1 (pr2 (weqproperty w y) (x,,e)).

Definition pathsweq1' {X Y : UU} (w : weq X Y) (x : X) (y : Y) :
  x = invmap w y -> w x = y
  := λ e, maponpaths w e @ homotweqinvweq w y.

Definition pathsweq3 {X Y : UU} (w : weq X Y) {x x' : X}
  (e : x = x') : invmaponpathsweq w x x' (maponpaths w e) = e :=
    pathssec3 w (invmap w) (homotinvweqweq w) _.

Definition pathsweq4 {X Y : UU} (w : weq X Y) (x x' : X)
  (e : w x = w x') : maponpaths w (invmaponpathsweq w x x' e) = e.
Proof.
  intros.
  destruct w as [f is1].
  set (w := weqpair f is1).
  set (g := invmap w).
  set (ee := maponpaths g e).
  simpl in *.
  set (eee := maponpathshomidinv (g ∘ f) (homotinvweqweq w) x x' ee).

  assert (e1 : maponpaths f eee = e).
  {
    assert (e2 : maponpaths (g ∘ f) eee = ee).
    apply maponpathshomid2.
    assert (e3 : maponpaths g (maponpaths f eee) = maponpaths g e).
    apply (maponpathscomp f g eee @ e2).
    set (s := @maponpaths _ _ g (f x) (f x')).
    set (p := @pathssec2  _ _ g f (homotweqinvweq w) (f x) (f x')).
    set (eps := @pathssec3  _ _ g f (homotweqinvweq w ) (f x) (f x')).
    apply (pathssec2 s p eps _ _  e3).
  }

  assert (e4:
    maponpaths f  (invmaponpathsweq w x x' (maponpaths f eee)) =
      maponpaths f (invmaponpathsweq w x x' e)).
  {
    apply (maponpaths (fun (e0: f x = f x') =>
                       maponpaths f (invmaponpathsweq w x x' e0))
           e1).
  }

  assert (X0 : invmaponpathsweq w x x' (maponpaths f eee) = eee).
  { apply (pathsweq3 w). }

  assert (e5: maponpaths f (invmaponpathsweq w x x' (maponpaths f eee))
              = maponpaths f eee).
  { apply (maponpaths (fun eee0: x = x' => maponpaths f eee0) X0). }

  apply (! e4 @ e5 @ e1).
Defined.

(** *** Weak equivalences between contractible types (other
        implications are proved below). *)

Lemma iscontrweqb {X Y : UU} (w : weq X Y) (is : iscontr Y) : iscontr X.
Proof.
  intros. apply (iscontrretract (invmap w) w (homotinvweqweq w) is).
Defined.

Ltac intermediate_iscontr Y' := apply (iscontrweqb (Y := Y')).

(** *** Functions between fibers defined by a path on the base are
        weak equivalences. *)

Lemma isweqtransportf {X : UU} (P : X -> UU) {x x' : X}
  (e : x = x') : isweq (transportf P e).
Proof.
  intros. induction e. unfold transportf. simpl. apply idisweq.
Defined.

Lemma isweqtransportb {X : UU} (P : X -> UU) {x x' : X}
  (e : x = x') : isweq (transportb P e).
Proof.
  intros. apply (isweqtransportf _ (pathsinv0 e)).
Defined.

(** *** [ unit ] and contractibility *)

(** [ unit ] is contractible (recall that [ tt ] is the name of the
    canonical term of the type [ unit ]). *)

Lemma isconnectedunit : ∀ x x' : unit, x = x'.
Proof.
  intros. induction x. induction x'. apply idpath.
Defined.

Lemma unitl0 : tt = tt -> coconustot _ tt.
Proof.
  intros e. apply (coconustotpair unit e).
Defined.

Lemma unitl1: coconustot _ tt -> tt = tt.
Proof.
  intro cp. induction cp as [x t]. induction x. apply t.
Defined.

Lemma unitl2: ∀ e : tt = tt, unitl1 (unitl0 e) = e.
Proof.
  intros. unfold unitl0. simpl. apply idpath.
Defined.

Lemma unitl3: ∀ e : tt = tt, e = idpath tt.
Proof.
  intros.

  assert (e0 : unitl0 (idpath tt) = unitl0 e).
  { apply connectedcoconustot. }

  set (e1 := maponpaths unitl1 e0).

  apply (! (unitl2 e) @ (! e1) @ (unitl2 (idpath _))).
Defined.

Theorem iscontrunit: iscontr (unit).
Proof.
  split with tt. intros t. apply (isconnectedunit t tt).
Defined.

(** [ paths ] in [ unit ] are contractible. *)

Theorem iscontrpathsinunit (x x' : unit) : iscontr (x = x').
Proof.
  intros.
  split with (isconnectedunit x x').
  intros e'.
  induction x.
  induction x'.
  simpl.
  apply unitl3.
Defined.

(** A type [ T : UU ] is contractible if and only if [ T -> unit ] is
    a weak equivalence. *)

Lemma ifcontrthenunitl0 (e1 e2 : tt = tt) : e1 = e2.
Proof.
  intros.
  apply proofirrelevancecontr.
  apply (iscontrpathsinunit tt tt).
Defined.

Lemma isweqcontrtounit {T : UU} (is : iscontr T) : isweq (fun (t : T) => tt).
Proof.
  intros. unfold isweq. intro y. induction y.
  destruct is as [c h].
  set (hc := hfiberpair _ c (isconnectedunit tt tt)).
  split with hc.
  intros ha.
  induction ha as [x e].
  unfold hc. unfold hfiberpair. unfold isconnectedunit.
  simpl.
  apply (fun q => total2_paths2 (h x) q).
  apply ifcontrthenunitl0.
Defined.

Definition weqcontrtounit {T : UU} (is : iscontr T) : weq T unit :=
  weqpair _ (isweqcontrtounit is).

Theorem iscontrifweqtounit {X : UU} (w : weq X unit) : iscontr X.
Proof.
  intros.
  apply (iscontrweqb w).
  apply iscontrunit.
Defined.

(** *** A homotopy equivalence is a weak equivalence *)

Definition hfibersgftog {X Y Z : UU} (f : X -> Y) (g : Y -> Z) (z : Z)
  (xe : hfiber (g ∘ f) z) : hfiber g z :=
    hfiberpair g (f (pr1 xe)) (pr2 xe).

Lemma constr2 {X Y : UU} (f : X -> Y) (g : Y -> X)
  (efg: ∀ y : Y, f (g y) = y) (x0 : X) (xe : hfiber g x0) :
    Σ xe' : hfiber (g ∘ f) x0, xe = hfibersgftog f g x0 xe'.
Proof.
  intros.
  destruct xe as [y0 e].
  set (eint := pathssec1 _ _ efg _ _ e).
  set (ee := ! (maponpaths g eint) @ e).
  split with (hfiberpair (g ∘ f) x0 ee).
  unfold hfibersgftog.
  unfold hfiberpair.
  simpl.
  apply (total2_paths2 eint).
  induction eint.
  apply idpath.
Defined.

Lemma iscontrhfiberl1 {X Y : UU} (f : X -> Y) (g : Y -> X)
  (efg: ∀ y : Y, f (g y) = y) (x0 : X)
    (is : iscontr (hfiber (g ∘ f) x0)) : iscontr (hfiber g x0).
Proof.
  intros.
  set (f1 := hfibersgftog f g x0).
  set (g1 := fun (xe : hfiber g x0) => pr1 (constr2 f g efg x0 xe)).
  set (efg1 := fun (xe : hfiber g x0) => ! (pr2 (constr2 f g efg x0 xe))).
  apply (iscontrretract f1 g1 efg1).
  apply is.
Defined.

Definition homothfiber1 {X Y : UU} (f g : X -> Y)
  (h : f ~ g) (y : Y) (xe : hfiber f y) : hfiber g y.
Proof.
  intros. induction xe as [x e].
  apply (hfiberpair g x (!(h x) @ e)).
Defined.

Definition homothfiber2 {X Y : UU} (f g : X -> Y)
  (h : f ~ g) (y : Y) (xe : hfiber g y) : hfiber f y.
Proof.
  intros. induction xe as [x e].
  apply (hfiberpair f x (h x @ e)).
Defined.

Definition homothfiberretr {X Y : UU} (f g : X -> Y)
  (h : f ~ g) (y : Y) (xe : hfiber g y) :
    homothfiber1 f g h y (homothfiber2 f g h y xe) = xe.
Proof.
  intros.
  induction xe as [x e].
  simpl.
  fold (hfiberpair g x e).
  set (xe1 := hfiberpair g x (! h x @ h x @ e)).
  set (xe2 := hfiberpair g x e).
  apply (hfibertriangle2 g xe1 xe2 (idpath _)).
  simpl.

  (* Now, a little lemma: *)
  assert (ee : ∀ a b c : Y, ∀ p : a = b, ∀ q : b = c,
    !p @ (p @ q) = q).
  { intros. induction p. induction q. apply idpath. }

  apply ee.
Defined.

Lemma iscontrhfiberl2 {X Y : UU} (f g : X -> Y)
  (h : f ~ g) (y : Y) (is : iscontr (hfiber f y)) : iscontr (hfiber g y).
Proof.
  intros.
  set (a := homothfiber1 f g h y).
  set (b := homothfiber2 f g h y).
  set (eab := homothfiberretr f g h y).
  apply (iscontrretract a b eab is).
Defined.

Corollary isweqhomot {X Y : UU} (f1 f2 : X -> Y)
  (h : f1 ~ f2) : isweq f1 -> isweq f2.
Proof.
  intros X Y f1 f2 h x0.
  unfold isweq.
  intro y.
  apply (iscontrhfiberl2 f1 f2 h).
  apply x0.
Defined.

Theorem gradth {X Y : UU} (f : X -> Y) (g : Y -> X)
  (egf: ∀ x : X, g (f x) = x)
  (efg: ∀ y : Y, f (g y) = y) : isweq f.
Proof.
  intros.
  unfold isweq.
  intro y.
  assert (iscontr (hfiber (f ∘ g) y)).
  assert (efg' : ∀ y : Y, y = f (g y)).
  { intro y0.
    apply pathsinv0.
    apply (efg y0). }
  apply (iscontrhfiberl2 (idfun _) (f ∘ g) efg' y (idisweq Y y)).
  apply (iscontrhfiberl1 g f egf y).
  apply X0.
Defined.

Definition weqgradth {X Y : UU} (f : X -> Y) (g : Y -> X)
  (egf: ∀ x : X, g (f x) = x)
  (efg: ∀ y : Y, f (g y) = y) : X ≃ Y :=
    weqpair _ (gradth _ _ egf efg).

<<<<<<< HEAD
Definition bijective {X Y:UU} (f:X->Y) :=
  (∀ y, Σ x, f x = y) × (∀ x x', f x = f x' -> x = x').

Corollary bijection_to_weq {X Y:UU} (f:X->Y) : bijective f -> isweq f.
Proof.
  intros ? ? ? bij. assert (sur := pr1 bij). assert (inj := pr2 bij).
  refine (gradth f _ _ _).
  - intros y. exact (pr1 (sur y)).
  - intros. simpl. apply inj. exact (pr2 (sur (f x))).
  - intros. simpl. exact (pr2 (sur y)).
Defined.

Module Test_gradth.
  Let f := idfun nat.
  Definition w : nat ≃ nat := weqgradth f f (λ _, idpath _) (λ _, idpath _).
  Goal homotinvweqweq w 3 = idpath _. reflexivity. Defined.
  Goal homotweqinvweq w 3 = idpath _. reflexivity. Defined.
  Definition v : bool ≃ bool.
    refine (weqgradth negb negb _ _); intro x; induction x; reflexivity. Defined.
  Goal homotinvweqweq v true = idpath _. reflexivity. Defined.
  Goal homotweqinvweq v true = idpath _. reflexivity. Defined.
End Test_gradth.

=======
>>>>>>> 0f270067
(** *** Some basic weak equivalences *)

Corollary isweqinvmap {X Y : UU} (w : weq X Y) : isweq (invmap w).
Proof.
  intros.
  assert (efg : ∀ (y : Y), w (invmap w y) = y).
  apply homotweqinvweq.
  assert (egf : ∀ (x : X), invmap w (w x) = x).
  apply homotinvweqweq.
  apply (gradth _ _ efg egf).
Defined.

Definition invweq {X Y : UU} (w : weq X Y) : weq Y X :=
  weqpair (invmap w) (isweqinvmap w).

Corollary invinv {X Y :UU} (w : weq X Y) (x : X)  :
  invmap (invweq w) x = w x.
Proof.
  intros. apply idpath.
Defined.

Corollary iscontrweqf {X Y : UU} (w : weq X Y) (is : iscontr X) : iscontr Y.
Proof.
  intros. apply (iscontrweqb (invweq w) is).
Defined.

(** Equality between pairs is equivalent to pairs of equalities
    between components. Theorem adapted from HoTT library
    http://github.com/HoTT/HoTT.
 *)

Definition PathPair {A : UU} {B : A -> UU} (x y : Σ x, B x) :=
  Σ p : pr1 x = pr1 y, transportf _ p (pr2 x) = pr2 y.

Notation "a ≡ b" := (PathPair a b) (at level 70, no associativity) : type_scope.
(* the three horizontal lines are reminiscent of a path lying above a path in a fibration *)
(* use \equiv in agda input mode *)

Theorem total2_paths_equiv {A : UU} (B : A -> UU) (x y : Σ x, B x) :
  x = y  ≃  x ≡ y.
Proof.
  intros A B x y.
  exists (fun (r : x = y) =>
            tpair (fun p : pr1 x = pr1 y => transportf _ p (pr2 x) = pr2 y)
              (base_paths _ _ r) (fiber_paths r)).
  apply (gradth _
    (fun (pq : Σ p : pr1 x = pr1 y, transportf _ p (pr2 x) = pr2 y) =>
       total2_paths (pr1 pq) (pr2 pq))).
  - intro p.
    apply total2_fiber_paths.
  - intros [p q]. simpl in *.
    apply (total2_paths2 (base_total2_paths q)).
    apply transportf_fiber_total2_paths.
Defined.

(** The standard weak equivalence from [ unit ] to a contractible type *)

Definition wequnittocontr {X : UU} (is : iscontr X) : weq unit X.
Proof.
  intros.
  set (f := fun (t : unit) => pr1 is).
  set (g := fun (x : X) => tt).
  split with f.
  assert (egf : ∀ t : unit, g (f t) = t).
  { intro. induction t. apply idpath. }
  assert (efg : ∀ x : X, f (g x) = x).
  { intro. apply (! (pr2 is x)). }
  apply (gradth _ _ egf efg).
Defined.

(** A weak equivalence between types defines weak equivalences on the
    corresponding [ paths ] types. *)

Corollary isweqmaponpaths {X Y : UU} (w : weq X Y) (x x' : X) :
  isweq (@maponpaths _ _ w x x').
Proof.
  intros.
  apply (gradth (@maponpaths _ _ w x x')
                (@invmaponpathsweq _ _ w x x')
                (@pathsweq3 _ _ w x x')
                (@pathsweq4 _ _ w x x')).
Defined.

Definition weqonpaths {X Y : UU} (w : weq X Y) (x x' : X) :=
  weqpair _ (isweqmaponpaths w x x').

Corollary isweqpathsinv0 {X : UU} (x x' : X) : isweq (@pathsinv0 _ x x').
Proof.
  intros.
  apply (gradth (@pathsinv0 _ x x')
                (@pathsinv0 _ x' x)
                (@pathsinv0inv0 _ _ _  )
                (@pathsinv0inv0  _ _ _ )).
Defined.

Definition weqpathsinv0 {X : UU} (x x' : X) :=
  weqpair _ (isweqpathsinv0 x x').

Corollary isweqpathscomp0r {X : UU} (x : X) {x' x'' : X} (e': x' = x'') :
   isweq (fun (e : x = x') => e @ e').
Proof.
  intros.
  set (f := fun (e : x = x') => e @ e').
  set (g := fun (e'' : x = x'') => e'' @ (! e')).
  assert (egf : ∀ e : _, g (f e) = e).
  { intro e. induction e. induction e'. apply idpath. }
  assert (efg : ∀ e : _, f (g e) = e).
  { intro e. induction e. induction e'. apply idpath. }
  apply (gradth f g egf efg).
Defined.

Corollary isweqtococonusf {X Y : UU} (f : X -> Y): isweq (tococonusf f).
Proof.
  intros.
  apply (gradth _ _ (homotfromtococonusf f) (homottofromcoconusf f)).
Defined.

Definition weqtococonusf {X Y : UU} (f : X -> Y) : weq X (coconusf f) :=
  weqpair _ (isweqtococonusf f).

Corollary  isweqfromcoconusf {X Y : UU} (f : X -> Y): isweq (fromcoconusf f).
Proof.
  intros.
  apply (gradth _ _ (homottofromcoconusf f) (homotfromtococonusf f)).
Defined.

Definition weqfromcoconusf {X Y : UU} (f : X -> Y) : weq (coconusf f) X :=
  weqpair _ (isweqfromcoconusf f).

Corollary isweqdeltap (T : UU) : isweq (deltap T).
Proof.
  intros.
  set (ff := deltap T). set (gg := fun (z : pathsspace T) => pr1 z).
  assert (egf : ∀ t : T, gg (ff t) = t).
  { intro. apply idpath. }
  assert (efg : ∀ (tte : _), ff (gg tte) = tte).
  { intro tte. induction tte as [t c].
    induction c as [x e]. induction e.
    apply idpath.
  }
  apply (gradth _ _ egf efg).
Defined.

(* Recall that pathsspace' consists of pairs of points and a path
   between them. *)
Corollary isweqpr1pr1 (T : UU) :
  isweq (fun (a : pathsspace' T) => pr1 (pr1 a)).
Proof.
  intros.
  set (f := fun (a : pathsspace' T) => pr1 (pr1 a)).
  set (g := fun (t : T) =>
              tpair _ (dirprodpair t t) (idpath t) : pathsspace' T).
  assert (efg : ∀ t : T, f (g t) = t).
  { intros t. unfold f. unfold g. simpl. apply idpath. }
  assert (egf : ∀ a : _, g (f a) = a).
  { intros a. induction a as [xy e].
    induction xy as [x y]. simpl in e.
    induction e. unfold f. unfold g.
    apply idpath.
  }
  apply (gradth _ _ egf efg).
Defined.

Lemma hfibershomotftog {X Y : UU} (f g : X -> Y)
  (h : f ~ g) (y : Y) : hfiber f y -> hfiber g y .
Proof.
  intros X Y f g h y xe.
  induction xe as [x e].
  split with x.
  apply (!(h x) @ e).
Defined.

Lemma hfibershomotgtof {X Y : UU} (f g : X -> Y)
  (h : f ~ g) (y : Y) : hfiber g y -> hfiber f y.
Proof.
  intros X Y f g h y xe.
  induction xe as [x e].
  split with x.
  apply (h x @ e).
Defined.

Theorem weqhfibershomot {X Y : UU} (f g : X -> Y)
  (h : f ~ g) (y : Y) : weq (hfiber f y) (hfiber g y).
Proof.
  intros X Y f g h y.
  set (ff := hfibershomotftog f g h y).
  set (gg := hfibershomotgtof f g h y).

  split with ff.

  assert (effgg : ∀ xe : _, ff (gg xe) = xe).
  {
    intro xe.
    induction xe as [x e].
    simpl.
    assert (eee : ! h x @ h x @ e = maponpaths g (idpath x) @ e).
    { simpl.  induction e. induction (h x). apply idpath. }
    set (xe1 := hfiberpair g x (! h x @ h x @ e)).
    set (xe2 := hfiberpair g x e).
    apply (hfibertriangle2 g xe1 xe2 (idpath x) eee).
  }

  assert (eggff : ∀ xe : _, gg (ff xe) = xe).
  {
    intro xe.
    induction xe as [x e].
    simpl.
    assert (eee :  h x @ !h x @ e = maponpaths f (idpath x) @ e).
    { simpl.  induction e. induction (h x). apply idpath. }
    set (xe1 := hfiberpair f x (h x @ ! h x @ e)).
    set (xe2 := hfiberpair f x e).
    apply (hfibertriangle2 f xe1 xe2 (idpath x) eee).
  }

  apply (gradth _ _ eggff effgg).
Defined.

(** *** The 2-out-of-3 property of weak equivalences.

    Theorems showing that if any two of three functions f, g, gf are
    weak equivalences then so is the third - the 2-out-of-3 property.
*)

Theorem twooutof3a {X Y Z : UU} (f : X -> Y) (g : Y -> Z)
  (isgf: isweq (g ∘ f)) (isg: isweq g) : isweq f.
Proof.
  intros.
  set (gw := weqpair g isg).
  set (gfw := weqpair (g ∘ f) isgf).
  set (invg := invmap gw).
  set (invgf := invmap gfw).

  set (invf := invgf ∘ g).

  assert (efinvf : ∀ y : Y, f (invf y) = y).
  {
    intro y.
    assert (int1 : g (f (invf y)) = g y).
    { unfold invf. apply (homotweqinvweq gfw (g y)). }
    apply (invmaponpathsweq gw _ _  int1).
  }

  assert (einvff: ∀ x : X, invf (f x) = x).
  { intro. unfold invf. apply (homotinvweqweq gfw x). }

  apply (gradth f invf einvff efinvf).
Defined.

Corollary isweqcontrcontr {X Y : UU} (f : X -> Y)
  (isx : iscontr X) (isy: iscontr Y): isweq f.
Proof.
  intros.
  set (py := fun (y : Y) => tt).
  apply (twooutof3a f py (isweqcontrtounit isx) (isweqcontrtounit isy)).
Defined.

Definition weqcontrcontr {X Y : UU} (isx : iscontr X) (isy: iscontr Y) :=
  weqpair _ (isweqcontrcontr (fun (x : X) => pr1 isy) isx isy).

Theorem twooutof3b {X Y Z : UU} (f : X -> Y) (g : Y -> Z)
  (isf: isweq f) (isgf: isweq (g ∘ f)) : isweq g.
Proof.
  intros.
  set (wf := weqpair f isf).
  set (wgf := weqpair (g ∘ f) isgf).
  set (invf := invmap wf).
  set (invgf := invmap wgf).

  set (invg := f ∘ invgf).

  assert (eginvg : ∀ z : Z, g (invg z) = z).
  { intro. unfold invg. apply (homotweqinvweq wgf z). }

  assert (einvgg : ∀ y : Y, invg (g y) = y).
  { intro. unfold invg.

    assert (isinvf: isweq invf).
    { apply isweqinvmap. }
    assert (isinvgf: isweq invgf).
    { apply isweqinvmap. }

    assert (int1 : g y = (g ∘ f) (invf y)).
     apply (maponpaths g (! homotweqinvweq wf y)).

    assert (int2 : (g ∘ f) (invgf (g y)) = (g ∘ f) (invf y)).
    {
      assert (int3: (g ∘ f) (invgf (g y)) = g y).
      { apply (homotweqinvweq wgf). }
      induction int1.
      apply int3.
    }

    assert (int4: (invgf (g y)) = (invf y)).
    { apply (invmaponpathsweq wgf). apply int2. }

    assert (int5: (invf (f (invgf (g y)))) = (invgf (g y))).
    { apply (homotinvweqweq wf ). }

     assert (int6: (invf (f (invgf (g (y))))) = (invf y)).
    { induction int4. apply int5. }

     apply (invmaponpathsweq ( weqpair invf isinvf ) ).
     simpl.
     apply int6.
  }

  apply (gradth g invg einvgg eginvg).
Defined.

Lemma isweql3 {X Y : UU} (f : X -> Y) (g : Y -> X)
  (egf: ∀ x : X, g (f x) = x): isweq f -> isweq g.
Proof.
  intros X Y f g egf w.
  assert (int1 : isweq (g ∘ f)).
  {
    apply (isweqhomot (idfun X) (g ∘ f) (fun (x : X) => ! (egf x))).
    apply idisweq.
  }
  apply (twooutof3b f g w int1).
Defined.

Theorem twooutof3c {X Y Z : UU} (f : X -> Y) (g : Y -> Z)
  (isf: isweq f) (isg: isweq g) : isweq (g ∘ f).
Proof.
  intros.
  set (wf := weqpair f isf).
  set (wg := weqpair g isg).
  set (invf := invmap wf).
  set (invg := invmap wg).

  set (gf := g ∘ f).
  set (invgf := invf ∘ invg).

  assert (egfinvgf : ∀ x : X, invgf (gf x) = x).
  {
    intros x.
    assert (int1 : invf (invg (g (f x))) = invf (f x)).
    { apply (maponpaths invf (homotinvweqweq wg (f x))). }
    assert (int2 : invf (f x) = x).
    { apply (homotinvweqweq wf x). }
    induction int1.
    apply int2.
  }

  assert (einvgfgf : ∀ z : Z, gf (invgf z) = z).
  {
    intros z.
    assert (int1 : g (f (invgf z)) = g (invg z)).
    {
      unfold invgf.
      apply (maponpaths g (homotweqinvweq wf (invg z))).
    }
    assert (int2 : g (invg z) = z).
    { apply (homotweqinvweq wg z). }
    induction int1.
    apply int2.
  }

  apply (gradth gf invgf egfinvgf einvgfgf).
Defined.

Definition weqcomp {X Y Z : UU} (w1 : weq X Y) (w2 : weq Y Z) : (weq X Z) :=
  weqpair (fun (x : X) => w2 (w1 x)) (twooutof3c w1 w2 (pr2 w1) (pr2 w2)).

Notation "g ∘ f" := (weqcomp f g) (at level 50, left associativity) : weq_scope.

Delimit Scope weq_scope with weq.

Ltac intermediate_weq Y' := apply (weqcomp (Y := Y')).

Definition weqcomp_to_funcomp_app {X Y Z} {x:X} {f:X≃Y} {g:Y≃Z} :
  (weqcomp f g) x = pr1weq g (pr1weq f x).
Proof. reflexivity. Defined.

Definition weqcomp_to_funcomp {X Y Z} {f:X≃Y} {g:Y≃Z} :
  pr1weq (weqcomp f g) = pr1weq g ∘ pr1weq f.
Proof. reflexivity. Defined.

Definition invmap_weqcomp_expand {X Y Z} {f:X≃Y} {g:Y≃Z} :
  invmap (weqcomp f g) = invmap f ∘ invmap g.
Proof. reflexivity. Defined.

(** *** The 2-out-of-6 (two-out-of-six) property of weak equivalences. *)


Theorem twooutofsixu {X Y Z K : UU}{u : X -> Y}{v : Y -> Z}{w : Z -> K}
        (isuv : isweq ( funcomp u v ))(isvw : isweq (funcomp v w)) : isweq u.
Proof.
  intros .

  set ( invuv := invmap ( weqpair _ isuv ) ) .
  set ( pu := funcomp v invuv ) .
  set (hupu := homotinvweqweq ( weqpair _ isuv ) : homot ( funcomp u pu ) ( idfun X ) ) .

  set ( invvw := invmap ( weqpair _ isvw ) ) .
  set ( pv := funcomp w invvw ) .
  set (hvpv := homotinvweqweq ( weqpair _ isvw ) : homot ( funcomp v pv ) ( idfun Y ) ) .

  set ( h0 := funhomot v ( homotweqinvweq ( weqpair _ isuv ) ) ) .
  set ( h1 := funhomot ( funcomp pu u ) ( invhomot hvpv ) ) .
  set ( h2 := homotfun h0 pv ) .

  set ( hpuu := homotcomp ( homotcomp h1 h2 ) hvpv ) .

  exact ( gradth u pu hupu hpuu ) .
Defined.

Theorem twooutofsixv {X Y Z K : UU}{u : X -> Y}{v : Y -> Z}{w : Z -> K}
        (isuv : isweq ( funcomp u v ))(isvw : isweq (funcomp v w)) : isweq v.
Proof.
  intros . exact ( twooutof3b _ _ ( twooutofsixu isuv isvw ) isuv ) .
Defined.

Theorem twooutofsixw {X Y Z K : UU}{u : X -> Y}{v : Y -> Z}{w : Z -> K}
        (isuv : isweq ( funcomp u v ))(isvw : isweq (funcomp v w)) : isweq w.
Proof.
  intros . exact ( twooutof3b _ _ ( twooutofsixv isuv isvw ) isvw ) .
Defined.

(** *** Associativity of [ total2 ]  *)

Lemma total2asstor { X : UU } ( P : X -> UU ) ( Q : total2 P -> UU ) : total2 Q ->  Σ x:X, Σ p : P x, Q ( tpair P x p )  .
Proof. intros X P Q xpq .  induction xpq as [ xp q ] . induction xp as [ x p ] . split with x . split with p . assumption . Defined .

Lemma total2asstol { X : UU } ( P : X -> UU ) ( Q : total2 P -> UU ) : (Σ x : X, Σ p : P x, Q ( tpair P x p )) -> total2 Q .
Proof. intros X P Q xpq .  induction xpq as [ x pq ] . induction pq as [ p q ] . split with ( tpair P x p ) . assumption . Defined .


Theorem weqtotal2asstor { X : UU } ( P : X -> UU ) ( Q : total2 P -> UU ) : weq ( total2 Q ) ( Σ x : X, Σ p : P x, Q ( tpair P x p ) ).
Proof. intros . set ( f := total2asstor P Q ) . set ( g:= total2asstol P Q ) .  split with f .
assert ( egf : ∀ xpq : _ , ( g ( f xpq ) ) = xpq ) . intro . induction xpq as [ xp q ] . induction xp as [ x p ] . apply idpath .
assert ( efg : ∀ xpq : _ , ( f ( g xpq ) ) = xpq ) . intro . induction xpq as [ x pq ] . induction pq as [ p q ] . apply idpath .
apply ( gradth _ _ egf efg ) . Defined.

Definition weqtotal2asstol { X : UU } ( P : X -> UU ) ( Q : total2 P -> UU ) : weq ( Σ x : X, Σ p : P x, Q ( tpair P x p ) ) ( total2 Q ) := invweq ( weqtotal2asstor P Q ) .

(** *** Associativity and commutativity of [ dirprod ] *)

Definition weqdirprodasstor ( X Y Z : UU ) : weq ( dirprod ( dirprod X Y ) Z ) ( dirprod X ( dirprod Y Z ) ) .
Proof . intros . apply weqtotal2asstor . Defined .

Definition weqdirprodasstol ( X Y Z : UU ) : weq  ( dirprod X ( dirprod Y Z ) ) ( dirprod ( dirprod X Y ) Z ) := invweq ( weqdirprodasstor X Y Z ) .

Definition weqdirprodcomm ( X Y : UU ) : weq ( dirprod X Y ) ( dirprod Y X ) .
Proof. intros . set ( f := fun xy : dirprod X Y => dirprodpair ( pr2 xy ) ( pr1 xy ) ) . set ( g := fun yx : dirprod Y X => dirprodpair ( pr2 yx ) ( pr1 yx ) ) .
assert ( egf : ∀ xy : _ , ( g ( f xy ) ) = xy ) . intro . induction xy . apply idpath .
assert ( efg : ∀ yx : _ , ( f ( g yx ) ) = yx ) . intro . induction yx . apply idpath .
split with f . apply ( gradth _ _ egf  efg ) . Defined .

Definition weqtotal2dirprodcomm {X Y:UU} (P: X × Y -> UU) : (Σ xy : X×Y, P xy) ≃ (Σ xy : Y×X, P (weqdirprodcomm _ _ xy)).
Proof.
  intros.
  refine (weqgradth _ _ _ _).
  - intros xyp. induction xyp as [xy p]. induction xy as [x y]. exact ((y,,x),,p).
  - intros yxp. induction yxp as [yx p]. induction yx as [y x]. exact ((x,,y),,p).
  - intros xyp. induction xyp as [xy p]. induction xy as [x y]. reflexivity.
  - intros yxp. induction yxp as [yx p]. induction yx as [y x]. reflexivity.
Defined.

Definition weqtotal2dirprodassoc  {X Y:UU} (P: X × Y -> UU) : (Σ xy : X×Y, P xy) ≃ (Σ (x:X) (y:Y), P (x,,y)).
  intros.
  refine (weqgradth _ _ _ _).
  - intros xyp. induction xyp as [xy p]. induction xy as [x y]. exact (x,,y,,p).
  - intros xyp. induction xyp as [x yp]. induction yp as [y p]. exact ((x,,y),,p).
  - intros xyp. induction xyp as [xy p]. induction xy as [x y]. reflexivity.
  - intros xyp. induction xyp as [x yp]. induction yp as [y p]. reflexivity.
Defined.

Definition weqtotal2dirprodassoc' {X Y:UU} (P: X × Y -> UU) : (Σ xy : X×Y, P xy) ≃ (Σ (y:Y) (x:X), P (x,,y)).
Proof.
  intros.
  refine (weqgradth _ _ _ _).
  - intros xyp. induction xyp as [xy p]. induction xy as [x y]. exact (y,,x,,p).
  - intros yxp. induction yxp as [x yp]. induction yp as [y p]. exact ((y,,x),,p).
  - intros xyp. induction xyp as [xy p]. induction xy as [x y]. reflexivity.
  - intros yxp. induction yxp as [x yp]. induction yp as [y p]. reflexivity.
Defined.

Definition weqtotal2comm12 {X} (P Q : X -> UU) :
  (Σ (w : Σ x, P x), Q (pr1 w)) ≃ (Σ (w : Σ x, Q x), P (pr1 w)).
Proof.
  intros.
  refine (weqgradth _ _ _ _).
  - intros [[x p] q]. exact ((x,,q),,p).
  - intros [[x q] p]. exact ((x,,p),,q).
  - intros [[x p] q]. reflexivity.
  - intros [[x q] p]. reflexivity.
Defined.

(** *** Coproducts and direct products *)


Definition rdistrtocoprod ( X Y Z : UU ): dirprod X (Y ⨿ Z) -> (X × Y) ⨿ (X × Z).
Proof. intros X Y Z X0. induction X0 as [ t x ].  induction x as [ y | z ] .   apply (ii1  (dirprodpair  t y)). apply (ii2  (dirprodpair  t z)). Defined.


Definition rdistrtoprod (X Y Z:UU): (X × Y) ⨿ (X × Z) ->  X × (Y ⨿ Z).
Proof. intros X Y Z X0. induction X0 as [ d | d ].  induction d as [ t x ]. apply (dirprodpair  t (ii1  x)). induction d as [ t x ]. apply (dirprodpair  t (ii2  x)). Defined.


Theorem isweqrdistrtoprod (X Y Z:UU): isweq (rdistrtoprod X Y Z).
Proof. intros. set (f:= rdistrtoprod X Y Z). set (g:= rdistrtocoprod X Y Z).
assert (egf: ∀ a:_, (g (f a)) = a).  intro. induction a as [ d | d ] . induction d. apply idpath. induction d. apply idpath.
assert (efg: ∀ a:_, (f (g a)) = a). intro. induction a as [ t x ]. induction x.  apply idpath. apply idpath.
apply (gradth  f g egf efg). Defined.

Definition weqrdistrtoprod (X Y Z: UU):= weqpair  _ (isweqrdistrtoprod X Y Z).

Corollary isweqrdistrtocoprod (X Y Z:UU): isweq (rdistrtocoprod X Y Z).
Proof. intros. apply (isweqinvmap ( weqrdistrtoprod X Y Z  ) ) . Defined.

Definition weqrdistrtocoprod (X Y Z: UU):= weqpair  _ (isweqrdistrtocoprod X Y Z).



(** *** Total space of a family over a coproduct *)


Definition fromtotal2overcoprod { X Y : UU } ( P : X ⨿ Y -> UU ) ( xyp : total2 P ) : coprod ( Σ x : X, P ( ii1 x ) ) ( Σ y : Y, P ( ii2 y ) ) .
Proof. intros . set ( PX :=  fun x : X => P ( ii1 x ) ) . set ( PY :=  fun y : Y => P ( ii2 y ) ) . induction xyp as [ xy p ] . induction xy as [ x | y ] . apply (  ii1 ( tpair PX x p ) ) .   apply ( ii2 ( tpair PY y p ) ) . Defined .

Definition tototal2overcoprod { X Y : UU } ( P : X ⨿ Y -> UU ) ( xpyp :  coprod ( Σ x : X, P ( ii1 x ) ) ( Σ y : Y, P ( ii2 y ) ) ) : total2 P .
Proof . intros . induction xpyp as [ xp | yp ] . induction xp as [ x p ] . apply ( tpair P ( ii1 x ) p ) .   induction yp as [ y p ] . apply ( tpair P ( ii2 y ) p ) . Defined .

Theorem weqtotal2overcoprod {X Y : UU} (P : X ⨿ Y -> UU) :
  (Σ xy, P xy) ≃ (Σ x : X, P (ii1 x)) ⨿ (Σ y : Y, P (ii2 y)).
Proof.
  intros. set (f := fromtotal2overcoprod P). set (g := tototal2overcoprod P).
  split with f.
  assert (egf : ∀ a : _ , (g (f a)) = a).
  { intro a.
    induction a as [ xy p ].
    induction xy as [ x | y ].
    simpl.
    apply idpath.
    simpl.
    apply idpath. }
  assert (efg : ∀ a : _ , (f (g a)) = a).
  { intro a.
    induction a as [ xp | yp ].
    induction xp as [ x p ].
    simpl.
    apply idpath.
    induction yp as [ y p ].
    apply idpath. }
  apply (gradth _ _ egf efg).
Defined.

(** *** Weak equivalences and pairwise direct products *)


Theorem isweqdirprodf { X Y X' Y' : UU } ( w : X ≃ Y )( w' : weq X' Y' ) : isweq (dirprodf w w' ).
Proof. intros. set ( f := dirprodf w w' ) . set ( g := dirprodf ( invweq w ) ( invweq w' ) ) .
assert ( egf : ∀ a : _ , ( g ( f a ) ) = a ) . intro a . induction a as [ x x' ] .  simpl .   apply pathsdirprod . apply ( homotinvweqweq w x ) .  apply ( homotinvweqweq w' x' ) .
assert ( efg : ∀ a : _ , ( f ( g a ) ) = a ) . intro a . induction a as [ x x' ] .  simpl .   apply pathsdirprod . apply ( homotweqinvweq w x ) .  apply ( homotweqinvweq w' x' ) .
apply ( gradth _ _ egf efg ) . Defined .

Definition weqdirprodf { X Y X' Y' : UU } ( w : X ≃ Y ) ( w' : weq X' Y' ) := weqpair _ ( isweqdirprodf w w' ) .

Definition weqtodirprodwithunit (X:UU): weq X (dirprod X unit).
Proof. intros. set (f:=fun x:X => dirprodpair x tt). split with f.  set (g:= fun xu:dirprod X unit => pr1  xu).
assert (egf: ∀ x:X, (g (f x)) = x). intro. apply idpath.
assert (efg: ∀ xu:_, (f (g xu)) = xu). intro. induction xu as  [ t x ]. induction x. apply idpath.
apply (gradth  f g egf efg). Defined.




(** *** Basics on pairwise coproducts (disjoint unions)  *)



(** In the current version [ coprod ] is a notation, introduced in uuu.v for [ sum ] of types which is defined in Coq.Init *)



Definition sumofmaps {X Y Z:UU}(fx: X -> Z)(fy: Y -> Z): (X ⨿ Y) -> Z := fun xy:_ => match xy with ii1 x => fx x | ii2 y => fy y end.


Definition boolascoprod: unit ⨿ unit ≃ bool.
Proof. set (f:= fun xx: coprod unit unit => match xx with ii1 t => true | ii2 t => false end). split with f.
set (g:= fun t:bool => match t with true => ii1  tt | false => ii2  tt end).
assert (egf: ∀ xx:_, (g (f xx)) = xx). intro xx .  induction xx as [ u | u ] . induction u. apply idpath. induction u. apply idpath.
assert (efg: ∀ t:_, (f (g t)) = t). induction t. apply idpath. apply idpath.
apply (gradth  f g egf efg). Defined.


Definition coprodasstor (X Y Z:UU): (X ⨿ Y) ⨿ Z -> X ⨿ (Y ⨿ Z).
Proof. intros X Y Z X0. induction X0 as [ c | z ] .  induction c as [ x | y ] .  apply (ii1  x). apply (ii2  (ii1  y)). apply (ii2  (ii2  z)). Defined.

Definition coprodasstol (X Y Z: UU): X ⨿ (Y ⨿ Z) -> (X ⨿ Y) ⨿ Z.
Proof. intros X Y Z X0. induction X0 as [ x | c ] .  apply (ii1  (ii1  x)). induction c as [ y | z ] .   apply (ii1  (ii2  y)). apply (ii2  z). Defined.

Definition sumofmaps_assoc_left {X Y Z T} (f:X->T) (g:Y->T) (h:Z->T) :
  sumofmaps (sumofmaps f g) h ∘ coprodasstol _ _ _ ~ sumofmaps f (sumofmaps g h).
Proof. intros. intros [x|[y|z]]; reflexivity. Defined.

Definition sumofmaps_assoc_right {X Y Z T} (f:X->T) (g:Y->T) (h:Z->T) :
  sumofmaps f (sumofmaps g h) ∘ coprodasstor _ _ _ ~ sumofmaps (sumofmaps f g) h.
Proof. intros. intros [[x|y]|z]; reflexivity. Defined.

Theorem isweqcoprodasstor (X Y Z:UU): isweq (coprodasstor X Y Z).
Proof. intros. set (f:= coprodasstor X Y Z). set (g:= coprodasstol X Y Z).
assert (egf: ∀ xyz:_, (g (f xyz)) = xyz). intro xyz. induction xyz as [ c | z ] .  induction c. apply idpath. apply idpath. apply idpath.
assert (efg: ∀ xyz:_, (f (g xyz)) = xyz). intro xyz.  induction xyz as [ x | c ] .  apply idpath.  induction c. apply idpath. apply idpath.
apply (gradth  f g egf efg). Defined.

Definition weqcoprodasstor ( X Y Z : UU ) := weqpair _ ( isweqcoprodasstor X Y Z ) .

Corollary isweqcoprodasstol (X Y Z:UU): isweq (coprodasstol X Y Z).
Proof. intros. apply (isweqinvmap ( weqcoprodasstor X Y Z)  ). Defined.

Definition weqcoprodasstol (X Y Z:UU):= weqpair  _ (isweqcoprodasstol X Y Z).

Definition coprodcomm (X Y:UU): X ⨿ Y -> Y ⨿ X := fun xy:_ => match xy with ii1 x => ii2  x | ii2 y => ii1  y end.

Theorem isweqcoprodcomm (X Y:UU): isweq (coprodcomm X Y).
Proof. intros. set (f:= coprodcomm X Y). set (g:= coprodcomm Y X).
assert (egf: ∀ xy:_, (g (f xy)) = xy). intro. induction xy. apply idpath. apply idpath.
assert (efg: ∀ yx:_, (f (g yx)) = yx). intro. induction yx. apply idpath. apply idpath.
apply (gradth  f g egf efg). Defined.

Definition weqcoprodcomm (X Y:UU):= weqpair  _ (isweqcoprodcomm X Y).

Theorem isweqii1withneg  (X : UU) { Y : UU } (nf:Y -> empty): isweq (@ii1 X Y).
Proof. intros. set (f:= @ii1 X Y). set (g:= fun xy:X ⨿ Y => match xy with ii1 x => x | ii2 y => fromempty (nf y) end).
assert (egf: ∀ x:X, (g (f x)) = x). intro. apply idpath.
assert (efg: ∀ xy: X ⨿ Y, (f (g xy)) = xy). intro. induction xy as [ x | y ] . apply idpath. apply (fromempty (nf y)).
apply (gradth  f g egf efg). Defined.

Definition weqii1withneg ( X : UU ) { Y : UU } ( nf : ¬ Y ) := weqpair _ ( isweqii1withneg X nf ) .

Theorem isweqii2withneg  { X  : UU } ( Y : UU ) (nf : X -> empty): isweq (@ii2 X Y).
Proof. intros. set (f:= @ii2 X Y). set (g:= fun xy:X ⨿ Y => match xy with ii1 x => fromempty (nf x) | ii2 y => y end).
assert (egf: ∀ y : Y, (g (f y)) = y). intro. apply idpath.
assert (efg: ∀ xy: X ⨿ Y, (f (g xy)) = xy). intro. induction xy as [ x | y ] . apply (fromempty (nf x)).  apply idpath.
apply (gradth  f g egf efg). Defined.

Definition weqii2withneg { X : UU } ( Y : UU ) ( nf : ¬ X ) := weqpair _ ( isweqii2withneg Y nf ) .



Definition coprodf { X Y X' Y' : UU } (f: X -> X')(g: Y-> Y'): X ⨿ Y -> coprod X' Y' := fun xy: X ⨿ Y =>
match xy with
ii1 x => ii1  (f x)|
ii2 y => ii2  (g y)
end.


Definition homotcoprodfcomp { X X' Y Y' Z Z' : UU } ( f : X -> Y ) ( f' : X' -> Y' ) ( g : Y -> Z ) ( g' : Y' -> Z' ) : homot ( funcomp ( coprodf f f' ) ( coprodf g g' ) ) ( coprodf ( funcomp f g ) ( funcomp f' g' ) ) .
Proof. intros . intro xx' . induction xx' as [ x | x' ] . apply idpath . apply idpath . Defined .


Definition homotcoprodfhomot { X X' Y Y' } ( f g : X -> Y ) ( f' g' : X' -> Y' ) ( h : homot f g ) ( h' : homot f' g' ) : homot ( coprodf f f') ( coprodf g g') := fun xx' : _ => match xx' with ( ii1 x ) => maponpaths ( @ii1 _ _ ) ( h x ) | ( ii2 x' ) => maponpaths ( @ii2 _ _ ) ( h' x' ) end  .


Theorem isweqcoprodf { X Y X' Y' : UU } ( w : weq X X' )( w' : weq Y Y' ) : isweq (coprodf w w' ).
Proof. intros. set (finv:= invmap w ). set (ginv:= invmap w' ). set (ff:=coprodf w w' ). set (gg:=coprodf   finv ginv).
assert (egf: ∀ xy: X ⨿ Y, (gg (ff xy)) = xy). intro. induction xy as [ x | y ] . simpl. apply (maponpaths (@ii1 X Y)  (homotinvweqweq w x)).     apply (maponpaths (@ii2 X Y)  (homotinvweqweq w' y)).
assert (efg: ∀ xy': coprod X' Y', (ff (gg xy')) = xy'). intro. induction xy' as [ x | y ] . simpl.  apply (maponpaths (@ii1 X' Y')  (homotweqinvweq w x)).     apply (maponpaths (@ii2 X' Y')  (homotweqinvweq w' y)).
apply (gradth  ff gg egf efg). Defined.

Definition weqcoprodf { X Y X' Y' : UU } : X≃X' -> Y≃Y' -> X ⨿ Y ≃ X' ⨿ Y'.
  intros ? ? ? ? w1 w2. exact (weqpair _ ( isweqcoprodf w1 w2)).
Defined.

Definition equality_cases {P Q:UU} (x x':P ⨿ Q) : UU.
Proof.                          (* "codes" *)
  intros. induction x as [p|q].
  - induction x' as [p'|q'].
    + exact (p=p').
    + exact empty.
  - induction x' as [p'|q'].
    + exact empty.
    + exact (q=q').
Defined.

Definition equality_by_case {P Q:UU} {x x':P ⨿ Q} : x=x'-> equality_cases x x'.
Proof.
  intros ? ? ? ? e. induction x as [p|q].
  - induction x' as [p'|q'].
    + simpl. exact (maponpaths (@coprod_rect P Q (λ _,P) (λ p,p) (λ _,p)) e).
    + simpl. exact (transportf (@coprod_rect P Q (λ _,UU) (λ _,unit) (λ _,empty)) e tt).
  - induction x' as [p'|q'].
    + simpl. exact (transportb (@coprod_rect P Q (λ _,UU) (λ _,unit) (λ _,empty)) e tt).
    + simpl. exact (maponpaths (@coprod_rect P Q (λ _,Q) (λ _,q) (λ q,q)) e).
Defined.

Definition inv_equality_by_case {P Q:UU} {x x':P ⨿ Q} : equality_cases x x' -> x=x'.
Proof.
  intros ? ? ? ? e.
  induction x as [p|q].
  - induction x' as [p'|q'].
    + exact (maponpaths (@ii1 P Q) e).
    + induction e.
  - induction x' as [p'|q'].
    + induction e.
    + exact (maponpaths (@ii2 P Q) e).
Defined.

(* the same proof proves 4 lemmas: *)

Lemma ii1_injectivity {P Q} (p p':P): ii1 (B:=Q) p = ii1 (B:=Q) p' -> p = p'.
Proof. intros ? ? ? ?. exact equality_by_case. Defined.

Lemma ii2_injectivity {P Q} (q q':Q): ii2 (A:=P) q = ii2 (A:=P) q' -> q = q'.
Proof. intros ? ? ? ?. exact equality_by_case. Defined.

Lemma negpathsii1ii2 { X Y : UU } (x:X) (y:Y): ii1 x != ii2 y.
Proof. intros ? ? ? ?. exact equality_by_case. Defined.

Lemma negpathsii2ii1 { X Y : UU } (x:X) (y:Y): ii2 y != ii1 x.
Proof. intros ? ? ? ?. exact equality_by_case. Defined.

(* ... but we still need the lemmas so we can find them by searching for ii1 or ii2 *)

(** *** Fibrations with only one non-empty fiber.

Theorem saying that if a fibration has only one non-empty fiber then the total space is weakly equivalent to this fiber. *)



Theorem onefiber { X : UU } (P:X -> UU) (x:X) (c: ∀ x':X, (x = x') ⨿ ¬ P x') : isweq (λ p, tpair P x p).
Proof. intros.

set (f:= fun p: P x => tpair _ x p).

set (cx := c x).
set (cnew:=  fun x':X  =>
match cx with
ii1 x0 =>
match c x' with
ii1 ee => ii1  (pathscomp0   (pathsinv0  x0) ee)|
ii2 phi => ii2  phi
end |
ii2 phi => c x'
end).

set (g:= fun pp: total2 P =>
match (cnew (pr1  pp)) with
ii1 e => transportb P  e (pr2  pp) |
ii2 phi =>  fromempty (phi (pr2  pp))
end).


assert (efg: ∀ pp: total2 P, (f (g pp)) = pp).  intro. induction pp as [ t x0 ]. set (cnewt:= cnew t).  unfold g. unfold f. simpl. change (cnew t) with cnewt. induction cnewt as [ x1 | y ].  apply (pathsinv0 (pr1  (pr2  (constr1 P (pathsinv0 x1))) x0)). induction (y x0).

set (cnewx:= cnew x).
assert (e1: (cnew x) = cnewx). apply idpath.
unfold cnew in cnewx. change (c x) with cx in cnewx.
induction cx as [ x0 | e0 ].
assert (e: (cnewx) = (ii1  (idpath x))).  apply (maponpaths (@ii1 (x = x) (P x -> empty))  (pathsinv0l x0)).

assert (egf: ∀ p: P x, (g (f p)) = p).  intro. simpl in g. unfold g.  unfold f.   simpl.

set (ff:= fun cc:coprod (x = x) (P x -> empty) =>
match cc with
     | ii1 e0 => transportb P e0 p
     | ii2 phi => fromempty  (phi p)
     end).
assert (ee: (ff (cnewx)) = (ff (@ii1 (x = x) (P x -> empty) (idpath x)))).  apply (maponpaths ff  e).
assert (eee: (ff (@ii1 (x = x) (P x -> empty) (idpath x))) = p). apply idpath.  fold (ff (cnew x)).
assert (e2: (ff (cnew x)) = (ff cnewx)). apply (maponpaths ff  e1).
apply (pathscomp0   (pathscomp0   e2 ee) eee).
apply (gradth  f g egf efg).

unfold isweq.  intro y0. induction (e0 (g y0)). Defined.


(* Below is another proof of onefiber that does not use iterated match. *)


Theorem onefiber' { X : UU } ( P : X -> UU ) ( x : X )
      ( c : ∀ x' : X , coprod ( x = x' ) ( P x' -> empty ) ) :
  isweq ( fun p : P x => tpair P x p ) .
Proof.
  intros .

  set ( f := fun p => tpair _ x p ) .

  set ( Q1 := hfiber ( @pr1 _ P ) x ) .
  set ( Q2 := Σ xp : total2 P, ( P ( pr1 xp ) -> empty ) ) .
  set ( toQ1Q2 := fun xp : total2 P => fun eorem : coprod ( x = ( pr1 xp ) )
                                                          ( P ( pr1 xp ) -> empty ) =>
                                         @sumofmaps _ _ ( coprod Q1 Q2 )
                                                    ( fun e => ii1 ( tpair _ xp ( ! e ) ) )
                                                    ( fun em => ii2 ( tpair _ xp em ) ) eorem ) .
  set ( ctot := fun xp : total2 P => toQ1Q2 xp ( c ( pr1 xp ) ) ) .

  set ( int1 := fun q1 : Q1 => transportf P  ( pr2 q1 ) ( pr2  ( pr1 q1 ) ) ) .
  set ( int2 := fun q2 : Q2 => @fromempty ( P x ) ( ( pr2 q2 ) ( pr2 ( pr1 q2 ) ) ) ) .
  set ( cint := fun xp : total2 P => ( sumofmaps int1  int2 ) ( ctot xp ) ) .

  apply ( @twooutofsixu _ _ _ _ f cint f ) .


  unfold funcomp . unfold cint . unfold f . unfold ctot . unfold toQ1Q2 . simpl .
  induction ( c x ) as [ e | em ] .

  unfold int1 . simpl . apply isweqtransportf .

  simpl . unfold isweq .  intro p . induction ( em p ) .


  assert ( efg : ∀ xp : total2 P , f ( cint xp ) = xp ) .

  set ( dpr := @sumofmaps Q1 Q2 _ pr1 pr1 ) .

  assert ( hint : ∀ xp : total2 P , dpr ( ctot xp ) = xp ) .  intro xp .
  unfold ctot . unfold toQ1Q2. unfold dpr .  simpl .
  induction ( c ( pr1 xp ) ) . apply idpath . apply idpath .

   intro xp .

  set ( ctotxp := ctot xp ) . assert ( e : ctotxp = ctot xp ) . apply idpath .

  unfold cint . change ( ctot xp ) with ctotxp .

  induction ctotxp as [ q1 | q2 ] . unfold sumofmaps .  simpl .

  assert ( e1 : pr1 q1 = xp ) . set  ( eint := maponpaths ( sumofmaps pr1 pr1 ) e ) .
  simpl in eint. exact ( eint @ ( hint xp ) ) .

  assert ( e2 : tpair P x ( int1 q1 ) = pr1 q1 ) .  unfold int1 . induction ( pr2 q1 ) .
  unfold transportf .  simpl . unfold idfun . apply pathsinv0 . apply tppr .

  exact ( e2 @ e1 ) .

  assert ( e1 : pr1 q2 = xp ) .  set  ( eint := maponpaths ( sumofmaps pr1 pr1 ) e ) .
  simpl in eint. exact ( eint @ ( hint xp ) ) .

  induction ( ( pr2 q2 ) ( transportb P ( maponpaths pr1 e1 ) ( pr2 xp ) ) ) .

  apply ( isweqhomot _ _ ( invhomot efg ) ) . exact ( idisweq _ ) .

Defined.





(** *** Pairwise coproducts as dependent sums of families over [ bool ] *)


Definition coprodtobool { X Y : UU } ( xy : X ⨿ Y ) : bool :=
match xy with
ii1 x => true|
ii2 y => false
end.


Definition boolsumfun (X Y:UU) : bool -> UU := fun t:_ =>
match t with
true => X|
false => Y
end.

Definition coprodtoboolsum ( X Y : UU ) : X ⨿ Y -> total2 (boolsumfun X Y) := fun xy : _ =>
match xy with
ii1 x => tpair (boolsumfun X Y) true x|
ii2 y => tpair (boolsumfun X Y) false y
end .


Definition boolsumtocoprod (X Y:UU): (total2 (boolsumfun X Y)) -> X ⨿ Y := (fun xy:_ =>
match xy with
tpair _ true x => ii1  x|
tpair _ false y => ii2  y
end).



Theorem isweqcoprodtoboolsum (X Y:UU): isweq (coprodtoboolsum X Y).
Proof. intros. set (f:= coprodtoboolsum X Y). set (g:= boolsumtocoprod X Y).
assert (egf: ∀ xy: X ⨿ Y , (g (f xy)) = xy). induction xy. apply idpath. apply idpath.
assert (efg: ∀ xy: total2 (boolsumfun X Y), (f (g xy)) = xy). intro. induction xy as [ t x ]. induction t.  apply idpath. apply idpath. apply (gradth  f g egf efg). Defined.

Definition weqcoprodtoboolsum ( X Y : UU ) := weqpair _ ( isweqcoprodtoboolsum X Y ) .

Corollary isweqboolsumtocoprod (X Y:UU): isweq (boolsumtocoprod X Y ).
Proof. intros. apply (isweqinvmap ( weqcoprodtoboolsum X Y ) ) . Defined.

Definition weqboolsumtocoprod ( X Y : UU ) := weqpair _ ( isweqboolsumtocoprod X Y ) .








(** *** Splitting of [ X ] into a coproduct defined by a function [ X -> Y ⨿ Z ] *)

Definition weqcoprodsplit { X Y Z : UU } ( f : X -> coprod Y Z ) :
  X ≃  ( Σ y : Y, hfiber f ( ii1 y ) ) ⨿ ( Σ z : Z, hfiber f ( ii2 z ) ) .
Proof . intros . set ( w1 := weqtococonusf f ) .  set ( w2 := weqtotal2overcoprod ( fun yz : coprod Y Z => hfiber f yz ) ) . apply ( weqcomp w1 w2 ) .  Defined .

(** *** Some properties of [ bool ] *)

Definition boolchoice ( x : bool ) : coprod ( x = true ) ( x = false ) .
Proof. intro . induction x . apply ( ii1 ( idpath _ ) ) .  apply ( ii2 ( idpath _ ) ) . Defined .

Definition bool_to_type : bool -> UU.
Proof. intros b. induction b as [|]. { exact unit. } { exact empty. }
Defined.

Theorem nopathstruetofalse: true = false -> empty.
Proof. intro X.  apply (transportf bool_to_type X tt).  Defined.

Corollary nopathsfalsetotrue: false = true -> empty.
Proof. intro X. apply (transportb bool_to_type X tt). Defined.

Definition truetonegfalse ( x : bool ) : x = true -> x != false.
Proof . intros x e . rewrite e . unfold neg . apply nopathstruetofalse . Defined .

Definition falsetonegtrue ( x : bool ) : x = false -> x != true.
Proof . intros x e . rewrite e . unfold neg . apply nopathsfalsetotrue . Defined .

Definition negtruetofalse (x : bool ) : x != true -> x = false .
Proof. intros x ne. induction (boolchoice x) as [t | f]. induction (ne t). apply f. Defined.

Definition negfalsetotrue ( x : bool ) : x != false -> x = true .
Proof. intros x ne . induction (boolchoice x) as [t | f].  apply t . induction (ne f) . Defined.











(** ** Basics about fibration sequences. *)



(** *** Fibrations sequences and their first "left shifts".

The group of constructions related to fibration sequences forms one of the most important computational toolboxes of homotopy theory .

Given a pair of functions [ ( f : X -> Y ) ( g : Y -> Z ) ] and a point [ z : Z ] , a structure of the complex on such a triple is a homotopy from the composition [ funcomp f g ] to the constant function [ X -> Z ] corresponding to [ z ] i.e. a term [ ez : ∀ x:X, ( g ( f x ) ) = z ]. Specifing such a structure is essentially equivalent to specifing a structure of the form [ ezmap : X -> hfiber g z ]. The mapping in one direction is given in the definition of [ ezmap ] below. The mapping in another is given by [ f := fun x : X => pr1 ( ezmap x ) ] and [ ez := fun x : X => pr2 ( ezmap x ) ].

A complex is called a fibration sequence if [ ezmap ] is a weak equivalence. Correspondingly, the structure of a fibration sequence on [ f g z ] is a pair [ ( ez , is ) ] where [ is : isweq ( ezmap f g z ez ) ]. For a fibration sequence [ f g z fs ]  where [ fs : fibseqstr f g z ] and any [ y : Y ] there is defined a function [ diff1 : ( g y ) = z -> X ] and a structure of the fibration sequence [ fibseqdiff1 ] on the triple [ diff1 g y ]. This new fibration sequence is called the derived fibration sequence of the original one.

The first function of the second derived of [ f g z fs ] corresponding to [ ( y : Y ) ( x : X ) ]  is of the form [ ( f x ) = y -> ( g y ) = z ] and it is homotopic to the function defined by [ e => pathscomp0 ( maponpaths g  ( pathsinv0 e) ) ( ez x ) ]. The first function of the third derived of [ f g z fs ] corresponding to [ ( y : Y ) ( x : X ) ( e : ( g y ) = z ) ] is of the form [ ( diff1 e ) = x -> ( f x ) = y ]. Therefore, the third derived of a sequence based on [ X Y Z ] is based entirely on types = of [ X ], [ Y ] and [ Z ]. When this construction is applied to types of finite h-level (see below) and combined with the fact that the h-level of a path type is strictly lower than the h-level of the ambient type it leads to the possibility of building proofs about types by induction on h-level.

There are three important special cases in which fibration sequences arise:

( pr1 - case ) The fibration sequence [ fibseqpr1 P z ] defined by family [ P : Z -> UU ] and a term [ z : Z ]. It is based on the sequence of functions [ ( tpair P z : P z -> total2 P ) ( pr1 : total2 P -> Z ) ]. The corresponding [ ezmap ] is defined by an obvious rule and the fact that it is a weak equivalence is proved in [ isweqfibertohfiber ].

( g - case ) The fibration sequence [ fibseqg g z ]  defined by a function [ g : Y -> Z ] and a term [ z : Z ]. It is based on the sequence of functions [ ( hfiberpr1 : hfiber g z -> Y ) ( g : Y -> Z ) ] and the corresponding [ ezmap ] is the function which takes a term [ ye : hfiber ] to [ hfiberpair g ( pr1 ye ) ( pr2 ye ) ]. If we had eta-concersion for the depndent sums it would be the identiry function. Since we do not have this conversion in Coq this function is only homotopic to the identity function by [ tppr ] which is sufficient to ensure that it is a weak equivalence. The first derived of [ fibseqg g z ] corresponding to [ y : Y ] coincides with [ fibseqpr1 ( fun y' : Y  => ( g y' ) = z ) y ].

( hf -case ) The fibration sequence of homotopy fibers defined for any pair of functions [ ( f : X -> Y ) ( g : Y -> Z ) ] and any terms [ ( z : Z ) ( ye : hfiber g z ) ]. It is based on functions [ hfiberftogf : hfiber f ( pr1 ye ) -> hfiber ( funcomp f g ) z ] and [ hfibergftog : hfiber ( funcomp f g ) z -> hfiber g z ] which are defined below.


*)


(** The structure of a complex structure on a composable pair of functions [ ( f : X -> Y ) ( g : Y -> Z ) ] relative to a term [ z : Z ]. *)

Definition complxstr  { X Y Z : UU } (f:X -> Y) (g:Y->Z) ( z : Z ) := ∀ x:X, (g (f x)) = z .



(** The structure of a fibration sequence on a complex. *)

Definition ezmap { X Y Z : UU } (f:X -> Y) (g:Y->Z) ( z : Z ) (ez : complxstr f g z ) : X -> hfiber  g z :=  fun x:X => hfiberpair  g (f x) (ez x).

Definition isfibseq { X Y Z : UU } (f:X -> Y) (g:Y->Z) ( z : Z ) (ez : complxstr f g z ) := isweq (ezmap f g z ez).

Definition fibseqstr { X Y Z : UU } (f:X -> Y) (g:Y->Z) ( z : Z ) := Σ ez : complxstr f g z, isfibseq f g z ez.
Definition fibseqstrpair { X Y Z : UU } (f:X -> Y) (g:Y->Z) ( z : Z ) := tpair ( fun ez : complxstr f g z => isfibseq f g z ez ) .
Definition fibseqstrtocomplxstr  { X Y Z : UU } (f:X -> Y) (g:Y->Z) ( z : Z ) : fibseqstr f g z -> complxstr f g z := @pr1 _  ( fun ez : complxstr f g z => isfibseq f g z ez ) .
Coercion fibseqstrtocomplxstr : fibseqstr >-> complxstr .

Definition ezweq { X Y Z : UU } (f:X -> Y) (g:Y->Z) ( z : Z ) ( fs : fibseqstr f g z ) : weq X ( hfiber g z ) := weqpair _ ( pr2 fs ) .



(** Construction of the derived fibration sequence. *)


Definition d1 { X Y Z : UU } ( f : X -> Y ) ( g : Y -> Z ) ( z : Z ) ( fs : fibseqstr f g z ) ( y : Y ) : ( g y ) = z ->  X := fun e : _ =>  invmap ( ezweq f g z fs ) ( hfiberpair g y e ) .

Definition ezmap1 { X Y Z : UU } ( f : X -> Y ) ( g : Y -> Z ) ( z : Z ) ( fs : fibseqstr f g z ) ( y : Y ) ( e : ( g y ) = z ) :  hfiber f y  .
Proof . intros . split with ( d1 f g z fs y e ) . unfold d1 . change ( f ( invmap (ezweq f g z fs) (hfiberpair g y e) ) ) with ( hfiberpr1 _ _ ( ezweq f g z fs ( invmap (ezweq f g z fs) (hfiberpair g y e) ) ) )  . apply ( maponpaths ( hfiberpr1 g z ) ( homotweqinvweq ( ezweq f g z fs ) (hfiberpair g y e) ) ) .  Defined .

Definition invezmap1 { X Y Z : UU } ( f : X -> Y ) ( g : Y -> Z ) ( z : Z ) ( ez : complxstr f g z ) ( y : Y ) : hfiber  f y -> (g y) = z :=
fun xe: hfiber  f y =>
match xe with
tpair _ x e => pathscomp0 (maponpaths g  ( pathsinv0 e ) ) ( ez x )
end.

Theorem isweqezmap1 { X Y Z : UU } ( f : X -> Y ) ( g : Y -> Z ) ( z : Z ) ( fs : fibseqstr f g z ) ( y : Y ) : isweq ( ezmap1 f g z fs y ) .
Proof . intros . set ( ff := ezmap1 f g z fs y ) . set ( gg := invezmap1 f g z ( pr1 fs ) y ) .
assert ( egf : ∀ e : _ , ( gg ( ff e ) ) = e ) . intro .  simpl . apply ( hfibertriangle1inv0 g (homotweqinvweq (ezweq f g z fs) (hfiberpair g y e)) ) .
assert ( efg : ∀ xe : _ , ( ff ( gg xe ) ) = xe ) . intro .  induction xe as [ x e ] .  induction e .  simpl . unfold ff . unfold ezmap1 . unfold d1 .   change (hfiberpair g (f x) ( pr1 fs x) ) with ( ezmap f g z fs x ) .  apply ( hfibertriangle2 f ( hfiberpair f ( invmap (ezweq f g z fs) (ezmap f g z fs x) ) _ ) ( hfiberpair f x ( idpath _ ) ) ( homotinvweqweq ( ezweq f g z fs ) x ) ) . simpl .  set ( e1 := pathsinv0 ( pathscomp0rid (maponpaths f (homotinvweqweq (ezweq f g z fs) x) ) ) ) . assert ( e2 : (maponpaths (hfiberpr1 g z) (homotweqinvweq (ezweq f g z fs) ( ( ezmap f g z fs ) x))) = (maponpaths f (homotinvweqweq (ezweq f g z fs) x)) ) . set ( e3 := maponpaths ( fun e : _ => maponpaths ( hfiberpr1 g z ) e ) ( pathsinv0  ( homotweqinvweqweq ( ezweq f g z fs ) x ) ) ) .  simpl in e3 .  set ( e4 := maponpathscomp (ezmap f g z (pr1 fs)) (hfiberpr1 g z) (homotinvweqweq (ezweq f g z fs) x) ) .   simpl in e4 . apply ( pathscomp0 e3 e4 ) . apply ( pathscomp0 e2 e1 ) .
apply ( gradth _ _ egf efg ) . Defined .

Definition ezweq1 { X Y Z : UU } ( f : X -> Y ) ( g : Y -> Z ) ( z : Z ) ( fs : fibseqstr f g z ) ( y : Y ) := weqpair _ ( isweqezmap1 f g z fs y ) .
Definition fibseq1 { X Y Z : UU } (f:X -> Y) (g:Y->Z) (z:Z) ( fs : fibseqstr f g z )(y:Y) : fibseqstr ( d1 f g z fs y) f y := fibseqstrpair _ _ _ _ ( isweqezmap1 f g z fs y ) .



(** Explitcit description of the first map in the second derived sequence. *)

Definition d2 { X Y Z : UU } (f:X -> Y) (g:Y->Z) (z:Z) ( fs : fibseqstr f g z ) (y:Y) (x:X) ( e : (f x) = y ) : (g y) = z := pathscomp0 ( maponpaths g ( pathsinv0 e ) ) ( ( pr1 fs ) x ) .
Definition ezweq2 { X Y Z : UU } (f:X -> Y) (g:Y->Z) (z:Z) ( fs : fibseqstr f g z ) (y:Y) (x:X) : weq ( (f x) = y ) ( hfiber  (d1 f g z fs y) x ) := ezweq1 (d1 f g z fs y) f y ( fibseq1 f g z fs y )  x.
Definition fibseq2  { X Y Z : UU } (f:X -> Y) (g:Y->Z) (z:Z) ( fs : fibseqstr f g z ) (y:Y) (x:X) : fibseqstr ( d2 f g z fs y x ) ( d1 f g z fs y ) x := fibseqstrpair _ _ _ _ ( isweqezmap1 (d1 f g z fs y) f y ( fibseq1 f g z fs y ) x ) .





(** *** Fibration sequences based on [ ( tpair P z : P z -> total2 P ) ( pr1 : total2 P -> Z ) ] (  the "pr1-case" )    *)



(** Construction of the fibration sequence. *)

Definition ezmappr1 { Z : UU } ( P : Z -> UU ) ( z : Z ) : P z -> hfiber ( @pr1 Z P ) z := fun p : P z => tpair _ ( tpair _  z p ) ( idpath z ).

Definition invezmappr1 { Z : UU } ( P : Z -> UU) ( z : Z ) : hfiber ( @pr1 Z P ) z  -> P z := fun te  : hfiber ( @pr1 Z P ) z =>
match te with
tpair _ t e => transportf P e ( pr2 t )
end.

Definition isweqezmappr1 { Z : UU } ( P : Z -> UU ) ( z : Z ) : isweq ( ezmappr1 P z ).
Proof. intros.
assert ( egf : ∀ x: P z , (invezmappr1 _ z ((ezmappr1 P z ) x)) = x). intro. unfold ezmappr1. unfold invezmappr1. simpl. apply idpath.
assert ( efg : ∀ x: hfiber  (@pr1 Z P) z , (ezmappr1 _ z (invezmappr1 P z x)) = x). intros.  induction x as [ x t0 ]. induction t0. simpl in x.  simpl. induction x. simpl. unfold transportf. unfold ezmappr1. apply idpath.
apply (gradth _ _ egf efg ). Defined.

Definition ezweqpr1 { Z : UU } ( P : Z -> UU ) ( z : Z ) := weqpair _ ( isweqezmappr1 P z ) .

Lemma isfibseqpr1 { Z : UU } ( P : Z -> UU ) ( z : Z ) : isfibseq  (fun p : P z => tpair _ z p) ( @pr1 Z P ) z (fun p: P z => idpath z ).
Proof. intros. unfold isfibseq. unfold ezmap.  apply isweqezmappr1. Defined.

Definition fibseqpr1 { Z : UU } ( P : Z -> UU ) ( z : Z ) : fibseqstr (fun p : P z => tpair _ z p) ( @pr1 Z P ) z := fibseqstrpair _ _ _ _ ( isfibseqpr1 P z ) .


(** The main weak equivalence defined by the first derived of [ fibseqpr1 ]. *)

Definition ezweq1pr1 { Z : UU } ( P : Z -> UU ) ( z : Z ) ( zp : total2 P ) : weq ( ( pr1 zp) = z )  ( hfiber ( tpair P z ) zp ) := ezweq1 _ _ z ( fibseqpr1 P z ) zp .







(** *** Fibration sequences based on [ ( hfiberpr1 : hfiber g z -> Y ) ( g : Y -> Z ) ] (the "g-case")  *)


Theorem isfibseqg { Y Z : UU } (g:Y -> Z) (z:Z) : isfibseq  (hfiberpr1  g z) g z (fun ye: _ => pr2  ye).
Proof. intros. assert (Y0:∀ ye': hfiber  g z, ye' = (ezmap (hfiberpr1  g z) g z (fun ye: _ => pr2  ye) ye')). intro. apply tppr. apply (isweqhomot  _ _ Y0 (idisweq _ )).  Defined.

Definition ezweqg { Y Z : UU } (g:Y -> Z) (z:Z) := weqpair _ ( isfibseqg g z ) .
Definition fibseqg { Y Z : UU } (g:Y -> Z) (z:Z) : fibseqstr (hfiberpr1  g z) g z := fibseqstrpair _ _ _ _ ( isfibseqg g z ) .


(** The first derived of [ fibseqg ].  *)

Definition d1g  { Y Z : UU} ( g : Y -> Z ) ( z : Z ) ( y : Y ) : ( g y ) = z -> hfiber g z := hfiberpair g y .

(** note that [ d1g ] coincides with [ d1 _ _ _ ( fibseqg g z ) ] which makes the following two definitions possible. *)

Definition ezweq1g { Y Z : UU } (g:Y -> Z) (z:Z) (y:Y) : weq ((g y) = z) (hfiber (hfiberpr1 g z) y) := weqpair _ (isweqezmap1 (hfiberpr1  g z) g z ( fibseqg g z ) y) .
Definition fibseq1g { Y Z : UU } (g:Y -> Z) (z:Z) ( y : Y) : fibseqstr (d1g g z y ) ( hfiberpr1 g z ) y := fibseqstrpair _ _ _ _ (isweqezmap1 (hfiberpr1  g z) g z  ( fibseqg g z ) y) .


(** The second derived of [ fibseqg ]. *)

Definition d2g { Y Z : UU } (g:Y -> Z) { z : Z } ( y : Y ) ( ye' : hfiber  g z ) ( e: (pr1 ye') = y ) :  (g y) = z := pathscomp0 ( maponpaths g ( pathsinv0 e ) ) ( pr2  ye' ) .

(** note that [ d2g ] coincides with [ d2 _ _ _ ( fibseqg g z ) ] which makes the following two definitions possible. *)

Definition ezweq2g { Y Z : UU } (g:Y -> Z) { z : Z } ( y : Y ) ( ye' : hfiber  g z ) : weq ((pr1 ye') = y) (hfiber ( hfiberpair g y ) ye') := ezweq2 _ _ _ ( fibseqg g z ) _ _ .
Definition fibseq2g { Y Z : UU } (g:Y -> Z) { z : Z } ( y : Y ) ( ye' : hfiber  g z ) : fibseqstr ( d2g g y ye' ) ( hfiberpair g y ) ye' := fibseq2 _ _ _ ( fibseqg g z ) _ _ .


(** The third derived of [ fibseqg ] and an explicit description of the corresponding first map. *)

Definition d3g { Y Z : UU } (g:Y -> Z) { z : Z } ( y : Y ) ( ye' : hfiber g z ) ( e : ( g y ) = z ) : ( hfiberpair  g y e ) = ye' -> ( pr1 ye' ) = y := d2 (d1g  g z y) (hfiberpr1 g z) y ( fibseq1g g z y ) ye' e .

Lemma homotd3g { Y Z : UU } ( g : Y -> Z ) { z : Z } ( y : Y ) ( ye' : hfiber  g z ) ( e : ( g y ) = z ) ( ee : ( hfiberpair g y e) = ye' ) : (d3g g y ye' e ee) = ( maponpaths ( @pr1 _ _ ) ( pathsinv0 ee ) ) .
Proof. intros. unfold d3g . unfold d2 .  simpl .  apply pathscomp0rid. Defined .

Definition ezweq3g { Y Z : UU } (g:Y -> Z) { z : Z } ( y : Y ) ( ye' : hfiber g z ) ( e : ( g y ) = z ) := ezweq2 (d1g  g z y) (hfiberpr1 g z) y ( fibseq1g g z y ) ye' e .
Definition fibseq3g { Y Z : UU } (g:Y -> Z) { z : Z } ( y : Y ) ( ye' : hfiber g z ) ( e : ( g y ) = z ) := fibseq2 (d1g  g z y) (hfiberpr1 g z) y ( fibseq1g g z y ) ye' e .





(** *** Fibration sequence of h-fibers defined by a composable pair of functions (the "hf-case")

We construct a fibration sequence based on [ ( hfibersftogf f g z ye : hfiber f ( pr1 ye )  -> hfiber gf z ) ( hfibersgftog f g z : hfiber gf z -> hfiber g z ) ]. *)




Definition hfibersftogf { X Y Z : UU } ( f : X -> Y ) ( g : Y -> Z ) ( z : Z ) ( ye : hfiber g z ) ( xe : hfiber f ( pr1 ye ) ) : hfiber ( funcomp f g ) z .
Proof . intros . split with ( pr1 xe ) .  apply ( pathscomp0 ( maponpaths g ( pr2 xe ) ) ( pr2 ye ) ) .  Defined .



Definition ezmaphf { X Y Z : UU } ( f : X -> Y ) ( g : Y -> Z ) ( z : Z ) ( ye : hfiber g z ) ( xe : hfiber f ( pr1 ye ) ) : hfiber ( hfibersgftog f g z ) ye .
Proof . intros . split with ( hfibersftogf f g z ye xe ) . simpl . apply ( hfibertriangle2 g (hfiberpair g (f (pr1 xe)) (pathscomp0 (maponpaths g (pr2 xe)) ( pr2 ye ) )) ye ( pr2 xe ) ) .  simpl . apply idpath .  Defined .

Definition invezmaphf { X Y Z : UU } ( f : X -> Y ) ( g : Y -> Z ) ( z : Z ) ( ye : hfiber g z ) ( xee' : hfiber ( hfibersgftog f g z ) ye ) : hfiber f ( pr1 ye ) .
Proof . intros .  split with ( pr1 ( pr1 xee' ) ) .  apply ( maponpaths ( hfiberpr1 _ _ ) ( pr2 xee' ) ) . Defined .

Definition ffgg { X Y Z : UU } ( f : X -> Y ) ( g : Y -> Z ) ( z : Z ) ( ye : hfiber g z ) ( xee' : hfiber  ( hfibersgftog f g z ) ye ) : hfiber  ( hfibersgftog f g z ) ye .
Proof . intros . induction ye as [ y e ] . induction e . unfold hfibersgftog .  unfold hfibersgftog in xee' . induction xee' as [ xe e' ] . induction xe as [ x e ] .  simpl in e' . split with ( hfiberpair ( funcomp f g ) x ( pathscomp0 ( maponpaths g (maponpaths (hfiberpr1 g (g y)) e') ) ( idpath (g y ))) ) .  simpl . apply ( hfibertriangle2 _ (hfiberpair g (f x) (( pathscomp0 ( maponpaths g (maponpaths (hfiberpr1 g (g y)) e') ) ( idpath (g y ))))) ( hfiberpair g y ( idpath _ ) ) ( maponpaths ( hfiberpr1 _ _ ) e' ) ( idpath _ ) )  .  Defined .

Definition homotffggid   { X Y Z : UU } ( f : X -> Y ) ( g : Y -> Z ) ( z : Z ) ( ye : hfiber g z ) ( xee' : hfiber  ( hfibersgftog f g z ) ye ) : ( ffgg f g z ye xee' ) = xee' .
Proof . intros .  induction ye as [ y e ] . induction e .  induction xee' as [ xe e' ] .  induction e' .  induction xe as [ x e ] . induction e .  simpl . apply idpath . Defined .

Theorem isweqezmaphf { X Y Z : UU } ( f : X -> Y ) ( g : Y -> Z ) ( z : Z ) ( ye : hfiber g z ) : isweq ( ezmaphf f g z ye ) .
Proof . intros . set ( ff := ezmaphf f g z ye ) . set ( gg := invezmaphf f g z ye ) .
assert ( egf : ∀ xe : _ , ( gg ( ff xe ) ) = xe ) . induction ye as [ y e ] . induction e .  intro xe .   apply ( hfibertriangle2 f ( gg ( ff xe ) ) xe ( idpath ( pr1 xe ) ) ) . induction xe as [ x ex ] . simpl in ex . induction ( ex ) .  simpl .   apply idpath .
assert ( efg : ∀ xee' : _ , ( ff ( gg xee' ) ) = xee' ) . induction ye as [ y e ] . induction e .  intro xee' .
assert ( hint : ( ff ( gg xee' ) ) = ( ffgg f g ( g y ) ( hfiberpair g y ( idpath _ ) ) xee'  ) ) .  induction xee' as [ xe e' ] .   induction xe as [ x e ] .  apply idpath .
apply ( pathscomp0 hint ( homotffggid _ _ _ _ xee' ) ) .
apply ( gradth _ _ egf efg ) . Defined .


Definition ezweqhf { X Y Z : UU } ( f : X -> Y ) ( g : Y -> Z ) ( z : Z ) ( ye : hfiber g z ) : weq ( hfiber f ( pr1 ye ) ) ( hfiber  ( hfibersgftog f g z ) ye ) := weqpair _ ( isweqezmaphf f g z ye ) .
Definition fibseqhf  { X Y Z : UU } (f:X -> Y)(g: Y -> Z)(z:Z)(ye: hfiber  g z) : fibseqstr (hfibersftogf f g z ye) (hfibersgftog f g z) ye := fibseqstrpair _ _ _ _ ( isweqezmaphf f g z ye ) .

Definition isweqinvezmaphf  { X Y Z : UU } ( f : X -> Y ) ( g : Y -> Z ) ( z : Z ) ( ye : hfiber g z ) : isweq ( invezmaphf f g z ye ) := pr2 ( invweq ( ezweqhf f g z ye ) ) .


Corollary weqhfibersgwtog { X Y Z : UU } ( w : X ≃ Y ) ( g : Y -> Z ) ( z : Z ) : weq ( hfiber ( funcomp w g ) z ) ( hfiber g z ) .
Proof. intros . split with ( hfibersgftog w g z ) .  intro ye . apply ( iscontrweqf ( ezweqhf w g z ye ) ( ( pr2 w ) ( pr1 ye ) ) ) . Defined .
























(** ** Fiber-wise weak equivalences.


Theorems saying that a fiber-wise morphism between total spaces is a weak equivalence if and only if all the morphisms between the fibers are weak equivalences. *)


Definition totalfun { X : UU } ( P Q : X -> UU ) (f: ∀ x:X, P x -> Q x) := (fun z: total2 P => tpair Q (pr1  z) (f (pr1  z) (pr2  z))).


Theorem isweqtotaltofib { X : UU } ( P Q : X -> UU) (f: ∀ x:X, P x -> Q x):
isweq (totalfun _ _ f) -> ∀ x:X, isweq (f x).
Proof. intros X P Q f X0 x. set (totp:= total2 P). set (totq := total2 Q).  set (totf:= (totalfun _ _ f)). set (pip:= fun z: totp => pr1  z). set (piq:= fun z: totq => pr1  z).

set (hfx:= hfibersgftog totf piq x).  simpl in hfx.
assert (H: isweq hfx). unfold isweq. intro y.
set (int:= invezmaphf totf piq x y).
assert (X1:isweq int). apply (isweqinvezmaphf totf piq x y). induction y as [ t e ].
assert (is1: iscontr (hfiber  totf t)). apply (X0 t). apply (iscontrweqb  ( weqpair int X1 ) is1).
set (ip:= ezmappr1 P x). set (iq:= ezmappr1 Q x). set (h:= fun p: P x => hfx (ip p)).
assert (is2: isweq h). apply (twooutof3c ip hfx (isweqezmappr1 P x) H). set (h':= fun p: P x => iq ((f x) p)).
assert (ee: ∀ p:P x, (h p) = (h' p)). intro. apply idpath.
assert (X2:isweq h'). apply (isweqhomot   h h' ee is2).
apply (twooutof3a (f x) iq X2).
apply (isweqezmappr1 Q x). Defined.


Definition weqtotaltofib { X : UU } ( P Q : X -> UU ) ( f : ∀ x : X , P x -> Q x ) ( is : isweq ( totalfun _ _ f ) ) ( x : X ) : weq ( P x ) ( Q x ) := weqpair _ ( isweqtotaltofib P Q f is x ) .


Theorem isweqfibtototal { X : UU } ( P Q : X -> UU) (f: ∀ x:X, weq ( P x ) ( Q x ) ) : isweq (totalfun _ _ f).
Proof. intros X P Q f . set (fpq:= totalfun P Q f). set (pr1p:= fun z: total2 P => pr1  z). set (pr1q:= fun z: total2 Q => pr1  z). unfold isweq. intro xq.   set (x:= pr1q xq). set (xqe:= hfiberpair  pr1q  xq (idpath _)). set (hfpqx:= hfibersgftog fpq pr1q x).

assert (isint: iscontr (hfiber  hfpqx xqe)).
assert (isint1: isweq hfpqx). set (ipx:= ezmappr1 P x). set (iqx:= ezmappr1 Q x).   set (diag:= fun p:P x => (iqx ((f x) p))).
assert (is2: isweq diag).  apply (twooutof3c (f x) iqx (pr2 ( f x) ) (isweqezmappr1 Q x)).  apply (twooutof3b  ipx hfpqx (isweqezmappr1 P x) is2).  unfold isweq in isint1.  apply (isint1 xqe).
set (intmap:= invezmaphf  fpq pr1q x xqe). apply (iscontrweqf  ( weqpair intmap (isweqinvezmaphf fpq pr1q x xqe) ) isint).
Defined.

Definition weqfibtototal {X : UU} (P Q : X -> UU) (f: ∀ x, P x ≃ Q x) : (Σ x, P x) ≃ (Σ x, Q x)
  := weqpair _ ( isweqfibtototal P Q f ).

(** ** Homotopy fibers of the function [fpmap: total2 X (P f) -> total2 Y P].

Given [ X Y ] in [ UU ], [ P:Y -> UU ] and [ f: X -> Y ] we get a function [ fpmap: total2 X (P f) -> total2 Y P ]. The main theorem of this section asserts that the homotopy fiber of fpmap over [ yp:total Y P ] is naturally weakly equivalent to the homotopy fiber of [ f ] over [ pr1 yp ]. In particular, if  [ f ] is a weak equivalence then so is [ fpmap ]. *)


Definition fpmap { X Y : UU } (f: X -> Y) (P:Y-> UU) : (Σ x, P ( f x )) -> (Σ y, P y)
  := λ z, tpair P (f (pr1 z)) (pr2 z).


Definition hffpmap2 { X Y : UU } (f: X -> Y) (P:Y-> UU):  (Σ x, P ( f x )) -> Σ u:total2 P, hfiber f (pr1 u).
Proof. intros X Y f P X0. set (u:= fpmap f P X0).  split with u. set (x:= pr1  X0).  split with x. simpl. apply idpath. Defined.


Definition hfiberfpmap { X Y : UU } (f:X -> Y)(P:Y-> UU)(yp: total2 P): hfiber  (fpmap f P) yp -> hfiber  f (pr1  yp).
Proof. intros X Y f P yp X0. set (int1:= hfibersgftog (hffpmap2  f P) (fun u: (Σ u:total2 P, hfiber  f (pr1  u)) => (pr1  u)) yp).  set (phi:= invezmappr1 (fun u:total2 P => hfiber  f (pr1  u)) yp). apply (phi (int1 X0)).   Defined.



Lemma centralfiber { X : UU } (P:X -> UU)(x:X): isweq (fun p: P x => tpair (fun u: coconusfromt X x => P ( pr1  u)) (coconusfromtpair X (idpath x)) p).
Proof. intros. set (f:= fun p: P x => tpair (fun u: coconusfromt X x => P(pr1  u)) (coconusfromtpair X (idpath x)) p). set (g:= fun z: total2 (fun u: coconusfromt X x => P ( pr1  u)) => transportf P (pathsinv0 (pr2  (pr1  z))) (pr2  z)).

assert (efg: ∀  z: total2 (fun u: coconusfromt X x => P ( pr1  u)), (f (g z)) = z). intro. induction z as [ t x0 ]. induction t as [t x1 ].   simpl. induction x1. simpl. apply idpath.

assert (egf: ∀ p: P x , (g (f p)) = p).  intro. apply idpath.

apply (gradth f g egf efg). Defined.


Lemma isweqhff { X Y : UU } (f: X -> Y)(P:Y-> UU): isweq (hffpmap2  f P).
Proof. intros. set (int:= total2 (fun x:X => total2 (fun u: coconusfromt Y (f x) => P (pr1  u)))). set (intpair:= tpair (fun x:X => total2 (fun u: coconusfromt Y (f x) => P (pr1  u)))).  set (toint:= fun z: (total2 (fun u : total2 P => hfiber  f (pr1  u))) => intpair (pr1  (pr2  z)) (tpair  (fun u: coconusfromt Y (f (pr1  (pr2  z))) => P (pr1  u)) (coconusfromtpair _ (pr2  (pr2  z))) (pr2  (pr1  z)))). set (fromint:= fun z: int => tpair (fun u:total2 P => hfiber  f (pr1  u)) (tpair P (pr1  (pr1  (pr2  z))) (pr2  (pr2  z))) (hfiberpair  f  (pr1  z) (pr2  (pr1  (pr2  z))))). assert (fromto: ∀ u:(total2 (fun u : total2 P => hfiber  f (pr1  u))), (fromint (toint u)) = u). simpl in toint. simpl in fromint. simpl. intro u. induction u as [ t x ]. induction x. induction t as [ p0 p1 ] . simpl. unfold toint. unfold fromint. simpl. apply idpath. assert (tofrom: ∀ u:int, (toint (fromint u)) = u). intro. induction u as [ t x ]. induction x as [ t0 x ]. induction t0. simpl in x. simpl. unfold fromint. unfold toint. simpl. apply idpath. assert (is: isweq toint). apply (gradth  toint fromint fromto tofrom).  clear tofrom. clear fromto.  clear fromint.

set (h:= fun u: total2 (fun x:X => P (f x)) => toint ((hffpmap2  f P) u)). simpl in h.

assert (l1: ∀ x:X, isweq (fun p: P (f x) => tpair  (fun u: coconusfromt _ (f x) => P (pr1  u)) (coconusfromtpair _ (idpath  (f x))) p)). intro. apply (centralfiber P (f x)).

assert (X0:isweq h). apply (isweqfibtototal  (fun x:X => P (f x))  (fun x:X => total2 (fun u: coconusfromt _ (f x) => P (pr1  u))) (fun x:X =>  weqpair _  ( l1 x ) ) ).

apply (twooutof3a (hffpmap2  f P) toint X0 is). Defined.




Theorem isweqhfiberfp { X Y : UU } (f:X -> Y)(P:Y-> UU)(yp: total2 P): isweq (hfiberfpmap  f P yp).
Proof. intros. set (int1:= hfibersgftog (hffpmap2  f P) (fun u: (total2 (fun u:total2 P => hfiber  f (pr1  u))) => (pr1  u)) yp). assert (is1: isweq int1). simpl in int1 . apply ( pr2 ( weqhfibersgwtog ( weqpair _ ( isweqhff f P ) ) (fun u : total2 (fun u : total2 P => hfiber f (pr1 u)) => pr1 u) yp ) ) .  set (phi:= invezmappr1 (fun u:total2 P => hfiber  f (pr1  u)) yp). assert (is2: isweq phi).  apply ( pr2 ( invweq ( ezweqpr1 (fun u:total2 P => hfiber  f (pr1  u)) yp ) ) ) . apply (twooutof3c int1 phi is1 is2).   Defined.


Corollary isweqfpmap { X Y : UU } ( w : X ≃ Y )(P:Y-> UU) :  isweq (fpmap w P).
Proof. intros. unfold isweq.   intro y.  set (h:=hfiberfpmap w P y).
assert (X1:isweq h). apply isweqhfiberfp.
assert (is: iscontr (hfiber w (pr1  y))). apply ( pr2 w ). apply (iscontrweqb  ( weqpair h X1 ) is). Defined.

(** weq on total2 given by weq on base *)

Definition weqfp_map { X Y : UU } ( w : X ≃ Y ) (P:Y->UU) : (Σ x,P(w x)) -> (Σ y, P y).
Proof. intros ? ? ? ? xp. exact (w (pr1 xp),,pr2 xp).
Defined.

Definition weqfp_invmap { X Y : UU } ( w : X ≃ Y ) (P:Y->UU) : (Σ y, P y) -> (Σ x,P(w x)).
Proof. intros ? ? ? ? yp. exact (invmap w (pr1 yp),,transportf P (! homotweqinvweq w (pr1 yp)) (pr2 yp)).
Defined.

Definition weqfp {X Y : UU} (w : X ≃ Y) (P:Y->UU) : (Σ x : X, P (w x)) ≃ (Σ y, P y).
Proof. intros. exists (weqfp_map w P). refine (gradth _ (weqfp_invmap w P) _ _).
  { intros xp. refine (total2_paths _ _).
    { simpl. apply homotinvweqweq. }
    simpl. rewrite <- weq_transportf_adjointness. rewrite transport_f_f. rewrite pathsinv0l. reflexivity. }
  { intros yp. refine (total2_paths _ _).
    { simpl. apply homotweqinvweq. }
    simpl. rewrite transport_f_f. rewrite pathsinv0l. reflexivity. }
Defined.

Definition weqfp_compute_1 { X Y : UU } ( w : X ≃ Y ) (P:Y->UU) : weqfp w P ~ weqfp_map w P.
Proof. intros. intros xp. reflexivity. Defined.

Definition weqfp_compute_2 { X Y : UU } ( w : X ≃ Y ) (P:Y->UU) : invmap (weqfp w P) ~ weqfp_invmap w P.
Proof. intros. intros yp. reflexivity. Defined.

(** *** Total spaces of families over a contractible base *)

Definition fromtotal2overunit ( P : unit -> UU ) ( tp : total2 P ) : P tt .
Proof . intros . induction tp as [ t p ] . induction t . apply p . Defined .

Definition tototal2overunit   ( P : unit -> UU ) ( p : P tt ) : total2 P  := tpair P tt p .

Theorem weqtotal2overunit ( P : unit -> UU ) : (Σ u, P u) ≃ P tt .
Proof. intro . set ( f := fromtotal2overunit P ) . set ( g := tototal2overunit P ) . split with f .
assert ( egf : ∀ a : _ , ( g ( f a ) ) = a ) . intro a . induction a as [ t p ] . induction t . apply idpath .
assert ( efg : ∀ a : _ , ( f ( g a ) ) = a ) . intro a . apply idpath .
apply ( gradth _ _ egf efg ) . Defined .

(** ** The maps between total spaces of families given by a map between the bases of the families and maps between the corresponding members of the families *)


Definition bandfmap { X Y : UU }(f: X -> Y) ( P : X -> UU)(Q: Y -> UU)(fm: ∀ x:X, P x -> (Q (f x))): total2 P -> total2 Q:= fun xp:_ =>
match xp with
tpair _ x p => tpair Q (f x) (fm x p)
end.

Theorem isweqbandfmap { X Y : UU } (w : X ≃ Y ) (P:X -> UU)(Q: Y -> UU)( fw : ∀ x:X, weq ( P x) (Q (w x))) : isweq (bandfmap  _ P Q fw).
Proof. intros. set (f1:= totalfun P _ fw). set (is1:= isweqfibtototal P (fun x:X => Q (w x)) fw ).  set (f2:= fpmap w Q).  set (is2:= isweqfpmap w Q ).
assert (h: ∀ xp: total2 P, (f2 (f1 xp)) = (bandfmap  w P Q fw xp)). intro. induction xp. apply idpath.  apply (isweqhomot  _ _ h (twooutof3c f1 f2 is1 is2)). Defined.

Definition weqbandf { X Y : UU } (w : X ≃ Y ) (P:X -> UU)(Q: Y -> UU)( fw : ∀ x:X, weq ( P x) (Q (w x))) := weqpair _ ( isweqbandfmap w P Q fw ) .






























(** ** Homotopy fiber squares *)




(** *** Homotopy commutative squares *)


Definition commsqstr { X X' Y Z : UU } ( g' : Z -> X' ) ( f' : X' -> Y ) ( g : Z -> X ) ( f : X -> Y ) := ∀ ( z : Z ) , ( f' ( g' z ) ) = ( f ( g z ) ) .


Definition hfibersgtof'  { X X' Y Z : UU } ( f : X -> Y ) ( f' : X' -> Y ) ( g : Z -> X ) ( g' : Z -> X' ) ( h : commsqstr g' f' g f ) ( x : X ) ( ze : hfiber g x ) : hfiber f' ( f x )  .
Proof. intros . induction ze as [ z e ] . split with ( g' z ) .    apply ( pathscomp0  ( h z )  ( maponpaths f e )  ) . Defined .

Definition hfibersg'tof  { X X' Y Z : UU } ( f : X -> Y ) ( f' : X' -> Y ) ( g : Z -> X ) ( g' : Z -> X' ) ( h : commsqstr g' f' g f ) ( x' : X' ) ( ze : hfiber g' x' ) : hfiber f ( f' x' )  .
Proof. intros . induction ze as [ z e ] . split with ( g z ) .    apply ( pathscomp0 ( pathsinv0 ( h z ) ) ( maponpaths f' e ) ) . Defined .


Definition transposcommsqstr { X X' Y Z : UU } ( f : X -> Y ) ( f' : X' -> Y ) ( g : Z -> X ) ( g' : Z -> X' ) : commsqstr g' f' g f -> commsqstr g f g' f' := fun h : _ => fun z : Z => ( pathsinv0 ( h z ) ) .


(** *** Short complexes and homotopy commutative squares *)

Lemma complxstrtocommsqstr { X Y Z : UU } ( f : X -> Y ) ( g : Y -> Z ) ( z : Z ) ( h : complxstr f g z ) : commsqstr f g ( fun x : X => tt ) ( fun t : unit => z ) .
Proof. intros .  assumption .   Defined .


Lemma commsqstrtocomplxstr { X Y Z : UU } ( f : X -> Y ) ( g : Y -> Z ) ( z : Z ) ( h : commsqstr f  g ( fun x : X => tt ) ( fun t : unit => z ) ) : complxstr f g z .
Proof. intros . assumption .   Defined .


(** *** Homotopy fiber products *)



Definition hfp {X X' Y:UU} (f:X -> Y) (f':X' -> Y):= total2 (fun xx' : dirprod X X'  => ( f' ( pr2 xx' ) ) = ( f ( pr1 xx' ) ) ) .
Definition hfpg {X X' Y:UU} (f:X -> Y) (f':X' -> Y) : hfp f f' -> X := fun xx'e => ( pr1 ( pr1 xx'e ) ) .
Definition hfpg' {X X' Y:UU} (f:X -> Y) (f':X' -> Y) : hfp f f' -> X' := fun xx'e => ( pr2 ( pr1 xx'e ) ) .

Definition commsqZtohfp { X X' Y Z : UU } ( f : X -> Y ) ( f' : X' -> Y ) ( g : Z -> X ) ( g' : Z -> X' ) ( h : commsqstr g' f' g f ) : Z -> hfp f f' := fun z : _ => tpair _ ( dirprodpair ( g z ) ( g' z ) ) ( h z ) .

Definition commsqZtohfphomot  { X X' Y Z : UU } ( f : X -> Y ) ( f' : X' -> Y ) ( g : Z -> X ) ( g' : Z -> X' ) ( h : commsqstr g' f' g f  ) : ∀ z : Z , ( hfpg _ _ ( commsqZtohfp _ _ _ _ h z ) ) = ( g z ) := fun z : _ => idpath _ .

Definition commsqZtohfphomot'  { X X' Y Z : UU } ( f : X -> Y ) ( f' : X' -> Y ) ( g : Z -> X ) ( g' : Z -> X' ) ( h : commsqstr g' f' g f  ) : ∀ z : Z , ( hfpg' _ _ ( commsqZtohfp _ _ _ _ h z ) ) = ( g' z ) := fun z : _ => idpath _ .


Definition hfpoverX {X X' Y:UU} (f:X -> Y) (f':X' -> Y) := total2 (fun x : X => hfiber  f' ( f x ) ) .
Definition hfpoverX' {X X' Y:UU} (f:X -> Y) (f':X' -> Y) := total2 (fun x' : X' => hfiber  f (f' x' ) ) .


Definition weqhfptohfpoverX {X X' Y:UU} (f:X -> Y) (f':X' -> Y) : weq ( hfp f f' ) ( hfpoverX f f' ) .
Proof. intros . apply ( weqtotal2asstor ( fun x : X => X' ) ( fun  xx' : dirprod X X'  =>  ( f' ( pr2 xx' ) ) = ( f ( pr1 xx' ) ) ) ) .   Defined .


Definition weqhfptohfpoverX' {X X' Y:UU} (f:X -> Y) (f':X' -> Y) : weq ( hfp f f' ) ( hfpoverX' f f' ) .
Proof. intros .  set ( w1 := weqfp ( weqdirprodcomm X X' ) ( fun xx' : dirprod X' X  => ( f' ( pr1 xx' ) ) = ( f ( pr2 xx' ) ) ) ) .  simpl in w1 .
set ( w2 := weqfibtototal ( fun  x'x : dirprod X' X  =>  ( f' ( pr1 x'x ) ) = ( f ( pr2 x'x ) ) ) ( fun  x'x : dirprod X' X  =>   ( f ( pr2 x'x ) ) = ( f' ( pr1 x'x ) ) ) ( fun x'x : _ => weqpathsinv0  ( f' ( pr1 x'x ) ) ( f ( pr2 x'x ) ) ) ) . set ( w3 := weqtotal2asstor ( fun x' : X' => X ) ( fun  x'x : dirprod X' X  =>   ( f ( pr2 x'x ) ) = ( f' ( pr1 x'x ) ) ) ) .  simpl in w3 .  apply ( weqcomp ( weqcomp w1 w2 ) w3 )   .  Defined .


Lemma weqhfpcomm { X X' Y : UU } ( f : X -> Y ) ( f' : X' -> Y ) : weq ( hfp f f' ) ( hfp f' f ) .
Proof . intros . set ( w1 :=  weqfp ( weqdirprodcomm X X' ) ( fun xx' : dirprod X' X  => ( f' ( pr1 xx' ) ) = ( f ( pr2 xx' ) ) ) ) .  simpl in w1 .  set ( w2 := weqfibtototal ( fun  x'x : dirprod X' X  =>  ( f' ( pr1 x'x ) ) = ( f ( pr2 x'x ) ) ) ( fun  x'x : dirprod X' X  =>   ( f ( pr2 x'x ) ) = ( f' ( pr1 x'x ) ) ) ( fun x'x : _ => weqpathsinv0  ( f' ( pr1 x'x ) ) ( f ( pr2 x'x ) ) ) ) . apply ( weqcomp w1 w2 ) .     Defined .


Definition commhfp {X X' Y:UU} (f:X -> Y) (f':X' -> Y) : commsqstr ( hfpg' f f' ) f' ( hfpg f f' ) f := fun xx'e : hfp f f' => pr2 xx'e .


(** *** Homotopy fiber products and homotopy fibers *)

Definition  hfibertohfp { X Y : UU } ( f : X -> Y ) ( y : Y ) ( xe : hfiber f y ) : hfp ( fun t : unit => y ) f :=  tpair ( fun tx : dirprod unit X => ( f ( pr2 tx ) ) = y ) ( dirprodpair tt ( pr1 xe ) ) ( pr2 xe )  .

Definition hfptohfiber { X Y : UU } ( f : X -> Y ) ( y : Y ) ( hf : hfp ( fun t : unit => y ) f ) : hfiber f y := hfiberpair f ( pr2 ( pr1 hf ) ) ( pr2 hf ) .

Lemma weqhfibertohfp  { X Y : UU } ( f : X -> Y ) ( y : Y ) : weq ( hfiber f y )  ( hfp ( fun t : unit => y ) f ) .
Proof . intros . set ( ff := hfibertohfp f y ) . set ( gg := hfptohfiber f y ) . split with ff .
assert ( egf : ∀ xe : _ , ( gg ( ff xe ) ) = xe ) . intro . induction xe . apply idpath .
assert ( efg : ∀ hf : _ , ( ff ( gg hf ) ) = hf ) . intro . induction hf as [ tx e ] . induction tx as [ t x ] . induction t .   apply idpath .
apply ( gradth _ _ egf efg ) . Defined .

Lemma hfp_left  {X Y Z:UU} (f:X->Z) (g:Y->Z) : hfp f g ≃ Σ x, hfiber g (f x).
Proof.
  intros. apply weqtotal2dirprodassoc.
Defined.

Definition hfp_right {X Y Z:UU} (f:X->Z) (g:Y->Z) : hfp f g ≃ Σ y, hfiber f (g y).
Proof.
  intros. refine (weqgradth _ _ _ _).
  - intros [[x y] e]. exact (y,,x,,!e).
  - intros [x [y e]]. exact ((y,,x),,!e).
  - intros [[x y] e]. apply maponpaths, pathsinv0inv0.
  - intros [x [y e]]. apply maponpaths, maponpaths, pathsinv0inv0.
Defined.

Definition hfiber_comm {X Y Z:UU} (f:X->Z) (g:Y->Z) : (Σ x, hfiber g (f x)) ≃ (Σ y, hfiber f (g y)).
Proof.
  intros. refine (weqgradth _ _ _ _).
  - intros [x [y e]]. exact (y,,x,,!e).
  - intros [y [x e]]. exact (x,,y,,!e).
  - intros [x [y e]]. apply maponpaths, maponpaths, pathsinv0inv0.
  - intros [y [x e]]. apply maponpaths, maponpaths, pathsinv0inv0.
Defined.

(** *** Homotopy fiber squares *)


Definition ishfsq { X X' Y Z : UU } ( f : X -> Y ) ( f' : X' -> Y ) ( g : Z -> X ) ( g' : Z -> X' ) ( h : commsqstr g' f' g f  ) :=  isweq ( commsqZtohfp f f' g g' h ) .

Definition hfsqstr  { X X' Y Z : UU } ( f : X -> Y ) ( f' : X' -> Y ) ( g : Z -> X ) ( g' : Z -> X' ) := total2 ( fun h : commsqstr g' f' g f  => isweq ( commsqZtohfp f f' g g' h ) ) .
Definition hfsqstrpair { X X' Y Z : UU } ( f : X -> Y ) ( f' : X' -> Y ) ( g : Z -> X ) ( g' : Z -> X' ) := tpair ( fun h : commsqstr g' f' g f  => isweq ( commsqZtohfp f f' g g' h ) ) .
Definition hfsqstrtocommsqstr { X X' Y Z : UU } ( f : X -> Y ) ( f' : X' -> Y ) ( g : Z -> X ) ( g' : Z -> X' ) : hfsqstr f f' g g' -> commsqstr g' f' g f  := @pr1 _ ( fun h : commsqstr g' f' g f  => isweq ( commsqZtohfp f f' g g' h ) ) .
Coercion hfsqstrtocommsqstr : hfsqstr >-> commsqstr .

Definition weqZtohfp  { X X' Y Z : UU } ( f : X -> Y ) ( f' : X' -> Y ) ( g : Z -> X ) ( g' : Z -> X' ) ( hf : hfsqstr f f' g g' ) : weq Z ( hfp f f' ) := weqpair _ ( pr2 hf ) .

Lemma isweqhfibersgtof' { X X' Y Z : UU } ( f : X -> Y ) ( f' : X' -> Y ) ( g : Z -> X ) ( g' : Z -> X' ) ( hf : hfsqstr f f' g g' ) ( x : X ) : isweq ( hfibersgtof' f f' g g' hf x ) .
Proof. intros . set ( is := pr2 hf ) . set ( h := pr1 hf ) .
set ( a := weqtococonusf g ) . set ( c := weqpair _ is ) .  set ( d := weqhfptohfpoverX f f' ) .  set ( b0 := totalfun _ _ ( hfibersgtof' f f' g g' h ) ) .
assert ( h1 : ∀ z : Z , ( d ( c z ) ) = ( b0 ( a z ) ) ) . intro . simpl .  unfold b0 . unfold a .   unfold weqtococonusf . unfold tococonusf .   simpl .  unfold totalfun . simpl . assert ( e : ( h  z ) = ( pathscomp0 (h z) (idpath (f (g z))) ) ) . apply ( pathsinv0 ( pathscomp0rid _ ) ) .  induction e .  apply idpath .
assert ( is1 : isweq ( fun z : _ => b0 ( a z ) ) ) . apply ( isweqhomot _ _ h1 ) .   apply ( twooutof3c _ _ ( pr2 c ) ( pr2 d ) ) .
assert ( is2 : isweq b0 ) . apply ( twooutof3b _ _ ( pr2 a ) is1 ) .  apply ( isweqtotaltofib _ _ _ is2 x ) .   Defined .

Definition weqhfibersgtof' { X X' Y Z : UU } ( f : X -> Y ) ( f' : X' -> Y ) ( g : Z -> X ) ( g' : Z -> X' ) ( hf : hfsqstr f f' g g' ) ( x : X ) := weqpair _ ( isweqhfibersgtof' _ _ _ _ hf x ) .

Lemma ishfsqweqhfibersgtof' { X X' Y Z : UU } ( f : X -> Y ) ( f' : X' -> Y ) ( g : Z -> X ) ( g' : Z -> X' ) ( h : commsqstr g' f' g f  ) ( is : ∀ x : X , isweq ( hfibersgtof' f f' g g' h x ) ) :  hfsqstr f f' g g' .
Proof .  intros . split with h .
set ( a := weqtococonusf g ) . set ( c0 := commsqZtohfp f f' g g' h ) .  set ( d := weqhfptohfpoverX f f' ) .  set ( b := weqfibtototal _ _ ( fun x : X => weqpair _ ( is x ) ) ) .
assert ( h1 : ∀ z : Z , ( d ( c0 z ) ) = ( b ( a z ) ) ) . intro . simpl .  unfold b . unfold a .   unfold weqtococonusf . unfold tococonusf .   simpl .  unfold totalfun . simpl . assert ( e : ( h z ) = ( pathscomp0 (h z) (idpath (f (g z))) ) ) . apply ( pathsinv0 ( pathscomp0rid _ ) ) .  induction e .  apply idpath .
assert ( is1 : isweq ( fun z : _ => d ( c0 z ) ) ) . apply ( isweqhomot _ _ ( fun z : Z => ( pathsinv0 ( h1 z ) ) ) ) .   apply ( twooutof3c _ _ ( pr2 a ) ( pr2 b ) ) .
 apply ( twooutof3a _ _ is1 ( pr2 d ) ) .    Defined .


Lemma isweqhfibersg'tof { X X' Y Z : UU } ( f : X -> Y ) ( f' : X' -> Y ) ( g : Z -> X ) ( g' : Z -> X' ) ( hf : hfsqstr f f' g g' ) ( x' : X' ) : isweq (  hfibersg'tof f f' g g' hf x' ) .
Proof. intros . set ( is := pr2 hf ) . set ( h := pr1 hf ) .
set ( a' := weqtococonusf g' ) . set ( c' := weqpair _ is ) .  set ( d' := weqhfptohfpoverX' f f' ) .  set ( b0' := totalfun _ _ ( hfibersg'tof f f' g g' h ) ) .
assert ( h1 : ∀ z : Z , ( d' ( c' z ) ) = ( b0' ( a' z ) ) ) . intro .  unfold b0' . unfold a' .   unfold weqtococonusf . unfold tococonusf .   unfold totalfun . simpl .  assert ( e : ( pathsinv0 ( h  z ) ) = ( pathscomp0 ( pathsinv0 (h z) ) (idpath (f' (g' z))) ) ) . apply (  pathsinv0 ( pathscomp0rid _ ) ) .  induction e .  apply idpath .
assert ( is1 : isweq ( fun z : _ => b0' ( a' z ) ) ) . apply ( isweqhomot _ _ h1 ) .   apply ( twooutof3c _ _ ( pr2 c' ) ( pr2 d' ) ) .
assert ( is2 : isweq b0' ) . apply ( twooutof3b _ _ ( pr2 a' ) is1 ) .  apply ( isweqtotaltofib _ _ _ is2 x' ) .   Defined .

Definition weqhfibersg'tof { X X' Y Z : UU } ( f : X -> Y ) ( f' : X' -> Y ) ( g : Z -> X ) ( g' : Z -> X' ) ( hf : hfsqstr f f' g g' ) ( x' : X' ) := weqpair _ ( isweqhfibersg'tof _ _ _ _ hf x' ) .

Lemma ishfsqweqhfibersg'tof { X X' Y Z : UU } ( f : X -> Y ) ( f' : X' -> Y ) ( g : Z -> X ) ( g' : Z -> X' ) ( h : commsqstr g' f' g f ) ( is : ∀ x' : X' , isweq ( hfibersg'tof f f' g g' h x' ) ) :  hfsqstr f f' g g' .
Proof .  intros . split with h .
set ( a' := weqtococonusf g' ) . set ( c0' := commsqZtohfp f f' g g' h ) .  set ( d' := weqhfptohfpoverX' f f' ) .  set ( b' := weqfibtototal _ _ ( fun x' : X' => weqpair _ ( is x' ) ) ) .
assert ( h1 : ∀ z : Z , ( d' ( c0' z ) ) = ( b' ( a' z ) ) ) . intro . simpl .  unfold b' . unfold a' .   unfold weqtococonusf . unfold tococonusf .   unfold totalfun . simpl . assert ( e : ( pathsinv0 ( h z ) ) = ( pathscomp0 ( pathsinv0 (h z) ) (idpath (f' (g' z))) ) ) . apply ( pathsinv0 ( pathscomp0rid _ ) ) .  induction e .  apply idpath .
assert ( is1 : isweq ( fun z : _ => d' ( c0' z ) ) ) . apply ( isweqhomot _ _ ( fun z : Z => ( pathsinv0 ( h1 z ) ) ) ) .   apply ( twooutof3c _ _ ( pr2 a' ) ( pr2 b' ) ) .
 apply ( twooutof3a _ _ is1 ( pr2 d' ) ) .    Defined .

Theorem transposhfpsqstr { X X' Y Z : UU } ( f : X -> Y ) ( f' : X' -> Y ) ( g : Z -> X ) ( g' : Z -> X' ) ( hf : hfsqstr f f' g g' ) : hfsqstr f' f g' g .
Proof . intros . set ( is := pr2 hf ) . set ( h := pr1 hf ) . set ( th := transposcommsqstr f f' g g' h ) . split with th .
set ( w1 := weqhfpcomm f f' ) . assert ( h1 : ∀ z : Z , (  w1 ( commsqZtohfp f f' g g' h z ) ) = (  commsqZtohfp f' f g' g th z ) ) . intro . unfold commsqZtohfp .  simpl . unfold fpmap . unfold totalfun .   simpl .  apply idpath .  apply ( isweqhomot _ _ h1 ) .  apply ( twooutof3c _ _ is ( pr2 w1 ) ) . Defined .


(** *** Fiber sequences and homotopy fiber squares *)

Theorem fibseqstrtohfsqstr { X Y Z : UU } ( f : X -> Y ) ( g : Y -> Z ) ( z : Z ) ( hf : fibseqstr f g z ) : hfsqstr ( fun t : unit => z ) g ( fun x : X => tt ) f .
Proof . intros . split with ( pr1 hf ) .  set ( ff := ezweq f g z hf ) . set ( ggff := commsqZtohfp ( fun t : unit => z ) g ( fun x : X => tt ) f ( pr1 hf )   ) .  set ( gg := weqhfibertohfp g z ) .
apply ( pr2 ( weqcomp ff gg ) ) .  Defined .


Theorem hfsqstrtofibseqstr  { X Y Z : UU } ( f : X -> Y ) ( g : Y -> Z ) ( z : Z ) ( hf :  hfsqstr ( fun t : unit => z ) g ( fun x : X => tt ) f ) : fibseqstr f g z .
Proof . intros . split with ( pr1 hf ) .  set ( ff := ezmap f g z ( pr1 hf ) ) . set ( ggff := weqZtohfp ( fun t : unit => z ) g ( fun x : X => tt ) f hf ) .  set ( gg := weqhfibertohfp g z ) .
apply ( twooutof3a ff gg ( pr2 ggff ) ( pr2 gg ) ) .  Defined .

















(* End of the file uu0a.v *)<|MERGE_RESOLUTION|>--- conflicted
+++ resolved
@@ -1306,7 +1306,6 @@
   (efg: ∀ y : Y, f (g y) = y) : X ≃ Y :=
     weqpair _ (gradth _ _ egf efg).
 
-<<<<<<< HEAD
 Definition bijective {X Y:UU} (f:X->Y) :=
   (∀ y, Σ x, f x = y) × (∀ x x', f x = f x' -> x = x').
 
@@ -1319,19 +1318,6 @@
   - intros. simpl. exact (pr2 (sur y)).
 Defined.
 
-Module Test_gradth.
-  Let f := idfun nat.
-  Definition w : nat ≃ nat := weqgradth f f (λ _, idpath _) (λ _, idpath _).
-  Goal homotinvweqweq w 3 = idpath _. reflexivity. Defined.
-  Goal homotweqinvweq w 3 = idpath _. reflexivity. Defined.
-  Definition v : bool ≃ bool.
-    refine (weqgradth negb negb _ _); intro x; induction x; reflexivity. Defined.
-  Goal homotinvweqweq v true = idpath _. reflexivity. Defined.
-  Goal homotweqinvweq v true = idpath _. reflexivity. Defined.
-End Test_gradth.
-
-=======
->>>>>>> 0f270067
 (** *** Some basic weak equivalences *)
 
 Corollary isweqinvmap {X Y : UU} (w : weq X Y) : isweq (invmap w).
