(** * Univalent Basics. 

Vladimir Voevodsky. 
Feb. 2010 - Sep. 2011.


The first part of the original uu0 file, created on Dec. 3, 2014.

This file contains results which form a basis of the univalent
approach, and which do not require the use of universes as types.

Ported to coq trunk (8.4-8.5) in March 2014.  *)

(** ** Preamble *)

(** Settings *)

Unset Automatic Introduction. (* This line has to be removed for the file to compile with Coq8.2 *)



(** ** Imports *)

Require Export UniMath.Foundations.Basics.Preamble.

(* end of "Preamble". *)


(** ** Some standard constructions not using identity types (paths) *)

(** *** Canonical functions from [ empty ] and to [ unit ] *)

Definition fromempty  : ∀ X : UU , empty -> X.
Proof.
  intro X.
  intro H.  
  induction H.
Defined.

Arguments fromempty { X } _ . 

Definition tounit {X : UU} : X -> unit := fun (x : X) => tt.

(** *** Functions from [ unit ] corresponding to terms *)

Definition termfun {X : UU} (x : X) : unit -> X := fun (t : unit) => x.

(** *** Identity functions and function composition *)

Definition idfun (T : UU) := fun (t : T) => t.

Definition funcomp {X Y Z : UU} (f : X -> Y) (g : Y -> Z) := 
  fun (x : X) => g (f x).

Notation "g ∘ f" := (funcomp f g) (at level 50, no associativity).

(** *** Iteration of an endomorphism *)

Definition iteration {T : UU} (f : T -> T) (n : nat) : T -> T.
Proof.
  intros T f n.
  induction n as [ | n IHn ].
  + exact (idfun T).
  + exact (f ∘ IHn).
Defined.

(** *** Basic constructions related to the adjoint evaluation 
  function [ X -> ((X -> Y) -> Y) ] *)

Definition adjev {X Y : UU} (x : X) (f : X -> Y) : Y := f x.

Definition adjev2 {X Y : UU} (phi : ((X -> Y) -> Y) -> Y) : X -> Y :=
  fun  (x : X) => phi (fun (f : X -> Y) => f x).

(** *** Pairwise direct products *)

Definition dirprod (X Y : UU) := Σ x:X, Y.

Notation "A × B" := (dirprod A B) (at level 80, right associativity) : type_scope.
  (* type this in emacs in agda-input method with \times *)

Definition dirprodpair {X Y : UU} := tpair (fun x : X => Y).

Definition dirprodadj {X Y Z : UU} (f : dirprod X Y -> Z) : X -> Y -> Z :=  
  (fun (x : X) => (fun (y : Y) => f (dirprodpair x y))).

Definition dirprodf {X Y X' Y' : UU} 
  (f : X -> Y) (f' : X' -> Y') (xx' : dirprod X X')  : dirprod Y Y' :=
     dirprodpair (f (pr1 xx')) (f' (pr2 xx')).

Definition ddualand {X Y P : UU}
  (xp : (X -> P) -> P) (yp : (Y -> P) -> P) : (dirprod X Y -> P) -> P.
Proof. 
  intros X Y P xp yp X0.
  apply xp. intro x.
  apply yp. intro y.
  apply (X0 (dirprodpair x y)).
Defined.

(** *** Negation and double negation *)

Definition neg (X : UU) : UU := X -> empty.

Notation "'¬' X" := (neg X) (at level 35, right associativity).
  (* type this in emacs in agda-input method with \neg *)

Notation "x != y" := (neg (x = y)) (at level 40).

<<<<<<< HEAD
Definition negf {X Y : UU} (f : X -> Y) : ¬ Y -> ¬ X := 
=======
(* Apply this tactic to a proof of [X] and [neg X], in either order: *)
Ltac contradicts a b := solve [ induction (a b) | induction (b a) ].

Definition negf {X Y : UU} (f : X -> Y) : neg Y -> neg X := 
>>>>>>> e9f361f7
  fun (phi : Y -> empty) => fun (x : X) => phi (f x).

Definition dneg (X : UU) : UU := ¬ ¬ X.

Definition dnegf {X Y : UU} (f : X -> Y) : dneg X -> dneg Y :=
  negf (negf f).

Definition todneg (X : UU) : X -> dneg X := adjev.

Definition dnegnegtoneg { X : UU } : dneg (¬ X) -> ¬ X := adjev2.

Lemma dneganddnegl1 {X Y : UU} (dnx : dneg X) (dny : dneg Y) : ¬ (X -> ¬ Y).
Proof.
  intros.
  intros X2.
  apply (dnegf X2).
  + apply dnx.
  + apply dny.
Defined.

Definition dneganddnegimpldneg {X Y : UU}
  (dnx : dneg X) (dny : dneg Y) : dneg (dirprod X Y) := ddualand dnx dny. 

(** *** Logical equivalence *)

Definition logeq (X Y : UU) := dirprod (X -> Y)  (Y -> X) .
Notation " X <-> Y " := (logeq X Y) : type_scope .  

Definition logeqnegs {X Y : UU} (l : X <-> Y ) : (¬ X) <-> (¬ Y) :=
  dirprodpair (negf (pr2 l)) (negf (pr1 l)). 

(* end of "Some standard constructions not using idenity types (paths)". *)


(** ** Operations on [ paths ] *)

(** *** Composition of paths and inverse paths *)
 

Definition pathscomp0 {X : UU} {a b c : X} (e1 : a = b) (e2 : b = c) : a = c.
Proof.
  intros. induction e1. apply e2.
Defined.

Hint Resolve @pathscomp0 : pathshints.

Ltac intermediate_path x := apply (pathscomp0 (b := x)).

(** Notation [p @ q] added by B.A., oct 2014 *)

Notation "p @ q" := (pathscomp0 p q) (at level 60, right associativity).


(* the end of Oct. 29, 2014 lecture *)

Definition pathscomp0rid {X : UU} {a b : X} (e1 : a = b) : e1 @ idpath b = e1 . 
Proof.
  intros. induction e1. simpl. apply idpath.
Defined. 

(** Note that we do not need [ pathscomp0lid ] since the corresponding
    two terms are convertible to each other due to our definition of
    [ pathscomp0 ]. If we defined it by inductioning [ e2 ] and
    applying [ e1 ] then [ pathscomp0rid ] would be trivial but
    [ pathscomp0lid ] would require a proof. Similarly we do not need a
    lemma to connect [ pathsinv0 ( idpath _ ) ] to [ idpath ].
 *)

Definition pathsinv0 {X : UU} {a b : X} (e : a = b) : b = a.
Proof.
  intros. induction e. apply idpath.
Defined.

Hint Resolve @pathsinv0 : pathshints .

Definition path_assoc {X} {a b c d:X}
        (f : a = b) (g : b = c) (h : c = d)
      : f @ (g @ h) = (f @ g) @ h.
Proof. intros. destruct f. reflexivity. Defined.

(** Notation [! p] added by B.A., oct 2014 *)

Notation "! p " := (pathsinv0 p) (at level 50).


Definition pathsinv0l {X : UU} {a b : X} (e : a = b) : !e @ e = idpath _.
Proof.
  intros. induction e. apply idpath.
Defined.

Definition pathsinv0r {X : UU} {a b : X} (e : a = b) : e @ !e = idpath _.
Proof.
  intros. induction e. apply idpath.
Defined. 

Definition pathsinv0inv0 {X : UU} {x x' : X} (e : x = x') : !(!e) = e.
Proof.
  intros. induction e. apply idpath.
Defined.


(** *** Direct product of paths  *)


Definition pathsdirprod {X Y : UU} {x1 x2 : X} {y1 y2 : Y}
  (ex : x1 = x2) (ey : y1 = y2) : dirprodpair x1 y1 = dirprodpair x2 y2 .
Proof.
  intros. destruct ex. destruct ey. apply idpath.
Defined. 


(** *** The function [ maponpaths ] between paths types defined by a
    function between ambient types and its behavior relative to [ @ ]
    and [ ! ] *)

Definition maponpaths {T1 T2 : UU} (f : T1 -> T2) {t1 t2 : T1} 
  (e: t1 = t2) : f t1 = f t2.
Proof.
  intros. induction e. apply idpath.
Defined.

Definition maponpathscomp0 {X Y : UU} {x1 x2 x3 : X}
  (f : X -> Y) (e1 : x1 = x2) (e2 : x2 = x3) :
    maponpaths f (e1 @ e2) = maponpaths f e1 @ maponpaths f e2.
Proof.
  intros. induction e1. induction e2. simpl. apply idpath.
Defined. 

Definition maponpathsinv0 {X Y : UU} (f : X -> Y)
  {x1 x2 : X} (e : x1 = x2) : maponpaths f (! e) = ! (maponpaths f e).
Proof.
  intros. induction e. apply idpath.
Defined.


(** *** [ maponpaths ] for the identity functions and compositions of
    functions *)

Lemma maponpathsidfun {X : UU} {x x' : X}
  (e : x = x') : maponpaths (idfun _) e = e.
Proof.
  intros. induction e. apply idpath.
Defined. 

Lemma maponpathscomp {X Y Z : UU} {x x' : X} (f : X -> Y) (g : Y -> Z) 
  (e : x = x') : maponpaths g (maponpaths f e) = maponpaths (g ∘ f) e.
Proof.
  intros. induction e. apply idpath.
Defined. 

(** naturality of [maponpaths] *)

Definition maponpaths_naturality {X Y} {f:X->Y}
           {x x' x'':X} {p:x = x'} {q:x' = x''}
           {p':f x = f x'} {q':f x' = f x''}
           (r:maponpaths f p = p') (s:maponpaths f q = q') :
  maponpaths f (p @ q) = p' @ q'.
Proof. intros. destruct r, s. apply maponpathscomp0. Defined.

Definition maponpaths_naturality' {X Y} {f:X->Y}
           {x x' x'':X} {p:x' = x} {q:x' = x''}
           {p':f x' = f x} {q':f x' = f x''}
           (r:maponpaths f p = p') (s:maponpaths f q = q') :
  maponpaths f (!p @ q) = (!p') @ q'.
Proof. intros. destruct r, s, p, q. reflexivity. Defined.

(** The following three statements show that [ maponpaths ] defined by
    a function f which is homotopic to the identity is
    "surjective". It is later used to show that the maponpaths defined
    by a function which is a weak equivalence is itself a weak
    equivalence. *)

Definition maponpathshomidinv {X : UU} (f : X -> X)
  (h : ∀ x : X, f x = x) (x x' : X) (e : f x = f x') : x = x' := 
    ! (h x) @ e @ (h x').

Lemma maponpathshomid1 {X : UU} (f : X -> X) (h: ∀ x : X, f x = x)
  {x x' : X} (e : x = x') : maponpaths f e = (h x) @ e @ (! h x').
Proof.
  intros. induction e. simpl.
  apply pathsinv0.
  apply pathsinv0r.
Defined.

Lemma maponpathshomid2 {X : UU} (f : X -> X) (h: ∀ x : X, f x = x)
  (x x' : X) (e: f x = f x') : maponpaths f (maponpathshomidinv f h _ _ e) = e.
Proof.
  intros.
  unfold maponpathshomidinv.
  apply (pathscomp0 (maponpathshomid1 f h (! h x @ e @ h x'))).

  (* We prove a little lemma first. *)
  assert (l : ∀ X : UU, ∀ a b c d : X,
            ∀ p : a = b, ∀ q : a = c, ∀ r : c = d,
               p @ (!p @ q @ r) @ !r = q).
  { intros. induction p. induction q. induction r. apply idpath. }

  apply (l _ _ _ _ _ (h x) e (h x')).
Defined.

(** Here we consider the behavior of maponpaths in the case of a
    projection [ p ] with a section [ s ]. *)

Definition pathssec1 {X Y : UU} (s : X -> Y) (p : Y -> X)
  (eps : ∀ (x : X) , p (s x) = x) 
    (x : X) (y : Y) (e : s x = y) : x = p y.
Proof.
  intros.
  apply (pathscomp0 (! eps x)).
  apply (maponpaths p e).
Defined.

Definition pathssec2 {X Y : UU} (s : X -> Y) (p : Y -> X)
  (eps : ∀ (x : X), p (s x) = x)
    (x x' : X) (e : s x = s x') : x = x'.
Proof.
  intros.
  set (e' := pathssec1 s p eps _ _ e).
  apply (e' @ (eps x')).
Defined.

Definition pathssec2id {X Y : UU} (s : X -> Y) (p : Y -> X)
  (eps : ∀ x : X, p (s x) = x)
    (x : X) : pathssec2 s p eps _ _ (idpath (s x)) = idpath x.
Proof.
  intros.
  unfold pathssec2. unfold pathssec1. simpl.
  assert (e : ∀ X : UU, ∀ a b : X,
    ∀ p : a = b, (! p @ idpath _) @ p = idpath _).
  { intros. induction p0. simpl. apply idpath. }
  apply e.
Defined.

Definition pathssec3 {X Y : UU} (s : X -> Y) (p : Y -> X) 
  (eps : ∀ x : X, p (s x) = x) {x x' : X} (e : x = x') : 
    pathssec2 s p eps  _ _ (maponpaths s e) = e.
Proof.
  intros. induction e. simpl.
  apply pathssec2id.
Defined.

(* end of "Operations on [ paths ]". *) 


(** ** Fibrations and paths *)

Definition tppr {T : UU} {P : T -> UU}
  (x : total2 P) : x = tpair _ (pr1 x) (pr2 x).
Proof.
  intros. induction x. simpl.
  apply idpath.
Defined.

Definition constr1 {X : UU} (P : X -> UU) {x x' : X} (e : x = x') :
  Σ (f : P x -> P x'),
  Σ (ee : ∀ p : P x, tpair _ x p = tpair _ x' (f p)),
  ∀ (pp : P x),
    maponpaths pr1 (ee pp) = e. 
Proof.
  intros. induction e.
  split with (idfun (P x)).
  split with (fun p : P x => idpath _).
  unfold maponpaths. simpl.
  intro. apply idpath.
Defined.

Definition transportf {X : UU} (P : X -> UU) {x x' : X}
  (e : x = x') : P x -> P x' := pr1 (constr1 P e).

Definition transportb {X : UU} (P : X -> UU) {x x' : X}
  (e : x = x') : P x' -> P x := transportf P (!e).

Lemma functtransportf {X Y : UU} (f : X -> Y) (P : Y -> UU) {x x' : X}
  (e : x = x') (p : P (f x)) :
    transportf (fun x => P (f x)) e p = transportf P (maponpaths f e) p.
Proof.
  intros. induction e. apply idpath.
Defined.

Definition transport_section X (x:X) (P:X -> UU) (f:∀ x:X, P x) (y:X) (e:x=y) :
  transportf P e (f x) = f y.
Proof. intros. induction e. reflexivity. Defined.

(** A series of lemmas about paths and sigma types.
    Adapted from the HoTT library http://github.com/HoTT/HoTT *)

Lemma base_paths {A : UU} {B : A -> UU} 
  (a b : total2 B) : a = b -> pr1 a = pr1 b.
Proof.
  intros.
  apply maponpaths; assumption.
Defined.

Lemma total2_paths {A : UU} {B : A -> UU} {s s' : Σ x, B x} 
    (p : pr1 s = pr1 s') 
    (q : transportf (fun x => B x) p (pr2 s) = pr2 s') : s = s'.
Proof.
  intros.
  induction s as [a b].
  induction s' as [a' b']; simpl in *.
  induction p.
  induction q. 
  apply idpath.
Defined.

Lemma total2_paths2 {A : UU} {B : A -> UU} {a1 : A} {b1 : B a1} 
  {a2 : A} {b2 : B a2} (p : a1 = a2) 
    (q : transportf B p b1 = b2) : a1,,b1 = a2,,b2.
Proof.
  intros.
  apply (@total2_paths _ _
    (tpair (fun x => B x) a1 b1) (tpair (fun x => B x) a2 b2) p q).
Defined.

Definition pair_path_in2 {X} (P:X->Type) {x:X} {p q:P x} (e:p = q) : x,,p = x,,q.
Proof. intros. now apply maponpaths. Defined.

Definition fiber_paths {A : UU} {B : A -> UU} {u v : Σ x, B x}
  (p : u = v) : transportf (fun x => B x) (base_paths _ _ p) (pr2 u) = pr2 v.
Proof.
  induction p.
  apply idpath.
Defined.

Lemma total2_fiber_paths {A : UU} {B : A -> UU} {x y : Σ x, B x} 
  (p : x = y) : total2_paths  _ (fiber_paths p) = p.
Proof.
  induction p.
  induction x.
  apply idpath.
Defined.

Lemma base_total2_paths {A : UU} {B : A -> UU} {x y : Σ x, B x}
  {p : pr1 x = pr1 y} (q : transportf _ p (pr2 x) = pr2 y) :
    (base_paths _ _ (total2_paths _ q)) = p.
Proof.
  induction x as [x H]. 
  induction y as [y K].
  simpl in *. 
  induction p.  
  induction q.
  apply idpath.
Defined.


Lemma transportf_fiber_total2_paths {A : UU} (B : A -> UU)
  (x y : Σ x, B x)
    (p : pr1 x = pr1 y) (q : transportf _ p (pr2 x) = pr2 y) :
      transportf (fun p' : pr1 x = pr1 y => transportf _ p' (pr2 x) = pr2 y)
      (base_total2_paths q)  (fiber_paths (total2_paths _ q)) = q.
Proof.
  induction x as [x H]. 
  induction y as [y K].
  simpl in *. 
  induction p. 
  induction q.
  apply idpath.
Defined.


(** Lemmas about transport 
    Adapted from the HoTT library and the HoTT book
*)

Definition transportD {A : UU} (B : A -> UU) (C : ∀ a : A, B a -> UU)
  {x1 x2 : A} (p : x1 = x2) (y : B x1) (z : C x1 y) : C x2 (transportf _ p y).
Proof.  
  intros.
  induction p. 
  exact z.
Defined.


Definition transportf_total2 {A : UU} {B : A -> UU} {C : ∀ a:A, B a -> UU}
  {x1 x2 : A} (p : x1 = x2) (yz : Σ y : B x1, C x1 y) : 
    transportf (fun x => Σ y : B x, C x y) p yz = 
     tpair (fun y => C x2 y) (transportf _ p  (pr1 yz))
                             (transportD _ _ p (pr1 yz) (pr2 yz)).
Proof.
  intros.
  induction p. 
  induction yz. 
  apply idpath.
Defined.

Definition transportf_dirprod (A : UU) (B B' : A -> UU) 
  (x x' : Σ a,  B a × B' a)  (p : pr1 x = pr1 x') :
  transportf (fun a => dirprod (B a) (B' a)) p (pr2 x) = 
    dirprodpair (transportf (fun a => B a) p (pr1 (pr2 x))) 
                (transportf (fun a => B' a) p (pr2 (pr2 x))).
Proof.
  induction p.
  apply tppr.
Defined.

Definition transportf_id1 {A : UU} {B : A -> UU} {a x1 x2 : A}
  (p : x1 = x2) (q : a = x1) : 
    transportf (fun (x : A) => a = x) p q = q @ p.
Proof.
  intros. induction p. induction q. apply idpath.
Defined.

Definition transportf_id2 {A : UU} {B : A -> UU} {a x1 x2 : A}
  (p : x1 = x2) (q : x1 = a) : 
    transportf (fun (x : A) => x = a) p q = !p @ q.
Proof.
  intros. induction p. induction q. apply idpath.
Defined.

Definition transportf_id3 {A : UU} {B : A -> UU} {x1 x2 : A}
  (p : x1 = x2) (q : x1 = x1) : 
    transportf (fun (x : A) => x = x) p q = !p @ q @ p.
Proof.
  intros. induction p. simpl. apply pathsinv0. apply pathscomp0rid.
Defined.

(** ** First homotopy notions *)

(** *** Homotopy between functions *)

Definition homot {X : UU} {P : X -> UU} (f g : ∀ x : X, P x) :=
  ∀ x : X , f x = g x.

Notation "f ~ g" := (homot f g) (at level 70, right associativity).

Definition homotcomp {X Y : UU} {f f' f'' : X -> Y}
  (h : f ~ f') (h' : f' ~ f'') : f ~ f'' := fun (x : X) => h x @ h' x.

Definition invhomot {X Y : UU} {f f' : X -> Y}
  (h : f ~ f' ) : f' ~ f := fun (x : X) => !(h x).

Definition funhomot {X Y Z : UU} (f : X -> Y) {g g' : Y -> Z}
  (h : g ~ g' ) : (g ∘ f) ~ (g' ∘ f) := fun (x : X) => h (f x) .

Definition homotfun {X Y Z : UU} {f f' : X -> Y} (h : f ~ f')
  (g : Y -> Z) : (g ∘ f) ~ (g ∘ f') := fun (x : X) => maponpaths g (h x).
 

(** *** Contractibility, homotopy fibers etc. *)

(** Contractible types. *)

Definition iscontr (T:UU) : UU := Σ cntr:T, ∀ t:T, t=cntr.

Notation "'∃!'  x .. y , P" := (iscontr (Σ x , .. (Σ y , P) .. )) (at level 200, x binder, y binder, right associativity) : type_scope.
  (* type this in emacs in agda-input method with \ex ! *)

Definition iscontrpair {T : UU} : ∀ x : T, (∀ t : T, t = x) -> iscontr T := tpair _.

Definition iscontrpr1 {T : UU} : iscontr T -> T := pr1.

Lemma iscontrretract {X Y : UU} (p : X -> Y) (s : Y -> X) 
  (eps : ∀ y : Y, p (s y) = y) (is : iscontr X) : iscontr Y.
Proof.
  intros.
  induction is as [x fe].
  split with (p x).
  intro t.
  apply (! (eps t) @ maponpaths p (fe (s t))).
Defined.    

Lemma proofirrelevancecontr {X : UU} (is : iscontr X) (x x' : X) : x = x'.
Proof.
  intros.
  induction is as [y fe].
  apply (fe x @ !(fe x')).
Defined.
  
(** Coconuses: spaces of paths which begin (coconusfromt) or end (coconustot)
    at a given point. *)

Definition coconusfromt (T : UU) (t : T) := Σ t':T, t = t'.

Definition coconusfromtpair (T : UU) {t t' : T} (e: t = t') : coconusfromt T t :=
    tpair _ t' e.

Definition coconusfromtpr1 (T : UU) (t : T) : coconusfromt T t -> T := pr1.

Definition coconustot (T : UU) (t : T) := Σ t':T, t' = t.

Definition coconustotpair (T : UU) {t t' : T} (e: t' = t) : coconustot T t :=
    tpair _ t' e.

Definition coconustotpr1 (T : UU) (t : T) : coconustot T t -> T := pr1.

(* There is a path between any two paths in a coconus. As we also
   have a trivial path, namely the one that starts at t and ends at t,
   the space of coconuses is contractible. *)

Lemma connectedcoconustot {T : UU} {t : T} (c1 c2 : coconustot T t) : c1 = c2.
Proof.
  intros.
  induction c1 as [x0 x].
  induction x.
  induction c2 as [x1 y].
  induction y.
  apply idpath.
Defined. 

Lemma iscontrcoconustot (T : UU) (t : T) : iscontr (coconustot T t).
Proof.
  intros.
  unfold iscontr.
  split with (tpair (fun (t' : T) => t' = t) t (idpath t)).
  intros.
  apply connectedcoconustot.
Defined.

Lemma connectedcoconusfromt {T : UU} {t : T} (c1 c2 : coconusfromt T t) :
  c1 = c2.
Proof.
  intros.
  induction c1 as [x0 x].
  induction x.
  induction c2 as [x1 y].
  induction y.
  apply idpath.
Defined.

Lemma iscontrcoconusfromt (T : UU) (t : T) : iscontr (coconusfromt T t).
Proof.
  intros. unfold iscontr.
  split with (tpair (fun (t' : T) => t = t') t (idpath t)).
  intros. 
  apply connectedcoconusfromt.
Defined.

(** Paths space of a type: a point t, and the coconus from it. *)

Definition pathsspace (T : UU) := Σ t:T, coconusfromt T t.

Definition pathsspacetriple (T : UU) {t1 t2 : T}
  (e : t1 = t2) : pathsspace T := tpair _ t1 (coconusfromtpair T e).

Definition deltap (T : UU) : T -> pathsspace T := 
  fun (t : T) => pathsspacetriple T (idpath t).

Definition pathsspace' (T : UU) := Σ xy : dirprod T T, pr1 xy = pr2 xy.

(** Homotopy fibers. *)

Definition hfiber {X Y : UU}  (f : X -> Y) (y : Y) : UU := Σ x:X, f x = y.
 
Definition hfiberpair {X Y : UU} (f : X -> Y) {y : Y}
  (x : X) (e : f x = y) : hfiber f y := 
    tpair _ x e.

Definition hfiberpr1 {X Y : UU} (f : X -> Y) (y : Y) : hfiber f y -> X := pr1.

(** Paths in homotopy fibers. *)

Lemma hfibertriangle1 {X Y : UU} (f : X -> Y) {y : Y} {xe1 xe2 : hfiber f y}
  (e : xe1 = xe2) :
    pr2 xe1 = maponpaths f (maponpaths pr1 e) @ pr2 xe2.
Proof.
  intros. induction e. simpl. apply idpath.
Defined.

Lemma hfibertriangle1inv0 {X Y : UU} (f : X -> Y) {y : Y} {xe1 xe2: hfiber f y}
  (e : xe1 = xe2) :
    maponpaths f (! (maponpaths pr1 e)) @ (pr2 xe1) = pr2 xe2. 
Proof.
  intros. induction e. apply idpath.
Defined.

Lemma hfibertriangle2 {X Y : UU} (f : X -> Y) {y : Y} (xe1 xe2: hfiber f y)
  (ee: pr1 xe1 = pr1 xe2) (eee: pr2 xe1 = maponpaths f ee @ (pr2 xe2)) :
    xe1 = xe2.
Proof.
  intros.
  induction xe1 as [t e1].
  induction xe2 as [t' e2].
  simpl in *.
  fold (hfiberpair f t e1).
  fold (hfiberpair f t' e2).
  induction ee.
  simpl in eee.
  apply (maponpaths (fun e: f t = y => hfiberpair f t e) eee).
Defined.

(** Coconus of a function: the total space of the family of h-fibers.
    The coconus behaves like the image of a function.  *)

Definition coconusf {X Y : UU} (f : X -> Y) := Σ y:Y, hfiber f y.

Definition fromcoconusf {X Y : UU} (f : X -> Y) : coconusf f -> X := 
  fun (yxe : coconusf f) => pr1 (pr2 yxe).

Definition tococonusf {X Y : UU} (f : X -> Y) : X -> coconusf f :=
  fun (x : _) => tpair _ (f x) (hfiberpair f x (idpath _ )).

Lemma homottofromcoconusf {X Y : UU} (f : X -> Y) :
  ∀ yxe : coconusf f, tococonusf f (fromcoconusf f yxe) = yxe.
Proof.
  intros.
  induction yxe as [y xe].
  induction xe as [x e].
  unfold fromcoconusf.
  unfold tococonusf.
  simpl.
  induction e.
  apply idpath.
Defined.

Lemma homotfromtococonusf {X Y : UU} (f : X -> Y) :
  ∀ x : X, fromcoconusf f (tococonusf f x) = x.
Proof.
  intros.
  unfold fromcoconusf.
  unfold tococonusf.
  simpl.
  apply idpath.
Defined.

(** Total spaces of families and homotopies *)

Definition famhomotfun {X : UU} {P Q : X -> UU}
  (h : P ~ Q) (xp : total2 P) : total2 Q. 
Proof.
  intros.
  induction xp as [ x p ].
  split with x.
  induction (h x). 
  apply p.
Defined.

Definition famhomothomothomot {X : UU} {P Q : X -> UU} (h1 h2 : P ~ Q)
  (H : h1 ~ h2) : famhomotfun h1 ~ famhomotfun h2.
Proof.
  intros.
  intro xp.
  induction xp as [x p].
  simpl.
  apply (maponpaths (fun q => tpair Q x q)).
  induction (H x).
  apply idpath.
Defined. 


(** ** Weak equivalences *)

(** *** Basics *)

Definition isweq {X Y : UU} (f : X -> Y) : UU :=
  ∀ y : Y, iscontr (hfiber f y).

Lemma idisweq (T : UU) : isweq (idfun T).
Proof.
  intros. unfold isweq. intro y.
  unfold iscontr.
  split with (tpair (fun (x : T) => idfun T x = y) y (idpath y)).
  intro t.
  induction t as [x e].
  induction e.
  apply idpath.
Defined. 

Definition weq (X Y : UU) : UU := Σ f:X->Y, isweq f.

Notation "X ≃ Y" := (weq X Y) (at level 80, no associativity) : type_scope.
(* written \simeq in Agda input method *) 

Definition pr1weq {X Y : UU} := pr1 : X ≃ Y -> (X -> Y).
Coercion pr1weq : weq >-> Funclass.

Definition weqccontrhfiber {X Y : UU} (w : X ≃ Y) (y : Y) : hfiber w y.
Proof.
  intros. apply (pr1 (pr2 w y)).
Defined.

Definition weqccontrhfiber2 {X Y : UU} (w : X ≃ Y) (y : Y) :
  ∀ x : hfiber w y, x = weqccontrhfiber w y.
Proof.
  intros. unfold weqccontrhfiber. apply (pr2 (pr2 w y)).
Defined. 

Definition weqpair {X Y : UU} (f : X -> Y) (is: isweq f) : X ≃ Y :=
  tpair (fun (f : X -> Y) => isweq f) f is.
 
Definition idweq (X : UU) : X ≃ X :=
  tpair (fun (f : X -> X) => isweq f) (fun (x : X) => x) (idisweq X).

Definition isweqtoempty {X : UU} (f : X -> empty) : isweq f.
Proof.
  intros. intro y. apply (fromempty y).
Defined.

Definition weqtoempty {X : UU} (f : X -> empty) :=
  weqpair _ (isweqtoempty f).

Lemma isweqtoempty2 {X Y : UU} (f : X -> Y) (is : ¬ Y) : isweq f.
Proof.
  intros. intro y. induction (is y).
Defined. 

Definition weqtoempty2 {X Y : UU} (f : X -> Y) (is : ¬ Y) :=
  weqpair _ (isweqtoempty2 f is).

Definition invmap {X Y : UU} (w : X ≃ Y) : Y -> X :=
  fun (y : Y) => pr1 (weqccontrhfiber w y).

(** We now define different homotopies and maps between the paths
    spaces corresponding to a weak equivalence. What may look like
    unnecessary complexity in the definition of [ homotinvweqweq ] is due to the
    fact that the "naive" definition needs to be
    corrected in order for lemma [ homotweqinvweqweq ] to hold. *)

Definition homotweqinvweq {X Y : UU} (w : X ≃ Y) :
  ∀ y : Y, w (invmap w y) = y.
Proof.
  intros.
  unfold invmap.
  apply (pr2 (weqccontrhfiber w y)).
Defined.

Definition homotinvweqweq0 {X Y : UU} (w : X ≃ Y) :
 ∀ x : X, x = invmap w (w x).
Proof.
  intros.
  unfold invmap.
  set (xe1 := weqccontrhfiber w (w x)).
  set (xe2 := hfiberpair w x (idpath (w x))).
  set (p := weqccontrhfiber2 w (w x) xe2).
  apply (maponpaths pr1 p).
Defined.

Definition homotinvweqweq {X Y : UU} (w : X ≃ Y) :
  ∀ x : X, invmap w (w x) = x :=
    fun (x : X) => ! (homotinvweqweq0 w x).

Lemma diaglemma2 {X Y : UU} (f : X -> Y) {x x' : X}
  (e1 : x = x') (e2 : f x' = f x)
    (ee : idpath (f x) = maponpaths f e1 @ e2) : maponpaths f (! e1) = e2.
Proof.
  intros. induction e1. simpl in *. apply ee.
Defined.

Definition homotweqinvweqweq {X Y : UU} (w : X ≃ Y) (x : X) :
  maponpaths w (homotinvweqweq w x) = homotweqinvweq w (w x).
Proof.
  intros.
  unfold homotinvweqweq.
  unfold homotinvweqweq0.
  set (hfid := hfiberpair w x (idpath (w x))).
  set (hfcc := weqccontrhfiber w (w x)).
  unfold homotweqinvweq.
  apply diaglemma2.
  apply (@hfibertriangle1 _ _ w _ hfid hfcc (weqccontrhfiber2 w (w x) hfid)).
Defined.

Definition invmaponpathsweq {X Y : UU} (w : X ≃ Y) (x x' : X) : 
  w x = w x' -> x = x' :=
    pathssec2 w (invmap w) (homotinvweqweq w) x x'.

Definition invmaponpathsweqid {X Y : UU} (w : X ≃ Y) (x : X) : 
  invmaponpathsweq w _ _ (idpath (w x)) = idpath x :=
    pathssec2id w (invmap w) (homotinvweqweq w) x.

Definition pathsweq1 {X Y : UU} (w : X ≃ Y) (x : X) (y : Y) :
  w x = y -> x = invmap w y :=
    pathssec1 w (invmap w) (homotinvweqweq w) _ _.

Definition pathsweq1' {X Y : UU} (w : weq X Y) (x : X) (y : Y)
  (e : x = invmap w y) : w x = y :=
    maponpaths w e @ homotweqinvweq w y.

Definition pathsweq3 {X Y : UU} (w : weq X Y) {x x' : X} 
  (e : x = x') : invmaponpathsweq w x x' (maponpaths w e) = e :=
    pathssec3 w (invmap w) (homotinvweqweq w) _.

Definition pathsweq4 {X Y : UU} (w : weq X Y) (x x' : X)
  (e : w x = w x') : maponpaths w (invmaponpathsweq w x x' e) = e.
Proof.
  intros.
  destruct w as [f is1].
  set (w := weqpair f is1).
  set (g := invmap w).
  set (ee := maponpaths g e).
  simpl in *.
  set (eee := maponpathshomidinv (g ∘ f) (homotinvweqweq w) x x' ee).
  
  assert (e1 : maponpaths f eee = e).
  {
    assert (e2 : maponpaths (g ∘ f) eee = ee).
    apply maponpathshomid2.
    assert (e3 : maponpaths g (maponpaths f eee) = maponpaths g e).
    apply (maponpathscomp f g eee @ e2).
    set (s := @maponpaths _ _ g (f x) (f x')).
    set (p := @pathssec2  _ _ g f (homotweqinvweq w) (f x) (f x')).
    set (eps := @pathssec3  _ _ g f (homotweqinvweq w ) (f x) (f x')).
    apply (pathssec2 s p eps _ _  e3).
  }
 
  assert (e4: 
    maponpaths f  (invmaponpathsweq w x x' (maponpaths f eee)) =
      maponpaths f (invmaponpathsweq w x x' e)).
  { 
    apply (maponpaths (fun (e0: f x = f x') =>
                       maponpaths f (invmaponpathsweq w x x' e0))
           e1).
  }

  assert (X0 : invmaponpathsweq w x x' (maponpaths f eee) = eee).
  { apply (pathsweq3 w). }

  assert (e5: maponpaths f (invmaponpathsweq w x x' (maponpaths f eee))
              = maponpaths f eee).
  { apply (maponpaths (fun eee0: x = x' => maponpaths f eee0) X0). }

  apply (! e4 @ e5 @ e1).
Defined. 

(** *** Weak equivalences between contractible types (other
        implications are proved below). *)

Lemma iscontrweqb {X Y : UU} (w : weq X Y) (is : iscontr Y) : iscontr X.
Proof.
  intros. apply (iscontrretract (invmap w) w (homotinvweqweq w) is).
Defined.

Ltac intermediate_iscontr Y' := apply (iscontrweqb (Y := Y')).

(** *** Functions between fibers defined by a path on the base are
        weak equivalences. *)

Lemma isweqtransportf {X : UU} (P : X -> UU) {x x' : X}
  (e : x = x') : isweq (transportf P e).
Proof.
  intros. induction e. unfold transportf. simpl. apply idisweq.
Defined.

Lemma isweqtransportb {X : UU} (P : X -> UU) {x x' : X}
  (e : x = x') : isweq (transportb P e).
Proof.
  intros. apply (isweqtransportf _ (pathsinv0 e)).
Defined.

(** *** [ unit ] and contractibility *)

(** [ unit ] is contractible (recall that [ tt ] is the name of the
    canonical term of the type [ unit ]). *)

Lemma isconnectedunit : ∀ x x' : unit, x = x'.
Proof.
  intros. induction x. induction x'. apply idpath.
Defined.

Lemma unitl0 : tt = tt -> coconustot _ tt.
Proof.
  intros e. apply (coconustotpair unit e).
Defined.

Lemma unitl1: coconustot _ tt -> tt = tt.
Proof.
  intro cp. induction cp as [x t]. induction x. apply t.
Defined.

Lemma unitl2: ∀ e : tt = tt, unitl1 (unitl0 e) = e.
Proof.
  intros. unfold unitl0. simpl. apply idpath.
Defined.

Lemma unitl3: ∀ e : tt = tt, e = idpath tt.
Proof.
  intros.
  
  assert (e0 : unitl0 (idpath tt) = unitl0 e).
  { apply connectedcoconustot. }

  set (e1 := maponpaths unitl1 e0).

  apply (! (unitl2 e) @ (! e1) @ (unitl2 (idpath _))).
Defined.

Theorem iscontrunit: iscontr (unit).
Proof.
  split with tt. intros t. apply (isconnectedunit t tt). 
Defined.

(** [ paths ] in [ unit ] are contractible. *)

Theorem iscontrpathsinunit (x x' : unit) : iscontr (x = x').
Proof.
  intros.
  split with (isconnectedunit x x').
  intros e'.
  induction x.
  induction x'.
  simpl.
  apply unitl3.
Defined.

(** A type [ T : UU ] is contractible if and only if [ T -> unit ] is
    a weak equivalence. *)

Lemma ifcontrthenunitl0 (e1 e2 : tt = tt) : e1 = e2.
Proof.
  intros.
  apply proofirrelevancecontr.
  apply (iscontrpathsinunit tt tt).
Defined.
  
Lemma isweqcontrtounit {T : UU} (is : iscontr T) : isweq (fun (t : T) => tt).
Proof.
  intros. unfold isweq. intro y. induction y.
  destruct is as [c h].
  set (hc := hfiberpair _ c (isconnectedunit tt tt)).
  split with hc.
  intros ha.
  induction ha as [x e].
  unfold hc. unfold hfiberpair. unfold isconnectedunit.
  simpl.
  apply (fun q => total2_paths2 (h x) q).
  apply ifcontrthenunitl0.
Defined.

Definition weqcontrtounit {T : UU} (is : iscontr T) : weq T unit :=
  weqpair _ (isweqcontrtounit is). 

Theorem iscontrifweqtounit {X : UU} (w : weq X unit) : iscontr X.
Proof.
  intros.
  apply (iscontrweqb w).
  apply iscontrunit.
Defined.

(** *** A homotopy equivalence is a weak equivalence *)

Definition hfibersgftog {X Y Z : UU} (f : X -> Y) (g : Y -> Z) (z : Z)
  (xe : hfiber (g ∘ f) z) : hfiber g z :=
    hfiberpair g (f (pr1 xe)) (pr2 xe).

Lemma constr2 {X Y : UU} (f : X -> Y) (g : Y -> X) 
  (efg: ∀ y : Y, f (g y) = y) (x0 : X) (xe : hfiber g x0) :
    Σ xe' : hfiber (g ∘ f) x0, xe = hfibersgftog f g x0 xe'.
Proof.
  intros.
  destruct xe as [y0 e].
  set (eint := pathssec1 _ _ efg _ _ e).
  set (ee := ! (maponpaths g eint) @ e).
  split with (hfiberpair (g ∘ f) x0 ee).
  unfold hfibersgftog.
  unfold hfiberpair.
  simpl.
  apply (total2_paths2 eint).
  induction eint.
  apply idpath.
Defined.

Lemma iscontrhfiberl1 {X Y : UU} (f : X -> Y) (g : Y -> X)
  (efg: ∀ y : Y, f (g y) = y) (x0 : X) 
    (is : iscontr (hfiber (g ∘ f) x0)) : iscontr (hfiber g x0).
Proof.
  intros.
  set (f1 := hfibersgftog f g x0).
  set (g1 := fun (xe : hfiber g x0) => pr1 (constr2 f g efg x0 xe)). 
  set (efg1 := fun (xe : hfiber g x0) => ! (pr2 (constr2 f g efg x0 xe))).
  apply (iscontrretract f1 g1 efg1).
  apply is.
Defined.

Definition homothfiber1 {X Y : UU} (f g : X -> Y)
  (h : f ~ g) (y : Y) (xe : hfiber f y) : hfiber g y.
Proof.
  intros. induction xe as [x e].
  apply (hfiberpair g x (!(h x) @ e)).
Defined.

Definition homothfiber2 {X Y : UU} (f g : X -> Y)
  (h : f ~ g) (y : Y) (xe : hfiber g y) : hfiber f y.
Proof.
  intros. induction xe as [x e].
  apply (hfiberpair f x (h x @ e)).
Defined.

Definition homothfiberretr {X Y : UU} (f g : X -> Y)
  (h : f ~ g) (y : Y) (xe : hfiber g y) :
    homothfiber1 f g h y (homothfiber2 f g h y xe) = xe.
Proof.
  intros.
  induction xe as [x e].
  simpl.
  fold (hfiberpair g x e).
  set (xe1 := hfiberpair g x (! h x @ h x @ e)).
  set (xe2 := hfiberpair g x e).
  apply (hfibertriangle2 g xe1 xe2 (idpath _)).
  simpl.

  (* Now, a little lemma: *)
  assert (ee : ∀ a b c : Y, ∀ p : a = b, ∀ q : b = c,
    !p @ (p @ q) = q).
  { intros. induction p. induction q. apply idpath. }
  
  apply ee.
Defined.

Lemma iscontrhfiberl2 {X Y : UU} (f g : X -> Y) 
  (h : f ~ g) (y : Y) (is : iscontr (hfiber f y)) : iscontr (hfiber g y).
Proof.
  intros.
  set (a := homothfiber1 f g h y).
  set (b := homothfiber2 f g h y).
  set (eab := homothfiberretr f g h y).
  apply (iscontrretract a b eab is).
Defined.  

Corollary isweqhomot {X Y : UU} (f1 f2 : X -> Y)
  (h : f1 ~ f2) : isweq f1 -> isweq f2.
Proof.
  intros X Y f1 f2 h x0.
  unfold isweq.
  intro y.
  apply (iscontrhfiberl2 f1 f2 h).
  apply x0.
Defined.

Theorem gradth {X Y : UU} (f : X -> Y) (g : Y -> X)
  (egf: ∀ x : X, g (f x) = x)
  (efg: ∀ y : Y, f (g y) = y) : isweq f.
Proof.
  intros.
  unfold isweq.
  intro y.
  assert (iscontr (hfiber (f ∘ g) y)).
  assert (efg' : ∀ y : Y, y = f (g y)).
  { intro y0.
    apply pathsinv0.    
    apply (efg y0). }
  apply (iscontrhfiberl2 (idfun _) (f ∘ g) efg' y (idisweq Y y)).
  apply (iscontrhfiberl1 g f egf y). 
  apply X0.
Defined.

Definition weqgradth {X Y : UU} (f : X -> Y) (g : Y -> X)
  (egf: ∀ x : X, g (f x) = x)
  (efg: ∀ y : Y, f (g y) = y) : X ≃ Y :=
    weqpair _ (gradth _ _ egf efg). 
 

(** *** Some basic weak equivalences *)

Corollary isweqinvmap {X Y : UU} (w : weq X Y) : isweq (invmap w).
Proof.
  intros.
  assert (efg : ∀ (y : Y), w (invmap w y) = y).
  apply homotweqinvweq.
  assert (egf : ∀ (x : X), invmap w (w x) = x).
  apply homotinvweqweq.
  apply (gradth _ _ efg egf).
Defined.

Definition invweq {X Y : UU} (w : weq X Y) : weq Y X :=
  weqpair (invmap w) (isweqinvmap w).

Corollary invinv {X Y :UU} (w : weq X Y) (x : X)  :
  invmap (invweq w) x = w x.
Proof.
  intros. apply idpath.
Defined.

Corollary iscontrweqf {X Y : UU} (w : weq X Y) (is : iscontr X) : iscontr Y.
Proof.
  intros. apply (iscontrweqb (invweq w) is).
Defined.

(** Equality between pairs is equivalent to pairs of equalities
    between components. Theorem adapted from HoTT library
    http://github.com/HoTT/HoTT.
 *)

Theorem total2_paths_equiv {A : UU} (B : A -> UU)
  (x y : Σ x, B x) :
    weq (x = y)
        (Σ p : pr1 x = pr1 y, transportf _ p (pr2 x) = pr2 y).
Proof.
  intros A B x y.
  exists (fun (r : x = y) =>  
            tpair (fun p : pr1 x = pr1 y => transportf _ p (pr2 x) = pr2 y)
              (base_paths _ _ r) (fiber_paths r)).
  apply (gradth _
    (fun (pq : Σ p : pr1 x = pr1 y, transportf _ p (pr2 x) = pr2 y) => 
       total2_paths (pr1 pq) (pr2 pq))).
  - intro p.
    apply total2_fiber_paths.
  - intros [p q]. simpl in *.
    apply (total2_paths2 (base_total2_paths q)).
    apply transportf_fiber_total2_paths.
Defined.

(** The standard weak equivalence from [ unit ] to a contractible type *)

Definition wequnittocontr {X : UU} (is : iscontr X) : weq unit X.
Proof.
  intros.
  set (f := fun (t : unit) => pr1 is).
  set (g := fun (x : X) => tt).
  split with f.
  assert (egf : ∀ t : unit, g (f t) = t).
  { intro. induction t. apply idpath. }
  assert (efg : ∀ x : X, f (g x) = x).
  { intro. apply (! (pr2 is x)). }
  apply (gradth _ _ egf efg).
Defined.

(** A weak equivalence between types defines weak equivalences on the
    corresponding [ paths ] types. *)

Corollary isweqmaponpaths {X Y : UU} (w : weq X Y) (x x' : X) :
  isweq (@maponpaths _ _ w x x').
Proof.
  intros.
  apply (gradth (@maponpaths _ _ w x x')
                (@invmaponpathsweq _ _ w x x')
                (@pathsweq3 _ _ w x x')
                (@pathsweq4 _ _ w x x')).
Defined.

Definition weqonpaths {X Y : UU} (w : weq X Y) (x x' : X) :=
  weqpair _ (isweqmaponpaths w x x').

Corollary isweqpathsinv0 {X : UU} (x x' : X) : isweq (@pathsinv0 _ x x').
Proof.
  intros.
  apply (gradth (@pathsinv0 _ x x')
                (@pathsinv0 _ x' x)
                (@pathsinv0inv0 _ _ _  )
                (@pathsinv0inv0  _ _ _ )).
Defined.

Definition weqpathsinv0 {X : UU} (x x' : X) :=
  weqpair _ (isweqpathsinv0 x x').

Corollary isweqpathscomp0r {X : UU} (x : X) {x' x'' : X} (e': x' = x'') :
   isweq (fun (e : x = x') => e @ e').
Proof.
  intros.
  set (f := fun (e : x = x') => e @ e').
  set (g := fun (e'' : x = x'') => e'' @ (! e')).
  assert (egf : ∀ e : _, g (f e) = e).
  { intro e. induction e. induction e'. apply idpath. }
  assert (efg : ∀ e : _, f (g e) = e).
  { intro e. induction e. induction e'. apply idpath. }
  apply (gradth f g egf efg).
Defined.

Corollary isweqtococonusf {X Y : UU} (f : X -> Y): isweq (tococonusf f).
Proof.
  intros.
  apply (gradth _ _ (homotfromtococonusf f) (homottofromcoconusf f)).
Defined.

Definition weqtococonusf {X Y : UU} (f : X -> Y) : weq X (coconusf f) := 
  weqpair _ (isweqtococonusf f).

Corollary  isweqfromcoconusf {X Y : UU} (f : X -> Y): isweq (fromcoconusf f).
Proof.
  intros.
  apply (gradth _ _ (homottofromcoconusf f) (homotfromtococonusf f)).
Defined.

Definition weqfromcoconusf {X Y : UU} (f : X -> Y) : weq (coconusf f) X :=
  weqpair _ (isweqfromcoconusf f).

Corollary isweqdeltap (T : UU) : isweq (deltap T).
Proof.
  intros.
  set (ff := deltap T). set (gg := fun (z : pathsspace T) => pr1 z).
  assert (egf : ∀ t : T, gg (ff t) = t).
  { intro. apply idpath. }
  assert (efg : ∀ (tte : _), ff (gg tte) = tte).
  { intro tte. induction tte as [t c].
    induction c as [x e]. induction e.
    apply idpath.
  }
  apply (gradth _ _ egf efg).
Defined.

(* Recall that pathsspace' consists of pairs of points and a path
   between them. *)
Corollary isweqpr1pr1 (T : UU) :
  isweq (fun (a : pathsspace' T) => pr1 (pr1 a)).
Proof.
  intros.
  set (f := fun (a : pathsspace' T) => pr1 (pr1 a)).
  set (g := fun (t : T) => 
              tpair _ (dirprodpair t t) (idpath t) : pathsspace' T).
  assert (efg : ∀ t : T, f (g t) = t).
  { intros t. unfold f. unfold g. simpl. apply idpath. }
  assert (egf : ∀ a : _, g (f a) = a).
  { intros a. induction a as [xy e].
    induction xy as [x y]. simpl in e.
    induction e. unfold f. unfold g.
    apply idpath.
  }
  apply (gradth _ _ egf efg).
Defined.

Lemma hfibershomotftog {X Y : UU} (f g : X -> Y)
  (h : f ~ g) (y : Y) : hfiber f y -> hfiber g y .
Proof.
  intros X Y f g h y xe.
  induction xe as [x e].
  split with x.
  apply (!(h x) @ e).
Defined.

Lemma hfibershomotgtof {X Y : UU} (f g : X -> Y) 
  (h : f ~ g) (y : Y) : hfiber g y -> hfiber f y.
Proof.
  intros X Y f g h y xe.
  induction xe as [x e].
  split with x.
  apply (h x @ e).
Defined.

Theorem weqhfibershomot {X Y : UU} (f g : X -> Y) 
  (h : f ~ g) (y : Y) : weq (hfiber f y) (hfiber g y).
Proof.
  intros X Y f g h y.
  set (ff := hfibershomotftog f g h y).
  set (gg := hfibershomotgtof f g h y).

  split with ff.

  assert (effgg : ∀ xe : _, ff (gg xe) = xe).
  {
    intro xe.
    induction xe as [x e].
    simpl.
    assert (eee : ! h x @ h x @ e = maponpaths g (idpath x) @ e).
    { simpl.  induction e. induction (h x). apply idpath. }
    set (xe1 := hfiberpair g x (! h x @ h x @ e)).
    set (xe2 := hfiberpair g x e).
    apply (hfibertriangle2 g xe1 xe2 (idpath x) eee).
  }

  assert (eggff : ∀ xe : _, gg (ff xe) = xe).
  {
    intro xe.
    induction xe as [x e].
    simpl.
    assert (eee :  h x @ !h x @ e = maponpaths f (idpath x) @ e).
    { simpl.  induction e. induction (h x). apply idpath. }
    set (xe1 := hfiberpair f x (h x @ ! h x @ e)).
    set (xe2 := hfiberpair f x e).
    apply (hfibertriangle2 f xe1 xe2 (idpath x) eee).
  }

  apply (gradth _ _ eggff effgg).
Defined.

(** *** The 2-out-of-3 property of weak equivalences. 
    
    Theorems showing that if any two of three functions f, g, gf are
    weak equivalences then so is the third - the 2-out-of-3 property.
*)

Theorem twooutof3a {X Y Z : UU} (f : X -> Y) (g : Y -> Z)
  (isgf: isweq (g ∘ f)) (isg: isweq g) : isweq f.
Proof.
  intros.
  set (gw := weqpair g isg).
  set (gfw := weqpair (g ∘ f) isgf).
  set (invg := invmap gw).
  set (invgf := invmap gfw).

  set (invf := invgf ∘ g).

  assert (efinvf : ∀ y : Y, f (invf y) = y).
  {
    intro y.
    assert (int1 : g (f (invf y)) = g y).
    { unfold invf. apply (homotweqinvweq gfw (g y)). }
    apply (invmaponpathsweq gw _ _  int1). 
  }

  assert (einvff: ∀ x : X, invf (f x) = x).
  { intro. unfold invf. apply (homotinvweqweq gfw x). }

  apply (gradth f invf einvff efinvf).
Defined.

Corollary isweqcontrcontr {X Y : UU} (f : X -> Y) 
  (isx : iscontr X) (isy: iscontr Y): isweq f.
Proof.
  intros.
  set (py := fun (y : Y) => tt).
  apply (twooutof3a f py (isweqcontrtounit isx) (isweqcontrtounit isy)).
Defined.

Definition weqcontrcontr {X Y : UU} (isx : iscontr X) (isy: iscontr Y) :=
  weqpair _ (isweqcontrcontr (fun (x : X) => pr1 isy) isx isy). 

Theorem twooutof3b {X Y Z : UU} (f : X -> Y) (g : Y -> Z)
  (isf: isweq f) (isgf: isweq (g ∘ f)) : isweq g.
Proof.
  intros.
  set (wf := weqpair f isf).
  set (wgf := weqpair (g ∘ f) isgf).
  set (invf := invmap wf).
  set (invgf := invmap wgf).

  set (invg := f ∘ invgf).
 
  assert (eginvg : ∀ z : Z, g (invg z) = z).
  { intro. unfold invg. apply (homotweqinvweq wgf z). }

  assert (einvgg : ∀ y : Y, invg (g y) = y).
  { intro. unfold invg.

    assert (isinvf: isweq invf).
    { apply isweqinvmap. }
    assert (isinvgf: isweq invgf).
    { apply isweqinvmap. }

    assert (int1 : g y = (g ∘ f) (invf y)).
     apply (maponpaths g (! homotweqinvweq wf y)).

    assert (int2 : (g ∘ f) (invgf (g y)) = (g ∘ f) (invf y)).
    { 
      assert (int3: (g ∘ f) (invgf (g y)) = g y).
      { apply (homotweqinvweq wgf). }
      induction int1. 
      apply int3.
    }
   
    assert (int4: (invgf (g y)) = (invf y)).
    { apply (invmaponpathsweq wgf). apply int2. }

    assert (int5: (invf (f (invgf (g y)))) = (invgf (g y))).
    { apply (homotinvweqweq wf ). }

     assert (int6: (invf (f (invgf (g (y))))) = (invf y)). 
    { induction int4. apply int5. }
   
     apply (invmaponpathsweq ( weqpair invf isinvf ) ).
     simpl.
     apply int6.
  }

  apply (gradth g invg einvgg eginvg).
Defined.

Lemma isweql3 {X Y : UU} (f : X -> Y) (g : Y -> X)
  (egf: ∀ x : X, g (f x) = x): isweq f -> isweq g.
Proof.
  intros X Y f g egf w.
  assert (int1 : isweq (g ∘ f)).
  {
    apply (isweqhomot (idfun X) (g ∘ f) (fun (x : X) => ! (egf x))).
    apply idisweq.
  }
  apply (twooutof3b f g w int1).
Defined.

Theorem twooutof3c {X Y Z : UU} (f : X -> Y) (g : Y -> Z)
  (isf: isweq f) (isg: isweq g) : isweq (g ∘ f).
Proof.
  intros.
  set (wf := weqpair f isf).
  set (wg := weqpair g isg).
  set (invf := invmap wf).
  set (invg := invmap wg).

  set (gf := g ∘ f).
  set (invgf := invf ∘ invg).

  assert (egfinvgf : ∀ x : X, invgf (gf x) = x).
  {
    intros x.
    assert (int1 : invf (invg (g (f x))) = invf (f x)).
    { apply (maponpaths invf (homotinvweqweq wg (f x))). }
    assert (int2 : invf (f x) = x).
    { apply (homotinvweqweq wf x). }
    induction int1.
    apply int2.
  }

  assert (einvgfgf : ∀ z : Z, gf (invgf z) = z).
  {
    intros z.
    assert (int1 : g (f (invgf z)) = g (invg z)).
    { 
      unfold invgf.
      apply (maponpaths g (homotweqinvweq wf (invg z))).
    }
    assert (int2 : g (invg z) = z).
    { apply (homotweqinvweq wg z). }
    induction int1.
    apply int2.
  }

  apply (gradth gf invgf egfinvgf einvgfgf).
Defined.

Definition weqcomp {X Y Z : UU} (w1 : weq X Y) (w2 : weq Y Z) : (weq X Z) :=
  weqpair (fun (x : X) => w2 (w1 x)) (twooutof3c w1 w2 (pr2 w1) (pr2 w2)). 

Ltac intermediate_weq Y' := apply (weqcomp (Y := Y')).

(** *** The 2-out-of-6 (two-out-of-six) property of weak equivalences. *)


Theorem twooutofsixu {X Y Z K : UU}{u : X -> Y}{v : Y -> Z}{w : Z -> K}
        (isuv : isweq ( funcomp u v ))(isvw : isweq (funcomp v w)) : isweq u.
Proof.
  intros .
       
  set ( invuv := invmap ( weqpair _ isuv ) ) .
  set ( pu := funcomp v invuv ) .
  set (hupu := homotinvweqweq ( weqpair _ isuv ) : homot ( funcomp u pu ) ( idfun X ) ) . 
                                      
  set ( invvw := invmap ( weqpair _ isvw ) ) .
  set ( pv := funcomp w invvw ) .
  set (hvpv := homotinvweqweq ( weqpair _ isvw ) : homot ( funcomp v pv ) ( idfun Y ) ) . 

  set ( h0 := funhomot v ( homotweqinvweq ( weqpair _ isuv ) ) ) .
  set ( h1 := funhomot ( funcomp pu u ) ( invhomot hvpv ) ) .
  set ( h2 := homotfun h0 pv ) .

  set ( hpuu := homotcomp ( homotcomp h1 h2 ) hvpv ) .

  exact ( gradth u pu hupu hpuu ) . 
Defined.

Theorem twooutofsixv {X Y Z K : UU}{u : X -> Y}{v : Y -> Z}{w : Z -> K}
        (isuv : isweq ( funcomp u v ))(isvw : isweq (funcomp v w)) : isweq v.
Proof.
  intros . exact ( twooutof3b _ _ ( twooutofsixu isuv isvw ) isuv ) .
Defined.

Theorem twooutofsixw {X Y Z K : UU}{u : X -> Y}{v : Y -> Z}{w : Z -> K}
        (isuv : isweq ( funcomp u v ))(isvw : isweq (funcomp v w)) : isweq w.
Proof.
  intros . exact ( twooutof3b _ _ ( twooutofsixv isuv isvw ) isvw ) .
Defined.

(** *** Associativity of [ total2 ]  *)

Lemma total2asstor { X : UU } ( P : X -> UU ) ( Q : total2 P -> UU ) : total2 Q ->  Σ x:X, Σ p : P x, Q ( tpair P x p )  .
Proof. intros X P Q xpq .  induction xpq as [ xp q ] . induction xp as [ x p ] . split with x . split with p . assumption . Defined .

Lemma total2asstol { X : UU } ( P : X -> UU ) ( Q : total2 P -> UU ) : (Σ x : X, Σ p : P x, Q ( tpair P x p )) -> total2 Q .
Proof. intros X P Q xpq .  induction xpq as [ x pq ] . induction pq as [ p q ] . split with ( tpair P x p ) . assumption . Defined .


Theorem weqtotal2asstor { X : UU } ( P : X -> UU ) ( Q : total2 P -> UU ) : weq ( total2 Q ) ( Σ x : X, Σ p : P x, Q ( tpair P x p ) ).
Proof. intros . set ( f := total2asstor P Q ) . set ( g:= total2asstol P Q ) .  split with f .
assert ( egf : ∀ xpq : _ , ( g ( f xpq ) ) = xpq ) . intro . induction xpq as [ xp q ] . induction xp as [ x p ] . apply idpath . 
assert ( efg : ∀ xpq : _ , ( f ( g xpq ) ) = xpq ) . intro . induction xpq as [ x pq ] . induction pq as [ p q ] . apply idpath .
apply ( gradth _ _ egf efg ) . Defined.

Definition weqtotal2asstol { X : UU } ( P : X -> UU ) ( Q : total2 P -> UU ) : weq ( Σ x : X, Σ p : P x, Q ( tpair P x p ) ) ( total2 Q ) := invweq ( weqtotal2asstor P Q ) .



(** *** Associativity and commutativity of [ dirprod ] *) 

Definition weqdirprodasstor ( X Y Z : UU ) : weq ( dirprod ( dirprod X Y ) Z ) ( dirprod X ( dirprod Y Z ) ) .
Proof . intros . apply weqtotal2asstor . Defined . 

Definition weqdirprodasstol ( X Y Z : UU ) : weq  ( dirprod X ( dirprod Y Z ) ) ( dirprod ( dirprod X Y ) Z ) := invweq ( weqdirprodasstor X Y Z ) .

Definition weqdirprodcomm ( X Y : UU ) : weq ( dirprod X Y ) ( dirprod Y X ) .
Proof. intros . set ( f := fun xy : dirprod X Y => dirprodpair ( pr2 xy ) ( pr1 xy ) ) . set ( g := fun yx : dirprod Y X => dirprodpair ( pr2 yx ) ( pr1 yx ) ) .
assert ( egf : ∀ xy : _ , ( g ( f xy ) ) = xy ) . intro . induction xy . apply idpath .
assert ( efg : ∀ yx : _ , ( f ( g yx ) ) = yx ) . intro . induction yx . apply idpath .
split with f . apply ( gradth _ _ egf  efg ) . Defined . 
 





(** *** Coproducts and direct products *)


Definition rdistrtocoprod ( X Y Z : UU ): dirprod X (Y ⨿ Z) -> (X × Y) ⨿ (X × Z).
Proof. intros X Y Z X0. induction X0 as [ t x ].  induction x as [ y | z ] .   apply (ii1  (dirprodpair  t y)). apply (ii2  (dirprodpair  t z)). Defined.


Definition rdistrtoprod (X Y Z:UU): (X × Y) ⨿ (X × Z) ->  X × (Y ⨿ Z).
Proof. intros X Y Z X0. induction X0 as [ d | d ].  induction d as [ t x ]. apply (dirprodpair  t (ii1  x)). induction d as [ t x ]. apply (dirprodpair  t (ii2  x)). Defined. 


Theorem isweqrdistrtoprod (X Y Z:UU): isweq (rdistrtoprod X Y Z).
Proof. intros. set (f:= rdistrtoprod X Y Z). set (g:= rdistrtocoprod X Y Z). 
assert (egf: ∀ a:_, (g (f a)) = a).  intro. induction a as [ d | d ] . induction d. apply idpath. induction d. apply idpath. 
assert (efg: ∀ a:_, (f (g a)) = a). intro. induction a as [ t x ]. induction x.  apply idpath. apply idpath.
apply (gradth  f g egf efg). Defined.

Definition weqrdistrtoprod (X Y Z: UU):= weqpair  _ (isweqrdistrtoprod X Y Z).

Corollary isweqrdistrtocoprod (X Y Z:UU): isweq (rdistrtocoprod X Y Z).
Proof. intros. apply (isweqinvmap ( weqrdistrtoprod X Y Z  ) ) . Defined.

Definition weqrdistrtocoprod (X Y Z: UU):= weqpair  _ (isweqrdistrtocoprod X Y Z).
 


(** *** Total space of a family over a coproduct *)


Definition fromtotal2overcoprod { X Y : UU } ( P : X ⨿ Y -> UU ) ( xyp : total2 P ) : coprod ( Σ x : X, P ( ii1 x ) ) ( Σ y : Y, P ( ii2 y ) ) .
Proof. intros . set ( PX :=  fun x : X => P ( ii1 x ) ) . set ( PY :=  fun y : Y => P ( ii2 y ) ) . induction xyp as [ xy p ] . induction xy as [ x | y ] . apply (  ii1 ( tpair PX x p ) ) .   apply ( ii2 ( tpair PY y p ) ) . Defined .

Definition tototal2overcoprod { X Y : UU } ( P : X ⨿ Y -> UU ) ( xpyp :  coprod ( Σ x : X, P ( ii1 x ) ) ( Σ y : Y, P ( ii2 y ) ) ) : total2 P .
Proof . intros . induction xpyp as [ xp | yp ] . induction xp as [ x p ] . apply ( tpair P ( ii1 x ) p ) .   induction yp as [ y p ] . apply ( tpair P ( ii2 y ) p ) . Defined . 
 
Theorem weqtotal2overcoprod { X Y : UU } ( P : X ⨿ Y -> UU ) : weq ( total2 P ) ( coprod ( Σ x : X, P ( ii1 x ) ) ( Σ y : Y, P ( ii2 y ) ) ) .
Proof. intros .  set ( f := fromtotal2overcoprod P ) . set ( g := tototal2overcoprod P ) . split with f . 
assert ( egf : ∀ a : _ , ( g ( f a ) ) = a ) . intro a . induction a as [ xy p ] . induction xy as [ x | y ] . simpl . apply idpath . simpl .  apply idpath .     
assert ( efg : ∀ a : _ , ( f ( g a ) ) = a ) . intro a . induction a as [ xp | yp ] . induction xp as [ x p ] . simpl . apply idpath .  induction yp as [ y p ] . apply idpath .
apply ( gradth _ _ egf efg ) . Defined . 



(** *** Weak equivalences and pairwise direct products *)


Theorem isweqdirprodf { X Y X' Y' : UU } ( w : X ≃ Y )( w' : weq X' Y' ) : isweq (dirprodf w w' ).
Proof. intros. set ( f := dirprodf w w' ) . set ( g := dirprodf ( invweq w ) ( invweq w' ) ) . 
assert ( egf : ∀ a : _ , ( g ( f a ) ) = a ) . intro a . induction a as [ x x' ] .  simpl .   apply pathsdirprod . apply ( homotinvweqweq w x ) .  apply ( homotinvweqweq w' x' ) . 
assert ( efg : ∀ a : _ , ( f ( g a ) ) = a ) . intro a . induction a as [ x x' ] .  simpl .   apply pathsdirprod . apply ( homotweqinvweq w x ) .  apply ( homotweqinvweq w' x' ) .
apply ( gradth _ _ egf efg ) . Defined .   

Definition weqdirprodf { X Y X' Y' : UU } ( w : X ≃ Y ) ( w' : weq X' Y' ) := weqpair _ ( isweqdirprodf w w' ) .

Definition weqtodirprodwithunit (X:UU): weq X (dirprod X unit).
Proof. intros. set (f:=fun x:X => dirprodpair x tt). split with f.  set (g:= fun xu:dirprod X unit => pr1  xu). 
assert (egf: ∀ x:X, (g (f x)) = x). intro. apply idpath.
assert (efg: ∀ xu:_, (f (g xu)) = xu). intro. induction xu as  [ t x ]. induction x. apply idpath.    
apply (gradth  f g egf efg). Defined.




(** *** Basics on pairwise coproducts (disjoint unions)  *)



(** In the current version [ coprod ] is a notation, introduced in uuu.v for [ sum ] of types which is defined in Coq.Init *)



Definition sumofmaps {X Y Z:UU}(fx: X -> Z)(fy: Y -> Z): (X ⨿ Y) -> Z := fun xy:_ => match xy with ii1 x => fx x | ii2 y => fy y end.


Definition boolascoprod: weq (coprod unit unit) bool.
Proof. set (f:= fun xx: coprod unit unit => match xx with ii1 t => true | ii2 t => false end). split with f. 
set (g:= fun t:bool => match t with true => ii1  tt | false => ii2  tt end). 
assert (egf: ∀ xx:_, (g (f xx)) = xx). intro xx .  induction xx as [ u | u ] . induction u. apply idpath. induction u. apply idpath. 
assert (efg: ∀ t:_, (f (g t)) = t). induction t. apply idpath. apply idpath. 
apply (gradth  f g egf efg). Defined.  


Definition coprodasstor (X Y Z:UU): coprod (X ⨿ Y) Z -> coprod X (Y ⨿ Z).
Proof. intros X Y Z X0. induction X0 as [ c | z ] .  induction c as [ x | y ] .  apply (ii1  x). apply (ii2  (ii1  y)). apply (ii2  (ii2  z)). Defined.

Definition coprodasstol (X Y Z: UU): coprod X (Y ⨿ Z) -> coprod (X ⨿ Y) Z.
Proof. intros X Y Z X0. induction X0 as [ x | c ] .  apply (ii1  (ii1  x)). induction c as [ y | z ] .   apply (ii1  (ii2  y)). apply (ii2  z). Defined.

Theorem isweqcoprodasstor (X Y Z:UU): isweq (coprodasstor X Y Z).
Proof. intros. set (f:= coprodasstor X Y Z). set (g:= coprodasstol X Y Z).
assert (egf: ∀ xyz:_, (g (f xyz)) = xyz). intro xyz. induction xyz as [ c | z ] .  induction c. apply idpath. apply idpath. apply idpath. 
assert (efg: ∀ xyz:_, (f (g xyz)) = xyz). intro xyz.  induction xyz as [ x | c ] .  apply idpath.  induction c. apply idpath. apply idpath.
apply (gradth  f g egf efg). Defined. 

Definition weqcoprodasstor ( X Y Z : UU ) := weqpair _ ( isweqcoprodasstor X Y Z ) .

Corollary isweqcoprodasstol (X Y Z:UU): isweq (coprodasstol X Y Z).
Proof. intros. apply (isweqinvmap ( weqcoprodasstor X Y Z)  ). Defined.

Definition weqcoprodasstol (X Y Z:UU):= weqpair  _ (isweqcoprodasstol X Y Z).

Definition coprodcomm (X Y:UU): X ⨿ Y -> coprod Y X := fun xy:_ => match xy with ii1 x => ii2  x | ii2 y => ii1  y end. 

Theorem isweqcoprodcomm (X Y:UU): isweq (coprodcomm X Y).
Proof. intros. set (f:= coprodcomm X Y). set (g:= coprodcomm Y X).
assert (egf: ∀ xy:_, (g (f xy)) = xy). intro. induction xy. apply idpath. apply idpath.
assert (efg: ∀ yx:_, (f (g yx)) = yx). intro. induction yx. apply idpath. apply idpath.
apply (gradth  f g egf efg). Defined. 

Definition weqcoprodcomm (X Y:UU):= weqpair  _ (isweqcoprodcomm X Y). 

Theorem isweqii1withneg  (X : UU) { Y : UU } (nf:Y -> empty): isweq (@ii1 X Y).
Proof. intros. set (f:= @ii1 X Y). set (g:= fun xy:X ⨿ Y => match xy with ii1 x => x | ii2 y => fromempty (nf y) end).  
assert (egf: ∀ x:X, (g (f x)) = x). intro. apply idpath. 
assert (efg: ∀ xy: X ⨿ Y, (f (g xy)) = xy). intro. induction xy as [ x | y ] . apply idpath. apply (fromempty (nf y)).  
apply (gradth  f g egf efg). Defined.  

Definition weqii1withneg ( X : UU ) { Y : UU } ( nf : ¬ Y ) := weqpair _ ( isweqii1withneg X nf ) .

Theorem isweqii2withneg  { X  : UU } ( Y : UU ) (nf : X -> empty): isweq (@ii2 X Y).
Proof. intros. set (f:= @ii2 X Y). set (g:= fun xy:X ⨿ Y => match xy with ii1 x => fromempty (nf x) | ii2 y => y end).  
assert (egf: ∀ y : Y, (g (f y)) = y). intro. apply idpath. 
assert (efg: ∀ xy: X ⨿ Y, (f (g xy)) = xy). intro. induction xy as [ x | y ] . apply (fromempty (nf x)).  apply idpath. 
apply (gradth  f g egf efg). Defined.  

Definition weqii2withneg { X : UU } ( Y : UU ) ( nf : ¬ X ) := weqpair _ ( isweqii2withneg Y nf ) .



Definition coprodf { X Y X' Y' : UU } (f: X -> X')(g: Y-> Y'): X ⨿ Y -> coprod X' Y' := fun xy: X ⨿ Y =>
match xy with
ii1 x => ii1  (f x)|
ii2 y => ii2  (g y)
end. 


Definition homotcoprodfcomp { X X' Y Y' Z Z' : UU } ( f : X -> Y ) ( f' : X' -> Y' ) ( g : Y -> Z ) ( g' : Y' -> Z' ) : homot ( funcomp ( coprodf f f' ) ( coprodf g g' ) ) ( coprodf ( funcomp f g ) ( funcomp f' g' ) ) .
Proof. intros . intro xx' . induction xx' as [ x | x' ] . apply idpath . apply idpath . Defined .  


Definition homotcoprodfhomot { X X' Y Y' } ( f g : X -> Y ) ( f' g' : X' -> Y' ) ( h : homot f g ) ( h' : homot f' g' ) : homot ( coprodf f f') ( coprodf g g') := fun xx' : _ => match xx' with ( ii1 x ) => maponpaths ( @ii1 _ _ ) ( h x ) | ( ii2 x' ) => maponpaths ( @ii2 _ _ ) ( h' x' ) end  .


Theorem isweqcoprodf { X Y X' Y' : UU } ( w : weq X X' )( w' : weq Y Y' ) : isweq (coprodf w w' ).
Proof. intros. set (finv:= invmap w ). set (ginv:= invmap w' ). set (ff:=coprodf w w' ). set (gg:=coprodf   finv ginv). 
assert (egf: ∀ xy: X ⨿ Y, (gg (ff xy)) = xy). intro. induction xy as [ x | y ] . simpl. apply (maponpaths (@ii1 X Y)  (homotinvweqweq w x)).     apply (maponpaths (@ii2 X Y)  (homotinvweqweq w' y)).
assert (efg: ∀ xy': coprod X' Y', (ff (gg xy')) = xy'). intro. induction xy' as [ x | y ] . simpl.  apply (maponpaths (@ii1 X' Y')  (homotweqinvweq w x)).     apply (maponpaths (@ii2 X' Y')  (homotweqinvweq w' y)). 
apply (gradth  ff gg egf efg). Defined. 


Definition weqcoprodf { X Y X' Y' : UU } (w1: weq X Y)(w2: weq X' Y') : weq (coprod X X') (coprod Y Y') := weqpair _ ( isweqcoprodf w1 w2 ) .


Lemma negpathsii1ii2 { X Y : UU } (x:X)(y:Y): ((ii1  x) != (ii2  y)).
Proof. intros. unfold neg. intro X0. set (dist:= fun xy: X ⨿ Y => match xy with ii1 x => unit | ii2 y => empty end). apply (transportf dist  X0 tt). Defined.

Lemma negpathsii2ii1 { X Y : UU } (x:X)(y:Y): ((ii2  y) != (ii1  x)).
Proof. intros. unfold neg. intro X0. set (dist:= fun xy: X ⨿ Y => match xy with ii1 x => empty | ii2 y => unit end). apply (transportf dist  X0 tt). Defined.







(** *** Fibrations with only one non-empty fiber. 

Theorem saying that if a fibration has only one non-empty fiber then the total space is weakly equivalent to this fiber. *)



Theorem onefiber { X : UU } (P:X -> UU)(x:X)(c: ∀ x':X, coprod (x = x') (P x' -> empty)) : isweq (fun p: P x => tpair P x p).
Proof. intros.  

set (f:= fun p: P x => tpair _ x p). 

set (cx := c x). 
set (cnew:=  fun x':X  =>
match cx with 
ii1 x0 =>
match c x' with 
ii1 ee => ii1  (pathscomp0   (pathsinv0  x0) ee)|
ii2 phi => ii2  phi
end |
ii2 phi => c x'
end).

set (g:= fun pp: total2 P => 
match (cnew (pr1  pp)) with
ii1 e => transportb P  e (pr2  pp) |
ii2 phi =>  fromempty (phi (pr2  pp))
end).


assert (efg: ∀ pp: total2 P, (f (g pp)) = pp).  intro. induction pp as [ t x0 ]. set (cnewt:= cnew t).  unfold g. unfold f. simpl. change (cnew t) with cnewt. induction cnewt as [ x1 | y ].  apply (pathsinv0 (pr1  (pr2  (constr1 P (pathsinv0 x1))) x0)). induction (y x0). 

 
set (cnewx:= cnew x). 
assert (e1: (cnew x) = cnewx). apply idpath. 
unfold cnew in cnewx. change (c x) with cx in cnewx.  
induction cx as [ x0 | e0 ].  
assert (e: (cnewx) = (ii1  (idpath x))).  apply (maponpaths (@ii1 (x = x) (P x -> empty))  (pathsinv0l x0)). 




assert (egf: ∀ p: P x, (g (f p)) = p).  intro. simpl in g. unfold g.  unfold f.   simpl.   

set (ff:= fun cc:coprod (x = x) (P x -> empty) => 
match cc with
     | ii1 e0 => transportb P e0 p
     | ii2 phi => fromempty  (phi p)
     end).
assert (ee: (ff (cnewx)) = (ff (@ii1 (x = x) (P x -> empty) (idpath x)))).  apply (maponpaths ff  e). 
assert (eee: (ff (@ii1 (x = x) (P x -> empty) (idpath x))) = p). apply idpath.  fold (ff (cnew x)). 
assert (e2: (ff (cnew x)) = (ff cnewx)). apply (maponpaths ff  e1). 
apply (pathscomp0   (pathscomp0   e2 ee) eee).
apply (gradth  f g egf efg).

unfold isweq.  intro y0. induction (e0 (g y0)). Defined.


(* Below is another proof of onefiber that does not use iterated match. *)


Theorem onefiber' { X : UU } ( P : X -> UU ) ( x : X )
      ( c : ∀ x' : X , coprod ( x = x' ) ( P x' -> empty ) ) :
  isweq ( fun p : P x => tpair P x p ) . 
Proof.
  intros .

  set ( f := fun p => tpair _ x p ) .   

  set ( Q1 := hfiber ( @pr1 _ P ) x ) .
  set ( Q2 := Σ xp : total2 P, ( P ( pr1 xp ) -> empty ) ) .
  set ( toQ1Q2 := fun xp : total2 P => fun eorem : coprod ( x = ( pr1 xp ) )
                                                          ( P ( pr1 xp ) -> empty ) =>
                                         @sumofmaps _ _ ( coprod Q1 Q2 )
                                                    ( fun e => ii1 ( tpair _ xp ( ! e ) ) )
                                                    ( fun em => ii2 ( tpair _ xp em ) ) eorem ) .
  set ( ctot := fun xp : total2 P => toQ1Q2 xp ( c ( pr1 xp ) ) ) . 

  set ( int1 := fun q1 : Q1 => transportf P  ( pr2 q1 ) ( pr2  ( pr1 q1 ) ) ) . 
  set ( int2 := fun q2 : Q2 => @fromempty ( P x ) ( ( pr2 q2 ) ( pr2 ( pr1 q2 ) ) ) ) .
  set ( cint := fun xp : total2 P => ( sumofmaps int1  int2 ) ( ctot xp ) ) .

  apply ( @twooutofsixu _ _ _ _ f cint f ) . 


  unfold funcomp . unfold cint . unfold f . unfold ctot . unfold toQ1Q2 . simpl .
  induction ( c x ) as [ e | em ] .

  unfold int1 . simpl . apply isweqtransportf .

  simpl . unfold isweq .  intro p . induction ( em p ) . 


  assert ( efg : ∀ xp : total2 P , f ( cint xp ) = xp ) . 

  set ( dpr := @sumofmaps Q1 Q2 _ pr1 pr1 ) .
  
  assert ( hint : ∀ xp : total2 P , dpr ( ctot xp ) = xp ) .  intro xp .
  unfold ctot . unfold toQ1Q2. unfold dpr .  simpl .
  induction ( c ( pr1 xp ) ) . apply idpath . apply idpath . 
  
   intro xp .

  set ( ctotxp := ctot xp ) . assert ( e : ctotxp = ctot xp ) . apply idpath .

  unfold cint . change ( ctot xp ) with ctotxp .

  induction ctotxp as [ q1 | q2 ] . unfold sumofmaps .  simpl . 

  assert ( e1 : pr1 q1 = xp ) . set  ( eint := maponpaths ( sumofmaps pr1 pr1 ) e ) .
  simpl in eint. exact ( eint @ ( hint xp ) ) . 

  assert ( e2 : tpair P x ( int1 q1 ) = pr1 q1 ) .  unfold int1 . induction ( pr2 q1 ) .
  unfold transportf .  simpl . unfold idfun . apply pathsinv0 . apply tppr . 

  exact ( e2 @ e1 ) .

  assert ( e1 : pr1 q2 = xp ) .  set  ( eint := maponpaths ( sumofmaps pr1 pr1 ) e ) .
  simpl in eint. exact ( eint @ ( hint xp ) ) . 

  induction ( ( pr2 q2 ) ( transportb P ( maponpaths pr1 e1 ) ( pr2 xp ) ) ) .

  apply ( isweqhomot _ _ ( invhomot efg ) ) . exact ( idisweq _ ) . 

Defined.





(** *** Pairwise coproducts as dependent sums of families over [ bool ] *)


<<<<<<< HEAD
Fixpoint coprodtobool { X Y : UU } ( xy : X ⨿ Y ) : bool :=
=======
Definition coprodtobool { X Y : UU } ( xy : coprod X Y ) : bool :=
>>>>>>> e9f361f7
match xy with
ii1 x => true|
ii2 y => false
end.
 

Definition boolsumfun (X Y:UU) : bool -> UU := fun t:_ => 
match t with
true => X|
false => Y
end.

Definition coprodtoboolsum ( X Y : UU ) : X ⨿ Y -> total2 (boolsumfun X Y) := fun xy : _ =>
match xy with
ii1 x => tpair (boolsumfun X Y) true x|
ii2 y => tpair (boolsumfun X Y) false y
end .


Definition boolsumtocoprod (X Y:UU): (total2 (boolsumfun X Y)) -> X ⨿ Y := (fun xy:_ =>
match xy with 
tpair _ true x => ii1  x|
tpair _ false y => ii2  y
end).



Theorem isweqcoprodtoboolsum (X Y:UU): isweq (coprodtoboolsum X Y).
Proof. intros. set (f:= coprodtoboolsum X Y). set (g:= boolsumtocoprod X Y). 
assert (egf: ∀ xy: X ⨿ Y , (g (f xy)) = xy). induction xy. apply idpath. apply idpath. 
assert (efg: ∀ xy: total2 (boolsumfun X Y), (f (g xy)) = xy). intro. induction xy as [ t x ]. induction t.  apply idpath. apply idpath. apply (gradth  f g egf efg). Defined.

Definition weqcoprodtoboolsum ( X Y : UU ) := weqpair _ ( isweqcoprodtoboolsum X Y ) .

Corollary isweqboolsumtocoprod (X Y:UU): isweq (boolsumtocoprod X Y ).
Proof. intros. apply (isweqinvmap ( weqcoprodtoboolsum X Y ) ) . Defined.

Definition weqboolsumtocoprod ( X Y : UU ) := weqpair _ ( isweqboolsumtocoprod X Y ) .








(** *** Splitting of [ X ] into a coproduct defined by a function [ X -> coprod Y Z ] *)


Definition weqcoprodsplit { X Y Z : UU } ( f : X -> coprod Y Z ) : weq  X  ( coprod ( Σ y : Y, hfiber f ( ii1 y ) ) ( Σ z : Z, hfiber f ( ii2 z ) ) ) .
Proof . intros . set ( w1 := weqtococonusf f ) .  set ( w2 := weqtotal2overcoprod ( fun yz : coprod Y Z => hfiber f yz ) ) . apply ( weqcomp w1 w2 ) .  Defined . 



(** *** Some properties of [ bool ] *)

Definition boolchoice ( x : bool ) : coprod ( x = true ) ( x = false ) .
Proof. intro . induction x . apply ( ii1 ( idpath _ ) ) .  apply ( ii2 ( idpath _ ) ) . Defined . 

Definition curry :  bool -> UU := fun x : bool =>
match x  with
false => empty|
true => unit
end.


Theorem nopathstruetofalse: true = false -> empty.
Proof. intro X.  apply (transportf curry  X tt).  Defined.

Corollary nopathsfalsetotrue: false = true -> empty.
Proof. intro X. apply (transportb curry  X tt). Defined. 

Definition truetonegfalse ( x : bool ) : x = true -> x != false.
Proof . intros x e . rewrite e . unfold neg . apply nopathstruetofalse . Defined . 

Definition falsetonegtrue ( x : bool ) : x = false -> x != true.
Proof . intros x e . rewrite e . unfold neg . apply nopathsfalsetotrue . Defined .  

Definition negtruetofalse (x : bool ) : x != true -> x = false .
Proof. intros x ne. induction (boolchoice x) as [t | f]. induction (ne t). apply f. Defined. 

Definition negfalsetotrue ( x : bool ) : x != false -> x = true . 
Proof. intros x ne . induction (boolchoice x) as [t | f].  apply t . induction (ne f) . Defined. 











(** ** Basics about fibration sequences. *)



(** *** Fibrations sequences and their first "left shifts". 

The group of constructions related to fibration sequences forms one of the most important computational toolboxes of homotopy theory .   

Given a pair of functions [ ( f : X -> Y ) ( g : Y -> Z ) ] and a point [ z : Z ] , a structure of the complex on such a triple is a homotopy from the composition [ funcomp f g ] to the constant function [ X -> Z ] corresponding to [ z ] i.e. a term [ ez : ∀ x:X, ( g ( f x ) ) = z ]. Specifing such a structure is essentially equivalent to specifing a structure of the form [ ezmap : X -> hfiber g z ]. The mapping in one direction is given in the definition of [ ezmap ] below. The mapping in another is given by [ f := fun x : X => pr1 ( ezmap x ) ] and [ ez := fun x : X => pr2 ( ezmap x ) ].

A complex is called a fibration sequence if [ ezmap ] is a weak equivalence. Correspondingly, the structure of a fibration sequence on [ f g z ] is a pair [ ( ez , is ) ] where [ is : isweq ( ezmap f g z ez ) ]. For a fibration sequence [ f g z fs ]  where [ fs : fibseqstr f g z ] and any [ y : Y ] there is defined a function [ diff1 : ( g y ) = z -> X ] and a structure of the fibration sequence [ fibseqdiff1 ] on the triple [ diff1 g y ]. This new fibration sequence is called the derived fibration sequence of the original one.  

The first function of the second derived of [ f g z fs ] corresponding to [ ( y : Y ) ( x : X ) ]  is of the form [ ( f x ) = y -> ( g y ) = z ] and it is homotopic to the function defined by [ e => pathscomp0 ( maponpaths g  ( pathsinv0 e) ) ( ez x ) ]. The first function of the third derived of [ f g z fs ] corresponding to [ ( y : Y ) ( x : X ) ( e : ( g y ) = z ) ] is of the form [ ( diff1 e ) = x -> ( f x ) = y ]. Therefore, the third derived of a sequence based on [ X Y Z ] is based entirely on types = of [ X ], [ Y ] and [ Z ]. When this construction is applied to types of finite h-level (see below) and combined with the fact that the h-level of a path type is strictly lower than the h-level of the ambient type it leads to the possibility of building proofs about types by induction on h-level.  

There are three important special cases in which fibration sequences arise:

( pr1 - case ) The fibration sequence [ fibseqpr1 P z ] defined by family [ P : Z -> UU ] and a term [ z : Z ]. It is based on the sequence of functions [ ( tpair P z : P z -> total2 P ) ( pr1 : total2 P -> Z ) ]. The corresponding [ ezmap ] is defined by an obvious rule and the fact that it is a weak equivalence is proved in [ isweqfibertohfiber ].

( g - case ) The fibration sequence [ fibseqg g z ]  defined by a function [ g : Y -> Z ] and a term [ z : Z ]. It is based on the sequence of functions [ ( hfiberpr1 : hfiber g z -> Y ) ( g : Y -> Z ) ] and the corresponding [ ezmap ] is the function which takes a term [ ye : hfiber ] to [ hfiberpair g ( pr1 ye ) ( pr2 ye ) ]. If we had eta-concersion for the depndent sums it would be the identiry function. Since we do not have this conversion in Coq this function is only homotopic to the identity function by [ tppr ] which is sufficient to ensure that it is a weak equivalence. The first derived of [ fibseqg g z ] corresponding to [ y : Y ] coincides with [ fibseqpr1 ( fun y' : Y  => ( g y' ) = z ) y ].

( hf -case ) The fibration sequence of homotopy fibers defined for any pair of functions [ ( f : X -> Y ) ( g : Y -> Z ) ] and any terms [ ( z : Z ) ( ye : hfiber g z ) ]. It is based on functions [ hfiberftogf : hfiber f ( pr1 ye ) -> hfiber ( funcomp f g ) z ] and [ hfibergftog : hfiber ( funcomp f g ) z -> hfiber g z ] which are defined below.    


*)


(** The structure of a complex structure on a composable pair of functions [ ( f : X -> Y ) ( g : Y -> Z ) ] relative to a term [ z : Z ]. *) 

Definition complxstr  { X Y Z : UU } (f:X -> Y) (g:Y->Z) ( z : Z ) := ∀ x:X, (g (f x)) = z .

 

(** The structure of a fibration sequence on a complex. *)

Definition ezmap { X Y Z : UU } (f:X -> Y) (g:Y->Z) ( z : Z ) (ez : complxstr f g z ) : X -> hfiber  g z :=  fun x:X => hfiberpair  g (f x) (ez x).

Definition isfibseq { X Y Z : UU } (f:X -> Y) (g:Y->Z) ( z : Z ) (ez : complxstr f g z ) := isweq (ezmap f g z ez). 

Definition fibseqstr { X Y Z : UU } (f:X -> Y) (g:Y->Z) ( z : Z ) := Σ ez : complxstr f g z, isfibseq f g z ez.
Definition fibseqstrpair { X Y Z : UU } (f:X -> Y) (g:Y->Z) ( z : Z ) := tpair ( fun ez : complxstr f g z => isfibseq f g z ez ) .
Definition fibseqstrtocomplxstr  { X Y Z : UU } (f:X -> Y) (g:Y->Z) ( z : Z ) : fibseqstr f g z -> complxstr f g z := @pr1 _  ( fun ez : complxstr f g z => isfibseq f g z ez ) .
Coercion fibseqstrtocomplxstr : fibseqstr >-> complxstr . 

Definition ezweq { X Y Z : UU } (f:X -> Y) (g:Y->Z) ( z : Z ) ( fs : fibseqstr f g z ) : weq X ( hfiber g z ) := weqpair _ ( pr2 fs ) . 



(** Construction of the derived fibration sequence. *)


Definition d1 { X Y Z : UU } ( f : X -> Y ) ( g : Y -> Z ) ( z : Z ) ( fs : fibseqstr f g z ) ( y : Y ) : ( g y ) = z ->  X := fun e : _ =>  invmap ( ezweq f g z fs ) ( hfiberpair g y e ) .

Definition ezmap1 { X Y Z : UU } ( f : X -> Y ) ( g : Y -> Z ) ( z : Z ) ( fs : fibseqstr f g z ) ( y : Y ) ( e : ( g y ) = z ) :  hfiber f y  .
Proof . intros . split with ( d1 f g z fs y e ) . unfold d1 . change ( f ( invmap (ezweq f g z fs) (hfiberpair g y e) ) ) with ( hfiberpr1 _ _ ( ezweq f g z fs ( invmap (ezweq f g z fs) (hfiberpair g y e) ) ) )  . apply ( maponpaths ( hfiberpr1 g z ) ( homotweqinvweq ( ezweq f g z fs ) (hfiberpair g y e) ) ) .  Defined .      

Definition invezmap1 { X Y Z : UU } ( f : X -> Y ) ( g : Y -> Z ) ( z : Z ) ( ez : complxstr f g z ) ( y : Y ) : hfiber  f y -> (g y) = z :=  
fun xe: hfiber  f y =>
match xe with
tpair _ x e => pathscomp0 (maponpaths g  ( pathsinv0 e ) ) ( ez x )
end.

Theorem isweqezmap1 { X Y Z : UU } ( f : X -> Y ) ( g : Y -> Z ) ( z : Z ) ( fs : fibseqstr f g z ) ( y : Y ) : isweq ( ezmap1 f g z fs y ) .
Proof . intros . set ( ff := ezmap1 f g z fs y ) . set ( gg := invezmap1 f g z ( pr1 fs ) y ) . 
assert ( egf : ∀ e : _ , ( gg ( ff e ) ) = e ) . intro .  simpl . apply ( hfibertriangle1inv0 g (homotweqinvweq (ezweq f g z fs) (hfiberpair g y e)) ) . 
assert ( efg : ∀ xe : _ , ( ff ( gg xe ) ) = xe ) . intro .  induction xe as [ x e ] .  induction e .  simpl . unfold ff . unfold ezmap1 . unfold d1 .   change (hfiberpair g (f x) ( pr1 fs x) ) with ( ezmap f g z fs x ) .  apply ( hfibertriangle2 f ( hfiberpair f ( invmap (ezweq f g z fs) (ezmap f g z fs x) ) _ ) ( hfiberpair f x ( idpath _ ) ) ( homotinvweqweq ( ezweq f g z fs ) x ) ) . simpl .  set ( e1 := pathsinv0 ( pathscomp0rid (maponpaths f (homotinvweqweq (ezweq f g z fs) x) ) ) ) . assert ( e2 : (maponpaths (hfiberpr1 g z) (homotweqinvweq (ezweq f g z fs) ( ( ezmap f g z fs ) x))) = (maponpaths f (homotinvweqweq (ezweq f g z fs) x)) ) . set ( e3 := maponpaths ( fun e : _ => maponpaths ( hfiberpr1 g z ) e ) ( pathsinv0  ( homotweqinvweqweq ( ezweq f g z fs ) x ) ) ) .  simpl in e3 .  set ( e4 := maponpathscomp (ezmap f g z (pr1 fs)) (hfiberpr1 g z) (homotinvweqweq (ezweq f g z fs) x) ) .   simpl in e4 . apply ( pathscomp0 e3 e4 ) . apply ( pathscomp0 e2 e1 ) . 
apply ( gradth _ _ egf efg ) . Defined . 

Definition ezweq1 { X Y Z : UU } ( f : X -> Y ) ( g : Y -> Z ) ( z : Z ) ( fs : fibseqstr f g z ) ( y : Y ) := weqpair _ ( isweqezmap1 f g z fs y ) . 
Definition fibseq1 { X Y Z : UU } (f:X -> Y) (g:Y->Z) (z:Z) ( fs : fibseqstr f g z )(y:Y) : fibseqstr ( d1 f g z fs y) f y := fibseqstrpair _ _ _ _ ( isweqezmap1 f g z fs y ) . 



(** Explitcit description of the first map in the second derived sequence. *)

Definition d2 { X Y Z : UU } (f:X -> Y) (g:Y->Z) (z:Z) ( fs : fibseqstr f g z ) (y:Y) (x:X) ( e : (f x) = y ) : (g y) = z := pathscomp0 ( maponpaths g ( pathsinv0 e ) ) ( ( pr1 fs ) x ) . 
Definition ezweq2 { X Y Z : UU } (f:X -> Y) (g:Y->Z) (z:Z) ( fs : fibseqstr f g z ) (y:Y) (x:X) : weq ( (f x) = y ) ( hfiber  (d1 f g z fs y) x ) := ezweq1 (d1 f g z fs y) f y ( fibseq1 f g z fs y )  x.
Definition fibseq2  { X Y Z : UU } (f:X -> Y) (g:Y->Z) (z:Z) ( fs : fibseqstr f g z ) (y:Y) (x:X) : fibseqstr ( d2 f g z fs y x ) ( d1 f g z fs y ) x := fibseqstrpair _ _ _ _ ( isweqezmap1 (d1 f g z fs y) f y ( fibseq1 f g z fs y ) x ) .





(** *** Fibration sequences based on [ ( tpair P z : P z -> total2 P ) ( pr1 : total2 P -> Z ) ] (  the "pr1-case" )    *) 



(** Construction of the fibration sequence. *)

Definition ezmappr1 { Z : UU } ( P : Z -> UU ) ( z : Z ) : P z -> hfiber ( @pr1 Z P ) z := fun p : P z => tpair _ ( tpair _  z p ) ( idpath z ).

Definition invezmappr1 { Z : UU } ( P : Z -> UU) ( z : Z ) : hfiber ( @pr1 Z P ) z  -> P z := fun te  : hfiber ( @pr1 Z P ) z =>
match te with 
tpair _ t e => transportf P e ( pr2 t ) 
end.

Definition isweqezmappr1 { Z : UU } ( P : Z -> UU ) ( z : Z ) : isweq ( ezmappr1 P z ).
Proof. intros. 
assert ( egf : ∀ x: P z , (invezmappr1 _ z ((ezmappr1 P z ) x)) = x). intro. unfold ezmappr1. unfold invezmappr1. simpl. apply idpath. 
assert ( efg : ∀ x: hfiber  (@pr1 Z P) z , (ezmappr1 _ z (invezmappr1 P z x)) = x). intros.  induction x as [ x t0 ]. induction t0. simpl in x.  simpl. induction x. simpl. unfold transportf. unfold ezmappr1. apply idpath. 
apply (gradth _ _ egf efg ). Defined. 

Definition ezweqpr1 { Z : UU } ( P : Z -> UU ) ( z : Z ) := weqpair _ ( isweqezmappr1 P z ) .

Lemma isfibseqpr1 { Z : UU } ( P : Z -> UU ) ( z : Z ) : isfibseq  (fun p : P z => tpair _ z p) ( @pr1 Z P ) z (fun p: P z => idpath z ).
Proof. intros. unfold isfibseq. unfold ezmap.  apply isweqezmappr1. Defined.

Definition fibseqpr1 { Z : UU } ( P : Z -> UU ) ( z : Z ) : fibseqstr (fun p : P z => tpair _ z p) ( @pr1 Z P ) z := fibseqstrpair _ _ _ _ ( isfibseqpr1 P z ) .


(** The main weak equivalence defined by the first derived of [ fibseqpr1 ]. *)

Definition ezweq1pr1 { Z : UU } ( P : Z -> UU ) ( z : Z ) ( zp : total2 P ) : weq ( ( pr1 zp) = z )  ( hfiber ( tpair P z ) zp ) := ezweq1 _ _ z ( fibseqpr1 P z ) zp .   







(** *** Fibration sequences based on [ ( hfiberpr1 : hfiber g z -> Y ) ( g : Y -> Z ) ] (the "g-case")  *)


Theorem isfibseqg { Y Z : UU } (g:Y -> Z) (z:Z) : isfibseq  (hfiberpr1  g z) g z (fun ye: _ => pr2  ye).
Proof. intros. assert (Y0:∀ ye': hfiber  g z, ye' = (ezmap (hfiberpr1  g z) g z (fun ye: _ => pr2  ye) ye')). intro. apply tppr. apply (isweqhomot  _ _ Y0 (idisweq _ )).  Defined.

Definition ezweqg { Y Z : UU } (g:Y -> Z) (z:Z) := weqpair _ ( isfibseqg g z ) .
Definition fibseqg { Y Z : UU } (g:Y -> Z) (z:Z) : fibseqstr (hfiberpr1  g z) g z := fibseqstrpair _ _ _ _ ( isfibseqg g z ) . 


(** The first derived of [ fibseqg ].  *)

Definition d1g  { Y Z : UU} ( g : Y -> Z ) ( z : Z ) ( y : Y ) : ( g y ) = z -> hfiber g z := hfiberpair g y . 

(** note that [ d1g ] coincides with [ d1 _ _ _ ( fibseqg g z ) ] which makes the following two definitions possible. *)

Definition ezweq1g { Y Z : UU } (g:Y -> Z) (z:Z) (y:Y) : weq ((g y) = z) (hfiber (hfiberpr1 g z) y) := weqpair _ (isweqezmap1 (hfiberpr1  g z) g z ( fibseqg g z ) y) .
Definition fibseq1g { Y Z : UU } (g:Y -> Z) (z:Z) ( y : Y) : fibseqstr (d1g g z y ) ( hfiberpr1 g z ) y := fibseqstrpair _ _ _ _ (isweqezmap1 (hfiberpr1  g z) g z  ( fibseqg g z ) y) . 


(** The second derived of [ fibseqg ]. *) 

Definition d2g { Y Z : UU } (g:Y -> Z) { z : Z } ( y : Y ) ( ye' : hfiber  g z ) ( e: (pr1 ye') = y ) :  (g y) = z := pathscomp0 ( maponpaths g ( pathsinv0 e ) ) ( pr2  ye' ) .

(** note that [ d2g ] coincides with [ d2 _ _ _ ( fibseqg g z ) ] which makes the following two definitions possible. *)

Definition ezweq2g { Y Z : UU } (g:Y -> Z) { z : Z } ( y : Y ) ( ye' : hfiber  g z ) : weq ((pr1 ye') = y) (hfiber ( hfiberpair g y ) ye') := ezweq2 _ _ _ ( fibseqg g z ) _ _ .
Definition fibseq2g { Y Z : UU } (g:Y -> Z) { z : Z } ( y : Y ) ( ye' : hfiber  g z ) : fibseqstr ( d2g g y ye' ) ( hfiberpair g y ) ye' := fibseq2 _ _ _ ( fibseqg g z ) _ _ . 


(** The third derived of [ fibseqg ] and an explicit description of the corresponding first map. *)

Definition d3g { Y Z : UU } (g:Y -> Z) { z : Z } ( y : Y ) ( ye' : hfiber g z ) ( e : ( g y ) = z ) : ( hfiberpair  g y e ) = ye' -> ( pr1 ye' ) = y := d2 (d1g  g z y) (hfiberpr1 g z) y ( fibseq1g g z y ) ye' e . 

Lemma homotd3g { Y Z : UU } ( g : Y -> Z ) { z : Z } ( y : Y ) ( ye' : hfiber  g z ) ( e : ( g y ) = z ) ( ee : ( hfiberpair g y e) = ye' ) : (d3g g y ye' e ee) = ( maponpaths ( @pr1 _ _ ) ( pathsinv0 ee ) ) .
Proof. intros. unfold d3g . unfold d2 .  simpl .  apply pathscomp0rid. Defined .  

Definition ezweq3g { Y Z : UU } (g:Y -> Z) { z : Z } ( y : Y ) ( ye' : hfiber g z ) ( e : ( g y ) = z ) := ezweq2 (d1g  g z y) (hfiberpr1 g z) y ( fibseq1g g z y ) ye' e . 
Definition fibseq3g { Y Z : UU } (g:Y -> Z) { z : Z } ( y : Y ) ( ye' : hfiber g z ) ( e : ( g y ) = z ) := fibseq2 (d1g  g z y) (hfiberpr1 g z) y ( fibseq1g g z y ) ye' e .





(** *** Fibration sequence of h-fibers defined by a composable pair of functions (the "hf-case") 

We construct a fibration sequence based on [ ( hfibersftogf f g z ye : hfiber f ( pr1 ye )  -> hfiber gf z ) ( hfibersgftog f g z : hfiber gf z -> hfiber g z ) ]. *) 




Definition hfibersftogf { X Y Z : UU } ( f : X -> Y ) ( g : Y -> Z ) ( z : Z ) ( ye : hfiber g z ) ( xe : hfiber f ( pr1 ye ) ) : hfiber ( funcomp f g ) z .
Proof . intros . split with ( pr1 xe ) .  apply ( pathscomp0 ( maponpaths g ( pr2 xe ) ) ( pr2 ye ) ) .  Defined .  



Definition ezmaphf { X Y Z : UU } ( f : X -> Y ) ( g : Y -> Z ) ( z : Z ) ( ye : hfiber g z ) ( xe : hfiber f ( pr1 ye ) ) : hfiber ( hfibersgftog f g z ) ye .
Proof . intros . split with ( hfibersftogf f g z ye xe ) . simpl . apply ( hfibertriangle2 g (hfiberpair g (f (pr1 xe)) (pathscomp0 (maponpaths g (pr2 xe)) ( pr2 ye ) )) ye ( pr2 xe ) ) .  simpl . apply idpath .  Defined . 

Definition invezmaphf { X Y Z : UU } ( f : X -> Y ) ( g : Y -> Z ) ( z : Z ) ( ye : hfiber g z ) ( xee' : hfiber ( hfibersgftog f g z ) ye ) : hfiber f ( pr1 ye ) .
Proof . intros .  split with ( pr1 ( pr1 xee' ) ) .  apply ( maponpaths ( hfiberpr1 _ _ ) ( pr2 xee' ) ) . Defined . 

Definition ffgg { X Y Z : UU } ( f : X -> Y ) ( g : Y -> Z ) ( z : Z ) ( ye : hfiber g z ) ( xee' : hfiber  ( hfibersgftog f g z ) ye ) : hfiber  ( hfibersgftog f g z ) ye .
Proof . intros . induction ye as [ y e ] . induction e . unfold hfibersgftog .  unfold hfibersgftog in xee' . induction xee' as [ xe e' ] . induction xe as [ x e ] .  simpl in e' . split with ( hfiberpair ( funcomp f g ) x ( pathscomp0 ( maponpaths g (maponpaths (hfiberpr1 g (g y)) e') ) ( idpath (g y ))) ) .  simpl . apply ( hfibertriangle2 _ (hfiberpair g (f x) (( pathscomp0 ( maponpaths g (maponpaths (hfiberpr1 g (g y)) e') ) ( idpath (g y ))))) ( hfiberpair g y ( idpath _ ) ) ( maponpaths ( hfiberpr1 _ _ ) e' ) ( idpath _ ) )  .  Defined .

Definition homotffggid   { X Y Z : UU } ( f : X -> Y ) ( g : Y -> Z ) ( z : Z ) ( ye : hfiber g z ) ( xee' : hfiber  ( hfibersgftog f g z ) ye ) : ( ffgg f g z ye xee' ) = xee' .
Proof . intros .  induction ye as [ y e ] . induction e .  induction xee' as [ xe e' ] .  induction e' .  induction xe as [ x e ] . induction e .  simpl . apply idpath . Defined . 

Theorem isweqezmaphf { X Y Z : UU } ( f : X -> Y ) ( g : Y -> Z ) ( z : Z ) ( ye : hfiber g z ) : isweq ( ezmaphf f g z ye ) . 
Proof . intros . set ( ff := ezmaphf f g z ye ) . set ( gg := invezmaphf f g z ye ) . 
assert ( egf : ∀ xe : _ , ( gg ( ff xe ) ) = xe ) . induction ye as [ y e ] . induction e .  intro xe .   apply ( hfibertriangle2 f ( gg ( ff xe ) ) xe ( idpath ( pr1 xe ) ) ) . induction xe as [ x ex ] . simpl in ex . induction ( ex ) .  simpl .   apply idpath . 
assert ( efg : ∀ xee' : _ , ( ff ( gg xee' ) ) = xee' ) . induction ye as [ y e ] . induction e .  intro xee' . 
assert ( hint : ( ff ( gg xee' ) ) = ( ffgg f g ( g y ) ( hfiberpair g y ( idpath _ ) ) xee'  ) ) .  induction xee' as [ xe e' ] .   induction xe as [ x e ] .  apply idpath . 
apply ( pathscomp0 hint ( homotffggid _ _ _ _ xee' ) ) . 
apply ( gradth _ _ egf efg ) . Defined .  


Definition ezweqhf { X Y Z : UU } ( f : X -> Y ) ( g : Y -> Z ) ( z : Z ) ( ye : hfiber g z ) : weq ( hfiber f ( pr1 ye ) ) ( hfiber  ( hfibersgftog f g z ) ye ) := weqpair _ ( isweqezmaphf f g z ye ) . 
Definition fibseqhf  { X Y Z : UU } (f:X -> Y)(g: Y -> Z)(z:Z)(ye: hfiber  g z) : fibseqstr (hfibersftogf f g z ye) (hfibersgftog f g z) ye := fibseqstrpair _ _ _ _ ( isweqezmaphf f g z ye ) . 

Definition isweqinvezmaphf  { X Y Z : UU } ( f : X -> Y ) ( g : Y -> Z ) ( z : Z ) ( ye : hfiber g z ) : isweq ( invezmaphf f g z ye ) := pr2 ( invweq ( ezweqhf f g z ye ) ) .


Corollary weqhfibersgwtog { X Y Z : UU } ( w : X ≃ Y ) ( g : Y -> Z ) ( z : Z ) : weq ( hfiber ( funcomp w g ) z ) ( hfiber g z ) .
Proof. intros . split with ( hfibersgftog w g z ) .  intro ye . apply ( iscontrweqf ( ezweqhf w g z ye ) ( ( pr2 w ) ( pr1 ye ) ) ) . Defined .
























(** ** Fiber-wise weak equivalences. 


Theorems saying that a fiber-wise morphism between total spaces is a weak equivalence if and only if all the morphisms between the fibers are weak equivalences. *)


Definition totalfun { X : UU } ( P Q : X -> UU ) (f: ∀ x:X, P x -> Q x) := (fun z: total2 P => tpair Q (pr1  z) (f (pr1  z) (pr2  z))).


Theorem isweqtotaltofib { X : UU } ( P Q : X -> UU) (f: ∀ x:X, P x -> Q x):
isweq (totalfun _ _ f) -> ∀ x:X, isweq (f x).
Proof. intros X P Q f X0 x. set (totp:= total2 P). set (totq := total2 Q).  set (totf:= (totalfun _ _ f)). set (pip:= fun z: totp => pr1  z). set (piq:= fun z: totq => pr1  z). 

set (hfx:= hfibersgftog totf piq x).  simpl in hfx. 
assert (H: isweq hfx). unfold isweq. intro y. 
set (int:= invezmaphf totf piq x y). 
assert (X1:isweq int). apply (isweqinvezmaphf totf piq x y). induction y as [ t e ]. 
assert (is1: iscontr (hfiber  totf t)). apply (X0 t). apply (iscontrweqb  ( weqpair int X1 ) is1).   
set (ip:= ezmappr1 P x). set (iq:= ezmappr1 Q x). set (h:= fun p: P x => hfx (ip p)).  
assert (is2: isweq h). apply (twooutof3c ip hfx (isweqezmappr1 P x) H). set (h':= fun p: P x => iq ((f x) p)). 
assert (ee: ∀ p:P x, (h p) = (h' p)). intro. apply idpath.  
assert (X2:isweq h'). apply (isweqhomot   h h' ee is2). 
apply (twooutof3a (f x) iq X2). 
apply (isweqezmappr1 Q x). Defined.


Definition weqtotaltofib { X : UU } ( P Q : X -> UU ) ( f : ∀ x : X , P x -> Q x ) ( is : isweq ( totalfun _ _ f ) ) ( x : X ) : weq ( P x ) ( Q x ) := weqpair _ ( isweqtotaltofib P Q f is x ) . 
 

Theorem isweqfibtototal { X : UU } ( P Q : X -> UU) (f: ∀ x:X, weq ( P x ) ( Q x ) ) : isweq (totalfun _ _ f).
Proof. intros X P Q f . set (fpq:= totalfun P Q f). set (pr1p:= fun z: total2 P => pr1  z). set (pr1q:= fun z: total2 Q => pr1  z). unfold isweq. intro xq.   set (x:= pr1q xq). set (xqe:= hfiberpair  pr1q  xq (idpath _)). set (hfpqx:= hfibersgftog fpq pr1q x). 

assert (isint: iscontr (hfiber  hfpqx xqe)). 
assert (isint1: isweq hfpqx). set (ipx:= ezmappr1 P x). set (iqx:= ezmappr1 Q x).   set (diag:= fun p:P x => (iqx ((f x) p))). 
assert (is2: isweq diag).  apply (twooutof3c (f x) iqx (pr2 ( f x) ) (isweqezmappr1 Q x)).  apply (twooutof3b  ipx hfpqx (isweqezmappr1 P x) is2).  unfold isweq in isint1.  apply (isint1 xqe). 
set (intmap:= invezmaphf  fpq pr1q x xqe). apply (iscontrweqf  ( weqpair intmap (isweqinvezmaphf fpq pr1q x xqe) ) isint). 
Defined.

Definition weqfibtototal { X : UU } ( P Q : X -> UU) (f: ∀ x:X, weq ( P x ) ( Q x ) ) := weqpair _ ( isweqfibtototal P Q f ) .






(** ** Homotopy fibers of the function [fpmap: total2 X (P f) -> total2 Y P].

Given [ X Y ] in [ UU ], [ P:Y -> UU ] and [ f: X -> Y ] we get a function [ fpmap: total2 X (P f) -> total2 Y P ]. The main theorem of this section asserts that the homotopy fiber of fpmap over [ yp:total Y P ] is naturally weakly equivalent to the homotopy fiber of [ f ] over [ pr1 yp ]. In particular, if  [ f ] is a weak equivalence then so is [ fpmap ]. *)


Definition fpmap { X Y : UU } (f: X -> Y) ( P:Y-> UU) : (Σ x, P ( f x )) -> total2 P := 
(fun z:total2 (fun x:X => P (f x)) => tpair P (f (pr1  z)) (pr2  z)).


Definition hffpmap2 { X Y : UU } (f: X -> Y) (P:Y-> UU):  (Σ x, P ( f x )) -> Σ u:total2 P, hfiber f (pr1 u).
Proof. intros X Y f P X0. set (u:= fpmap f P X0).  split with u. set (x:= pr1  X0).  split with x. simpl. apply idpath. Defined.


Definition hfiberfpmap { X Y : UU } (f:X -> Y)(P:Y-> UU)(yp: total2 P): hfiber  (fpmap f P) yp -> hfiber  f (pr1  yp).
Proof. intros X Y f P yp X0. set (int1:= hfibersgftog (hffpmap2  f P) (fun u: (Σ u:total2 P, hfiber  f (pr1  u)) => (pr1  u)) yp).  set (phi:= invezmappr1 (fun u:total2 P => hfiber  f (pr1  u)) yp). apply (phi (int1 X0)).   Defined. 



Lemma centralfiber { X : UU } (P:X -> UU)(x:X): isweq (fun p: P x => tpair (fun u: coconusfromt X x => P ( pr1  u)) (coconusfromtpair X (idpath x)) p).
Proof. intros. set (f:= fun p: P x => tpair (fun u: coconusfromt X x => P(pr1  u)) (coconusfromtpair X (idpath x)) p). set (g:= fun z: total2 (fun u: coconusfromt X x => P ( pr1  u)) => transportf P (pathsinv0 (pr2  (pr1  z))) (pr2  z)).  

assert (efg: ∀  z: total2 (fun u: coconusfromt X x => P ( pr1  u)), (f (g z)) = z). intro. induction z as [ t x0 ]. induction t as [t x1 ].   simpl. induction x1. simpl. apply idpath. 

assert (egf: ∀ p: P x , (g (f p)) = p).  intro. apply idpath.  

apply (gradth f g egf efg). Defined. 


Lemma isweqhff { X Y : UU } (f: X -> Y)(P:Y-> UU): isweq (hffpmap2  f P). 
Proof. intros. set (int:= total2 (fun x:X => total2 (fun u: coconusfromt Y (f x) => P (pr1  u)))). set (intpair:= tpair (fun x:X => total2 (fun u: coconusfromt Y (f x) => P (pr1  u)))).  set (toint:= fun z: (total2 (fun u : total2 P => hfiber  f (pr1  u))) => intpair (pr1  (pr2  z)) (tpair  (fun u: coconusfromt Y (f (pr1  (pr2  z))) => P (pr1  u)) (coconusfromtpair _ (pr2  (pr2  z))) (pr2  (pr1  z)))). set (fromint:= fun z: int => tpair (fun u:total2 P => hfiber  f (pr1  u)) (tpair P (pr1  (pr1  (pr2  z))) (pr2  (pr2  z))) (hfiberpair  f  (pr1  z) (pr2  (pr1  (pr2  z))))). assert (fromto: ∀ u:(total2 (fun u : total2 P => hfiber  f (pr1  u))), (fromint (toint u)) = u). simpl in toint. simpl in fromint. simpl. intro u. induction u as [ t x ]. induction x. induction t as [ p0 p1 ] . simpl. unfold toint. unfold fromint. simpl. apply idpath. assert (tofrom: ∀ u:int, (toint (fromint u)) = u). intro. induction u as [ t x ]. induction x as [ t0 x ]. induction t0. simpl in x. simpl. unfold fromint. unfold toint. simpl. apply idpath. assert (is: isweq toint). apply (gradth  toint fromint fromto tofrom).  clear tofrom. clear fromto.  clear fromint.

set (h:= fun u: total2 (fun x:X => P (f x)) => toint ((hffpmap2  f P) u)). simpl in h. 

assert (l1: ∀ x:X, isweq (fun p: P (f x) => tpair  (fun u: coconusfromt _ (f x) => P (pr1  u)) (coconusfromtpair _ (idpath  (f x))) p)). intro. apply (centralfiber P (f x)).  

assert (X0:isweq h). apply (isweqfibtototal  (fun x:X => P (f x))  (fun x:X => total2 (fun u: coconusfromt _ (f x) => P (pr1  u))) (fun x:X =>  weqpair _  ( l1 x ) ) ).   

apply (twooutof3a (hffpmap2  f P) toint X0 is). Defined. 




Theorem isweqhfiberfp { X Y : UU } (f:X -> Y)(P:Y-> UU)(yp: total2 P): isweq (hfiberfpmap  f P yp).
Proof. intros. set (int1:= hfibersgftog (hffpmap2  f P) (fun u: (total2 (fun u:total2 P => hfiber  f (pr1  u))) => (pr1  u)) yp). assert (is1: isweq int1). simpl in int1 . apply ( pr2 ( weqhfibersgwtog ( weqpair _ ( isweqhff f P ) ) (fun u : total2 (fun u : total2 P => hfiber f (pr1 u)) => pr1 u) yp ) ) .  set (phi:= invezmappr1 (fun u:total2 P => hfiber  f (pr1  u)) yp). assert (is2: isweq phi).  apply ( pr2 ( invweq ( ezweqpr1 (fun u:total2 P => hfiber  f (pr1  u)) yp ) ) ) . apply (twooutof3c int1 phi is1 is2).   Defined. 


Corollary isweqfpmap { X Y : UU } ( w : X ≃ Y )(P:Y-> UU) :  isweq (fpmap w P).
Proof. intros. unfold isweq.   intro y.  set (h:=hfiberfpmap w P y). 
assert (X1:isweq h). apply isweqhfiberfp. 
assert (is: iscontr (hfiber w (pr1  y))). apply ( pr2 w ). apply (iscontrweqb  ( weqpair h X1 ) is). Defined. 

Definition weqfp { X Y : UU } ( w : X ≃ Y )(P:Y-> UU) := weqpair _ ( isweqfpmap w P ) .


(** *** Total spaces of families over a contractible base *)

Definition fromtotal2overunit ( P : unit -> UU ) ( tp : total2 P ) : P tt .
Proof . intros . induction tp as [ t p ] . induction t . apply p . Defined .

Definition tototal2overunit   ( P : unit -> UU ) ( p : P tt ) : total2 P  := tpair P tt p . 

Theorem weqtotal2overunit ( P : unit -> UU ) : weq ( total2 P ) ( P tt ) .
Proof. intro . set ( f := fromtotal2overunit P ) . set ( g := tototal2overunit P ) . split with f . 
assert ( egf : ∀ a : _ , ( g ( f a ) ) = a ) . intro a . induction a as [ t p ] . induction t . apply idpath .
assert ( efg : ∀ a : _ , ( f ( g a ) ) = a ) . intro a . apply idpath .    
apply ( gradth _ _ egf efg ) . Defined . 



(** ** The maps between total spaces of families given by a map between the bases of the families and maps between the corresponding members of the families *)


Definition bandfmap { X Y : UU }(f: X -> Y) ( P : X -> UU)(Q: Y -> UU)(fm: ∀ x:X, P x -> (Q (f x))): total2 P -> total2 Q:= fun xp:_ =>
match xp with
tpair _ x p => tpair Q (f x) (fm x p)
end.

Theorem isweqbandfmap { X Y : UU } (w : X ≃ Y ) (P:X -> UU)(Q: Y -> UU)( fw : ∀ x:X, weq ( P x) (Q (w x))) : isweq (bandfmap  _ P Q fw).
Proof. intros. set (f1:= totalfun P _ fw). set (is1:= isweqfibtototal P (fun x:X => Q (w x)) fw ).  set (f2:= fpmap w Q).  set (is2:= isweqfpmap w Q ). 
assert (h: ∀ xp: total2 P, (f2 (f1 xp)) = (bandfmap  w P Q fw xp)). intro. induction xp. apply idpath.  apply (isweqhomot  _ _ h (twooutof3c f1 f2 is1 is2)). Defined.

Definition weqbandf { X Y : UU } (w : X ≃ Y ) (P:X -> UU)(Q: Y -> UU)( fw : ∀ x:X, weq ( P x) (Q (w x))) := weqpair _ ( isweqbandfmap w P Q fw ) .






























(** ** Homotopy fiber squares *)




(** *** Homotopy commutative squares *)


Definition commsqstr { X X' Y Z : UU } ( g' : Z -> X' ) ( f' : X' -> Y ) ( g : Z -> X ) ( f : X -> Y ) := ∀ ( z : Z ) , ( f' ( g' z ) ) = ( f ( g z ) ) .


Definition hfibersgtof'  { X X' Y Z : UU } ( f : X -> Y ) ( f' : X' -> Y ) ( g : Z -> X ) ( g' : Z -> X' ) ( h : commsqstr g' f' g f ) ( x : X ) ( ze : hfiber g x ) : hfiber f' ( f x )  .
Proof. intros . induction ze as [ z e ] . split with ( g' z ) .    apply ( pathscomp0  ( h z )  ( maponpaths f e )  ) . Defined . 

Definition hfibersg'tof  { X X' Y Z : UU } ( f : X -> Y ) ( f' : X' -> Y ) ( g : Z -> X ) ( g' : Z -> X' ) ( h : commsqstr g' f' g f ) ( x' : X' ) ( ze : hfiber g' x' ) : hfiber f ( f' x' )  .
Proof. intros . induction ze as [ z e ] . split with ( g z ) .    apply ( pathscomp0 ( pathsinv0 ( h z ) ) ( maponpaths f' e ) ) . Defined . 


Definition transposcommsqstr { X X' Y Z : UU } ( f : X -> Y ) ( f' : X' -> Y ) ( g : Z -> X ) ( g' : Z -> X' ) : commsqstr g' f' g f -> commsqstr g f g' f' := fun h : _ => fun z : Z => ( pathsinv0 ( h z ) ) . 


(** *** Short complexes and homotopy commutative squares *)

Lemma complxstrtocommsqstr { X Y Z : UU } ( f : X -> Y ) ( g : Y -> Z ) ( z : Z ) ( h : complxstr f g z ) : commsqstr f g ( fun x : X => tt ) ( fun t : unit => z ) .
Proof. intros .  assumption .   Defined . 


Lemma commsqstrtocomplxstr { X Y Z : UU } ( f : X -> Y ) ( g : Y -> Z ) ( z : Z ) ( h : commsqstr f  g ( fun x : X => tt ) ( fun t : unit => z ) ) : complxstr f g z .
Proof. intros . assumption .   Defined . 


(** *** Homotopy fiber products *)



Definition hfp {X X' Y:UU} (f:X -> Y) (f':X' -> Y):= total2 (fun xx' : dirprod X X'  => ( f' ( pr2 xx' ) ) = ( f ( pr1 xx' ) ) ) .
Definition hfpg {X X' Y:UU} (f:X -> Y) (f':X' -> Y) : hfp f f' -> X := fun xx'e => ( pr1 ( pr1 xx'e ) ) .
Definition hfpg' {X X' Y:UU} (f:X -> Y) (f':X' -> Y) : hfp f f' -> X' := fun xx'e => ( pr2 ( pr1 xx'e ) ) .

Definition commsqZtohfp { X X' Y Z : UU } ( f : X -> Y ) ( f' : X' -> Y ) ( g : Z -> X ) ( g' : Z -> X' ) ( h : commsqstr g' f' g f ) : Z -> hfp f f' := fun z : _ => tpair _ ( dirprodpair ( g z ) ( g' z ) ) ( h z ) .

Definition commsqZtohfphomot  { X X' Y Z : UU } ( f : X -> Y ) ( f' : X' -> Y ) ( g : Z -> X ) ( g' : Z -> X' ) ( h : commsqstr g' f' g f  ) : ∀ z : Z , ( hfpg _ _ ( commsqZtohfp _ _ _ _ h z ) ) = ( g z ) := fun z : _ => idpath _ . 

Definition commsqZtohfphomot'  { X X' Y Z : UU } ( f : X -> Y ) ( f' : X' -> Y ) ( g : Z -> X ) ( g' : Z -> X' ) ( h : commsqstr g' f' g f  ) : ∀ z : Z , ( hfpg' _ _ ( commsqZtohfp _ _ _ _ h z ) ) = ( g' z ) := fun z : _ => idpath _ . 


Definition hfpoverX {X X' Y:UU} (f:X -> Y) (f':X' -> Y) := total2 (fun x : X => hfiber  f' ( f x ) ) .
Definition hfpoverX' {X X' Y:UU} (f:X -> Y) (f':X' -> Y) := total2 (fun x' : X' => hfiber  f (f' x' ) ) .


Definition weqhfptohfpoverX {X X' Y:UU} (f:X -> Y) (f':X' -> Y) : weq ( hfp f f' ) ( hfpoverX f f' ) .
Proof. intros . apply ( weqtotal2asstor ( fun x : X => X' ) ( fun  xx' : dirprod X X'  =>  ( f' ( pr2 xx' ) ) = ( f ( pr1 xx' ) ) ) ) .   Defined . 


Definition weqhfptohfpoverX' {X X' Y:UU} (f:X -> Y) (f':X' -> Y) : weq ( hfp f f' ) ( hfpoverX' f f' ) .
Proof. intros .  set ( w1 := weqfp ( weqdirprodcomm X X' ) ( fun xx' : dirprod X' X  => ( f' ( pr1 xx' ) ) = ( f ( pr2 xx' ) ) ) ) .  simpl in w1 .  
set ( w2 := weqfibtototal ( fun  x'x : dirprod X' X  =>  ( f' ( pr1 x'x ) ) = ( f ( pr2 x'x ) ) ) ( fun  x'x : dirprod X' X  =>   ( f ( pr2 x'x ) ) = ( f' ( pr1 x'x ) ) ) ( fun x'x : _ => weqpathsinv0  ( f' ( pr1 x'x ) ) ( f ( pr2 x'x ) ) ) ) . set ( w3 := weqtotal2asstor ( fun x' : X' => X ) ( fun  x'x : dirprod X' X  =>   ( f ( pr2 x'x ) ) = ( f' ( pr1 x'x ) ) ) ) .  simpl in w3 .  apply ( weqcomp ( weqcomp w1 w2 ) w3 )   .  Defined . 


Lemma weqhfpcomm { X X' Y : UU } ( f : X -> Y ) ( f' : X' -> Y ) : weq ( hfp f f' ) ( hfp f' f ) .
Proof . intros . set ( w1 :=  weqfp ( weqdirprodcomm X X' ) ( fun xx' : dirprod X' X  => ( f' ( pr1 xx' ) ) = ( f ( pr2 xx' ) ) ) ) .  simpl in w1 .  set ( w2 := weqfibtototal ( fun  x'x : dirprod X' X  =>  ( f' ( pr1 x'x ) ) = ( f ( pr2 x'x ) ) ) ( fun  x'x : dirprod X' X  =>   ( f ( pr2 x'x ) ) = ( f' ( pr1 x'x ) ) ) ( fun x'x : _ => weqpathsinv0  ( f' ( pr1 x'x ) ) ( f ( pr2 x'x ) ) ) ) . apply ( weqcomp w1 w2 ) .     Defined . 


Definition commhfp {X X' Y:UU} (f:X -> Y) (f':X' -> Y) : commsqstr ( hfpg' f f' ) f' ( hfpg f f' ) f := fun xx'e : hfp f f' => pr2 xx'e . 


(** *** Homotopy fiber products and homotopy fibers *)

Definition  hfibertohfp { X Y : UU } ( f : X -> Y ) ( y : Y ) ( xe : hfiber f y ) : hfp ( fun t : unit => y ) f :=  tpair ( fun tx : dirprod unit X => ( f ( pr2 tx ) ) = y ) ( dirprodpair tt ( pr1 xe ) ) ( pr2 xe )  . 

Definition hfptohfiber { X Y : UU } ( f : X -> Y ) ( y : Y ) ( hf : hfp ( fun t : unit => y ) f ) : hfiber f y := hfiberpair f ( pr2 ( pr1 hf ) ) ( pr2 hf ) .

Lemma weqhfibertohfp  { X Y : UU } ( f : X -> Y ) ( y : Y ) : weq ( hfiber f y )  ( hfp ( fun t : unit => y ) f ) .
Proof . intros . set ( ff := hfibertohfp f y ) . set ( gg := hfptohfiber f y ) . split with ff .
assert ( egf : ∀ xe : _ , ( gg ( ff xe ) ) = xe ) . intro . induction xe . apply idpath .
assert ( efg : ∀ hf : _ , ( ff ( gg hf ) ) = hf ) . intro . induction hf as [ tx e ] . induction tx as [ t x ] . induction t .   apply idpath .
apply ( gradth _ _ egf efg ) . Defined .  







(** *** Homotopy fiber squares *)


Definition ishfsq { X X' Y Z : UU } ( f : X -> Y ) ( f' : X' -> Y ) ( g : Z -> X ) ( g' : Z -> X' ) ( h : commsqstr g' f' g f  ) :=  isweq ( commsqZtohfp f f' g g' h ) .

Definition hfsqstr  { X X' Y Z : UU } ( f : X -> Y ) ( f' : X' -> Y ) ( g : Z -> X ) ( g' : Z -> X' ) := total2 ( fun h : commsqstr g' f' g f  => isweq ( commsqZtohfp f f' g g' h ) ) .
Definition hfsqstrpair { X X' Y Z : UU } ( f : X -> Y ) ( f' : X' -> Y ) ( g : Z -> X ) ( g' : Z -> X' ) := tpair ( fun h : commsqstr g' f' g f  => isweq ( commsqZtohfp f f' g g' h ) ) .
Definition hfsqstrtocommsqstr { X X' Y Z : UU } ( f : X -> Y ) ( f' : X' -> Y ) ( g : Z -> X ) ( g' : Z -> X' ) : hfsqstr f f' g g' -> commsqstr g' f' g f  := @pr1 _ ( fun h : commsqstr g' f' g f  => isweq ( commsqZtohfp f f' g g' h ) ) .
Coercion hfsqstrtocommsqstr : hfsqstr >-> commsqstr . 

Definition weqZtohfp  { X X' Y Z : UU } ( f : X -> Y ) ( f' : X' -> Y ) ( g : Z -> X ) ( g' : Z -> X' ) ( hf : hfsqstr f f' g g' ) : weq Z ( hfp f f' ) := weqpair _ ( pr2 hf ) .

Lemma isweqhfibersgtof' { X X' Y Z : UU } ( f : X -> Y ) ( f' : X' -> Y ) ( g : Z -> X ) ( g' : Z -> X' ) ( hf : hfsqstr f f' g g' ) ( x : X ) : isweq ( hfibersgtof' f f' g g' hf x ) .
Proof. intros . set ( is := pr2 hf ) . set ( h := pr1 hf ) . 
set ( a := weqtococonusf g ) . set ( c := weqpair _ is ) .  set ( d := weqhfptohfpoverX f f' ) .  set ( b0 := totalfun _ _ ( hfibersgtof' f f' g g' h ) ) .    
assert ( h1 : ∀ z : Z , ( d ( c z ) ) = ( b0 ( a z ) ) ) . intro . simpl .  unfold b0 . unfold a .   unfold weqtococonusf . unfold tococonusf .   simpl .  unfold totalfun . simpl . assert ( e : ( h  z ) = ( pathscomp0 (h z) (idpath (f (g z))) ) ) . apply ( pathsinv0 ( pathscomp0rid _ ) ) .  induction e .  apply idpath .
assert ( is1 : isweq ( fun z : _ => b0 ( a z ) ) ) . apply ( isweqhomot _ _ h1 ) .   apply ( twooutof3c _ _ ( pr2 c ) ( pr2 d ) ) .  
assert ( is2 : isweq b0 ) . apply ( twooutof3b _ _ ( pr2 a ) is1 ) .  apply ( isweqtotaltofib _ _ _ is2 x ) .   Defined . 

Definition weqhfibersgtof' { X X' Y Z : UU } ( f : X -> Y ) ( f' : X' -> Y ) ( g : Z -> X ) ( g' : Z -> X' ) ( hf : hfsqstr f f' g g' ) ( x : X ) := weqpair _ ( isweqhfibersgtof' _ _ _ _ hf x ) .

Lemma ishfsqweqhfibersgtof' { X X' Y Z : UU } ( f : X -> Y ) ( f' : X' -> Y ) ( g : Z -> X ) ( g' : Z -> X' ) ( h : commsqstr g' f' g f  ) ( is : ∀ x : X , isweq ( hfibersgtof' f f' g g' h x ) ) :  hfsqstr f f' g g' . 
Proof .  intros . split with h . 
set ( a := weqtococonusf g ) . set ( c0 := commsqZtohfp f f' g g' h ) .  set ( d := weqhfptohfpoverX f f' ) .  set ( b := weqfibtototal _ _ ( fun x : X => weqpair _ ( is x ) ) ) .    
assert ( h1 : ∀ z : Z , ( d ( c0 z ) ) = ( b ( a z ) ) ) . intro . simpl .  unfold b . unfold a .   unfold weqtococonusf . unfold tococonusf .   simpl .  unfold totalfun . simpl . assert ( e : ( h z ) = ( pathscomp0 (h z) (idpath (f (g z))) ) ) . apply ( pathsinv0 ( pathscomp0rid _ ) ) .  induction e .  apply idpath .
assert ( is1 : isweq ( fun z : _ => d ( c0 z ) ) ) . apply ( isweqhomot _ _ ( fun z : Z => ( pathsinv0 ( h1 z ) ) ) ) .   apply ( twooutof3c _ _ ( pr2 a ) ( pr2 b ) ) .  
 apply ( twooutof3a _ _ is1 ( pr2 d ) ) .    Defined .  


Lemma isweqhfibersg'tof { X X' Y Z : UU } ( f : X -> Y ) ( f' : X' -> Y ) ( g : Z -> X ) ( g' : Z -> X' ) ( hf : hfsqstr f f' g g' ) ( x' : X' ) : isweq (  hfibersg'tof f f' g g' hf x' ) . 
Proof. intros . set ( is := pr2 hf ) . set ( h := pr1 hf ) .
set ( a' := weqtococonusf g' ) . set ( c' := weqpair _ is ) .  set ( d' := weqhfptohfpoverX' f f' ) .  set ( b0' := totalfun _ _ ( hfibersg'tof f f' g g' h ) ) .    
assert ( h1 : ∀ z : Z , ( d' ( c' z ) ) = ( b0' ( a' z ) ) ) . intro .  unfold b0' . unfold a' .   unfold weqtococonusf . unfold tococonusf .   unfold totalfun . simpl .  assert ( e : ( pathsinv0 ( h  z ) ) = ( pathscomp0 ( pathsinv0 (h z) ) (idpath (f' (g' z))) ) ) . apply (  pathsinv0 ( pathscomp0rid _ ) ) .  induction e .  apply idpath .
assert ( is1 : isweq ( fun z : _ => b0' ( a' z ) ) ) . apply ( isweqhomot _ _ h1 ) .   apply ( twooutof3c _ _ ( pr2 c' ) ( pr2 d' ) ) .  
assert ( is2 : isweq b0' ) . apply ( twooutof3b _ _ ( pr2 a' ) is1 ) .  apply ( isweqtotaltofib _ _ _ is2 x' ) .   Defined . 

Definition weqhfibersg'tof { X X' Y Z : UU } ( f : X -> Y ) ( f' : X' -> Y ) ( g : Z -> X ) ( g' : Z -> X' ) ( hf : hfsqstr f f' g g' ) ( x' : X' ) := weqpair _ ( isweqhfibersg'tof _ _ _ _ hf x' ) .

Lemma ishfsqweqhfibersg'tof { X X' Y Z : UU } ( f : X -> Y ) ( f' : X' -> Y ) ( g : Z -> X ) ( g' : Z -> X' ) ( h : commsqstr g' f' g f ) ( is : ∀ x' : X' , isweq ( hfibersg'tof f f' g g' h x' ) ) :  hfsqstr f f' g g' . 
Proof .  intros . split with h . 
set ( a' := weqtococonusf g' ) . set ( c0' := commsqZtohfp f f' g g' h ) .  set ( d' := weqhfptohfpoverX' f f' ) .  set ( b' := weqfibtototal _ _ ( fun x' : X' => weqpair _ ( is x' ) ) ) .    
assert ( h1 : ∀ z : Z , ( d' ( c0' z ) ) = ( b' ( a' z ) ) ) . intro . simpl .  unfold b' . unfold a' .   unfold weqtococonusf . unfold tococonusf .   unfold totalfun . simpl . assert ( e : ( pathsinv0 ( h z ) ) = ( pathscomp0 ( pathsinv0 (h z) ) (idpath (f' (g' z))) ) ) . apply ( pathsinv0 ( pathscomp0rid _ ) ) .  induction e .  apply idpath .
assert ( is1 : isweq ( fun z : _ => d' ( c0' z ) ) ) . apply ( isweqhomot _ _ ( fun z : Z => ( pathsinv0 ( h1 z ) ) ) ) .   apply ( twooutof3c _ _ ( pr2 a' ) ( pr2 b' ) ) .  
 apply ( twooutof3a _ _ is1 ( pr2 d' ) ) .    Defined .  

Theorem transposhfpsqstr { X X' Y Z : UU } ( f : X -> Y ) ( f' : X' -> Y ) ( g : Z -> X ) ( g' : Z -> X' ) ( hf : hfsqstr f f' g g' ) : hfsqstr f' f g' g .
Proof . intros . set ( is := pr2 hf ) . set ( h := pr1 hf ) . set ( th := transposcommsqstr f f' g g' h ) . split with th . 
set ( w1 := weqhfpcomm f f' ) . assert ( h1 : ∀ z : Z , (  w1 ( commsqZtohfp f f' g g' h z ) ) = (  commsqZtohfp f' f g' g th z ) ) . intro . unfold commsqZtohfp .  simpl . unfold fpmap . unfold totalfun .   simpl .  apply idpath .  apply ( isweqhomot _ _ h1 ) .  apply ( twooutof3c _ _ is ( pr2 w1 ) ) . Defined . 

    
(** *** Fiber sequences and homotopy fiber squares *)

Theorem fibseqstrtohfsqstr { X Y Z : UU } ( f : X -> Y ) ( g : Y -> Z ) ( z : Z ) ( hf : fibseqstr f g z ) : hfsqstr ( fun t : unit => z ) g ( fun x : X => tt ) f .
Proof . intros . split with ( pr1 hf ) .  set ( ff := ezweq f g z hf ) . set ( ggff := commsqZtohfp ( fun t : unit => z ) g ( fun x : X => tt ) f ( pr1 hf )   ) .  set ( gg := weqhfibertohfp g z ) . 
apply ( pr2 ( weqcomp ff gg ) ) .  Defined . 


Theorem hfsqstrtofibseqstr  { X Y Z : UU } ( f : X -> Y ) ( g : Y -> Z ) ( z : Z ) ( hf :  hfsqstr ( fun t : unit => z ) g ( fun x : X => tt ) f ) : fibseqstr f g z .
Proof . intros . split with ( pr1 hf ) .  set ( ff := ezmap f g z ( pr1 hf ) ) . set ( ggff := weqZtohfp ( fun t : unit => z ) g ( fun x : X => tt ) f hf ) .  set ( gg := weqhfibertohfp g z ) . 
apply ( twooutof3a ff gg ( pr2 ggff ) ( pr2 gg ) ) .  Defined . 

















(* End of the file uu0a.v *)




<|MERGE_RESOLUTION|>--- conflicted
+++ resolved
@@ -106,15 +106,10 @@
 
 Notation "x != y" := (neg (x = y)) (at level 40).
 
-<<<<<<< HEAD
-Definition negf {X Y : UU} (f : X -> Y) : ¬ Y -> ¬ X := 
-=======
 (* Apply this tactic to a proof of [X] and [neg X], in either order: *)
 Ltac contradicts a b := solve [ induction (a b) | induction (b a) ].
 
-Definition negf {X Y : UU} (f : X -> Y) : neg Y -> neg X := 
->>>>>>> e9f361f7
-  fun (phi : Y -> empty) => fun (x : X) => phi (f x).
+Definition negf {X Y : UU} (f : X -> Y) : ¬ Y -> ¬ X := λ phi x, phi (f x).
 
 Definition dneg (X : UU) : UU := ¬ ¬ X.
 
@@ -1885,11 +1880,7 @@
 (** *** Pairwise coproducts as dependent sums of families over [ bool ] *)
 
 
-<<<<<<< HEAD
-Fixpoint coprodtobool { X Y : UU } ( xy : X ⨿ Y ) : bool :=
-=======
-Definition coprodtobool { X Y : UU } ( xy : coprod X Y ) : bool :=
->>>>>>> e9f361f7
+Definition coprodtobool { X Y : UU } ( xy : X ⨿ Y ) : bool :=
 match xy with
 ii1 x => true|
 ii2 y => false
