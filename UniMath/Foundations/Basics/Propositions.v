--- conflicted
+++ resolved
@@ -704,19 +704,7 @@
 
 (** ** Univalence for hProp *)
 
-<<<<<<< HEAD
-
-*)
-
-
-Axiom uahp : Π P P':hProp,  (P -> P') -> (P' -> P) -> @paths hProp P P'.
-
-Corollary uahp' : Π P Q, isaprop P -> isaprop Q -> (P -> Q) -> (Q -> P) -> P=Q.
-Proof.
-  intros ? ? i j f g. exact (maponpaths hProptoType (uahp (P,,i) (Q,,j) f g)).
-Defined.
-=======
-Theorem hPropUnivalence : forall (P Q:hProp), (P -> Q) -> (Q -> P) -> P = Q.
+Theorem hPropUnivalence : Π (P Q:hProp), (P -> Q) -> (Q -> P) -> P = Q.
   (* this theorem replaced a former axiom, with the same statement, called "uahp" *)
   Proof.
     intros ? ? f g.
@@ -728,7 +716,6 @@
       + assumption.
       + assumption.
   Defined.
->>>>>>> 45e68c35
 
 Definition eqweqmaphProp { P P': hProp }  ( e: @paths hProp P P' ) : weq P P'.
 Proof. intros . destruct e . apply idweq.  Defined.
