--- conflicted
+++ resolved
@@ -1104,13 +1104,8 @@
 
 Definition iscomprelrel { X : UU } ( R : hrel X ) ( L : hrel X ) := iscomprelfun2 R L .
 
-<<<<<<< HEAD
 Lemma iscomprelrelif { X : UU } { R : hrel X } ( L : hrel X ) ( isr : issymm R ) ( i1 : Π x x' y , R x x' -> L x y -> L x' y ) ( i2 : Π x y y' , R y y' -> L x y -> L x y' ) : iscomprelrel R L .
-Proof . intros .  intros x x' y y' rx ry .  set ( rx' := isr _ _ rx ) . set ( ry' := isr _ _ ry ) . apply uahp .  intro lxy .  set ( int1 := i1 _ _ _ rx lxy ) . apply ( i2 _ _ _ ry int1 ) .  intro lxy' .  set ( int1 := i1 _ _ _ rx' lxy' ) .  apply ( i2 _ _ _ ry' int1 ) .  Defined .
-=======
-Lemma iscomprelrelif { X : UU } { R : hrel X } ( L : hrel X ) ( isr : issymm R ) ( i1 : ∀ x x' y , R x x' -> L x y -> L x' y ) ( i2 : ∀ x y y' , R y y' -> L x y -> L x y' ) : iscomprelrel R L .
 Proof . intros .  intros x x' y y' rx ry .  set ( rx' := isr _ _ rx ) . set ( ry' := isr _ _ ry ) . apply hPropUnivalence .  intro lxy .  set ( int1 := i1 _ _ _ rx lxy ) . apply ( i2 _ _ _ ry int1 ) .  intro lxy' .  set ( int1 := i1 _ _ _ rx' lxy' ) .  apply ( i2 _ _ _ ry' int1 ) .  Defined .
->>>>>>> 45e68c35
 
 Lemma iscomprelrellogeqf1 { X : UU } { R R' : hrel X } ( L : hrel X ) ( lg : hrellogeq R R' ) ( is : iscomprelrel R L ) : iscomprelrel R' L .
 Proof . intros . apply ( iscomprelfun2logeqf lg L is ) .  Defined .
