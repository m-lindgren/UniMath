(** * Univalent Basics. 

Vladimir Voevodsky. 
Feb. 2010 - Sep. 2011.

Port to coq trunk (8.4-8.5) in March 2014.  

This file contains results which form a basis of the univalent
approach and which do not require the use of universes as
types. Fixpoints with values in a universe are used only once in the
definition [ isofhlevel ]. Many results in this file do not require
any axioms. The first axiom we use is [ funextempty ] which is the
functional extensionality axiom for functions with values in the empty
type. Closer to the end of the file we use general functional
extensionality [ funextfunax ] asserting that two homotopic functions
are equal. Since [ funextfunax ] itself is not an "axiom" in our sense
i.e. its type is not of h-level 1 we show that it is logically
equivalent to a real axiom [ funcontr ] which asserts that the space
of sections of a family with contractible fibers is contractible.

*) 


(** * Preambule *)

(** ** Settings *)

Unset Automatic Introduction. (* This line has to be removed for the
file to compile with Coq8.2 *)

(** ** Imports *)

Require Export Foundations.Generalities.uuu.

(** ** Universe structure *)

Definition UU := Type .

Identity Coercion fromUUtoType : UU >-> Sortclass.

(* end of "Preambule". *)


(** ** Some standard constructions not using identity types (paths) *)

(** *** Canonical functions from [ empty ] and to [ unit ] *)

Definition fromempty {X : UU} : empty -> X.
Proof.
  intro X.
  intro H.  
  induction H.
Defined. 

Definition tounit {X : UU} : X -> unit := fun (x : X) => tt.

(** *** Functions from [ unit ] corresponding to terms *)

Definition termfun {X : UU} (x : X) : unit -> X := fun (t : unit) => x.

(** *** Identity functions and function composition *)

<<<<<<< HEAD
Definition idfun ( T : UU ) := fun t : T => t .

Definition funcomp { X Y Z : UU } ( f : X -> Y ) ( g : Y -> Z ) := fun x : X => g ( f x ) . 
  

(** *** Iteration of an endomorphism *)

(* Fixpoint iteration { T : UU } ( f : T -> T ) ( n : nat ) : T -> T := match n with 
O => idfun T |
S m => funcomp ( iteration f m ) f 
end . *)

Definition iteration { T : UU } ( f : T -> T ) ( n : nat ) : T -> T .
Proof. 
intros T f n . induction n as [ | n IHn ] . exact ( idfun T )  . exact ( funcomp IHn f ) . Defined.
=======
Definition idfun ( T : UU ) := fun (t : T) => t .
>>>>>>> cabfb982

Definition funcomp {X Y Z : UU} (f : X -> Y) (g : Y -> Z) := 
  fun (x : X) => g (f x).

Notation "g 'circ' f" := (funcomp f g) (at level 80, right associativity).

(** *** Iteration of an endomorphism *)

Definition iteration {T : UU} (f : T -> T) (n : nat) : T -> T.
Proof.
  intros T f n.
  induction n as [ | n IHn ].
  + exact (idfun T).
  + exact (f circ IHn).
Defined.

(** *** Basic constructions related to the adjoint evaluation 
  function [ X -> ((X -> Y) -> Y) ] *)

Definition adjev {X Y : UU} (x : X) (f : X -> Y) : Y := f x.

Definition adjev2 {X Y : UU} (phi : ((X -> Y) -> Y) -> Y) : X -> Y :=
  fun  (x : X) => phi (fun (f : X -> Y) => f x).

(** *** Pairwise direct products *)

Definition dirprod (X Y : UU) := total2 (fun x : X => Y).

Definition dirprodpair {X Y : UU} := tpair (fun x : X => Y).

Definition dirprodadj {X Y Z : UU} (f : dirprod X Y -> Z) : X -> Y -> Z :=  
  (fun (x : X) => (fun (y : Y) => f (dirprodpair x y))).

Definition dirprodf {X Y X' Y' : UU} 
  (f : X -> Y) (f' : X' -> Y') (xx' : dirprod X X')  : dirprod Y Y' :=
     dirprodpair (f (pr1 xx')) (f' (pr2 xx')).

Definition ddualand {X Y P : UU} (xp : (X -> P) -> P ) (yp : (Y -> P) -> P) :
  (dirprod X Y -> P) -> P.
Proof. 
  intros X Y P xp yp X0.
  set (int1 := fun ypp : ((Y -> P) -> P) => fun x : X => yp (fun y : Y => X0 (dirprodpair x y))).
  apply (xp (int1 yp)).
Defined.

(** *** Negation and double negation *)

Definition neg (X : UU) : UU := X -> empty.

Definition negf {X Y : UU} (f : X -> Y) : neg Y -> neg X := 
  fun (phi : Y -> empty) => fun (x : X) => phi (f x).

Definition dneg (X : UU) : UU := (X -> empty) -> empty.

Definition dnegf {X Y : UU} (f : X -> Y) : dneg X -> dneg Y :=
  negf (negf f).

Definition todneg (X : UU) : X -> dneg X := adjev.

Definition dnegnegtoneg { X : UU } : dneg (neg X) -> neg X := adjev2.

Lemma dneganddnegl1 {X Y : UU} (dnx : dneg X) (dny : dneg Y) : neg (X -> neg Y).
Proof.
  intros.
  intros X2.
  apply (dnegf X2).
  + apply dnx.
  + apply dny.
Defined.

Definition dneganddnegimpldneg {X Y : UU}
  (dnx : dneg X) (dny : dneg Y) : dneg (dirprod X Y) := ddualand dnx dny. 

(** *** Logical equivalence *)

Definition logeq (X Y : UU) := dirprod (X -> Y)  (Y -> X) .
Notation " X <-> Y " := (logeq X Y) : type_scope .  

Definition logeqnegs {X Y : UU} (l : X <-> Y ) : (neg X) <-> (neg Y) :=
  dirprodpair (negf (pr2 l)) (negf (pr1 l)). 

(* end of "Some standard constructions not using idenity types (paths)". *)


(** ** Operations on [ paths ] *)

<<<<<<< HEAD
=======
Notation "a = b" := (paths a b) (at level 70, no associativity) : type_scope.
>>>>>>> cabfb982

(** *** Composition of paths and inverse paths *)
 
<<<<<<< HEAD
Definition pathscomp0 { X : UU } { a b c : X } ( e1 : paths a b ) ( e2 : paths b c ) : paths a c .
Proof. intros. induction e1. apply e2 . Defined.
Hint Resolve @pathscomp0 : pathshints .

(** Notation [p @ q] added by B.A., oct 2014 *)
Notation "p @ q" := (pathscomp0 p q) (at level 60, right associativity).
=======
Definition pathscomp0 {X : UU} {a b c : X} (e1 : a = b) (e2 : b = c) : a = c.
Proof.
  intros. induction e1. apply e2.
Defined.

Hint Resolve @pathscomp0 : pathshints.
>>>>>>> cabfb982

Notation "p @ q" := (pathscomp0 p q) (at level 60, right associativity).

<<<<<<< HEAD
Definition pathscomp0rid { X : UU } { a b : X } ( e1 : paths a b ) : paths ( pathscomp0 e1 ( idpath b ) ) e1 . 
Proof. intros. induction e1. simpl. apply idpath.  Defined. 
=======
(* the end of Oct. 29, 2014 *)

Definition pathscomp0rid {X : UU} {a b : X} (e1 : a = b) : e1 @ idpath b = e1 . 
Proof.
  intros. induction e1. simpl. apply idpath.
Defined. 

(** Note that we do no need [ pathscomp0lid ] since the corresponding
    two terms are convertible to each other due to our definition of
    [ pathscomp0 ]. If we defined it by inductioning [ e2 ] and
    applying [ e1 ] then [ pathsinv0rid ] would be trivial but
    [ pathsinv0lid ] would require a proof. Similarly we do not need a
    lemma to connect [ pathsinv0 ( idpath _ ) ] to [ idpath ].
 *)
>>>>>>> cabfb982

Definition pathsinv0 { X : UU } { a b : X } (e : a = b) : b = a.
Proof.
  intros. induction e. apply idpath.
Defined.

Hint Resolve @pathsinv0 : pathshints .
<<<<<<< HEAD

(** Notation [! p] added by B.A., oct 2014 *)
Notation "! p " := (pathsinv0 p) (at level 50).


Definition pathsinv0l { X : UU } { a b : X } ( e : paths a b ) : paths ( pathscomp0 ( pathsinv0 e ) e ) ( idpath _ ) .
Proof. intros. induction e.  apply idpath. Defined. 
=======
>>>>>>> cabfb982

Notation "! p" := (pathsinv0 p) (at level 50).

Definition pathsinv0l {X : UU} {a b : X} (e : a = b) : !e @ e = idpath _.
Proof.
  intros. induction e. apply idpath.
Defined.

<<<<<<< HEAD
Definition pathsinv0r { X : UU } { a b : X } ( e : paths a b ) : paths ( pathscomp0 e ( pathsinv0 e ) ) ( idpath _ ) .
Proof. intros. induction e.  apply idpath. Defined. 

Definition pathsinv0inv0 { X : UU } { x x' : X } ( e : paths x x' ) : paths ( pathsinv0 ( pathsinv0 e ) ) e .
Proof. intros. induction e. apply idpath. Defined.  

Notation "a = b" := (paths a b) (at level 70, no associativity) : type_scope.
=======
Definition pathsinv0r {X : UU} {a b : X} (e : a = b) : e @ !e = idpath _.
Proof.
  intros. induction e. apply idpath.
Defined. 
>>>>>>> cabfb982

Definition pathsinv0inv0 {X : UU} {x x' : X} (e : paths x x') : !(!e) = e.
Proof.
  intros. induction e. apply idpath.
Defined.


<<<<<<< HEAD


(** *** Direct product of paths  *)

Definition pathsdirprod { X Y : UU } { x1 x2 : X } { y1 y2 : Y } ( ex : paths x1 x2 ) ( ey : paths y1 y2 ) : paths ( dirprodpair x1 y1 ) ( dirprodpair x2 y2 ) .
Proof . intros . induction ex . induction ey . apply idpath . Defined . 


(** *** The function [ maponpaths ] between paths types defined by a function between abmbient types and its behavior relative to [ pathscomp0 ] and [ pathsinv0 ] *)

Definition maponpaths { T1 T2 : UU } ( f : T1 -> T2 ) { t1 t2 : T1 } ( e: paths t1 t2 ) : paths ( f t1 ) ( f t2 ) .
Proof. intros .  induction e . apply idpath. Defined. 

Definition maponpathscomp0 { X Y : UU } { x1 x2 x3 : X } ( f : X -> Y ) ( e1 : paths x1 x2 ) ( e2 : paths x2 x3 ) : paths ( maponpaths f ( pathscomp0  e1 e2 ) ) ( pathscomp0 ( maponpaths f e1 ) ( maponpaths f e2 ) ) .
Proof. intros.  induction e1. induction e2.  simpl. apply idpath. Defined. 

Definition maponpathsinv0 { X Y : UU } ( f : X -> Y ) { x1 x2 : X } ( e : paths x1 x2 ) : paths ( maponpaths f ( pathsinv0 e ) ) ( pathsinv0 ( maponpaths f e ) ) .
Proof. intros . induction e . apply idpath . Defined .  



(** *** [ maponpaths ] for the identity functions and compositions of functions *)

Lemma maponpathsidfun { X : UU } { x x' : X } ( e : paths x x' ) : paths ( maponpaths ( idfun X ) e ) e . 
Proof. intros. induction e. apply idpath . Defined. 

Lemma maponpathscomp { X Y Z : UU } { x x' : X } ( f : X -> Y ) ( g : Y -> Z ) ( e : paths x x' ) : paths ( maponpaths g ( maponpaths f e ) ) ( maponpaths ( funcomp f g ) e) .
Proof. intros. induction e.  apply idpath. Defined. 


=======
Definition pathsdirprod {X Y : UU} {x1 x2 : X} {y1 y2 : Y}
  (ex : x1 = x2) (ey : y1 = y2) : dirprodpair x1 y1 = dirprodpair x2 y2 .
Proof.
  intros. destruct ex. destruct ey. apply idpath.
Defined. 
>>>>>>> cabfb982

(** *** The function [ maponpaths ] between paths types defined by a
    function between ambient types and its behavior relative to [ @ ]
    and [ ! ] *)

Definition maponpaths {T1 T2 : UU} (f : T1 -> T2) {t1 t2 : T1} 
  (e: t1 = t2) : f t1 = f t2.
Proof.
  intros. induction e. apply idpath.
Defined.

Definition maponpathscomp0 {X Y : UU} {x1 x2 x3 : X}
  (f : X -> Y) (e1 : x1 = x2) (e2 : x2 = x3) :
    maponpaths f (e1 @ e2) = maponpaths f e1 @ maponpaths f e2.
Proof.
  intros. induction e1. induction e2. simpl. apply idpath.
Defined. 

Definition maponpathsinv0 {X Y : UU} (f : X -> Y)
  {x1 x2 : X} (e : x1 = x2) : maponpaths f (! e) = ! (maponpaths f e).
Proof.
  intros. induction e. apply idpath.
Defined.

<<<<<<< HEAD
Definition maponpathshomidinv { X : UU } (f:X -> X) ( h: forall x:X, paths (f x) x) ( x x' : X ) : paths (f x) (f x') -> paths x x' := (fun e: paths (f x) (f x') => pathscomp0   (pathsinv0  (h x)) (pathscomp0 e (h x'))).
=======
(** *** [ maponpaths ] for the identity functions and compositions of
    functions *)
>>>>>>> cabfb982

Lemma maponpathsidfun {X : UU} {x x' : X}
  (e : x = x') : maponpaths (idfun _) e = e.
Proof.
  intros. induction e. apply idpath.
Defined. 

Lemma maponpathscomp {X Y Z : UU} {x x' : X} (f : X -> Y) (g : Y -> Z) 
  (e : x = x') : maponpaths g (maponpaths f e) = maponpaths (g circ f) e.
Proof.
  intros. induction e. apply idpath.
Defined. 

(** The following four statements show that [ maponpaths ] defined by
    a function f which is homotopic to the identity is
    "surjective". It is later used to show that the maponpaths defined
    by a function which is a weak equivalence is itself a weak
    equivalence. *)

Definition maponpathshomidinv {X : UU} (f:X -> X) (h : forall x : X, f x = x)
  (x x' : X) (e : f x = f x') : x = x' := ! (h x) @ e @ (h x').

Lemma maponpathshomid1 {X : UU} (f:X -> X) (h: forall x : X, f x = x) {x x' : X}
  (e : x = x') : maponpaths f e = (h x) @ e @ (! h x').
Proof.
  intros. induction e. simpl.
  apply pathsinv0.
  apply pathsinv0r.
Defined.

<<<<<<< HEAD
Lemma maponpathshomid2 { X : UU } (f:X->X) (h: forall x:X, paths (f x) x) ( x x' : X ) (e:paths (f x) (f x')) : paths (maponpaths f (maponpathshomidinv f h _ _ e)) e.
Proof.  intros. assert (ee: paths (pathscomp0   (h x) (pathscomp0   (pathscomp0   (pathsinv0  (h x)) (pathscomp0   e (h x'))) (pathsinv0  (h x')))) e). apply (maponpathshomid12 e (h x) (h x')). assert (eee: paths (maponpaths f (pathscomp0   (pathsinv0  (h x)) (pathscomp0   e (h x')))) (pathscomp0   (h x) (pathscomp0   (pathscomp0   (pathsinv0  (h x)) (pathscomp0   e (h x'))) (pathsinv0  (h x'))))). apply maponpathshomid1. apply (pathscomp0   eee ee). Defined. 
=======
Lemma maponpathshomid12 {X : UU} {x x' fx fx' : X} (e : fx = fx') (hx : fx = x )
  (hx' : fx' = x') : hx @ (!hx @ e @ hx') @ !hx' = e.
Proof.
  intros. induction hx. induction hx'. induction e.  simpl. apply idpath.
Defined. 
>>>>>>> cabfb982

Lemma maponpathshomid2 {X : UU} (f : X->X) (h: forall x : X, f x = x) (x x' : X)
  (e: f x = f x') : maponpaths f (maponpathshomidinv f h _ _ e) = e.
Proof.
  intros. assert (ee: h x @ (! h x @ e @ h x') @ ! h x' = e). 
  apply (maponpathshomid12 e (h x) (h x')).
  assert (eee: maponpaths f (! h x @ e @ h x') = h x @ (! h x @ e @ h x') @ (! h x')). 
  apply maponpathshomid1. apply (eee @ ee).
Defined.

(** Here we consider the behavior of maponpaths in the case of a
    projection [ p ] with a section [ s ]. *)



Definition pathssec1 { X Y : UU } ( s : X -> Y ) ( p : Y -> X ) ( eps : forall x:X , paths ( p ( s x ) ) x ) ( x : X ) ( y : Y ) ( e : paths (s x) y ) : paths x (p y) := pathscomp0 ( pathsinv0 ( eps x ) ) ( maponpaths p e ) .  

Definition pathssec2 { X Y : UU } ( s : X -> Y ) ( p : Y -> X ) ( eps : forall x : X , paths ( p ( s x ) ) x ) ( x x' : X ) ( e : paths ( s x ) ( s x' ) ) : paths x x'.
Proof. intros . set ( e' := pathssec1 s p eps _ _ e ) . apply ( pathscomp0 e' ( eps x' ) ) . Defined .

Definition pathssec2id { X Y : UU } ( s : X -> Y ) ( p : Y -> X ) ( eps : forall x : X , paths ( p ( s x ) ) x ) ( x : X ) : paths ( pathssec2 s p eps _ _  ( idpath ( s x ) ) ) ( idpath x ) .
Proof. intros.  unfold pathssec2. unfold pathssec1. simpl.   assert (e: paths (pathscomp0 (pathsinv0 (eps x)) (idpath (p (s x)))) (pathsinv0 (eps x))). apply pathscomp0rid. assert (ee: paths 
(pathscomp0  (pathscomp0 (pathsinv0 (eps x)) (idpath (p (s x)))) (eps x)) 
(pathscomp0 (pathsinv0 (eps x)) (eps x))). 
apply (maponpaths (fun e0: _ => pathscomp0 e0 (eps x)) e). assert (eee: paths (pathscomp0 (pathsinv0 (eps x)) (eps x)) (idpath x)).  apply (pathsinv0l (eps x)). apply (pathscomp0 ee eee). Defined. 


Definition pathssec3 { X Y : UU } (s:X-> Y) (p:Y->X) (eps: forall x:X, paths (p (s x)) x) { x x' : X } ( e : paths x x' ) : paths  (pathssec2  s p eps  _ _ (maponpaths s  e)) e.
Proof. intros. induction e.  simpl. unfold pathssec2. unfold pathssec1.  simpl. apply pathssec2id.  Defined. 


(* end of "Operations on [ paths ]". *) 









(** ** Fibrations and paths *)


Definition tppr { T : UU } { P : T -> UU } ( x : total2 P ) : paths x ( tpair _ (pr1 x) (pr2 x) ) .
Proof. intros. induction x. apply idpath. Defined. 

Definition constr1 { X : UU } ( P : X -> UU ) { x x' : X } ( e : paths x x' ) : total2 (fun f: P x -> P x' => ( total2 ( fun ee : forall p : P x, paths (tpair _ x p) (tpair _ x' ( f p ) ) => forall pp : P x, paths (maponpaths ( @pr1 _ _ ) ( ee pp ) ) e ) ) ) . 
Proof. intros. induction e. split with ( idfun ( P x ) ). simpl. split with (fun p : P x => idpath _ ) . unfold maponpaths. simpl. apply (fun pp : P x => idpath _ ) . Defined. 

Definition transportf { X : UU } ( P : X -> UU ) { x x' : X } ( e : paths x x' ) : P x -> P x' := pr1 ( constr1 P e ) .

Definition transportb { X : UU } ( P : X -> UU ) { x x' : X } ( e : paths x x' ) : P x' -> P x := transportf P ( pathsinv0 e ) .


Lemma functtransportf { X Y : UU } ( f : X -> Y ) ( P : Y -> UU ) { x x' : X } ( e : paths x x' ) ( p : P ( f x ) ) : paths ( transportf ( fun x => P ( f x ) ) e p ) ( transportf P ( maponpaths f e ) p ) .
Proof.  intros.  induction e. apply idpath. Defined.   




(** ** First homotopy notions *)

(** *** Homotopy between functions *)


Definition homot { X Y : UU } ( f g : X -> Y ) := forall x : X , paths ( f x ) ( g x ) .

Definition homotcomp { X Y : UU } { f f' f'' : X -> Y } ( h : homot f f' )
           ( h' : homot f' f'' ) : homot f f'' :=
  fun x => ( h x ) @ ( h' x ) .

Definition invhomot { X Y : UU } { f f' : X -> Y } ( h : homot f f' ) : homot f' f :=
  fun x => ( ! ( h x ) ) . 

Definition funhomot { X Y Z : UU } ( f : X -> Y ) { g g' : Y -> Z } ( h : homot g g' ) :
  homot ( funcomp f g ) ( funcomp f g' ) :=
  fun x => h ( f x ) .

Definition homotfun { X Y Z : UU } { f f' : X -> Y } ( h : homot f f' ) ( g : Y -> Z ) :
  homot ( funcomp f g ) ( funcomp f' g ) :=
  fun x => maponpaths g ( h x ) .
  



(** *** Contractibility, homotopy fibers etc. *)


(** Contractible types. *)

Definition iscontr (T:UU) : UU := total2 (fun cntr:T => forall t:T, paths t cntr).
Definition iscontrpair { T : UU }  := tpair (fun cntr:T => forall t:T, paths t cntr).
Definition iscontrpr1 { T : UU } := @pr1 T ( fun cntr:T => forall t:T, paths t cntr ) .

Lemma iscontrretract { X Y : UU } ( p : X -> Y ) ( s : Y -> X ) ( eps : forall y : Y, paths ( p ( s y ) ) y  ) ( is : iscontr X ) : iscontr Y.
Proof . intros . induction is as [ x fe ] . set ( y := p x ) . split with y . intro y' . apply ( pathscomp0 ( pathsinv0 ( eps y' ) ) ( maponpaths p ( fe ( s y' ) ) ) ) .  Defined .    

Lemma proofirrelevancecontr { X : UU }(is: iscontr X) ( x x' : X ): paths x x'.
Proof. intros. unfold iscontr in is.  induction is as [ t x0 ]. set (e:= x0 x). set (e':= pathsinv0 (x0 x')). apply (pathscomp0 e e'). Defined. 


(** Coconuses - spaces of paths which begin or end at a given point. *)  


Definition coconustot ( T : UU ) ( t : T ) := total2 (fun t':T => paths t' t).
Definition coconustotpair ( T : UU ) { t t' : T } (e: paths t' t) : coconustot T t := tpair (fun t':T => paths t' t) t' e.
Definition coconustotpr1 ( T : UU ) ( t : T ) := @pr1 _ (fun t':T => paths t' t) . 

Lemma connectedcoconustot { T : UU }  { t : T } ( c1 c2 : coconustot T t ) : paths c1 c2.
Proof. intros. induction c1 as [ x0 x ]. induction x. induction c2 as [ x1 x ]. induction x. apply idpath. Defined. 

Lemma iscontrcoconustot ( T : UU ) (t:T) : iscontr (coconustot T t).
Proof. intros. unfold iscontr.  set (t0:= tpair (fun t':T => paths t' t) t (idpath t)).  split with t0. intros. apply  connectedcoconustot. Defined.



Definition coconusfromt ( T : UU ) (t:T) :=  total2 (fun t':T => paths t t').
Definition coconusfromtpair ( T : UU ) { t t' : T } (e: paths t t') : coconusfromt T t := tpair (fun t':T => paths t t') t' e.
Definition coconusfromtpr1 ( T : UU ) ( t : T ) := @pr1 _ (fun t':T => paths t t') .

Lemma connectedcoconusfromt { T : UU } { t : T } ( e1 e2 : coconusfromt T t ) : paths e1 e2.
Proof. intros. induction e1 as [x0 x]. induction x. induction e2 as [ x1 x ]. induction x. apply idpath. Defined.

Lemma iscontrcoconusfromt ( T : UU ) (t:T) : iscontr (coconusfromt T t).
Proof. intros. unfold iscontr.  set (t0:= tpair (fun t':T => paths t t') t (idpath t)).  split with t0. intros. apply  connectedcoconusfromt. Defined.

(** Pathsspace of a type. *)

Definition pathsspace (T:UU) := total2 (fun t:T => coconusfromt T t).
Definition pathsspacetriple ( T : UU ) { t1 t2 : T } (e: paths t1 t2): pathsspace T := tpair _ t1 (coconusfromtpair T e). 

Definition deltap ( T : UU ) : T -> pathsspace T := (fun t:T => pathsspacetriple T (idpath t)). 

Definition pathsspace' ( T : UU ) := total2 (fun xy : dirprod T T => pr1 xy = pr2 xy ).


(** Homotopy fibers. *)

Definition hfiber { X Y : UU } (f:X -> Y) (y:Y) : UU := total2 (fun pointover:X => paths (f pointover) y). 
Definition hfiberpair  { X Y : UU } (f:X -> Y) { y : Y } ( x : X ) ( e : paths ( f x ) y ) := tpair (fun pointover:X => paths (f pointover) y) x e .
Definition hfiberpr1 { X Y : UU } ( f : X -> Y ) ( y : Y ) := @pr1 _ (fun pointover:X => paths (f pointover) y) . 



(** Paths in homotopy fibers. *)

Lemma hfibertriangle1 { X Y : UU } (f:X -> Y) { y : Y } { xe1 xe2: hfiber  f y } (e: paths xe1 xe2): paths (pr2 xe1) (pathscomp0   (maponpaths f (maponpaths ( @pr1 _ _ ) e)) (pr2 xe2)).
Proof. intros. induction e.  simpl. apply idpath. Defined. 

Lemma hfibertriangle1inv0 { X Y : UU } (f:X -> Y) { y : Y } { xe1 xe2: hfiber  f y } (e: paths xe1 xe2) :  paths ( pathscomp0 ( maponpaths f ( pathsinv0 ( maponpaths ( @pr1 _ _ ) e ) ) ) ( pr2 xe1 ) ) ( pr2 xe2 ) .
Proof . intros . induction e .   apply idpath . Defined .


Lemma hfibertriangle2 { X Y : UU } (f:X -> Y) { y : Y } (xe1 xe2: hfiber  f y) (ee: paths (pr1  xe1) (pr1  xe2))(eee: paths (pr2 xe1) (pathscomp0   (maponpaths f ee) (pr2 xe2))): paths xe1 xe2.
Proof. intros. induction xe1 as [ t e1 ]. induction xe2.   simpl in eee. simpl in ee. induction ee. simpl in eee. apply (maponpaths (fun e: paths (f t) y => hfiberpair f t e)  eee). Defined. 


(** Coconus of a function - the total space of the family of h-fibers. *)

Definition coconusf { X Y : UU } (f: X -> Y):= total2 (fun y:_ => hfiber f y).
Definition fromcoconusf { X Y : UU } (f: X -> Y) : coconusf  f -> X := fun yxe:_ => pr1  (pr2 yxe).
Definition tococonusf { X Y:UU } (f: X -> Y) : X -> coconusf  f := fun x:_ => tpair  _  (f x) (hfiberpair f x (idpath _ ) ).   


(** Total spaces of families and homotopies *)

Definition famhomotfun { X : UU } { P Q : X -> UU } ( h : homot P Q ) ( xp : total2 P ) : total2 Q . 
Proof . intros. induction xp as [ x p ] . split with x .  induction ( h x ) . apply p .  Defined.

Definition famhomothomothomot { X : UU } { P Q : X -> UU } ( h1 h2 : homot P Q ) ( H : forall x : X , paths ( h1 x ) ( h2 x ) ) : homot ( famhomotfun h1 ) ( famhomotfun h2 ) .
Proof . intros .  intro xp .  induction xp as [x p] . simpl . apply ( maponpaths ( fun q => tpair Q x q ) ) .  induction ( H x ) . apply idpath .  Defined. 











(** ** Weak equivalences *)

(** *** Basics *)


Definition isweq { X Y : UU } ( f : X -> Y) : UU := forall y:Y, iscontr (hfiber f y) .

Lemma idisweq (T:UU) : isweq (fun t:T => t).
Proof. intros. 
unfold isweq.
intro y .
assert (y0: hfiber (fun t : T => t) y). apply (tpair (fun pointover:T => paths ((fun t:T => t) pointover) y) y (idpath y)). 
split with y0. intro t.  
induction y0 as [x0 e0].    induction t as [x1 e1].  induction  e0.  induction e1.  apply idpath. Defined. 



Definition weq ( X Y : UU )  : UU := total2 (fun f:X->Y => isweq f) .
Definition pr1weq {X Y : UU} := @pr1 _ _ : weq X Y -> (X -> Y).
Coercion pr1weq : weq >-> Funclass. 
Definition weqpair { X Y : UU } (f:X-> Y) (is: isweq f) : weq X Y := tpair (fun f:X->Y => isweq f) f is. 
Definition idweq (X:UU) : weq X X :=  tpair (fun f:X->X => isweq f) (fun x:X => x) ( idisweq X ) .


Definition isweqtoempty { X : UU } (f : X -> empty ) : isweq f.
Proof. intros. intro y.  apply (fromempty y). Defined. 

Definition weqtoempty { X : UU } ( f : X -> empty )  := weqpair _ ( isweqtoempty f ) .

Lemma isweqtoempty2 { X Y : UU } ( f : X -> Y ) ( is : neg Y ) : isweq f .
Proof. intros . intro y . induction ( is y ) . Defined . 

Definition weqtoempty2 { X Y : UU } ( f : X -> Y ) ( is : neg Y ) := weqpair _ ( isweqtoempty2 f is ) .

Definition invmap { X Y : UU } ( w : weq X Y ) : Y -> X .
Proof. intros X Y w y . apply (pr1  (pr1  ( pr2 w y ))). Defined.


(** We now define different homotopies and maps between the paths spaces corresponding to a weak equivalence. What may look like unnecessary complexity in the  definition of [ weqgf ] is due to the fact that the "naive" definition, that of [ weqgf00 ], needs to be corrected in order for lemma [ weqfgf ] to hold. *)



Definition homotweqinvweq { T1 T2 : UU } ( w : weq T1 T2 ) : forall t2:T2, paths ( w ( invmap w t2 ) ) t2.
Proof. intros. unfold invmap. simpl. apply (pr2  (pr1 ( pr2 w t2 ) ) ) . Defined.


Definition homotinvweqweq0  { X Y : UU } ( w : weq X Y ) ( x : X ) : paths x ( invmap w ( w x ) ) .
Proof. intros. set (isfx:= ( pr2 w ( w x ) ) ). set (pr1fx:= @pr1 X (fun x':X => paths ( w x' ) ( w x ))).
set (xe1:= (hfiberpair  w x (idpath ( w x)))). apply  (maponpaths pr1fx  (pr2 isfx xe1)). Defined.

Definition homotinvweqweq { X Y : UU } ( w : weq X Y )  ( x : X ) : paths (invmap w ( w x ) ) x := pathsinv0  (homotinvweqweq0 w x).

Lemma diaglemma2 { X Y : UU } (f:X -> Y) { x x':X } (e1: paths x x')(e2: paths (f x') (f x)) (ee: paths (idpath (f x)) (pathscomp0 (maponpaths f e1) e2)): paths (maponpaths f  (pathsinv0 e1)) e2.
Proof. intros.  induction e1. simpl. simpl in ee. assumption. Defined. 

Definition homotweqinvweqweq { X Y : UU } ( w : weq X Y ) ( x : X ) : paths  (maponpaths w (homotinvweqweq w x)) (homotweqinvweq w ( w x)).
Proof. intros.    set (xe1:= hfiberpair w x (idpath (w x))). set (isfx:= ( pr2 w ) (w x)).   set (xe2:= pr1  isfx). set (e:= pr2  isfx xe1). set (ee:=hfibertriangle1 w e). simpl in ee.
apply (diaglemma2 w (homotinvweqweq0 w x) ( homotweqinvweq w ( w x ) ) ee ). Defined.


Definition invmaponpathsweq { X Y : UU } ( w : weq X Y ) ( x x' : X ) : paths (w x) (w x') -> paths x x':= pathssec2  w (invmap w ) (homotinvweqweq w ) _ _ .

Definition invmaponpathsweqid { X Y : UU } ( w : weq X Y ) ( x : X ) :  paths (invmaponpathsweq w _ _ (idpath (w x))) (idpath x):= pathssec2id w  (invmap w ) (homotinvweqweq w ) x.


Definition pathsweq1 { X Y : UU } ( w : weq X Y ) ( x : X ) ( y : Y ) : paths (w x) y -> paths x (invmap w y) := pathssec1  w (invmap w ) (homotinvweqweq w ) _ _ .

Definition pathsweq1' { X Y : UU } ( w : weq X Y )  ( x : X ) ( y : Y ) : paths x (invmap w y) -> paths ( w x ) y := fun e:_ => pathscomp0   (maponpaths w e) (homotweqinvweq w y).


Definition pathsweq3 { X Y : UU } ( w : weq X Y ) { x x' : X } ( e : paths x x' ) : paths  (invmaponpathsweq w x x' (maponpaths w e)) e:= pathssec3 w (invmap w ) (homotinvweqweq w ) _ .

Definition pathsweq4  { X Y : UU } ( w : weq X Y ) ( x x' : X ) ( e : paths ( w x ) ( w x' )) : paths (maponpaths w (invmaponpathsweq w x x' e)) e.  
Proof. intros. induction w as [ f is1 ] . set ( w := weqpair f is1 ) . set (g:=invmap w ). set (gf:= fun x:X => (g (f x))).  set (ee:= maponpaths g  e). set (eee:= maponpathshomidinv  gf (homotinvweqweq  w ) x x' ee ). 
assert (e1: paths (maponpaths f  eee) e). 
assert (e2: paths (maponpaths g  (maponpaths f  eee)) (maponpaths g  e)). 
assert (e3: paths (maponpaths g  (maponpaths f  eee)) (maponpaths gf  eee)). apply maponpathscomp. 
assert (e4: paths (maponpaths gf eee) ee). apply maponpathshomid2. apply (pathscomp0   e3 e4). 
set (s:= @maponpaths _ _ g (f x) (f x')). set (p:= @pathssec2  _ _ g f (homotweqinvweq w ) (f x) (f x')). set (eps:= @pathssec3  _ _ g f (homotweqinvweq w ) (f x) (f x')).  apply (pathssec2  s p eps _ _  e2 ). 
assert (e5: paths (maponpaths f  (invmaponpathsweq w x x' e)) (maponpaths f (invmaponpathsweq w x x' (maponpaths f eee)))). apply (pathsinv0 (maponpaths (fun e0: paths (f x) (f x') => (maponpaths f  (invmaponpathsweq w x x' e0))) e1)). 
assert (X0: paths  (invmaponpathsweq w x x' (maponpaths f eee)) eee). apply (pathsweq3 w ). 
assert (e6: paths (maponpaths f (invmaponpathsweq w x x' (maponpaths f eee))) (maponpaths f eee)). apply (maponpaths (fun eee0: paths x x' => maponpaths f eee0) X0). set (e7:= pathscomp0   e5 e6). set (pathscomp0   e7 e1). 
assumption. Defined. 










(** *** Weak equivalences between contractible types (other implications are proved below) *)



Lemma iscontrweqb { X Y : UU } ( w : weq X Y ) ( is : iscontr Y ) : iscontr X.
Proof. intros . apply ( iscontrretract (invmap w ) w (homotinvweqweq w ) is ).  Defined. 




(** *** Functions between fibers defined by a path on the base are weak equivalences *)






Lemma isweqtransportf { X : UU } (P:X -> UU) { x x' : X } (e:paths x x'): isweq (transportf P e).
Proof. intros. induction e. apply idisweq. Defined. 


Lemma isweqtransportb { X : UU } (P:X -> UU) { x x' : X } (e:paths x x'): isweq (transportb P e).
Proof. intros. apply (isweqtransportf  _ (pathsinv0  e)). Defined. 





(** *** [ unit ] and contractibility *)

(** [ unit ] is contractible (recall that [ tt ] is the name of the canonical term of the type [ unit ]). *)

Lemma unitl0: paths tt tt -> coconustot _ tt.
Proof. intros X. apply (coconustotpair _ X). Defined.

Lemma unitl1: coconustot _ tt -> paths tt tt.
Proof. intro X. induction X as [ x t ]. induction x.  assumption.  Defined.

Lemma unitl2: forall e: paths tt tt, paths  (unitl1 (unitl0 e)) e.
Proof. intros. unfold unitl0. simpl.  apply idpath.  Defined.

Lemma unitl3: forall e:paths tt tt, paths  e (idpath tt).
Proof. intros.
assert (e0: paths (unitl0 (idpath tt)) (unitl0 e)). eapply connectedcoconustot.
assert (e1:paths  (unitl1 (unitl0 (idpath tt))) (unitl1 (unitl0 e))).   apply (maponpaths  unitl1  e0).    
assert (e2:  paths  (unitl1 (unitl0 e)) e). eapply unitl2.
assert (e3: paths   (unitl1 (unitl0 (idpath tt))) (idpath tt)). eapply unitl2.
 induction e1. clear e0. induction e2. assumption.  Defined. 


Theorem iscontrunit: iscontr (unit).
Proof. assert (pp:forall x:unit, paths x tt). intros. induction x. apply (idpath _).
apply (tpair (fun cntr:unit => forall t:unit, paths  t cntr) tt pp). Defined. 


(** [ paths ] in [ unit ] are contractible. *)

Theorem iscontrpathsinunit ( x x' : unit ) : iscontr ( paths x x' ) .
Proof. intros . assert (c:paths x x'). induction x. induction x'. apply idpath.
assert (X: forall g:paths x x', paths g c). intro. assert (e:paths c c).   apply idpath. induction c. induction x. apply unitl3. apply (iscontrpair c X). Defined.  



(**  A type [ T : UU ] is contractible if and only if [ T -> unit ] is a weak equivalence. *)


Lemma ifcontrthenunitl0 ( e1 e2 : paths tt tt ) : paths e1 e2.
Proof. intros. assert (e3: paths e1 (idpath tt) ). apply unitl3.
assert (e4: paths e2 (idpath tt)). apply unitl3. induction e3.  induction e4. apply idpath. Defined. 


Lemma isweqcontrtounit { T : UU } (is : iscontr T) : (isweq (fun t:T => tt)).
Proof. intros T X. unfold isweq. intro y. induction y.
assert (c: hfiber  (fun x:T => tt) tt). induction X as [ t x0 ]. eapply (hfiberpair _ t (idpath tt)).
assert (e: forall d: (hfiber (fun x:T => tt) tt), paths d c). intros. induction c as [ t x] . induction d as [ t0 x0 ]. 
assert (e': paths  x x0). apply ifcontrthenunitl0 .
assert (e'': paths  t t0). induction X as [t1 x1 ].
assert (e''': paths t t1). apply x1.
assert (e'''': paths t0 t1). apply x1. 
induction e''''. assumption.
induction e''. induction e'. apply idpath. apply (iscontrpair c e). Defined. 

Definition weqcontrtounit { T : UU } ( is : iscontr T ) := weqpair _ ( isweqcontrtounit is ) . 

Theorem iscontrifweqtounit { X : UU } ( w : weq X unit ) : iscontr X.
Proof. intros X X0.  apply (iscontrweqb X0 ). apply iscontrunit. Defined. 





(** *** A homotopy equivalence is a weak equivalence *)


Definition hfibersgftog { X Y Z : UU } (f:X -> Y) (g: Y -> Z) (z:Z) ( xe : hfiber  (fun x:X => g(f x)) z ) : hfiber  g z := hfiberpair g ( f ( pr1 xe ) ) ( pr2 xe ) .


Lemma constr2 { X Y : UU } (f:X -> Y)(g: Y-> X) (efg: forall y:Y, paths (f(g y)) y) ( x0 : X) ( z0 : hfiber  g x0 ) : total2  (fun z': hfiber  (fun x:X => g (f x)) x0  => paths z0 (hfibersgftog  f g x0 z')). 
Proof. intros.  induction z0 as [ y e ]. 

assert (eint: paths y (f x0 )).  assert (e0: paths (f(g y)) y). apply efg. assert (e1: paths (f(g y)) (f x0 )). apply (maponpaths  f  e). induction e1.  apply pathsinv0. assumption. 

set (int1:=constr1 (fun y:Y => paths (g y) x0 ) eint). induction int1 as [ t x ].
set (int2:=hfiberpair  (fun x0 : X => g (f x0)) x0 (t e)).   split with int2.  apply x.  Defined. 


Lemma iscontrhfiberl1  { X Y : UU } (f:X -> Y) (g: Y-> X) (efg: forall y:Y, paths (f(g y)) y) (x0 : X): iscontr (hfiber  (fun x:X => g (f x)) x0 ) ->iscontr (hfiber  g x0).
Proof. intros X Y f g efg x0 X0. set (X1:= hfiber  (fun x:X => g(f x)) x0 ). set (Y1:= hfiber  g x0 ). set (f1:= hfibersgftog  f g x0 ). set (g1:= fun z0:_ => pr1  (constr2  f g efg x0 z0)). 
set (efg1:= (fun y1:Y1 => pathsinv0 ( pr2  (constr2 f g efg x0 y1 ) ) ) ) .  simpl in efg1. apply ( iscontrretract  f1 g1 efg1). assumption.   Defined. 


Lemma iscontrhfiberl2 { X Y : UU } ( f1 f2 : X-> Y)  (h: forall x:X, paths (f2 x) (f1 x)) (y:Y): iscontr (hfiber  f2 y) -> iscontr (hfiber  f1 y).
Proof. intros X Y f1 f2 h y X0. 

set (f:= (fun z:(hfiber  f1 y) =>
match z with 
(tpair _ x e) => hfiberpair  f2 x (pathscomp0   (h x) e)
end)). 

set (g:= (fun z:(hfiber  f2 y) =>
match z with
(tpair _ x e) => hfiberpair  f1 x (pathscomp0   (pathsinv0 (h x)) e)
end)). 

assert (egf: forall z:(hfiber  f1 y), paths (g (f z)) z). intros. induction z as [ x e ]. simpl .  apply ( hfibertriangle2 _ (hfiberpair f1 x (pathscomp0 (pathsinv0 (h x)) (pathscomp0 (h x) e))) ( hfiberpair f1 x e )  ( idpath x ) ) .   simpl . induction e .   induction ( h x ) . apply idpath .

apply ( iscontrretract  g f egf X0). Defined.

Corollary isweqhomot { X Y : UU } ( f1 f2 : X-> Y ) (h: forall x:X, paths (f1 x) (f2 x)): isweq f1 -> isweq f2.
Proof. intros X Y f1 f2 h X0. unfold isweq. intro y. set (Y0:= X0 y).  apply (iscontrhfiberl2  f2 f1 h). assumption. Defined. 



Theorem gradth { X Y : UU } (f:X->Y) (g:Y->X) (egf: forall x:X, paths (g (f x)) x) (efg: forall y:Y, paths (f (g y)) y ): isweq f.
Proof. intros.  unfold isweq.  intro z. 
assert (iscontr (hfiber  (fun y:Y => (f (g y))) z)). 
assert (efg': forall y:Y, paths y (f (g y))). intros. set (e1:= efg y). apply pathsinv0. assumption. 
apply (iscontrhfiberl2  (fun y:Y => (f (g y)))  (fun  y:Y => y)  efg' z (idisweq Y z)). 
apply (iscontrhfiberl1  g f egf z). assumption. 
Defined.

Definition weqgradth { X Y : UU } (f:X->Y) (g:Y->X) (egf: forall x:X, paths (g (f x)) x) (efg: forall y:Y, paths (f (g y)) y ) : weq X Y := weqpair _ ( gradth _ _ egf efg ) . 
 


(** *** Some basic weak equivalences *)



Corollary isweqinvmap { X Y : UU } ( w : weq X Y ) : isweq (invmap w ).
Proof. intros. set (invf:= invmap w ). assert (efinvf: forall y:Y, paths ( w (invf y)) y). apply homotweqinvweq. 
assert (einvff: forall x:X, paths (invf ( w x)) x). apply homotinvweqweq. apply ( gradth _ _ efinvf einvff ) . Defined. 

Definition invweq { X Y : UU } ( w : weq X Y ) : weq Y X := weqpair  (invmap w ) (isweqinvmap w ).

Corollary invinv { X Y :UU } ( w : weq X Y ) ( x : X ) : paths  ( invmap ( invweq w ) x) (w x).
Proof. intros. unfold invweq . unfold invmap . simpl . apply idpath . Defined .  


Corollary iscontrweqf { X Y : UU } ( w : weq X Y ) : iscontr X -> iscontr Y.
Proof. intros X Y w X0 . apply (iscontrweqb ( invweq w ) ). assumption. Defined.

(** The standard weak equivalence from [ unit ] to a contractible type *)

Definition wequnittocontr { X : UU } ( is : iscontr X ) : weq unit X .
Proof . intros . set ( f := fun t : unit => pr1 is ) . set ( g := fun x : X => tt ) . split with f .
assert ( egf : forall a : _ , paths ( g ( f a )) a ) . intro .  induction a . apply idpath . 
assert ( efg : forall a : _ , paths ( f ( g a ) ) a ) . intro . simpl .  apply ( pathsinv0 ( pr2 is a ) ) .  
apply ( gradth _ _ egf efg ) . Defined . 


(** A weak equivalence bwteen types defines weak equivalences on the corresponding [ paths ] types. *)


Corollary isweqmaponpaths { X Y : UU } ( w : weq X Y ) ( x x' : X ) : isweq (@maponpaths _ _ w x x').
Proof. intros. apply (gradth  (@maponpaths _ _ w x x') (@invmaponpathsweq _ _ w x x') (@pathsweq3 _ _ w x x')  (@pathsweq4 _ _ w x x')). Defined.  

Definition weqonpaths { X Y : UU } ( w : weq X Y ) ( x x' : X ) := weqpair _ ( isweqmaponpaths w x x' ) .


Corollary isweqpathsinv0 { X : UU } (x x':X): isweq (@pathsinv0 _ x x').
Proof. intros.  apply (gradth  (@pathsinv0 _ x x') (@pathsinv0 _ x' x) (@pathsinv0inv0 _ _ _  ) (@pathsinv0inv0  _ _ _ )). Defined.

Definition weqpathsinv0 { X : UU } ( x x' : X ) := weqpair _ ( isweqpathsinv0 x x' ) .

Corollary isweqpathscomp0r { X : UU } (x : X ) { x' x'' : X } (e': paths x' x''): isweq (fun e:paths x x' => pathscomp0   e e').
Proof. intros. set (f:= fun e:paths x x' => pathscomp0   e e'). set (g:= fun e'': paths x x'' => pathscomp0   e'' (pathsinv0 e')). 
assert (egf: forall e:_ , paths (g (f e)) e).   intro. induction e.  simpl. induction e'.  simpl.  apply idpath.
assert (efg: forall e'':_, paths (f (g e'')) e''). intro. induction e''. simpl. induction e'. simpl.   apply idpath. 
apply (gradth  f g egf efg). Defined. 


Corollary isweqtococonusf { X Y : UU } (f:X-> Y): isweq ( tococonusf  f) .
Proof . intros. set (ff:= fromcoconusf  f). set (gg:= tococonusf  f).
assert (egf: forall yxe:_, paths (gg (ff yxe)) yxe). intro. induction yxe as [t x].   induction x as [ x e ]. unfold gg. unfold tococonusf. unfold ff. unfold fromcoconusf.  simpl. induction e. apply idpath.  
assert (efg: forall x:_, paths (ff (gg x)) x). intro. apply idpath.
apply (gradth _ _ efg egf ). Defined.

Definition weqtococonusf { X Y : UU } ( f : X -> Y ) : weq X ( coconusf f ) := weqpair _ ( isweqtococonusf f ) .


Corollary  isweqfromcoconusf { X Y : UU } (f:X-> Y): isweq (fromcoconusf  f).
Proof. intros. set (ff:= fromcoconusf  f). set (gg:= tococonusf  f).
assert (egf: forall yxe:_, paths (gg (ff yxe)) yxe). intro. induction yxe as [t x].   induction x as [ x e ]. unfold gg. unfold tococonusf. unfold ff. unfold fromcoconusf.  simpl. induction e. apply idpath.  
assert (efg: forall x:_, paths (ff (gg x)) x). intro. apply idpath.
apply (gradth _ _ egf efg). Defined.

Definition weqfromcoconusf { X Y : UU } ( f : X -> Y ) : weq ( coconusf f ) X := weqpair _ ( isweqfromcoconusf f ) .

Corollary isweqdeltap (T:UU) : isweq (deltap T).
Proof. intros. set (ff:=deltap T). set (gg:= fun z:pathsspace T => pr1  z). 
assert (egf: forall t:T, paths (gg (ff t)) t). intro. apply idpath.
assert (efg: forall tte: pathsspace T, paths (ff (gg tte)) tte). intro. induction tte as [ t x ].  induction x as [ x0 e ]. induction e. apply idpath. 
apply (gradth _ _ egf efg). Defined. 


Corollary isweqpr1pr1 (T:UU) : isweq (fun a: pathsspace' T => (pr1  (pr1  a))).
Proof. intros. set (f:=  (fun a:_ => (pr1  (pr1  a))): pathsspace' T -> T). set (g:= (fun t:T => tpair _ (dirprodpair  t t) (idpath t)): T -> pathsspace' T). 
assert (efg: forall t:T, paths (f (g t)) t). intro. apply idpath. 
assert (egf: forall a: pathsspace' T, paths (g (f a)) a). intro. induction a as [ t x ].   induction t. simpl in x . induction x.   simpl. apply idpath. 
apply (gradth _ _  egf efg). Defined. 


Lemma hfibershomotftog { X Y : UU } ( f g : X -> Y ) ( h : forall x : X , paths ( f x ) ( g x ) ) ( y : Y ) : hfiber f y -> hfiber g y .
Proof. intros X Y f g h y xe .  induction xe as [ x e ] .  split with x .  apply ( pathscomp0 ( pathsinv0 ( h x ) ) e  ) . Defined .


Lemma hfibershomotgtof { X Y : UU } ( f g : X -> Y ) ( h : forall x : X , paths ( f x ) ( g x ) ) ( y : Y ) : hfiber g y -> hfiber f y .
Proof. intros X Y f g h y xe .  induction xe as [ x e ] .  split with x .  apply ( pathscomp0  ( h x ) e  ) . Defined .


Theorem weqhfibershomot { X Y : UU } ( f g : X -> Y ) ( h : forall x : X , paths ( f x ) ( g x ) ) ( y : Y ) : weq ( hfiber f y ) ( hfiber g y ) .
Proof . intros . set ( ff := hfibershomotftog f g h y ) . set ( gg :=  hfibershomotgtof f g h y ) .  split with ff .
assert ( effgg : forall xe : _ , paths ( ff ( gg xe ) ) xe ) . intro . induction xe as [ x e ] . simpl . 
assert ( eee: paths ( pathscomp0 (pathsinv0 (h x)) (pathscomp0 (h x) e) )  (pathscomp0   (maponpaths g ( idpath x ) ) e ) ) .  simpl .  induction e . induction ( h x ) .  simpl .  apply idpath . 
set ( xe1 := hfiberpair g x ( pathscomp0 (pathsinv0 (h x)) (pathscomp0 (h x) e) ) ) . set ( xe2 := hfiberpair g x e ) . apply ( hfibertriangle2 g xe1 xe2 ( idpath x ) eee ) .  
assert ( eggff : forall xe : _ , paths ( gg ( ff xe ) ) xe ) . intro . induction xe as [ x e ] . simpl .
assert ( eee: paths ( pathscomp0 (h x) (pathscomp0 (pathsinv0 (h x)) e) )  (pathscomp0   (maponpaths f ( idpath x ) ) e ) ) .  simpl .  induction e . induction ( h x ) .  simpl .  apply idpath . 
set ( xe1 := hfiberpair f x ( pathscomp0 (h x) (pathscomp0 (pathsinv0 (h x)) e) ) ) . set ( xe2 := hfiberpair f x e ) . apply ( hfibertriangle2 f xe1 xe2 ( idpath x ) eee ) .  
apply ( gradth _ _ eggff effgg ) . Defined .





(** *** The 2-out-of-3 property of weak equivalences.

Theorems showing that if any two of three functions f, g, gf are weak equivalences then so is the third - the 2-out-of-3 property. *)





Theorem twooutof3a { X Y Z : UU } (f:X->Y) (g:Y->Z) (isgf: isweq (fun x:X => g (f x))) (isg: isweq g) : isweq f.
Proof. intros. set ( gw := weqpair g isg ) . set ( gfw := weqpair _ isgf ) . set (invg:= invmap gw ). set (invgf:= invmap gfw ). set (invf := (fun y:Y => invgf (g y))). 

assert (efinvf: forall y:Y, paths (f (invf y)) y). intro.   assert (int1: paths (g (f (invf y))) (g y)). unfold invf.  apply (homotweqinvweq gfw ( g y ) ). apply (invmaponpathsweq gw _ _  int1). 

assert (einvff: forall x: X, paths (invf (f x)) x). intro. unfold invf. apply (homotinvweqweq gfw x).

apply (gradth  f invf einvff efinvf).  Defined.


Corollary isweqcontrcontr { X Y : UU } (f:X -> Y) (isx: iscontr X) (isy: iscontr Y): isweq f.
Proof. intros. set (py:= (fun y:Y => tt)). apply (twooutof3a f py (isweqcontrtounit isx) (isweqcontrtounit isy)). Defined. 

Definition weqcontrcontr { X Y : UU } ( isx : iscontr X) (isy: iscontr Y) := weqpair _ ( isweqcontrcontr ( fun x : X => pr1 isy ) isx isy ) . 

Theorem twooutof3b { X Y Z : UU } (f:X->Y) (g:Y->Z) (isf: isweq f) (isgf: isweq (fun x:X => g(f x))) : isweq g.
Proof. intros. set ( wf := weqpair f isf ) . set ( wgf := weqpair _ isgf ) . set (invf:= invmap wf ). set (invgf:= invmap wgf ). set (invg := (fun z:Z => f ( invgf z))). set (gf:= fun x:X => (g (f x))). 

assert (eginvg: forall z:Z, paths (g (invg z)) z). intro. apply (homotweqinvweq wgf z).  

assert (einvgg: forall y:Y, paths (invg (g y)) y). intro.  assert (isinvf: isweq invf). apply isweqinvmap.  assert (isinvgf: isweq invgf).  apply isweqinvmap. assert (int1: paths (g y) (gf (invf y))).  apply (maponpaths g  (pathsinv0  (homotweqinvweq wf y))). assert (int2: paths (gf (invgf (g y))) (gf (invf y))). assert (int3: paths (gf (invgf (g y))) (g y)). apply (homotweqinvweq wgf ). induction int1. assumption. assert (int4: paths (invgf (g y)) (invf y)). apply (invmaponpathsweq wgf ). assumption. assert (int5:paths (invf (f (invgf (g y)))) (invgf (g y))). apply (homotinvweqweq wf ). assert (int6: paths (invf (f (invgf (g (y))))) (invf y)).  induction int4. assumption. apply (invmaponpathsweq ( weqpair invf isinvf ) ). assumption. apply (gradth  g invg  einvgg eginvg). Defined.



Lemma isweql3 { X Y : UU } (f:X-> Y) (g:Y->X) (egf: forall x:X, paths (g (f x)) x): isweq f -> isweq g.
Proof. intros X Y f g egf X0. set (gf:= fun x:X => g (f x)). assert (int1: isweq gf). apply (isweqhomot  (fun x:X => x) gf  (fun x:X => (pathsinv0 (egf x)))). apply idisweq.  apply (twooutof3b  f g X0 int1). Defined. 

Theorem twooutof3c { X Y Z : UU } (f:X->Y) (g:Y->Z) (isf: isweq f) (isg: isweq g) : isweq  (fun x:X => g(f x)).
Proof. intros. set ( wf := weqpair f isf ) . set ( wg := weqpair _ isg ) .  set (gf:= fun x:X => g (f x)). set (invf:= invmap wf ). set (invg:= invmap wg ). set (invgf:= fun z:Z => invf (invg z)). assert (egfinvgf: forall x:X, paths (invgf (gf x)) x). unfold gf. unfold invgf.  intro x.  assert (int1: paths (invf (invg (g (f x))))  (invf (f x))). apply (maponpaths invf (homotinvweqweq wg (f x))). assert (int2: paths (invf (f x)) x). apply homotinvweqweq.  induction int1. assumption. 
assert (einvgfgf: forall z:Z, paths (gf (invgf z)) z).  unfold gf. unfold invgf. intro z. assert (int1: paths (g (f (invf (invg z)))) (g (invg z))). apply (maponpaths g (homotweqinvweq wf (invg z))).   assert (int2: paths (g (invg z)) z). apply (homotweqinvweq wg z). induction int1. assumption. apply (gradth  gf invgf egfinvgf einvgfgf). Defined. 


Definition weqcomp { X Y Z : UU } (w1 : weq X Y) (w2 : weq Y Z) : (weq X Z) :=  weqpair  (fun x:X => w2 (w1 x)) (twooutof3c _ _ (pr2  w1) (pr2  w2)). 



(** *** The 2-out-of-6 (two-out-of-six) property of weak equivalences. *)



Theorem twooutofsixu {X Y Z K : UU}{u : X -> Y}{v : Y -> Z}{w : Z -> K}
        (isuv : isweq ( funcomp u v ))(isvw : isweq (funcomp v w)) : isweq u.
Proof.
  intros .
       
  set ( invuv := invmap ( weqpair _ isuv ) ) .
  set ( pu := funcomp v invuv ) .
  set (hupu := homotinvweqweq ( weqpair _ isuv ) : homot ( funcomp u pu ) ( idfun X ) ) . 
                                      
  set ( invvw := invmap ( weqpair _ isvw ) ) .
  set ( pv := funcomp w invvw ) .
  set (hvpv := homotinvweqweq ( weqpair _ isvw ) : homot ( funcomp v pv ) ( idfun Y ) ) . 

  set ( h0 := funhomot v ( homotweqinvweq ( weqpair _ isuv ) ) ) .
  set ( h1 := funhomot ( funcomp pu u ) ( invhomot hvpv ) ) .
  set ( h2 := homotfun h0 pv ) .

  set ( hpuu := homotcomp ( homotcomp h1 h2 ) hvpv ) .

  exact ( gradth u pu hupu hpuu ) . 
Defined.

Theorem twooutofsixv {X Y Z K : UU}{u : X -> Y}{v : Y -> Z}{w : Z -> K}
        (isuv : isweq ( funcomp u v ))(isvw : isweq (funcomp v w)) : isweq v.
Proof.
  intros . exact ( twooutof3b _ _ ( twooutofsixu isuv isvw ) isuv ) .
Defined.

Theorem twooutofsixw {X Y Z K : UU}{u : X -> Y}{v : Y -> Z}{w : Z -> K}
        (isuv : isweq ( funcomp u v ))(isvw : isweq (funcomp v w)) : isweq w.
Proof.
  intros . exact ( twooutof3b _ _ ( twooutofsixv isuv isvw ) isvw ) .
Defined.

 









(** *** Associativity of [ total2 ]  *)

Lemma total2asstor { X : UU } ( P : X -> UU ) ( Q : total2 P -> UU ) : total2 Q ->  total2 ( fun x : X => total2 ( fun p : P x => Q ( tpair P x p ) ) ) .
Proof. intros X P Q xpq .  induction xpq as [ xp q ] . induction xp as [ x p ] . split with x . split with p . assumption . Defined .

Lemma total2asstol { X : UU } ( P : X -> UU ) ( Q : total2 P -> UU ) : total2 ( fun x : X => total2 ( fun p : P x => Q ( tpair P x p ) ) ) -> total2 Q .
Proof. intros X P Q xpq .  induction xpq as [ x pq ] . induction pq as [ p q ] . split with ( tpair P x p ) . assumption . Defined .


Theorem weqtotal2asstor { X : UU } ( P : X -> UU ) ( Q : total2 P -> UU ) : weq ( total2 Q ) ( total2 ( fun x : X => total2 ( fun p : P x => Q ( tpair P x p ) ) ) ).
Proof. intros . set ( f := total2asstor P Q ) . set ( g:= total2asstol P Q ) .  split with f .
assert ( egf : forall xpq : _ , paths ( g ( f xpq ) ) xpq ) . intro . induction xpq as [ xp q ] . induction xp as [ x p ] . apply idpath . 
assert ( efg : forall xpq : _ , paths ( f ( g xpq ) ) xpq ) . intro . induction xpq as [ x pq ] . induction pq as [ p q ] . apply idpath .
apply ( gradth _ _ egf efg ) . Defined.

Definition weqtotal2asstol { X : UU } ( P : X -> UU ) ( Q : total2 P -> UU ) : weq ( total2 ( fun x : X => total2 ( fun p : P x => Q ( tpair P x p ) ) ) ) ( total2 Q ) := invweq ( weqtotal2asstor P Q ) .



(** *** Associativity and commutativity of [ dirprod ] *) 

Definition weqdirprodasstor ( X Y Z : UU ) : weq ( dirprod ( dirprod X Y ) Z ) ( dirprod X ( dirprod Y Z ) ) .
Proof . intros . apply weqtotal2asstor . Defined . 

Definition weqdirprodasstol ( X Y Z : UU ) : weq  ( dirprod X ( dirprod Y Z ) ) ( dirprod ( dirprod X Y ) Z ) := invweq ( weqdirprodasstor X Y Z ) .

Definition weqdirprodcomm ( X Y : UU ) : weq ( dirprod X Y ) ( dirprod Y X ) .
Proof. intros . set ( f := fun xy : dirprod X Y => dirprodpair ( pr2 xy ) ( pr1 xy ) ) . set ( g := fun yx : dirprod Y X => dirprodpair ( pr2 yx ) ( pr1 yx ) ) .
assert ( egf : forall xy : _ , paths ( g ( f xy ) ) xy ) . intro . induction xy . apply idpath .
assert ( efg : forall yx : _ , paths ( f ( g yx ) ) yx ) . intro . induction yx . apply idpath .
split with f . apply ( gradth _ _ egf  efg ) . Defined . 
 





(** *** Coproducts and direct products *)


Definition rdistrtocoprod ( X Y Z : UU ): dirprod X (coprod Y Z) -> coprod (dirprod X Y) (dirprod X Z).
Proof. intros X Y Z X0. induction X0 as [ t x ].  induction x as [ y | z ] .   apply (ii1  (dirprodpair  t y)). apply (ii2  (dirprodpair  t z)). Defined.


Definition rdistrtoprod (X Y Z:UU): coprod (dirprod X Y) (dirprod X Z) ->  dirprod X (coprod Y Z).
Proof. intros X Y Z X0. induction X0 as [ d | d ].  induction d as [ t x ]. apply (dirprodpair  t (ii1  x)). induction d as [ t x ]. apply (dirprodpair  t (ii2  x)). Defined. 


Theorem isweqrdistrtoprod (X Y Z:UU): isweq (rdistrtoprod X Y Z).
Proof. intros. set (f:= rdistrtoprod X Y Z). set (g:= rdistrtocoprod X Y Z). 
assert (egf: forall a:_, paths (g (f a)) a).  intro. induction a as [ d | d ] . induction d. apply idpath. induction d. apply idpath. 
assert (efg: forall a:_, paths (f (g a)) a). intro. induction a as [ t x ]. induction x.  apply idpath. apply idpath.
apply (gradth  f g egf efg). Defined.

Definition weqrdistrtoprod (X Y Z: UU):= weqpair  _ (isweqrdistrtoprod X Y Z).

Corollary isweqrdistrtocoprod (X Y Z:UU): isweq (rdistrtocoprod X Y Z).
Proof. intros. apply (isweqinvmap ( weqrdistrtoprod X Y Z  ) ) . Defined.

Definition weqrdistrtocoprod (X Y Z: UU):= weqpair  _ (isweqrdistrtocoprod X Y Z).
 


(** *** Total space of a family over a coproduct *)


Definition fromtotal2overcoprod { X Y : UU } ( P : coprod X Y -> UU ) ( xyp : total2 P ) : coprod ( total2 ( fun x : X => P ( ii1 x ) ) ) ( total2 ( fun y : Y => P ( ii2 y ) ) ) .
Proof. intros . set ( PX :=  fun x : X => P ( ii1 x ) ) . set ( PY :=  fun y : Y => P ( ii2 y ) ) . induction xyp as [ xy p ] . induction xy as [ x | y ] . apply (  ii1 ( tpair PX x p ) ) .   apply ( ii2 ( tpair PY y p ) ) . Defined .

Definition tototal2overcoprod { X Y : UU } ( P : coprod X Y -> UU ) ( xpyp :  coprod ( total2 ( fun x : X => P ( ii1 x ) ) ) ( total2 ( fun y : Y => P ( ii2 y ) ) ) ) : total2 P .
Proof . intros . induction xpyp as [ xp | yp ] . induction xp as [ x p ] . apply ( tpair P ( ii1 x ) p ) .   induction yp as [ y p ] . apply ( tpair P ( ii2 y ) p ) . Defined . 
 
Theorem weqtotal2overcoprod { X Y : UU } ( P : coprod X Y -> UU ) : weq ( total2 P ) ( coprod ( total2 ( fun x : X => P ( ii1 x ) ) ) ( total2 ( fun y : Y => P ( ii2 y ) ) ) ) .
Proof. intros .  set ( f := fromtotal2overcoprod P ) . set ( g := tototal2overcoprod P ) . split with f . 
assert ( egf : forall a : _ , paths ( g ( f a ) ) a ) . intro a . induction a as [ xy p ] . induction xy as [ x | y ] . simpl . apply idpath . simpl .  apply idpath .     
assert ( efg : forall a : _ , paths ( f ( g a ) ) a ) . intro a . induction a as [ xp | yp ] . induction xp as [ x p ] . simpl . apply idpath .  induction yp as [ y p ] . apply idpath .
apply ( gradth _ _ egf efg ) . Defined . 



(** *** Weak equivalences and pairwise direct products *)


Theorem isweqdirprodf { X Y X' Y' : UU } ( w : weq X Y )( w' : weq X' Y' ) : isweq (dirprodf w w' ).
Proof. intros. set ( f := dirprodf w w' ) . set ( g := dirprodf ( invweq w ) ( invweq w' ) ) . 
assert ( egf : forall a : _ , paths ( g ( f a ) ) a ) . intro a . induction a as [ x x' ] .  simpl .   apply pathsdirprod . apply ( homotinvweqweq w x ) .  apply ( homotinvweqweq w' x' ) . 
assert ( efg : forall a : _ , paths ( f ( g a ) ) a ) . intro a . induction a as [ x x' ] .  simpl .   apply pathsdirprod . apply ( homotweqinvweq w x ) .  apply ( homotweqinvweq w' x' ) .
apply ( gradth _ _ egf efg ) . Defined .   

Definition weqdirprodf { X Y X' Y' : UU } ( w : weq X Y ) ( w' : weq X' Y' ) := weqpair _ ( isweqdirprodf w w' ) .

Definition weqtodirprodwithunit (X:UU): weq X (dirprod X unit).
Proof. intros. set (f:=fun x:X => dirprodpair x tt). split with f.  set (g:= fun xu:dirprod X unit => pr1  xu). 
assert (egf: forall x:X, paths (g (f x)) x). intro. apply idpath.
assert (efg: forall xu:_, paths (f (g xu)) xu). intro. induction xu as  [ t x ]. induction x. apply idpath.    
apply (gradth  f g egf efg). Defined.




(** *** Basics on pairwise coproducts (disjoint unions)  *)



(** In the current version [ coprod ] is a notation, introduced in uuu.v for [ sum ] of types which is defined in Coq.Init *)



Definition sumofmaps {X Y Z:UU}(fx: X -> Z)(fy: Y -> Z): (coprod X Y) -> Z := fun xy:_ => match xy with ii1 x => fx x | ii2 y => fy y end.


Definition boolascoprod: weq (coprod unit unit) bool.
Proof. set (f:= fun xx: coprod unit unit => match xx with ii1 t => true | ii2 t => false end). split with f. 
set (g:= fun t:bool => match t with true => ii1  tt | false => ii2  tt end). 
assert (egf: forall xx:_, paths (g (f xx)) xx). intro xx .  induction xx as [ u | u ] . induction u. apply idpath. induction u. apply idpath. 
assert (efg: forall t:_, paths (f (g t)) t). induction t. apply idpath. apply idpath. 
apply (gradth  f g egf efg). Defined.  


Definition coprodasstor (X Y Z:UU): coprod (coprod X Y) Z -> coprod X (coprod Y Z).
Proof. intros X Y Z X0. induction X0 as [ c | z ] .  induction c as [ x | y ] .  apply (ii1  x). apply (ii2  (ii1  y)). apply (ii2  (ii2  z)). Defined.

Definition coprodasstol (X Y Z: UU): coprod X (coprod Y Z) -> coprod (coprod X Y) Z.
Proof. intros X Y Z X0. induction X0 as [ x | c ] .  apply (ii1  (ii1  x)). induction c as [ y | z ] .   apply (ii1  (ii2  y)). apply (ii2  z). Defined.

Theorem isweqcoprodasstor (X Y Z:UU): isweq (coprodasstor X Y Z).
Proof. intros. set (f:= coprodasstor X Y Z). set (g:= coprodasstol X Y Z).
assert (egf: forall xyz:_, paths (g (f xyz)) xyz). intro xyz. induction xyz as [ c | z ] .  induction c. apply idpath. apply idpath. apply idpath. 
assert (efg: forall xyz:_, paths (f (g xyz)) xyz). intro xyz.  induction xyz as [ x | c ] .  apply idpath.  induction c. apply idpath. apply idpath.
apply (gradth  f g egf efg). Defined. 

Definition weqcoprodasstor ( X Y Z : UU ) := weqpair _ ( isweqcoprodasstor X Y Z ) .

Corollary isweqcoprodasstol (X Y Z:UU): isweq (coprodasstol X Y Z).
Proof. intros. apply (isweqinvmap ( weqcoprodasstor X Y Z)  ). Defined.

Definition weqcoprodasstol (X Y Z:UU):= weqpair  _ (isweqcoprodasstol X Y Z).

Definition coprodcomm (X Y:UU): coprod X Y -> coprod Y X := fun xy:_ => match xy with ii1 x => ii2  x | ii2 y => ii1  y end. 

Theorem isweqcoprodcomm (X Y:UU): isweq (coprodcomm X Y).
Proof. intros. set (f:= coprodcomm X Y). set (g:= coprodcomm Y X).
assert (egf: forall xy:_, paths (g (f xy)) xy). intro. induction xy. apply idpath. apply idpath.
assert (efg: forall yx:_, paths (f (g yx)) yx). intro. induction yx. apply idpath. apply idpath.
apply (gradth  f g egf efg). Defined. 

Definition weqcoprodcomm (X Y:UU):= weqpair  _ (isweqcoprodcomm X Y). 

Theorem isweqii1withneg  (X : UU) { Y : UU } (nf:Y -> empty): isweq (@ii1 X Y).
Proof. intros. set (f:= @ii1 X Y). set (g:= fun xy:coprod X Y => match xy with ii1 x => x | ii2 y => fromempty (nf y) end).  
assert (egf: forall x:X, paths (g (f x)) x). intro. apply idpath. 
assert (efg: forall xy: coprod X Y, paths (f (g xy)) xy). intro. induction xy as [ x | y ] . apply idpath. apply (fromempty (nf y)).  
apply (gradth  f g egf efg). Defined.  

Definition weqii1withneg ( X : UU ) { Y : UU } ( nf : neg Y ) := weqpair _ ( isweqii1withneg X nf ) .

Theorem isweqii2withneg  { X  : UU } ( Y : UU ) (nf : X -> empty): isweq (@ii2 X Y).
Proof. intros. set (f:= @ii2 X Y). set (g:= fun xy:coprod X Y => match xy with ii1 x => fromempty (nf x) | ii2 y => y end).  
assert (egf: forall y : Y, paths (g (f y)) y). intro. apply idpath. 
assert (efg: forall xy: coprod X Y, paths (f (g xy)) xy). intro. induction xy as [ x | y ] . apply (fromempty (nf x)).  apply idpath. 
apply (gradth  f g egf efg). Defined.  

Definition weqii2withneg { X : UU } ( Y : UU ) ( nf : neg X ) := weqpair _ ( isweqii2withneg Y nf ) .



Definition coprodf { X Y X' Y' : UU } (f: X -> X')(g: Y-> Y'): coprod X Y -> coprod X' Y' := fun xy: coprod X Y =>
match xy with
ii1 x => ii1  (f x)|
ii2 y => ii2  (g y)
end. 


Definition homotcoprodfcomp { X X' Y Y' Z Z' : UU } ( f : X -> Y ) ( f' : X' -> Y' ) ( g : Y -> Z ) ( g' : Y' -> Z' ) : homot ( funcomp ( coprodf f f' ) ( coprodf g g' ) ) ( coprodf ( funcomp f g ) ( funcomp f' g' ) ) .
Proof. intros . intro xx' . induction xx' as [ x | x' ] . apply idpath . apply idpath . Defined .  


Definition homotcoprodfhomot { X X' Y Y' } ( f g : X -> Y ) ( f' g' : X' -> Y' ) ( h : homot f g ) ( h' : homot f' g' ) : homot ( coprodf f f') ( coprodf g g') := fun xx' : _ => match xx' with ( ii1 x ) => maponpaths ( @ii1 _ _ ) ( h x ) | ( ii2 x' ) => maponpaths ( @ii2 _ _ ) ( h' x' ) end  .


Theorem isweqcoprodf { X Y X' Y' : UU } ( w : weq X X' )( w' : weq Y Y' ) : isweq (coprodf w w' ).
Proof. intros. set (finv:= invmap w ). set (ginv:= invmap w' ). set (ff:=coprodf w w' ). set (gg:=coprodf   finv ginv). 
assert (egf: forall xy: coprod X Y, paths (gg (ff xy)) xy). intro. induction xy as [ x | y ] . simpl. apply (maponpaths (@ii1 X Y)  (homotinvweqweq w x)).     apply (maponpaths (@ii2 X Y)  (homotinvweqweq w' y)).
assert (efg: forall xy': coprod X' Y', paths (ff (gg xy')) xy'). intro. induction xy' as [ x | y ] . simpl.  apply (maponpaths (@ii1 X' Y')  (homotweqinvweq w x)).     apply (maponpaths (@ii2 X' Y')  (homotweqinvweq w' y)). 
apply (gradth  ff gg egf efg). Defined. 


Definition weqcoprodf { X Y X' Y' : UU } (w1: weq X Y)(w2: weq X' Y') : weq (coprod X X') (coprod Y Y') := weqpair _ ( isweqcoprodf w1 w2 ) .


Lemma negpathsii1ii2 { X Y : UU } (x:X)(y:Y): neg (paths (ii1  x) (ii2  y)).
Proof. intros. unfold neg. intro X0. set (dist:= fun xy: coprod X Y => match xy with ii1 x => unit | ii2 y => empty end). apply (transportf dist  X0 tt). Defined.

Lemma negpathsii2ii1 { X Y : UU } (x:X)(y:Y): neg (paths (ii2  y) (ii1  x)).
Proof. intros. unfold neg. intro X0. set (dist:= fun xy: coprod X Y => match xy with ii1 x => empty | ii2 y => unit end). apply (transportf dist  X0 tt). Defined.







(** *** Fibrations with only one non-empty fiber. 

Theorem saying that if a fibration has only one non-empty fiber then the total space is weakly equivalent to this fiber. *)



Theorem onefiber { X : UU } (P:X -> UU)(x:X)(c: forall x':X, coprod (paths x x') (P x' -> empty)) : isweq (fun p: P x => tpair P x p).
Proof. intros.  

set (f:= fun p: P x => tpair _ x p). 

set (cx := c x). 
set (cnew:=  fun x':X  =>
match cx with 
ii1 x0 =>
match c x' with 
ii1 ee => ii1  (pathscomp0   (pathsinv0  x0) ee)|
ii2 phi => ii2  phi
end |
ii2 phi => c x'
end).

set (g:= fun pp: total2 P => 
match (cnew (pr1  pp)) with
ii1 e => transportb P  e (pr2  pp) |
ii2 phi =>  fromempty (phi (pr2  pp))
end).


assert (efg: forall pp: total2 P, paths (f (g pp)) pp).  intro. induction pp as [ t x0 ]. set (cnewt:= cnew t).  unfold g. unfold f. simpl. change (cnew t) with cnewt. induction cnewt as [ x1 | y ].  apply (pathsinv0 (pr1  (pr2  (constr1 P (pathsinv0 x1))) x0)). induction (y x0). 

 
set (cnewx:= cnew x). 
assert (e1: paths (cnew x) cnewx). apply idpath. 
unfold cnew in cnewx. change (c x) with cx in cnewx.  
induction cx as [ x0 | e0 ].  
assert (e: paths (cnewx) (ii1  (idpath x))).  apply (maponpaths (@ii1 (paths x x) (P x -> empty))  (pathsinv0l x0)). 




assert (egf: forall p: P x, paths (g (f p)) p).  intro. simpl in g. unfold g.  unfold f.   simpl.   

set (ff:= fun cc:coprod (paths x x) (P x -> empty) => 
match cc with
     | ii1 e0 => transportb P e0 p
     | ii2 phi => fromempty  (phi p)
     end).
assert (ee: paths (ff (cnewx)) (ff (@ii1 (paths x x) (P x -> empty) (idpath x)))).  apply (maponpaths ff  e). 
assert (eee: paths  (ff (@ii1 (paths x x) (P x -> empty) (idpath x))) p). apply idpath.  fold (ff (cnew x)). 
assert (e2: paths (ff (cnew x)) (ff cnewx)). apply (maponpaths ff  e1). 
apply (pathscomp0   (pathscomp0   e2 ee) eee).
apply (gradth  f g egf efg).

unfold isweq.  intro y0. induction (e0 (g y0)). Defined.


(* Below is another proof of onefiber that does not use iterated match. *)


Theorem onefiber' { X : UU } ( P : X -> UU ) ( x : X )
      ( c : forall x' : X , coprod ( x = x' ) ( P x' -> empty ) ) :
  isweq ( fun p : P x => tpair P x p ) . 
Proof.
  intros .

  set ( f := fun p => tpair _ x p ) .   

  set ( Q1 := hfiber ( @pr1 _ P ) x ) .
  set ( Q2 := total2 ( fun xp : total2 P => ( P ( pr1 xp ) -> empty ) ) ) .
  set ( toQ1Q2 := fun xp : total2 P => fun eorem : coprod ( x = ( pr1 xp ) )
                                                          ( P ( pr1 xp ) -> empty ) =>
                                         @sumofmaps _ _ ( coprod Q1 Q2 )
                                                    ( fun e => ii1 ( tpair _ xp ( ! e ) ) )
                                                    ( fun em => ii2 ( tpair _ xp em ) ) eorem ) .
  set ( ctot := fun xp : total2 P => toQ1Q2 xp ( c ( pr1 xp ) ) ) . 

  set ( int1 := fun q1 : Q1 => transportf P  ( pr2 q1 ) ( pr2  ( pr1 q1 ) ) ) . 
  set ( int2 := fun q2 : Q2 => @fromempty ( P x ) ( ( pr2 q2 ) ( pr2 ( pr1 q2 ) ) ) ) .
  set ( cint := fun xp : total2 P => ( sumofmaps int1  int2 ) ( ctot xp ) ) .

  apply ( @twooutofsixu _ _ _ _ f cint f ) . 


  unfold funcomp . unfold cint . unfold f . unfold ctot . unfold toQ1Q2 . simpl .
  induction ( c x ) as [ e | em ] .

  unfold int1 . simpl . apply isweqtransportf .

  simpl . unfold isweq .  intro p . induction ( em p ) . 


  assert ( efg : forall xp : total2 P , f ( cint xp ) = xp ) . 

  set ( dpr := @sumofmaps Q1 Q2 _ pr1 pr1 ) .
  
  assert ( hint : forall xp : total2 P , dpr ( ctot xp ) = xp ) .  intro xp .
  unfold ctot . unfold toQ1Q2. unfold dpr .  simpl .
  induction ( c ( pr1 xp ) ) . apply idpath . apply idpath . 
  
   intro xp .

  set ( ctotxp := ctot xp ) . assert ( e : ctotxp = ctot xp ) . apply idpath .

  unfold cint . change ( ctot xp ) with ctotxp .

  induction ctotxp as [ q1 | q2 ] . unfold sumofmaps .  simpl . 

  assert ( e1 : pr1 q1 = xp ) . set  ( eint := maponpaths ( sumofmaps pr1 pr1 ) e ) .
  simpl in eint. exact ( eint @ ( hint xp ) ) . 

  assert ( e2 : tpair P x ( int1 q1 ) = pr1 q1 ) .  unfold int1 . induction ( pr2 q1 ) .
  unfold transportf .  simpl . unfold idfun . apply pathsinv0 . apply tppr . 

  exact ( e2 @ e1 ) .

  assert ( e1 : pr1 q2 = xp ) .  set  ( eint := maponpaths ( sumofmaps pr1 pr1 ) e ) .
  simpl in eint. exact ( eint @ ( hint xp ) ) . 

  induction ( ( pr2 q2 ) ( transportb P ( maponpaths pr1 e1 ) ( pr2 xp ) ) ) .

  apply ( isweqhomot _ _ ( invhomot efg ) ) . exact ( idisweq _ ) . 

Defined.





(** *** Pairwise coproducts as dependent sums of families over [ bool ] *)


Fixpoint coprodtobool { X Y : UU } ( xy : coprod X Y ) : bool :=
match xy with
ii1 x => true|
ii2 y => false
end.
 

Definition boolsumfun (X Y:UU) : bool -> UU := fun t:_ => 
match t with
true => X|
false => Y
end.

Definition coprodtoboolsum ( X Y : UU ) : coprod X Y -> total2 (boolsumfun X Y) := fun xy : _ =>
match xy with
ii1 x => tpair (boolsumfun X Y) true x|
ii2 y => tpair (boolsumfun X Y) false y
end .


Definition boolsumtocoprod (X Y:UU): (total2 (boolsumfun X Y)) -> coprod X Y := (fun xy:_ =>
match xy with 
tpair _ true x => ii1  x|
tpair _ false y => ii2  y
end).



Theorem isweqcoprodtoboolsum (X Y:UU): isweq (coprodtoboolsum X Y).
Proof. intros. set (f:= coprodtoboolsum X Y). set (g:= boolsumtocoprod X Y). 
assert (egf: forall xy: coprod X Y , paths (g (f xy)) xy). induction xy. apply idpath. apply idpath. 
assert (efg: forall xy: total2 (boolsumfun X Y), paths (f (g xy)) xy). intro. induction xy as [ t x ]. induction t.  apply idpath. apply idpath. apply (gradth  f g egf efg). Defined.

Definition weqcoprodtoboolsum ( X Y : UU ) := weqpair _ ( isweqcoprodtoboolsum X Y ) .

Corollary isweqboolsumtocoprod (X Y:UU): isweq (boolsumtocoprod X Y ).
Proof. intros. apply (isweqinvmap ( weqcoprodtoboolsum X Y ) ) . Defined.

Definition weqboolsumtocoprod ( X Y : UU ) := weqpair _ ( isweqboolsumtocoprod X Y ) .








(** *** Splitting of [ X ] into a coproduct defined by a function [ X -> coprod Y Z ] *)


Definition weqcoprodsplit { X Y Z : UU } ( f : X -> coprod Y Z ) : weq  X  ( coprod ( total2 ( fun y : Y => hfiber f ( ii1 y ) ) ) ( total2 ( fun z : Z => hfiber f ( ii2 z ) ) ) ) .
Proof . intros . set ( w1 := weqtococonusf f ) .  set ( w2 := weqtotal2overcoprod ( fun yz : coprod Y Z => hfiber f yz ) ) . apply ( weqcomp w1 w2 ) .  Defined . 



(** *** Some properties of [ bool ] *)

Definition boolchoice ( x : bool ) : coprod ( paths x true ) ( paths x false ) .
Proof. intro . induction x . apply ( ii1 ( idpath _ ) ) .  apply ( ii2 ( idpath _ ) ) . Defined . 

Definition curry :  bool -> UU := fun x : bool =>
match x  with
false => empty|
true => unit
end.


Theorem nopathstruetofalse: paths true false -> empty.
Proof. intro X.  apply (transportf curry  X tt).  Defined.

Corollary nopathsfalsetotrue: paths false true -> empty.
Proof. intro X. apply (transportb curry  X tt). Defined. 

Definition truetonegfalse ( x : bool ) : paths x true -> neg ( paths x false ) .
Proof . intros x e . rewrite e . unfold neg . apply nopathstruetofalse . Defined . 

Definition falsetonegtrue ( x : bool ) : paths x false -> neg ( paths x true ) .
Proof . intros x e . rewrite e . unfold neg . apply nopathsfalsetotrue . Defined .  

Definition negtruetofalse (x : bool ) : neg ( paths x true ) -> paths x false .
Proof. intros x ne. induction (boolchoice x) as [t | f]. induction (ne t). apply f. Defined. 

Definition negfalsetotrue ( x : bool ) : neg ( paths x false ) -> paths x true . 
Proof. intros x ne . induction (boolchoice x) as [t | f].  apply t . induction (ne f) . Defined. 











(** ** Basics about fibration sequences. *)



(** *** Fibrations sequences and their first "left shifts". 

The group of constructions related to fibration sequences forms one of the most important computational toolboxes of homotopy theory .   

Given a pair of functions [ ( f : X -> Y ) ( g : Y -> Z ) ] and a point [ z : Z ] , a structure of the complex on such a triple is a homotopy from the composition [ funcomp f g ] to the constant function [ X -> Z ] corresponding to [ z ] i.e. a term [ ez : forall x:X, paths ( g ( f x ) ) z ]. Specifing such a structure is essentially equivalent to specifing a structure of the form [ ezmap : X -> hfiber g z ]. The mapping in one direction is given in the definition of [ ezmap ] below. The mapping in another is given by [ f := fun x : X => pr1 ( ezmap x ) ] and [ ez := fun x : X => pr2 ( ezmap x ) ].

A complex is called a fibration sequence if [ ezmap ] is a weak equivalence. Correspondingly, the structure of a fibration sequence on [ f g z ] is a pair [ ( ez , is ) ] where [ is : isweq ( ezmap f g z ez ) ]. For a fibration sequence [ f g z fs ]  where [ fs : fibseqstr f g z ] and any [ y : Y ] there is defined a function [ diff1 : paths ( g y ) z -> X ] and a structure of the fibration sequence [ fibseqdiff1 ] on the triple [ diff1 g y ]. This new fibration sequence is called the derived fibration sequence of the original one.  

The first function of the second derived of [ f g z fs ] corresponding to [ ( y : Y ) ( x : X ) ]  is of the form [ paths ( f x ) y -> paths ( g y ) z ] and it is homotopic to the function defined by [ e => pathscomp0 ( maponpaths g  ( pathsinv0 e) ) ( ez x ) ]. The first function of the third derived of [ f g z fs ] corresponding to [ ( y : Y ) ( x : X ) ( e : paths ( g y ) z ) ] is of the form [ paths ( diff1 e ) x -> paths ( f x ) y ]. Therefore, the third derived of a sequence based on [ X Y Z ] is based entirely on paths types of [ X ], [ Y ] and [ Z ]. When this construction is applied to types of finite h-level (see below) and combined with the fact that the h-level of a path type is strictly lower than the h-level of the ambient type it leads to the possibility of building proofs about types by induction on h-level.  

There are three important special cases in which fibration sequences arise:

( pr1 - case ) The fibration sequence [ fibseqpr1 P z ] defined by family [ P : Z -> UU ] and a term [ z : Z ]. It is based on the sequence of functions [ ( tpair P z : P z -> total2 P ) ( pr1 : total2 P -> Z ) ]. The corresponding [ ezmap ] is defined by an obvious rule and the fact that it is a weak equivalence is proved in [ isweqfibertohfiber ].

( g - case ) The fibration sequence [ fibseqg g z ]  defined by a function [ g : Y -> Z ] and a term [ z : Z ]. It is based on the sequence of functions [ ( hfiberpr1 : hfiber g z -> Y ) ( g : Y -> Z ) ] and the corresponding [ ezmap ] is the function which takes a term [ ye : hfiber ] to [ hfiberpair g ( pr1 ye ) ( pr2 ye ) ]. If we had eta-concersion for the depndent sums it would be the identiry function. Since we do not have this conversion in Coq this function is only homotopic to the identity function by [ tppr ] which is sufficient to ensure that it is a weak equivalence. The first derived of [ fibseqg g z ] corresponding to [ y : Y ] coincides with [ fibseqpr1 ( fun y' : Y  => paths ( g y' ) z ) y ].

( hf -case ) The fibration sequence of homotopy fibers defined for any pair of functions [ ( f : X -> Y ) ( g : Y -> Z ) ] and any terms [ ( z : Z ) ( ye : hfiber g z ) ]. It is based on functions [ hfiberftogf : hfiber f ( pr1 ye ) -> hfiber ( funcomp f g ) z ] and [ hfibergftog : hfiber ( funcomp f g ) z -> hfiber g z ] which are defined below.    


*)


(** The structure of a complex structure on a composable pair of functions [ ( f : X -> Y ) ( g : Y -> Z ) ] relative to a term [ z : Z ]. *) 

Definition complxstr  { X Y Z : UU } (f:X -> Y) (g:Y->Z) ( z : Z ) := forall x:X, paths (g (f x)) z .

 

(** The structure of a fibration sequence on a complex. *)

Definition ezmap { X Y Z : UU } (f:X -> Y) (g:Y->Z) ( z : Z ) (ez : complxstr f g z ) : X -> hfiber  g z :=  fun x:X => hfiberpair  g (f x) (ez x).

Definition isfibseq { X Y Z : UU } (f:X -> Y) (g:Y->Z) ( z : Z ) (ez : complxstr f g z ) := isweq (ezmap f g z ez). 

Definition fibseqstr { X Y Z : UU } (f:X -> Y) (g:Y->Z) ( z : Z ) := total2 ( fun ez : complxstr f g z => isfibseq f g z ez ) .
Definition fibseqstrpair { X Y Z : UU } (f:X -> Y) (g:Y->Z) ( z : Z ) := tpair ( fun ez : complxstr f g z => isfibseq f g z ez ) .
Definition fibseqstrtocomplxstr  { X Y Z : UU } (f:X -> Y) (g:Y->Z) ( z : Z ) : fibseqstr f g z -> complxstr f g z := @pr1 _  ( fun ez : complxstr f g z => isfibseq f g z ez ) .
Coercion fibseqstrtocomplxstr : fibseqstr >-> complxstr . 

Definition ezweq { X Y Z : UU } (f:X -> Y) (g:Y->Z) ( z : Z ) ( fs : fibseqstr f g z ) : weq X ( hfiber g z ) := weqpair _ ( pr2 fs ) . 



(** Construction of the derived fibration sequence. *)


Definition d1 { X Y Z : UU } ( f : X -> Y ) ( g : Y -> Z ) ( z : Z ) ( fs : fibseqstr f g z ) ( y : Y ) : paths ( g y ) z ->  X := fun e : _ =>  invmap ( ezweq f g z fs ) ( hfiberpair g y e ) .

Definition ezmap1 { X Y Z : UU } ( f : X -> Y ) ( g : Y -> Z ) ( z : Z ) ( fs : fibseqstr f g z ) ( y : Y ) ( e : paths ( g y ) z ) :  hfiber f y  .
Proof . intros . split with ( d1 f g z fs y e ) . unfold d1 . change ( f ( invmap (ezweq f g z fs) (hfiberpair g y e) ) ) with ( hfiberpr1 _ _ ( ezweq f g z fs ( invmap (ezweq f g z fs) (hfiberpair g y e) ) ) )  . apply ( maponpaths ( hfiberpr1 g z ) ( homotweqinvweq ( ezweq f g z fs ) (hfiberpair g y e) ) ) .  Defined .      

Definition invezmap1 { X Y Z : UU } ( f : X -> Y ) ( g : Y -> Z ) ( z : Z ) ( ez : complxstr f g z ) ( y : Y ) : hfiber  f y -> paths (g y) z :=  
fun xe: hfiber  f y =>
match xe with
tpair _ x e => pathscomp0 (maponpaths g  ( pathsinv0 e ) ) ( ez x )
end.

Theorem isweqezmap1 { X Y Z : UU } ( f : X -> Y ) ( g : Y -> Z ) ( z : Z ) ( fs : fibseqstr f g z ) ( y : Y ) : isweq ( ezmap1 f g z fs y ) .
Proof . intros . set ( ff := ezmap1 f g z fs y ) . set ( gg := invezmap1 f g z ( pr1 fs ) y ) . 
assert ( egf : forall e : _ , paths ( gg ( ff e ) ) e ) . intro .  simpl . apply ( hfibertriangle1inv0 g (homotweqinvweq (ezweq f g z fs) (hfiberpair g y e)) ) . 
assert ( efg : forall xe : _ , paths ( ff ( gg xe ) ) xe ) . intro .  induction xe as [ x e ] .  induction e .  simpl . unfold ff . unfold ezmap1 . unfold d1 .   change (hfiberpair g (f x) ( pr1 fs x) ) with ( ezmap f g z fs x ) .  apply ( hfibertriangle2 f ( hfiberpair f ( invmap (ezweq f g z fs) (ezmap f g z fs x) ) _ ) ( hfiberpair f x ( idpath _ ) ) ( homotinvweqweq ( ezweq f g z fs ) x ) ) . simpl .  set ( e1 := pathsinv0 ( pathscomp0rid (maponpaths f (homotinvweqweq (ezweq f g z fs) x) ) ) ) . assert ( e2 : paths (maponpaths (hfiberpr1 g z) (homotweqinvweq (ezweq f g z fs) ( ( ezmap f g z fs ) x))) (maponpaths f (homotinvweqweq (ezweq f g z fs) x)) ) . set ( e3 := maponpaths ( fun e : _ => maponpaths ( hfiberpr1 g z ) e ) ( pathsinv0  ( homotweqinvweqweq ( ezweq f g z fs ) x ) ) ) .  simpl in e3 .  set ( e4 := maponpathscomp (ezmap f g z (pr1 fs)) (hfiberpr1 g z) (homotinvweqweq (ezweq f g z fs) x) ) .   simpl in e4 . apply ( pathscomp0 e3 e4 ) . apply ( pathscomp0 e2 e1 ) . 
apply ( gradth _ _ egf efg ) . Defined . 

Definition ezweq1 { X Y Z : UU } ( f : X -> Y ) ( g : Y -> Z ) ( z : Z ) ( fs : fibseqstr f g z ) ( y : Y ) := weqpair _ ( isweqezmap1 f g z fs y ) . 
Definition fibseq1 { X Y Z : UU } (f:X -> Y) (g:Y->Z) (z:Z) ( fs : fibseqstr f g z )(y:Y) : fibseqstr ( d1 f g z fs y) f y := fibseqstrpair _ _ _ _ ( isweqezmap1 f g z fs y ) . 



(** Explitcit description of the first map in the second derived sequence. *)

Definition d2 { X Y Z : UU } (f:X -> Y) (g:Y->Z) (z:Z) ( fs : fibseqstr f g z ) (y:Y) (x:X) ( e : paths (f x) y ) : paths (g y) z := pathscomp0 ( maponpaths g ( pathsinv0 e ) ) ( ( pr1 fs ) x ) . 
Definition ezweq2 { X Y Z : UU } (f:X -> Y) (g:Y->Z) (z:Z) ( fs : fibseqstr f g z ) (y:Y) (x:X) : weq ( paths (f x) y ) ( hfiber  (d1 f g z fs y) x ) := ezweq1 (d1 f g z fs y) f y ( fibseq1 f g z fs y )  x.
Definition fibseq2  { X Y Z : UU } (f:X -> Y) (g:Y->Z) (z:Z) ( fs : fibseqstr f g z ) (y:Y) (x:X) : fibseqstr ( d2 f g z fs y x ) ( d1 f g z fs y ) x := fibseqstrpair _ _ _ _ ( isweqezmap1 (d1 f g z fs y) f y ( fibseq1 f g z fs y ) x ) .





(** *** Fibration sequences based on [ ( tpair P z : P z -> total2 P ) ( pr1 : total2 P -> Z ) ] (  the "pr1-case" )    *) 



(** Construction of the fibration sequence. *)

Definition ezmappr1 { Z : UU } ( P : Z -> UU ) ( z : Z ) : P z -> hfiber ( @pr1 Z P ) z := fun p : P z => tpair _ ( tpair _  z p ) ( idpath z ).

Definition invezmappr1 { Z : UU } ( P : Z -> UU) ( z : Z ) : hfiber ( @pr1 Z P ) z  -> P z := fun te  : hfiber ( @pr1 Z P ) z =>
match te with 
tpair _ t e => transportf P e ( pr2 t ) 
end.

Definition isweqezmappr1 { Z : UU } ( P : Z -> UU ) ( z : Z ) : isweq ( ezmappr1 P z ).
Proof. intros. 
assert ( egf : forall x: P z , paths (invezmappr1 _ z ((ezmappr1 P z ) x)) x). intro. unfold ezmappr1. unfold invezmappr1. simpl. apply idpath. 
assert ( efg : forall x: hfiber  (@pr1 Z P) z , paths (ezmappr1 _ z (invezmappr1 P z x)) x). intros.  induction x as [ x t0 ]. induction t0. simpl in x.  simpl. induction x. simpl. unfold transportf. unfold ezmappr1. apply idpath. 
apply (gradth _ _ egf efg ). Defined. 

Definition ezweqpr1 { Z : UU } ( P : Z -> UU ) ( z : Z ) := weqpair _ ( isweqezmappr1 P z ) .

Lemma isfibseqpr1 { Z : UU } ( P : Z -> UU ) ( z : Z ) : isfibseq  (fun p : P z => tpair _ z p) ( @pr1 Z P ) z (fun p: P z => idpath z ).
Proof. intros. unfold isfibseq. unfold ezmap.  apply isweqezmappr1. Defined.

Definition fibseqpr1 { Z : UU } ( P : Z -> UU ) ( z : Z ) : fibseqstr (fun p : P z => tpair _ z p) ( @pr1 Z P ) z := fibseqstrpair _ _ _ _ ( isfibseqpr1 P z ) .


(** The main weak equivalence defined by the first derived of [ fibseqpr1 ]. *)

Definition ezweq1pr1 { Z : UU } ( P : Z -> UU ) ( z : Z ) ( zp : total2 P ) : weq ( paths ( pr1 zp) z )  ( hfiber ( tpair P z ) zp ) := ezweq1 _ _ z ( fibseqpr1 P z ) zp .   







(** *** Fibration sequences based on [ ( hfiberpr1 : hfiber g z -> Y ) ( g : Y -> Z ) ] (the "g-case")  *)


Theorem isfibseqg { Y Z : UU } (g:Y -> Z) (z:Z) : isfibseq  (hfiberpr1  g z) g z (fun ye: _ => pr2  ye).
Proof. intros. assert (Y0:forall ye': hfiber  g z, paths ye' (ezmap (hfiberpr1  g z) g z (fun ye: _ => pr2  ye) ye')). intro. apply tppr. apply (isweqhomot  _ _ Y0 (idisweq _ )).  Defined.

Definition ezweqg { Y Z : UU } (g:Y -> Z) (z:Z) := weqpair _ ( isfibseqg g z ) .
Definition fibseqg { Y Z : UU } (g:Y -> Z) (z:Z) : fibseqstr (hfiberpr1  g z) g z := fibseqstrpair _ _ _ _ ( isfibseqg g z ) . 


(** The first derived of [ fibseqg ].  *)

Definition d1g  { Y Z : UU} ( g : Y -> Z ) ( z : Z ) ( y : Y ) : paths ( g y ) z -> hfiber g z := hfiberpair g y . 

(** note that [ d1g ] coincides with [ d1 _ _ _ ( fibseqg g z ) ] which makes the following two definitions possible. *)

Definition ezweq1g { Y Z : UU } (g:Y -> Z) (z:Z) (y:Y) : weq (paths (g y) z) (hfiber (hfiberpr1 g z) y) := weqpair _ (isweqezmap1 (hfiberpr1  g z) g z ( fibseqg g z ) y) .
Definition fibseq1g { Y Z : UU } (g:Y -> Z) (z:Z) ( y : Y) : fibseqstr (d1g g z y ) ( hfiberpr1 g z ) y := fibseqstrpair _ _ _ _ (isweqezmap1 (hfiberpr1  g z) g z  ( fibseqg g z ) y) . 


(** The second derived of [ fibseqg ]. *) 

Definition d2g { Y Z : UU } (g:Y -> Z) { z : Z } ( y : Y ) ( ye' : hfiber  g z ) ( e: paths (pr1 ye') y ) :  paths (g y) z := pathscomp0 ( maponpaths g ( pathsinv0 e ) ) ( pr2  ye' ) .

(** note that [ d2g ] coincides with [ d2 _ _ _ ( fibseqg g z ) ] which makes the following two definitions possible. *)

Definition ezweq2g { Y Z : UU } (g:Y -> Z) { z : Z } ( y : Y ) ( ye' : hfiber  g z ) : weq (paths (pr1 ye') y) (hfiber ( hfiberpair g y ) ye') := ezweq2 _ _ _ ( fibseqg g z ) _ _ .
Definition fibseq2g { Y Z : UU } (g:Y -> Z) { z : Z } ( y : Y ) ( ye' : hfiber  g z ) : fibseqstr ( d2g g y ye' ) ( hfiberpair g y ) ye' := fibseq2 _ _ _ ( fibseqg g z ) _ _ . 


(** The third derived of [ fibseqg ] and an explicit description of the corresponding first map. *)

Definition d3g { Y Z : UU } (g:Y -> Z) { z : Z } ( y : Y ) ( ye' : hfiber g z ) ( e : paths ( g y ) z ) : paths ( hfiberpair  g y e ) ye' -> paths ( pr1 ye' ) y := d2 (d1g  g z y) (hfiberpr1 g z) y ( fibseq1g g z y ) ye' e . 

Lemma homotd3g { Y Z : UU } ( g : Y -> Z ) { z : Z } ( y : Y ) ( ye' : hfiber  g z ) ( e : paths ( g y ) z ) ( ee : paths ( hfiberpair g y e) ye' ) : paths (d3g g y ye' e ee) ( maponpaths ( @pr1 _ _ ) ( pathsinv0 ee ) ) .
Proof. intros. unfold d3g . unfold d2 .  simpl .  apply pathscomp0rid. Defined .  

Definition ezweq3g { Y Z : UU } (g:Y -> Z) { z : Z } ( y : Y ) ( ye' : hfiber g z ) ( e : paths ( g y ) z ) := ezweq2 (d1g  g z y) (hfiberpr1 g z) y ( fibseq1g g z y ) ye' e . 
Definition fibseq3g { Y Z : UU } (g:Y -> Z) { z : Z } ( y : Y ) ( ye' : hfiber g z ) ( e : paths ( g y ) z ) := fibseq2 (d1g  g z y) (hfiberpr1 g z) y ( fibseq1g g z y ) ye' e .





(** *** Fibration sequence of h-fibers defined by a composable pair of functions (the "hf-case") 

We construct a fibration sequence based on [ ( hfibersftogf f g z ye : hfiber f ( pr1 ye )  -> hfiber gf z ) ( hfibersgftog f g z : hfiber gf z -> hfiber g z ) ]. *) 




Definition hfibersftogf { X Y Z : UU } ( f : X -> Y ) ( g : Y -> Z ) ( z : Z ) ( ye : hfiber g z ) ( xe : hfiber f ( pr1 ye ) ) : hfiber ( funcomp f g ) z .
Proof . intros . split with ( pr1 xe ) .  apply ( pathscomp0 ( maponpaths g ( pr2 xe ) ) ( pr2 ye ) ) .  Defined .  



Definition ezmaphf { X Y Z : UU } ( f : X -> Y ) ( g : Y -> Z ) ( z : Z ) ( ye : hfiber g z ) ( xe : hfiber f ( pr1 ye ) ) : hfiber ( hfibersgftog f g z ) ye .
Proof . intros . split with ( hfibersftogf f g z ye xe ) . simpl . apply ( hfibertriangle2 g (hfiberpair g (f (pr1 xe)) (pathscomp0 (maponpaths g (pr2 xe)) ( pr2 ye ) )) ye ( pr2 xe ) ) .  simpl . apply idpath .  Defined . 

Definition invezmaphf { X Y Z : UU } ( f : X -> Y ) ( g : Y -> Z ) ( z : Z ) ( ye : hfiber g z ) ( xee' : hfiber ( hfibersgftog f g z ) ye ) : hfiber f ( pr1 ye ) .
Proof . intros .  split with ( pr1 ( pr1 xee' ) ) .  apply ( maponpaths ( hfiberpr1 _ _ ) ( pr2 xee' ) ) . Defined . 

Definition ffgg { X Y Z : UU } ( f : X -> Y ) ( g : Y -> Z ) ( z : Z ) ( ye : hfiber g z ) ( xee' : hfiber  ( hfibersgftog f g z ) ye ) : hfiber  ( hfibersgftog f g z ) ye .
Proof . intros . induction ye as [ y e ] . induction e . unfold hfibersgftog .  unfold hfibersgftog in xee' . induction xee' as [ xe e' ] . induction xe as [ x e ] .  simpl in e' . split with ( hfiberpair ( funcomp f g ) x ( pathscomp0 ( maponpaths g (maponpaths (hfiberpr1 g (g y)) e') ) ( idpath (g y ))) ) .  simpl . apply ( hfibertriangle2 _ (hfiberpair g (f x) (( pathscomp0 ( maponpaths g (maponpaths (hfiberpr1 g (g y)) e') ) ( idpath (g y ))))) ( hfiberpair g y ( idpath _ ) ) ( maponpaths ( hfiberpr1 _ _ ) e' ) ( idpath _ ) )  .  Defined .

Definition homotffggid   { X Y Z : UU } ( f : X -> Y ) ( g : Y -> Z ) ( z : Z ) ( ye : hfiber g z ) ( xee' : hfiber  ( hfibersgftog f g z ) ye ) : paths ( ffgg f g z ye xee' ) xee' .
Proof . intros .  induction ye as [ y e ] . induction e .  induction xee' as [ xe e' ] .  induction e' .  induction xe as [ x e ] . induction e .  simpl . apply idpath . Defined . 

Theorem isweqezmaphf { X Y Z : UU } ( f : X -> Y ) ( g : Y -> Z ) ( z : Z ) ( ye : hfiber g z ) : isweq ( ezmaphf f g z ye ) . 
Proof . intros . set ( ff := ezmaphf f g z ye ) . set ( gg := invezmaphf f g z ye ) . 
assert ( egf : forall xe : _ , paths ( gg ( ff xe ) ) xe ) . induction ye as [ y e ] . induction e .  intro xe .   apply ( hfibertriangle2 f ( gg ( ff xe ) ) xe ( idpath ( pr1 xe ) ) ) . induction xe as [ x ex ] . simpl in ex . induction ( ex ) .  simpl .   apply idpath . 
assert ( efg : forall xee' : _ , paths ( ff ( gg xee' ) ) xee' ) . induction ye as [ y e ] . induction e .  intro xee' . 
assert ( hint : paths ( ff ( gg xee' ) ) ( ffgg f g ( g y ) ( hfiberpair g y ( idpath _ ) ) xee'  ) ) .  induction xee' as [ xe e' ] .   induction xe as [ x e ] .  apply idpath . 
apply ( pathscomp0 hint ( homotffggid _ _ _ _ xee' ) ) . 
apply ( gradth _ _ egf efg ) . Defined .  


Definition ezweqhf { X Y Z : UU } ( f : X -> Y ) ( g : Y -> Z ) ( z : Z ) ( ye : hfiber g z ) : weq ( hfiber f ( pr1 ye ) ) ( hfiber  ( hfibersgftog f g z ) ye ) := weqpair _ ( isweqezmaphf f g z ye ) . 
Definition fibseqhf  { X Y Z : UU } (f:X -> Y)(g: Y -> Z)(z:Z)(ye: hfiber  g z) : fibseqstr (hfibersftogf f g z ye) (hfibersgftog f g z) ye := fibseqstrpair _ _ _ _ ( isweqezmaphf f g z ye ) . 

Definition isweqinvezmaphf  { X Y Z : UU } ( f : X -> Y ) ( g : Y -> Z ) ( z : Z ) ( ye : hfiber g z ) : isweq ( invezmaphf f g z ye ) := pr2 ( invweq ( ezweqhf f g z ye ) ) .


Corollary weqhfibersgwtog { X Y Z : UU } ( w : weq X Y ) ( g : Y -> Z ) ( z : Z ) : weq ( hfiber ( funcomp w g ) z ) ( hfiber g z ) .
Proof. intros . split with ( hfibersgftog w g z ) .  intro ye . apply ( iscontrweqf ( ezweqhf w g z ye ) ( ( pr2 w ) ( pr1 ye ) ) ) . Defined .
























(** ** Fiber-wise weak equivalences. 


Theorems saying that a fiber-wise morphism between total spaces is a weak equivalence if and only if all the morphisms between the fibers are weak equivalences. *)


Definition totalfun { X : UU } ( P Q : X -> UU ) (f: forall x:X, P x -> Q x) := (fun z: total2 P => tpair Q (pr1  z) (f (pr1  z) (pr2  z))).


Theorem isweqtotaltofib { X : UU } ( P Q : X -> UU) (f: forall x:X, P x -> Q x):
isweq (totalfun _ _ f) -> forall x:X, isweq (f x).
Proof. intros X P Q f X0 x. set (totp:= total2 P). set (totq := total2 Q).  set (totf:= (totalfun _ _ f)). set (pip:= fun z: totp => pr1  z). set (piq:= fun z: totq => pr1  z). 

set (hfx:= hfibersgftog totf piq x).  simpl in hfx. 
assert (H: isweq hfx). unfold isweq. intro y. 
set (int:= invezmaphf totf piq x y). 
assert (X1:isweq int). apply (isweqinvezmaphf totf piq x y). induction y as [ t e ]. 
assert (is1: iscontr (hfiber  totf t)). apply (X0 t). apply (iscontrweqb  ( weqpair int X1 ) is1).   
set (ip:= ezmappr1 P x). set (iq:= ezmappr1 Q x). set (h:= fun p: P x => hfx (ip p)).  
assert (is2: isweq h). apply (twooutof3c ip hfx (isweqezmappr1 P x) H). set (h':= fun p: P x => iq ((f x) p)). 
assert (ee: forall p:P x, paths (h p) (h' p)). intro. apply idpath.  
assert (X2:isweq h'). apply (isweqhomot   h h' ee is2). 
apply (twooutof3a (f x) iq X2). 
apply (isweqezmappr1 Q x). Defined.


Definition weqtotaltofib { X : UU } ( P Q : X -> UU ) ( f : forall x : X , P x -> Q x ) ( is : isweq ( totalfun _ _ f ) ) ( x : X ) : weq ( P x ) ( Q x ) := weqpair _ ( isweqtotaltofib P Q f is x ) . 
 

Theorem isweqfibtototal { X : UU } ( P Q : X -> UU) (f: forall x:X, weq ( P x ) ( Q x ) ) : isweq (totalfun _ _ f).
Proof. intros X P Q f . set (fpq:= totalfun P Q f). set (pr1p:= fun z: total2 P => pr1  z). set (pr1q:= fun z: total2 Q => pr1  z). unfold isweq. intro xq.   set (x:= pr1q xq). set (xqe:= hfiberpair  pr1q  xq (idpath _)). set (hfpqx:= hfibersgftog fpq pr1q x). 

assert (isint: iscontr (hfiber  hfpqx xqe)). 
assert (isint1: isweq hfpqx). set (ipx:= ezmappr1 P x). set (iqx:= ezmappr1 Q x).   set (diag:= fun p:P x => (iqx ((f x) p))). 
assert (is2: isweq diag).  apply (twooutof3c (f x) iqx (pr2 ( f x) ) (isweqezmappr1 Q x)).  apply (twooutof3b  ipx hfpqx (isweqezmappr1 P x) is2).  unfold isweq in isint1.  apply (isint1 xqe). 
set (intmap:= invezmaphf  fpq pr1q x xqe). apply (iscontrweqf  ( weqpair intmap (isweqinvezmaphf fpq pr1q x xqe) ) isint). 
Defined.

Definition weqfibtototal { X : UU } ( P Q : X -> UU) (f: forall x:X, weq ( P x ) ( Q x ) ) := weqpair _ ( isweqfibtototal P Q f ) .






(** ** Homotopy fibers of the function [fpmap: total2 X (P f) -> total2 Y P].

Given [ X Y ] in [ UU ], [ P:Y -> UU ] and [ f: X -> Y ] we get a function [ fpmap: total2 X (P f) -> total2 Y P ]. The main theorem of this section asserts that the homotopy fiber of fpmap over [ yp:total Y P ] is naturally weakly equivalent to the homotopy fiber of [ f ] over [ pr1 yp ]. In particular, if  [ f ] is a weak equivalence then so is [ fpmap ]. *)


Definition fpmap { X Y : UU } (f: X -> Y) ( P:Y-> UU) : total2 ( fun x => P ( f x ) ) -> total2 P := 
(fun z:total2 (fun x:X => P (f x)) => tpair P (f (pr1  z)) (pr2  z)).


Definition hffpmap2 { X Y : UU } (f: X -> Y) (P:Y-> UU):  total2 ( fun x => P ( f x ) ) -> total2 (fun u:total2 P => hfiber  f (pr1  u)).
Proof. intros X Y f P X0. set (u:= fpmap f P X0).  split with u. set (x:= pr1  X0).  split with x. simpl. apply idpath. Defined.


Definition hfiberfpmap { X Y : UU } (f:X -> Y)(P:Y-> UU)(yp: total2 P): hfiber  (fpmap f P) yp -> hfiber  f (pr1  yp).
Proof. intros X Y f P yp X0. set (int1:= hfibersgftog (hffpmap2  f P) (fun u: (total2 (fun u:total2 P => hfiber  f (pr1  u))) => (pr1  u)) yp).  set (phi:= invezmappr1 (fun u:total2 P => hfiber  f (pr1  u)) yp). apply (phi (int1 X0)).   Defined. 



Lemma centralfiber { X : UU } (P:X -> UU)(x:X): isweq (fun p: P x => tpair (fun u: coconusfromt X x => P ( pr1  u)) (coconusfromtpair X (idpath x)) p).
Proof. intros. set (f:= fun p: P x => tpair (fun u: coconusfromt X x => P(pr1  u)) (coconusfromtpair X (idpath x)) p). set (g:= fun z: total2 (fun u: coconusfromt X x => P ( pr1  u)) => transportf P (pathsinv0 (pr2  (pr1  z))) (pr2  z)).  

assert (efg: forall  z: total2 (fun u: coconusfromt X x => P ( pr1  u)), paths (f (g z)) z). intro. induction z as [ t x0 ]. induction t as [t x1 ].   simpl. induction x1. simpl. apply idpath. 

assert (egf: forall p: P x , paths (g (f p)) p).  intro. apply idpath.  

apply (gradth f g egf efg). Defined. 


Lemma isweqhff { X Y : UU } (f: X -> Y)(P:Y-> UU): isweq (hffpmap2  f P). 
Proof. intros. set (int:= total2 (fun x:X => total2 (fun u: coconusfromt Y (f x) => P (pr1  u)))). set (intpair:= tpair (fun x:X => total2 (fun u: coconusfromt Y (f x) => P (pr1  u)))).  set (toint:= fun z: (total2 (fun u : total2 P => hfiber  f (pr1  u))) => intpair (pr1  (pr2  z)) (tpair  (fun u: coconusfromt Y (f (pr1  (pr2  z))) => P (pr1  u)) (coconusfromtpair _ (pr2  (pr2  z))) (pr2  (pr1  z)))). set (fromint:= fun z: int => tpair (fun u:total2 P => hfiber  f (pr1  u)) (tpair P (pr1  (pr1  (pr2  z))) (pr2  (pr2  z))) (hfiberpair  f  (pr1  z) (pr2  (pr1  (pr2  z))))). assert (fromto: forall u:(total2 (fun u : total2 P => hfiber  f (pr1  u))), paths (fromint (toint u)) u). simpl in toint. simpl in fromint. simpl. intro u. induction u as [ t x ]. induction x. induction t as [ p0 p1 ] . simpl. unfold toint. unfold fromint. simpl. apply idpath. assert (tofrom: forall u:int, paths (toint (fromint u)) u). intro. induction u as [ t x ]. induction x as [ t0 x ]. induction t0. simpl in x. simpl. unfold fromint. unfold toint. simpl. apply idpath. assert (is: isweq toint). apply (gradth  toint fromint fromto tofrom).  clear tofrom. clear fromto.  clear fromint.

set (h:= fun u: total2 (fun x:X => P (f x)) => toint ((hffpmap2  f P) u)). simpl in h. 

assert (l1: forall x:X, isweq (fun p: P (f x) => tpair  (fun u: coconusfromt _ (f x) => P (pr1  u)) (coconusfromtpair _ (idpath  (f x))) p)). intro. apply (centralfiber P (f x)).  

assert (X0:isweq h). apply (isweqfibtototal  (fun x:X => P (f x))  (fun x:X => total2 (fun u: coconusfromt _ (f x) => P (pr1  u))) (fun x:X =>  weqpair _  ( l1 x ) ) ).   

apply (twooutof3a (hffpmap2  f P) toint X0 is). Defined. 




Theorem isweqhfiberfp { X Y : UU } (f:X -> Y)(P:Y-> UU)(yp: total2 P): isweq (hfiberfpmap  f P yp).
Proof. intros. set (int1:= hfibersgftog (hffpmap2  f P) (fun u: (total2 (fun u:total2 P => hfiber  f (pr1  u))) => (pr1  u)) yp). assert (is1: isweq int1). simpl in int1 . apply ( pr2 ( weqhfibersgwtog ( weqpair _ ( isweqhff f P ) ) (fun u : total2 (fun u : total2 P => hfiber f (pr1 u)) => pr1 u) yp ) ) .  set (phi:= invezmappr1 (fun u:total2 P => hfiber  f (pr1  u)) yp). assert (is2: isweq phi).  apply ( pr2 ( invweq ( ezweqpr1 (fun u:total2 P => hfiber  f (pr1  u)) yp ) ) ) . apply (twooutof3c int1 phi is1 is2).   Defined. 


Corollary isweqfpmap { X Y : UU } ( w : weq X Y )(P:Y-> UU) :  isweq (fpmap w P).
Proof. intros. unfold isweq.   intro y.  set (h:=hfiberfpmap w P y). 
assert (X1:isweq h). apply isweqhfiberfp. 
assert (is: iscontr (hfiber w (pr1  y))). apply ( pr2 w ). apply (iscontrweqb  ( weqpair h X1 ) is). Defined. 

Definition weqfp { X Y : UU } ( w : weq X Y )(P:Y-> UU) := weqpair _ ( isweqfpmap w P ) .


(** *** Total spaces of families over a contractible base *)

Definition fromtotal2overunit ( P : unit -> UU ) ( tp : total2 P ) : P tt .
Proof . intros . induction tp as [ t p ] . induction t . apply p . Defined .

Definition tototal2overunit   ( P : unit -> UU ) ( p : P tt ) : total2 P  := tpair P tt p . 

Theorem weqtotal2overunit ( P : unit -> UU ) : weq ( total2 P ) ( P tt ) .
Proof. intro . set ( f := fromtotal2overunit P ) . set ( g := tototal2overunit P ) . split with f . 
assert ( egf : forall a : _ , paths ( g ( f a ) ) a ) . intro a . induction a as [ t p ] . induction t . apply idpath .
assert ( efg : forall a : _ , paths ( f ( g a ) ) a ) . intro a . apply idpath .    
apply ( gradth _ _ egf efg ) . Defined . 



(** ** The maps between total spaces of families given by a map between the bases of the families and maps between the corresponding members of the families *)


Definition bandfmap { X Y : UU }(f: X -> Y) ( P : X -> UU)(Q: Y -> UU)(fm: forall x:X, P x -> (Q (f x))): total2 P -> total2 Q:= fun xp:_ =>
match xp with
tpair _ x p => tpair Q (f x) (fm x p)
end.

Theorem isweqbandfmap { X Y : UU } (w : weq X Y ) (P:X -> UU)(Q: Y -> UU)( fw : forall x:X, weq ( P x) (Q (w x))) : isweq (bandfmap  _ P Q fw).
Proof. intros. set (f1:= totalfun P _ fw). set (is1:= isweqfibtototal P (fun x:X => Q (w x)) fw ).  set (f2:= fpmap w Q).  set (is2:= isweqfpmap w Q ). 
assert (h: forall xp: total2 P, paths (f2 (f1 xp)) (bandfmap  w P Q fw xp)). intro. induction xp. apply idpath.  apply (isweqhomot  _ _ h (twooutof3c f1 f2 is1 is2)). Defined.

Definition weqbandf { X Y : UU } (w : weq X Y ) (P:X -> UU)(Q: Y -> UU)( fw : forall x:X, weq ( P x) (Q (w x))) := weqpair _ ( isweqbandfmap w P Q fw ) .






























(** ** Homotopy fiber squares *)




(** *** Homotopy commutative squares *)


Definition commsqstr { X X' Y Z : UU } ( g' : Z -> X' ) ( f' : X' -> Y ) ( g : Z -> X ) ( f : X -> Y ) := forall ( z : Z ) , paths   ( f' ( g' z ) ) ( f ( g z ) ) .


Definition hfibersgtof'  { X X' Y Z : UU } ( f : X -> Y ) ( f' : X' -> Y ) ( g : Z -> X ) ( g' : Z -> X' ) ( h : commsqstr g' f' g f ) ( x : X ) ( ze : hfiber g x ) : hfiber f' ( f x )  .
Proof. intros . induction ze as [ z e ] . split with ( g' z ) .    apply ( pathscomp0  ( h z )  ( maponpaths f e )  ) . Defined . 

Definition hfibersg'tof  { X X' Y Z : UU } ( f : X -> Y ) ( f' : X' -> Y ) ( g : Z -> X ) ( g' : Z -> X' ) ( h : commsqstr g' f' g f ) ( x' : X' ) ( ze : hfiber g' x' ) : hfiber f ( f' x' )  .
Proof. intros . induction ze as [ z e ] . split with ( g z ) .    apply ( pathscomp0 ( pathsinv0 ( h z ) ) ( maponpaths f' e ) ) . Defined . 


Definition transposcommsqstr { X X' Y Z : UU } ( f : X -> Y ) ( f' : X' -> Y ) ( g : Z -> X ) ( g' : Z -> X' ) : commsqstr g' f' g f -> commsqstr g f g' f' := fun h : _ => fun z : Z => ( pathsinv0 ( h z ) ) . 


(** *** Short complexes and homotopy commutative squares *)

Lemma complxstrtocommsqstr { X Y Z : UU } ( f : X -> Y ) ( g : Y -> Z ) ( z : Z ) ( h : complxstr f g z ) : commsqstr f g ( fun x : X => tt ) ( fun t : unit => z ) .
Proof. intros .  assumption .   Defined . 


Lemma commsqstrtocomplxstr { X Y Z : UU } ( f : X -> Y ) ( g : Y -> Z ) ( z : Z ) ( h : commsqstr f  g ( fun x : X => tt ) ( fun t : unit => z ) ) : complxstr f g z .
Proof. intros . assumption .   Defined . 


(** *** Homotopy fiber products *)



Definition hfp {X X' Y:UU} (f:X -> Y) (f':X' -> Y):= total2 (fun xx' : dirprod X X'  => paths ( f' ( pr2 xx' ) ) ( f ( pr1 xx' ) ) ) .
Definition hfpg {X X' Y:UU} (f:X -> Y) (f':X' -> Y) : hfp f f' -> X := fun xx'e => ( pr1 ( pr1 xx'e ) ) .
Definition hfpg' {X X' Y:UU} (f:X -> Y) (f':X' -> Y) : hfp f f' -> X' := fun xx'e => ( pr2 ( pr1 xx'e ) ) .

Definition commsqZtohfp { X X' Y Z : UU } ( f : X -> Y ) ( f' : X' -> Y ) ( g : Z -> X ) ( g' : Z -> X' ) ( h : commsqstr g' f' g f ) : Z -> hfp f f' := fun z : _ => tpair _ ( dirprodpair ( g z ) ( g' z ) ) ( h z ) .

Definition commsqZtohfphomot  { X X' Y Z : UU } ( f : X -> Y ) ( f' : X' -> Y ) ( g : Z -> X ) ( g' : Z -> X' ) ( h : commsqstr g' f' g f  ) : forall z : Z , paths ( hfpg _ _ ( commsqZtohfp _ _ _ _ h z ) ) ( g z ) := fun z : _ => idpath _ . 

Definition commsqZtohfphomot'  { X X' Y Z : UU } ( f : X -> Y ) ( f' : X' -> Y ) ( g : Z -> X ) ( g' : Z -> X' ) ( h : commsqstr g' f' g f  ) : forall z : Z , paths ( hfpg' _ _ ( commsqZtohfp _ _ _ _ h z ) ) ( g' z ) := fun z : _ => idpath _ . 


Definition hfpoverX {X X' Y:UU} (f:X -> Y) (f':X' -> Y) := total2 (fun x : X => hfiber  f' ( f x ) ) .
Definition hfpoverX' {X X' Y:UU} (f:X -> Y) (f':X' -> Y) := total2 (fun x' : X' => hfiber  f (f' x' ) ) .


Definition weqhfptohfpoverX {X X' Y:UU} (f:X -> Y) (f':X' -> Y) : weq ( hfp f f' ) ( hfpoverX f f' ) .
Proof. intros . apply ( weqtotal2asstor ( fun x : X => X' ) ( fun  xx' : dirprod X X'  => paths  ( f' ( pr2 xx' ) ) ( f ( pr1 xx' ) ) ) ) .   Defined . 


Definition weqhfptohfpoverX' {X X' Y:UU} (f:X -> Y) (f':X' -> Y) : weq ( hfp f f' ) ( hfpoverX' f f' ) .
Proof. intros .  set ( w1 := weqfp ( weqdirprodcomm X X' ) ( fun xx' : dirprod X' X  => paths ( f' ( pr1 xx' ) ) ( f ( pr2 xx' ) ) ) ) .  simpl in w1 .  
set ( w2 := weqfibtototal ( fun  x'x : dirprod X' X  => paths  ( f' ( pr1 x'x ) ) ( f ( pr2 x'x ) ) ) ( fun  x'x : dirprod X' X  => paths   ( f ( pr2 x'x ) ) ( f' ( pr1 x'x ) ) ) ( fun x'x : _ => weqpathsinv0  ( f' ( pr1 x'x ) ) ( f ( pr2 x'x ) ) ) ) . set ( w3 := weqtotal2asstor ( fun x' : X' => X ) ( fun  x'x : dirprod X' X  => paths   ( f ( pr2 x'x ) ) ( f' ( pr1 x'x ) ) ) ) .  simpl in w3 .  apply ( weqcomp ( weqcomp w1 w2 ) w3 )   .  Defined . 


Lemma weqhfpcomm { X X' Y : UU } ( f : X -> Y ) ( f' : X' -> Y ) : weq ( hfp f f' ) ( hfp f' f ) .
Proof . intros . set ( w1 :=  weqfp ( weqdirprodcomm X X' ) ( fun xx' : dirprod X' X  => paths ( f' ( pr1 xx' ) ) ( f ( pr2 xx' ) ) ) ) .  simpl in w1 .  set ( w2 := weqfibtototal ( fun  x'x : dirprod X' X  => paths  ( f' ( pr1 x'x ) ) ( f ( pr2 x'x ) ) ) ( fun  x'x : dirprod X' X  => paths   ( f ( pr2 x'x ) ) ( f' ( pr1 x'x ) ) ) ( fun x'x : _ => weqpathsinv0  ( f' ( pr1 x'x ) ) ( f ( pr2 x'x ) ) ) ) . apply ( weqcomp w1 w2 ) .     Defined . 


Definition commhfp {X X' Y:UU} (f:X -> Y) (f':X' -> Y) : commsqstr ( hfpg' f f' ) f' ( hfpg f f' ) f := fun xx'e : hfp f f' => pr2 xx'e . 


(** *** Homotopy fiber products and homotopy fibers *)

Definition  hfibertohfp { X Y : UU } ( f : X -> Y ) ( y : Y ) ( xe : hfiber f y ) : hfp ( fun t : unit => y ) f :=  tpair ( fun tx : dirprod unit X => paths ( f ( pr2 tx ) ) y ) ( dirprodpair tt ( pr1 xe ) ) ( pr2 xe )  . 

Definition hfptohfiber { X Y : UU } ( f : X -> Y ) ( y : Y ) ( hf : hfp ( fun t : unit => y ) f ) : hfiber f y := hfiberpair f ( pr2 ( pr1 hf ) ) ( pr2 hf ) .

Lemma weqhfibertohfp  { X Y : UU } ( f : X -> Y ) ( y : Y ) : weq ( hfiber f y )  ( hfp ( fun t : unit => y ) f ) .
Proof . intros . set ( ff := hfibertohfp f y ) . set ( gg := hfptohfiber f y ) . split with ff .
assert ( egf : forall xe : _ , paths ( gg ( ff xe ) ) xe ) . intro . induction xe . apply idpath .
assert ( efg : forall hf : _ , paths ( ff ( gg hf ) ) hf ) . intro . induction hf as [ tx e ] . induction tx as [ t x ] . induction t .   apply idpath .
apply ( gradth _ _ egf efg ) . Defined .  







(** *** Homotopy fiber squares *)


Definition ishfsq { X X' Y Z : UU } ( f : X -> Y ) ( f' : X' -> Y ) ( g : Z -> X ) ( g' : Z -> X' ) ( h : commsqstr g' f' g f  ) :=  isweq ( commsqZtohfp f f' g g' h ) .

Definition hfsqstr  { X X' Y Z : UU } ( f : X -> Y ) ( f' : X' -> Y ) ( g : Z -> X ) ( g' : Z -> X' ) := total2 ( fun h : commsqstr g' f' g f  => isweq ( commsqZtohfp f f' g g' h ) ) .
Definition hfsqstrpair { X X' Y Z : UU } ( f : X -> Y ) ( f' : X' -> Y ) ( g : Z -> X ) ( g' : Z -> X' ) := tpair ( fun h : commsqstr g' f' g f  => isweq ( commsqZtohfp f f' g g' h ) ) .
Definition hfsqstrtocommsqstr { X X' Y Z : UU } ( f : X -> Y ) ( f' : X' -> Y ) ( g : Z -> X ) ( g' : Z -> X' ) : hfsqstr f f' g g' -> commsqstr g' f' g f  := @pr1 _ ( fun h : commsqstr g' f' g f  => isweq ( commsqZtohfp f f' g g' h ) ) .
Coercion hfsqstrtocommsqstr : hfsqstr >-> commsqstr . 

Definition weqZtohfp  { X X' Y Z : UU } ( f : X -> Y ) ( f' : X' -> Y ) ( g : Z -> X ) ( g' : Z -> X' ) ( hf : hfsqstr f f' g g' ) : weq Z ( hfp f f' ) := weqpair _ ( pr2 hf ) .

Lemma isweqhfibersgtof' { X X' Y Z : UU } ( f : X -> Y ) ( f' : X' -> Y ) ( g : Z -> X ) ( g' : Z -> X' ) ( hf : hfsqstr f f' g g' ) ( x : X ) : isweq ( hfibersgtof' f f' g g' hf x ) .
Proof. intros . set ( is := pr2 hf ) . set ( h := pr1 hf ) . 
set ( a := weqtococonusf g ) . set ( c := weqpair _ is ) .  set ( d := weqhfptohfpoverX f f' ) .  set ( b0 := totalfun _ _ ( hfibersgtof' f f' g g' h ) ) .    
assert ( h1 : forall z : Z , paths ( d ( c z ) ) ( b0 ( a z ) ) ) . intro . simpl .  unfold b0 . unfold a .   unfold weqtococonusf . unfold tococonusf .   simpl .  unfold totalfun . simpl . assert ( e : paths ( h  z ) ( pathscomp0 (h z) (idpath (f (g z))) ) ) . apply ( pathsinv0 ( pathscomp0rid _ ) ) .  induction e .  apply idpath .
assert ( is1 : isweq ( fun z : _ => b0 ( a z ) ) ) . apply ( isweqhomot _ _ h1 ) .   apply ( twooutof3c _ _ ( pr2 c ) ( pr2 d ) ) .  
assert ( is2 : isweq b0 ) . apply ( twooutof3b _ _ ( pr2 a ) is1 ) .  apply ( isweqtotaltofib _ _ _ is2 x ) .   Defined . 

Definition weqhfibersgtof' { X X' Y Z : UU } ( f : X -> Y ) ( f' : X' -> Y ) ( g : Z -> X ) ( g' : Z -> X' ) ( hf : hfsqstr f f' g g' ) ( x : X ) := weqpair _ ( isweqhfibersgtof' _ _ _ _ hf x ) .

Lemma ishfsqweqhfibersgtof' { X X' Y Z : UU } ( f : X -> Y ) ( f' : X' -> Y ) ( g : Z -> X ) ( g' : Z -> X' ) ( h : commsqstr g' f' g f  ) ( is : forall x : X , isweq ( hfibersgtof' f f' g g' h x ) ) :  hfsqstr f f' g g' . 
Proof .  intros . split with h . 
set ( a := weqtococonusf g ) . set ( c0 := commsqZtohfp f f' g g' h ) .  set ( d := weqhfptohfpoverX f f' ) .  set ( b := weqfibtototal _ _ ( fun x : X => weqpair _ ( is x ) ) ) .    
assert ( h1 : forall z : Z , paths ( d ( c0 z ) ) ( b ( a z ) ) ) . intro . simpl .  unfold b . unfold a .   unfold weqtococonusf . unfold tococonusf .   simpl .  unfold totalfun . simpl . assert ( e : paths ( h z ) ( pathscomp0 (h z) (idpath (f (g z))) ) ) . apply ( pathsinv0 ( pathscomp0rid _ ) ) .  induction e .  apply idpath .
assert ( is1 : isweq ( fun z : _ => d ( c0 z ) ) ) . apply ( isweqhomot _ _ ( fun z : Z => ( pathsinv0 ( h1 z ) ) ) ) .   apply ( twooutof3c _ _ ( pr2 a ) ( pr2 b ) ) .  
 apply ( twooutof3a _ _ is1 ( pr2 d ) ) .    Defined .  


Lemma isweqhfibersg'tof { X X' Y Z : UU } ( f : X -> Y ) ( f' : X' -> Y ) ( g : Z -> X ) ( g' : Z -> X' ) ( hf : hfsqstr f f' g g' ) ( x' : X' ) : isweq (  hfibersg'tof f f' g g' hf x' ) . 
Proof. intros . set ( is := pr2 hf ) . set ( h := pr1 hf ) .
set ( a' := weqtococonusf g' ) . set ( c' := weqpair _ is ) .  set ( d' := weqhfptohfpoverX' f f' ) .  set ( b0' := totalfun _ _ ( hfibersg'tof f f' g g' h ) ) .    
assert ( h1 : forall z : Z , paths ( d' ( c' z ) ) ( b0' ( a' z ) ) ) . intro .  unfold b0' . unfold a' .   unfold weqtococonusf . unfold tococonusf .   unfold totalfun . simpl .  assert ( e : paths ( pathsinv0 ( h  z ) ) ( pathscomp0 ( pathsinv0 (h z) ) (idpath (f' (g' z))) ) ) . apply (  pathsinv0 ( pathscomp0rid _ ) ) .  induction e .  apply idpath .
assert ( is1 : isweq ( fun z : _ => b0' ( a' z ) ) ) . apply ( isweqhomot _ _ h1 ) .   apply ( twooutof3c _ _ ( pr2 c' ) ( pr2 d' ) ) .  
assert ( is2 : isweq b0' ) . apply ( twooutof3b _ _ ( pr2 a' ) is1 ) .  apply ( isweqtotaltofib _ _ _ is2 x' ) .   Defined . 

Definition weqhfibersg'tof { X X' Y Z : UU } ( f : X -> Y ) ( f' : X' -> Y ) ( g : Z -> X ) ( g' : Z -> X' ) ( hf : hfsqstr f f' g g' ) ( x' : X' ) := weqpair _ ( isweqhfibersg'tof _ _ _ _ hf x' ) .

Lemma ishfsqweqhfibersg'tof { X X' Y Z : UU } ( f : X -> Y ) ( f' : X' -> Y ) ( g : Z -> X ) ( g' : Z -> X' ) ( h : commsqstr g' f' g f ) ( is : forall x' : X' , isweq ( hfibersg'tof f f' g g' h x' ) ) :  hfsqstr f f' g g' . 
Proof .  intros . split with h . 
set ( a' := weqtococonusf g' ) . set ( c0' := commsqZtohfp f f' g g' h ) .  set ( d' := weqhfptohfpoverX' f f' ) .  set ( b' := weqfibtototal _ _ ( fun x' : X' => weqpair _ ( is x' ) ) ) .    
assert ( h1 : forall z : Z , paths ( d' ( c0' z ) ) ( b' ( a' z ) ) ) . intro . simpl .  unfold b' . unfold a' .   unfold weqtococonusf . unfold tococonusf .   unfold totalfun . simpl . assert ( e : paths ( pathsinv0 ( h z ) ) ( pathscomp0 ( pathsinv0 (h z) ) (idpath (f' (g' z))) ) ) . apply ( pathsinv0 ( pathscomp0rid _ ) ) .  induction e .  apply idpath .
assert ( is1 : isweq ( fun z : _ => d' ( c0' z ) ) ) . apply ( isweqhomot _ _ ( fun z : Z => ( pathsinv0 ( h1 z ) ) ) ) .   apply ( twooutof3c _ _ ( pr2 a' ) ( pr2 b' ) ) .  
 apply ( twooutof3a _ _ is1 ( pr2 d' ) ) .    Defined .  

Theorem transposhfpsqstr { X X' Y Z : UU } ( f : X -> Y ) ( f' : X' -> Y ) ( g : Z -> X ) ( g' : Z -> X' ) ( hf : hfsqstr f f' g g' ) : hfsqstr f' f g' g .
Proof . intros . set ( is := pr2 hf ) . set ( h := pr1 hf ) . set ( th := transposcommsqstr f f' g g' h ) . split with th . 
set ( w1 := weqhfpcomm f f' ) . assert ( h1 : forall z : Z , paths (  w1 ( commsqZtohfp f f' g g' h z ) ) (  commsqZtohfp f' f g' g th z ) ) . intro . unfold commsqZtohfp .  simpl . unfold fpmap . unfold totalfun .   simpl .  apply idpath .  apply ( isweqhomot _ _ h1 ) .  apply ( twooutof3c _ _ is ( pr2 w1 ) ) . Defined . 

    
(** *** Fiber sequences and homotopy fiber squares *)

Theorem fibseqstrtohfsqstr { X Y Z : UU } ( f : X -> Y ) ( g : Y -> Z ) ( z : Z ) ( hf : fibseqstr f g z ) : hfsqstr ( fun t : unit => z ) g ( fun x : X => tt ) f .
Proof . intros . split with ( pr1 hf ) .  set ( ff := ezweq f g z hf ) . set ( ggff := commsqZtohfp ( fun t : unit => z ) g ( fun x : X => tt ) f ( pr1 hf )   ) .  set ( gg := weqhfibertohfp g z ) . 
apply ( pr2 ( weqcomp ff gg ) ) .  Defined . 


Theorem hfsqstrtofibseqstr  { X Y Z : UU } ( f : X -> Y ) ( g : Y -> Z ) ( z : Z ) ( hf :  hfsqstr ( fun t : unit => z ) g ( fun x : X => tt ) f ) : fibseqstr f g z .
Proof . intros . split with ( pr1 hf ) .  set ( ff := ezmap f g z ( pr1 hf ) ) . set ( ggff := weqZtohfp ( fun t : unit => z ) g ( fun x : X => tt ) f hf ) .  set ( gg := weqhfibertohfp g z ) . 
apply ( twooutof3a ff gg ( pr2 ggff ) ( pr2 gg ) ) .  Defined . 



















(** ** Basics about h-levels *)



(** *** h-levels of types *)


Fixpoint isofhlevel (n:nat) (X:UU): UU:=
match n with
O => iscontr X |
S m => forall x:X, forall x':X, (isofhlevel m (paths x x'))
end.

(* induction induction *)

Theorem hlevelretract (n:nat) { X Y : UU } ( p : X -> Y ) ( s : Y -> X ) ( eps : forall y : Y , paths ( p ( s y ) ) y ) : isofhlevel n X -> isofhlevel n Y .
Proof. intro. induction n as [ | n IHn ].  intros X Y p s eps X0. unfold isofhlevel.  apply ( iscontrretract p s eps X0). 
 unfold isofhlevel. intros X Y p s eps X0 x x'. unfold isofhlevel in X0. assert (is: isofhlevel n (paths (s x) (s x'))).  apply X0. set (s':= @maponpaths _ _ s x x'). set (p':= pathssec2  s p eps x x').  set (eps':= @pathssec3 _ _  s p eps x x' ). simpl. apply (IHn  _ _ p' s' eps' is). Defined. 

Corollary  isofhlevelweqf (n:nat) { X Y : UU } ( f : weq X Y ) : isofhlevel n X  ->  isofhlevel n Y .
Proof. intros n X Y f X0.  apply (hlevelretract n  f (invmap f ) (homotweqinvweq  f )). assumption. Defined. 

Corollary  isofhlevelweqb (n:nat) { X Y : UU } ( f : weq X Y ) : isofhlevel n Y  ->  isofhlevel n X .
Proof. intros n X Y f X0 .  apply (hlevelretract n  (invmap  f ) f (homotinvweqweq  f )). assumption. Defined. 

Lemma isofhlevelsn ( n : nat ) { X : UU } ( f : X -> isofhlevel ( S n ) X ) : isofhlevel ( S n ) X.
Proof. intros . simpl . intros x x' . apply ( f x x x'). Defined.

Lemma isofhlevelssn (n:nat) { X : UU } ( is : forall x:X, isofhlevel (S n) (paths x x)) : isofhlevel (S (S n)) X.
Proof. intros . simpl.  intros x x'.  change ( forall ( x0 x'0 : paths x x' ), isofhlevel n ( paths x0 x'0 ) ) with ( isofhlevel (S n) (paths x x') ). 
assert ( X1 : paths x x' -> isofhlevel (S n) (paths x x') ) . intro X2. induction X2. apply ( is x ). apply  ( isofhlevelsn n X1 ). Defined. 







(** *** h-levels of functions *)


Definition isofhlevelf ( n : nat ) { X Y : UU } ( f : X -> Y ) : UU := forall y:Y, isofhlevel n (hfiber  f y).


Theorem isofhlevelfhomot ( n : nat ) { X Y : UU }(f f':X -> Y)(h: forall x:X, paths (f x) (f' x)): isofhlevelf n f -> isofhlevelf n  f'.
Proof. intros n X Y f f' h X0. unfold isofhlevelf. intro y . apply ( isofhlevelweqf n ( weqhfibershomot f f' h y ) ( X0 y )) .   Defined .


Theorem isofhlevelfpmap ( n : nat ) { X Y : UU } ( f : X -> Y ) ( Q : Y -> UU ) : isofhlevelf n  f -> isofhlevelf n ( fpmap f Q ) .
Proof. intros n X Y f Q X0. unfold isofhlevelf. unfold isofhlevelf in X0.  intro y . set (yy:= pr1  y). set ( g := hfiberfpmap  f Q y). set (is:= isweqhfiberfp  f Q y). set (isy:= X0 yy).  apply (isofhlevelweqb n  ( weqpair g is ) isy). Defined. 



Theorem isofhlevelfffromZ ( n : nat ) { X Y Z : UU } ( f : X -> Y ) ( g : Y -> Z ) ( z : Z ) ( fs : fibseqstr f g z ) ( isz : isofhlevel ( S n ) Z ) : isofhlevelf n f .
Proof. intros . intro y .  assert ( w : weq ( hfiber f y ) ( paths ( g y ) z ) ) .  apply ( invweq ( ezweq1 f g z fs y ) ) .  apply ( isofhlevelweqb n w ( isz (g y ) z ) ) . Defined. 


Theorem isofhlevelXfromg ( n : nat ) { X Y Z : UU } ( f : X -> Y ) ( g : Y -> Z ) ( z : Z ) ( fs : fibseqstr f g z ) : isofhlevelf n g -> isofhlevel n X  .
Proof.  intros n X Y Z f g z fs isf . assert ( w : weq X ( hfiber g z ) ) . apply ( weqpair _ ( pr2 fs ) ) . apply ( isofhlevelweqb n w ( isf z ) ) . Defined .


Theorem isofhlevelffromXY ( n : nat ) { X Y : UU } ( f : X -> Y ) : isofhlevel n X -> isofhlevel (S n) Y -> isofhlevelf n f.
Proof. intro. induction n as [ | n IHn ] .  intros X Y f X0 X1.
assert (is1: isofhlevel O Y). split with ( f ( pr1 X0 ) ) . intro t .  unfold isofhlevel in X1 .  set ( is := X1 t ( f ( pr1 X0 ) ) ) . apply ( pr1 is ). 
apply (isweqcontrcontr  f X0 is1).

intros X Y f X0 X1.  unfold isofhlevelf. simpl.  
assert  (is1: forall x' x:X, isofhlevel n (paths x' x)). simpl in X0.  assumption.  
assert (is2: forall y' y:Y, isofhlevel (S n) (paths y' y)). simpl in X1.  simpl. assumption.
assert (is3: forall (y:Y)(x:X)(xe': hfiber  f y), isofhlevelf n  (d2g  f x xe')).  intros. apply (IHn  _ _ (d2g  f x xe') (is1 (pr1  xe') x) (is2 (f x) y)). 
assert (is4: forall (y:Y)(x:X)(xe': hfiber  f y)(e: paths (f x) y), isofhlevel n (paths (hfiberpair  f x e) xe')). intros.
apply (isofhlevelweqb n  ( ezweq3g f x xe' e)  (is3 y x xe' e)).
intros y xe xe' .  induction xe as [ t x ]. apply (is4 y t xe' x). Defined.



Theorem isofhlevelXfromfY ( n : nat ) { X Y : UU } ( f : X -> Y ) : isofhlevelf n f -> isofhlevel n Y -> isofhlevel n X.
Proof. intro. induction n as [ | n IHn ] .  intros X Y f X0 X1.  apply (iscontrweqb ( weqpair f X0 ) X1). intros X Y f X0 X1. simpl.
assert (is1: forall (y:Y)(xe xe': hfiber  f y), isofhlevel n (paths xe xe')). intros. apply (X0 y). 
assert (is2: forall (y:Y)(x:X)(xe': hfiber  f y), isofhlevelf n  (d2g  f x xe')). intros. unfold isofhlevel. intro y0.
apply (isofhlevelweqf n ( ezweq3g  f x xe' y0 ) (is1 y (hfiberpair  f x y0) xe')). 
assert (is3: forall (y' y : Y), isofhlevel n (paths y' y)). simpl in X1. assumption.
intros x' x .  
set (y:= f x').  set (e':= idpath y). set (xe':= hfiberpair  f x' e').
apply (IHn  _ _ (d2g  f x xe') (is2 y x xe') (is3 (f x) y)). Defined. 






Theorem  isofhlevelffib ( n : nat ) { X : UU } ( P : X -> UU ) ( x : X ) ( is : forall x':X, isofhlevel n (paths x' x) ) : isofhlevelf n ( tpair P x ) .
Proof . intros . unfold isofhlevelf . intro xp .   apply (isofhlevelweqf n ( ezweq1pr1 P x xp) ( is ( pr1 xp ) ) ) . Defined . 



Theorem isofhlevelfhfiberpr1y ( n : nat ) { X Y : UU } ( f : X -> Y ) ( y : Y ) ( is : forall y':Y, isofhlevel n (paths  y' y) ) : isofhlevelf n ( hfiberpr1 f y).
Proof.  intros .  unfold isofhlevelf. intro x.  apply (isofhlevelweqf n ( ezweq1g f y x ) ( is ( f x ) ) ) . Defined. 


(* destruct -> induction ok to this point *)



Theorem isofhlevelfsnfib (n:nat) { X : UU } (P:X -> UU)(x:X) ( is : isofhlevel (S n) (paths x x) ) : isofhlevelf (S n) ( tpair P x ).
Proof. intros .  unfold isofhlevelf. intro xp. apply (isofhlevelweqf (S n) ( ezweq1pr1 P x xp ) ).  apply isofhlevelsn . intro X1 . induction X1 . assumption .  Defined .   




Theorem isofhlevelfsnhfiberpr1 ( n : nat ) { X Y : UU } (f : X -> Y ) ( y : Y ) ( is : isofhlevel (S n) (paths y y) ) : isofhlevelf (S n) (hfiberpr1 f y).
Proof.  intros .  unfold isofhlevelf. intro x. apply (isofhlevelweqf (S n)  ( ezweq1g f y x ) ). apply isofhlevelsn. intro X1. induction X1.  assumption. Defined . 




Corollary isofhlevelfhfiberpr1 ( n : nat ) { X Y : UU }  ( f : X -> Y ) ( y : Y ) ( is : isofhlevel (S n) Y ) : isofhlevelf n ( hfiberpr1 f y ) .
Proof. intros. apply isofhlevelfhfiberpr1y. intro y' . apply (is y' y).   Defined. 






Theorem isofhlevelff ( n : nat ) { X Y Z : UU } (f : X -> Y ) ( g : Y -> Z ) : isofhlevelf n  (fun x : X => g ( f x) ) -> isofhlevelf (S n)  g -> isofhlevelf n  f.
Proof. intros n X Y Z f g X0 X1. unfold isofhlevelf. intro y . set (ye:= hfiberpair  g  y (idpath (g y))). 
apply (isofhlevelweqb n  ( ezweqhf  f g (g y) ye ) (isofhlevelffromXY n  _ (X0 (g y)) (X1 (g y)) ye)). Defined.



Theorem isofhlevelfgf ( n : nat ) { X Y Z : UU } ( f : X -> Y ) ( g : Y -> Z ) : isofhlevelf n  f -> isofhlevelf n  g -> isofhlevelf n  (fun x:X => g(f x)).
Proof. intros n X Y Z f g X0 X1.  unfold isofhlevelf. intro z. 
assert (is1: isofhlevelf n  (hfibersgftog  f g z)). unfold isofhlevelf. intro ye. apply (isofhlevelweqf n ( ezweqhf  f g z ye ) (X0 (pr1  ye))). 
assert (is2: isofhlevel n (hfiber  g z)). apply (X1 z).
apply (isofhlevelXfromfY n  _ is1 is2). Defined.



Theorem isofhlevelfgwtog (n:nat ) { X Y Z : UU } ( w : weq X Y ) ( g : Y -> Z ) ( is : isofhlevelf n  (fun x : X => g ( w x ) ) ) : isofhlevelf n g  .
Proof. intros . intro z . assert ( is' : isweq ( hfibersgftog w g z ) ) .  intro ye . apply ( iscontrweqf ( ezweqhf w g z ye ) ( pr2 w ( pr1 ye ) ) ) .  apply ( isofhlevelweqf _ ( weqpair _ is' ) ( is _ ) ) .  Defined . 



Theorem isofhlevelfgtogw (n:nat ) { X Y Z : UU } ( w : weq X Y ) ( g : Y -> Z ) ( is : isofhlevelf n g ) :  isofhlevelf n  (fun x : X => g ( w x ) ) .
Proof. intros . intro z . assert ( is' : isweq ( hfibersgftog w g z ) ) .  intro ye . apply ( iscontrweqf ( ezweqhf w g z ye ) ( pr2 w ( pr1 ye ) ) ) .  apply ( isofhlevelweqb _ ( weqpair _ is' ) ( is _ ) ) .  Defined . 



Corollary isofhlevelfhomot2 (n:nat) { X X' Y : UU } (f:X -> Y)(f':X' -> Y)(w : weq X X' )(h:forall x:X, paths (f x) (f' (w x))) : isofhlevelf n  f -> isofhlevelf n  f'.  
Proof. intros n X X' Y f f' w h X0.  assert (X1: isofhlevelf n  (fun x:X => f' (w x))). apply (isofhlevelfhomot n _ _ h X0). 
apply (isofhlevelfgwtog n  w f' X1). Defined.




Theorem isofhlevelfonpaths (n:nat) { X Y : UU }(f:X -> Y)(x x':X): isofhlevelf (S n)  f -> isofhlevelf n  (@maponpaths _ _ f x x').
Proof. intros n X Y f x x' X0. 
set (y:= f x'). set (xe':= hfiberpair  f x' (idpath _ )). 
assert (is1: isofhlevelf n  (d2g  f x xe')). unfold isofhlevelf. intro y0 .  apply (isofhlevelweqf n  ( ezweq3g  f x xe' y0  ) (X0 y (hfiberpair  f x y0) xe')). 
assert (h: forall ee:paths x' x, paths (d2g  f x xe' ee) (maponpaths f  (pathsinv0  ee))). intro.
assert (e0: paths (pathscomp0   (maponpaths f  (pathsinv0 ee)) (idpath _ ))  (maponpaths f  (pathsinv0  ee)) ). induction ee.  simpl.  apply idpath. apply (e0). apply (isofhlevelfhomot2 n _ _  ( weqpair (@pathsinv0 _ x' x ) (isweqpathsinv0 _ _ ) ) h is1) . Defined. 



Theorem isofhlevelfsn (n:nat) { X Y : UU } (f:X -> Y): (forall x x':X, isofhlevelf n  (@maponpaths _ _ f x x')) -> isofhlevelf (S n)  f.
Proof. intros n X Y f X0.  unfold isofhlevelf. intro y .  simpl.  intros x x' . induction x as [ x e ]. induction x' as [ x' e' ].  induction e' . set (xe':= hfiberpair  f x' ( idpath _ ) ).  set (xe:= hfiberpair  f x e). set (d3:= d2g  f x xe'). simpl in d3.  
assert (is1: isofhlevelf n  (d2g  f x xe')). 
assert (h: forall ee: paths x' x, paths (maponpaths f  (pathsinv0  ee)) (d2g  f x xe' ee)). intro. unfold d2g. simpl .  apply ( pathsinv0 ( pathscomp0rid _ ) ) . 
assert (is2: isofhlevelf n  (fun ee: paths x' x => maponpaths f  (pathsinv0  ee))).  apply (isofhlevelfgtogw n  ( weqpair _ (isweqpathsinv0  _ _  ) ) (@maponpaths _ _ f x x') (X0 x x')). 
apply (isofhlevelfhomot n  _ _  h is2). 
apply (isofhlevelweqb n  (  ezweq3g f x xe' e )  (is1 e)).  Defined.


Theorem isofhlevelfssn (n:nat) { X Y : UU } (f:X -> Y): (forall x:X, isofhlevelf (S n)  (@maponpaths _ _ f x x)) -> isofhlevelf (S (S n))  f.
Proof.  intros n X Y f X0.  unfold isofhlevelf. intro y .
assert (forall xe0: hfiber  f y, isofhlevel (S n) (paths xe0 xe0)). intro. induction xe0 as [ x e ].  induction e . set (e':= idpath ( f x ) ).  set (xe':= hfiberpair  f x e').  set (xe:= hfiberpair  f x e' ). set (d3:= d2g  f x xe'). simpl in d3.  
assert (is1: isofhlevelf (S n)  (d2g  f x xe')). 
assert (h: forall ee: paths x x, paths (maponpaths f  (pathsinv0  ee))  (d2g  f x xe' ee)). intro. unfold d2g . simpl . apply ( pathsinv0 ( pathscomp0rid _ ) ) .  
assert (is2: isofhlevelf (S n)  (fun ee: paths x x => maponpaths f  (pathsinv0  ee))).  apply (isofhlevelfgtogw ( S n )  ( weqpair _ (isweqpathsinv0  _ _  ) ) (@maponpaths _ _ f x x) ( X0 x )) . 
apply (isofhlevelfhomot (S n) _ _  h is2). 
apply (isofhlevelweqb (S n)  ( ezweq3g  f x xe' e' )  (is1 e')).  
apply (isofhlevelssn).  assumption. Defined.



(** ** h -levels of [ pr1 ], fiber inclusions, fibers, total spaces and bases of fibrations *)


(** *** h-levelf of [ pr1 ] *)


Theorem isofhlevelfpr1 (n:nat) { X : UU } (P:X -> UU)(is: forall x:X, isofhlevel n (P x)) : isofhlevelf n  (@pr1 X P).
Proof. intros. unfold isofhlevelf. intro x .  apply (isofhlevelweqf n  ( ezweqpr1  _ x)    (is x)). Defined.

Lemma isweqpr1 { Z : UU } ( P : Z -> UU ) ( is1 : forall z : Z, iscontr ( P z ) ) : isweq ( @pr1 Z P ) .
Proof. intros. unfold isweq.  intro y. set (isy:= is1 y). apply (iscontrweqf ( ezweqpr1 P y)) . assumption. Defined. 

Definition weqpr1 { Z : UU } ( P : Z -> UU ) ( is : forall z : Z , iscontr ( P z ) ) : weq ( total2 P ) Z := weqpair _ ( isweqpr1 P is ) . 




(** *** h-level of the total space [ total2 ] *)  

Theorem isofhleveltotal2 ( n : nat ) { X : UU } ( P : X -> UU ) ( is1 : isofhlevel n X )( is2 : forall x:X, isofhlevel n (P x) ) : isofhlevel n (total2 P).
Proof. intros. apply (isofhlevelXfromfY n  (@pr1 _ _ )). apply isofhlevelfpr1. assumption. assumption. Defined. 

Corollary isofhleveldirprod ( n : nat ) ( X Y : UU ) ( is1 : isofhlevel n X ) ( is2 : isofhlevel n Y ) : isofhlevel n (dirprod X Y).
Proof. intros. apply isofhleveltotal2. assumption. intro. assumption. Defined. 















(** ** Propositions, inclusions  and sets *)







(** *** Basics about types of h-level 1 - "propositions" *)


Definition isaprop  := isofhlevel (S O) . 

Notation isapropunit := iscontrpathsinunit .

Notation isapropdirprod := ( isofhleveldirprod 1 ) . 

Lemma isapropifcontr { X : UU } ( is : iscontr X ) : isaprop X .
Proof. intros . set (f:= fun x:X => tt). assert (isw : isweq f). apply isweqcontrtounit.  assumption. apply (isofhlevelweqb (S O) ( weqpair f isw ) ).  intros x x' . apply iscontrpathsinunit. Defined.
Coercion isapropifcontr : iscontr >-> isaprop  .  

Theorem hlevelntosn ( n : nat ) ( T : UU )  ( is : isofhlevel n T ) : isofhlevel (S n) T.
Proof. intro.   induction n as [ | n IHn ] . intro. apply isapropifcontr. intro.  intro X. change (forall t1 t2:T, isofhlevel (S n) (paths t1 t2)). intros t1 t2 . change (forall t1 t2 : T, isofhlevel n (paths t1 t2)) in X. set (XX := X t1 t2). apply (IHn _ XX).  Defined.

Corollary isofhlevelcontr (n:nat) { X : UU } ( is : iscontr X ) : isofhlevel n X.
Proof. intro. induction n as [ | n IHn ] . intros X X0 . assumption. 
intros X X0. simpl. intros x x' . assert (is: iscontr (paths x x')). apply (isapropifcontr X0 x x'). apply (IHn _ is). Defined.

Lemma isofhlevelfweq ( n : nat ) { X Y : UU } ( f : weq X Y ) :  isofhlevelf n f .
Proof. intros n X Y f .  unfold isofhlevelf.   intro y . apply ( isofhlevelcontr n ). apply ( pr2 f ). Defined.

Corollary isweqfinfibseq  { X Y Z : UU } ( f : X -> Y ) ( g : Y -> Z ) ( z : Z ) ( fs : fibseqstr f g z  ) ( isz : iscontr Z ) : isweq f .
Proof. intros . apply ( isofhlevelfffromZ 0 f g z fs ( isapropifcontr isz ) ) .  Defined .

Corollary weqhfibertocontr { X Y : UU } ( f : X -> Y ) ( y : Y ) ( is : iscontr Y ) : weq ( hfiber f y ) X .
Proof. intros . split with ( hfiberpr1 f y ) . apply ( isofhlevelfhfiberpr1 0 f y ( hlevelntosn 0 _ is ) ) . Defined.



Corollary weqhfibertounit ( X : UU ) : weq ( hfiber ( fun x : X => tt ) tt ) X .
Proof.  intro . apply ( weqhfibertocontr _ tt iscontrunit ) . Defined.  

Corollary isofhleveltofun ( n : nat ) ( X : UU ) : isofhlevel n X -> isofhlevelf n ( fun x : X => tt ) .
Proof. intros n X is .  intro t . induction t . apply ( isofhlevelweqb n ( weqhfibertounit X ) is ) .  Defined .

Corollary isofhlevelfromfun ( n : nat ) ( X : UU ) : isofhlevelf n ( fun x : X => tt ) ->  isofhlevel n X .
Proof. intros n X is .  apply ( isofhlevelweqf n ( weqhfibertounit X ) ( is tt ) ) .  Defined .







Lemma isofhlevelsnprop (n:nat) { X : UU } ( is : isaprop X ) : isofhlevel (S n) X.
Proof. intros n X X0. simpl. unfold isaprop in X0.  simpl in X0. intros x x' . apply isofhlevelcontr. apply (X0 x x'). Defined. 

Lemma iscontraprop1 { X : UU } ( is : isaprop X ) ( x : X ) : iscontr X .
Proof. intros . unfold iscontr. split with x . intro t .  unfold isofhlevel in is .  set (is' := is t x ). apply ( pr1 is' ). 
Defined. 

Lemma iscontraprop1inv { X : UU } ( f : X -> iscontr X ) : isaprop X .
Proof. intros X X0. assert ( H : X -> isofhlevel (S O) X). intro X1.  apply (hlevelntosn O _ ( X0 X1 ) ) . apply ( isofhlevelsn O H ) . Defined.

Lemma proofirrelevance ( X : UU ) ( is : isaprop X ) : forall x x' : X , paths x x' . 
Proof. intros . unfold isaprop in is . unfold isofhlevel in is .   apply ( pr1 ( is x x' ) ). Defined. 

Lemma invproofirrelevance ( X : UU ) ( ee : forall x x' : X , paths x x' ) : isaprop X.
Proof. intros . unfold isaprop. unfold isofhlevel .  intro x .  
assert ( is1 : iscontr X ).  split with x. intro t .  apply ( ee t x). assert ( is2 : isaprop X).  apply isapropifcontr. assumption.   
unfold isaprop in is2. unfold isofhlevel in is2.  apply (is2 x). Defined. 

Lemma isweqimplimpl { X Y : UU } ( f : X -> Y ) ( g : Y -> X ) ( isx : isaprop X ) ( isy : isaprop Y ) : isweq f.
Proof. intros. 
assert (isx0: forall x:X, paths (g (f x)) x). intro. apply proofirrelevance . apply isx . 
assert (isy0 : forall y : Y, paths (f (g y)) y). intro. apply proofirrelevance . apply isy . 
apply (gradth  f g isx0 isy0).  Defined. 

Definition weqimplimpl { X Y : UU } ( f : X -> Y ) ( g : Y -> X ) ( isx : isaprop X ) ( isy : isaprop Y ) := weqpair _ ( isweqimplimpl f g isx isy ) .

Theorem isapropempty: isaprop empty.
Proof. unfold isaprop. unfold isofhlevel. intros x x' . induction x. Defined. 


Theorem isapropifnegtrue { X : UU } ( a : X -> empty ) : isaprop X .
Proof . intros . set ( w := weqpair _ ( isweqtoempty a ) ) . apply ( isofhlevelweqb 1 w isapropempty ) .  Defined .




(** *** Functional extensionality for functions to the empty type *)

Axiom funextempty : forall ( X : UU ) ( f g : X -> empty ) , paths f g . 



(** *** More results on propositions *)


Theorem isapropneg (X:UU): isaprop (X -> empty).
Proof. intro.  apply invproofirrelevance . intros x x' .   apply ( funextempty X x x' ) . Defined .  

(** See also [ isapropneg2 ] *) 


Corollary isapropdneg (X:UU): isaprop (dneg X).
Proof. intro. apply (isapropneg (neg X)). Defined.


Definition isaninvprop (X:UU) := isweq  (todneg X).

Definition invimpl (X:UU) (is: isaninvprop X) : (dneg X) -> X:= invmap  ( weqpair (todneg X) is ) . 


Lemma isapropaninvprop (X:UU): isaninvprop X -> isaprop X.
Proof. intros X X0. 
apply (isofhlevelweqb (S O) ( weqpair (todneg X) X0 ) (isapropdneg X)). Defined. 


Theorem isaninvpropneg (X:UU): isaninvprop (neg X).
Proof. intros. 
set (f:= todneg (neg X)). set (g:= negf  (todneg X)). set (is1:= isapropneg X). set (is2:= isapropneg (dneg X)). apply (isweqimplimpl  f g is1 is2).  Defined.


Theorem isapropdec (X:UU): (isaprop X) -> (isaprop (coprod X (X-> empty))).
Proof. intros X X0. 
assert (X1: forall (x x': X), paths x x'). apply (proofirrelevance _ X0).  
assert (X2: forall (x x': coprod X (X -> empty)), paths x x'). intros.  
induction x as  [ x0 | y0 ].  induction x' as [ x | y ].   apply (maponpaths (fun x:X => ii1  x)  (X1 x0 x)).    
apply (fromempty (y x0)).
induction x' as [ x | y ].   apply (fromempty (y0 x)). 
assert (e: paths y0 y). apply (proofirrelevance _ (isapropneg X) y0 y). apply (maponpaths (fun f: X -> empty => ii2  f)  e).
apply (invproofirrelevance _ X2).  Defined. 



(** *** Inclusions - functions of h-level 1 *)


Definition isincl { X Y : UU } (f : X -> Y ) := isofhlevelf 1 f .

Definition incl ( X Y : UU ) := total2 ( fun f : X -> Y => isincl f ) .
Definition inclpair { X Y : UU } ( f : X -> Y ) ( is : isincl f ) : incl X Y := tpair _ f is . 
Definition pr1incl ( X Y : UU ) : incl X Y -> ( X -> Y ) := @pr1 _ _ .
Coercion pr1incl : incl >-> Funclass .

Lemma isinclweq ( X Y : UU ) ( f : X -> Y ) : isweq f -> isincl f .
Proof . intros X Y f is . apply ( isofhlevelfweq 1 ( weqpair _ is ) ) .  Defined .
Coercion isinclweq : isweq >-> isincl .

Lemma isofhlevelfsnincl (n:nat) { X Y : UU } (f:X -> Y)(is: isincl  f): isofhlevelf (S n)  f.
Proof. intros. unfold isofhlevelf.  intro y . apply isofhlevelsnprop. apply (is y). Defined.  

Definition weqtoincl ( X Y : UU ) : weq X Y -> incl X Y :=  fun w => inclpair ( pr1weq w ) ( pr2 w ) .  
Coercion weqtoincl : weq >-> incl . 

Lemma isinclcomp { X Y Z : UU } ( f : incl X Y ) ( g : incl Y Z ) : isincl ( funcomp ( pr1 f ) ( pr1 g ) ) .
Proof . intros . apply ( isofhlevelfgf 1 f g ( pr2 f ) ( pr2 g ) ) . Defined .

Definition inclcomp { X Y Z : UU } ( f : incl X Y ) ( g : incl Y Z ) : incl X Z := inclpair ( funcomp ( pr1 f ) ( pr1 g ) ) ( isinclcomp f g ) . 

Lemma isincltwooutof3a { X Y Z : UU } ( f : X -> Y ) ( g : Y -> Z ) ( isg : isincl g ) ( isgf : isincl ( funcomp f g ) ) : isincl f .
Proof . intros . apply ( isofhlevelff 1 f g isgf ) .  apply ( isofhlevelfsnincl 1 g isg ) . Defined .

Lemma isinclgwtog { X Y Z : UU } ( w : weq X Y ) ( g : Y -> Z ) ( is : isincl ( funcomp w g ) ) : isincl g .
Proof . intros . apply ( isofhlevelfgwtog 1 w g is ) .  Defined . 

Lemma isinclgtogw { X Y Z : UU }  ( w : weq X Y ) ( g : Y -> Z ) ( is : isincl g ) : isincl ( funcomp w g ) .
Proof . intros . apply  ( isofhlevelfgtogw 1 w g is ) . Defined . 


Lemma isinclhomot { X Y : UU } ( f g : X -> Y ) ( h : homot f g ) ( isf : isincl f ) : isincl g .
Proof . intros . apply ( isofhlevelfhomot ( S O ) f g h isf ) . Defined . 



Definition isofhlevelsninclb (n:nat) { X Y : UU } (f:X -> Y)(is: isincl  f) : isofhlevel (S n) Y -> isofhlevel (S n) X:= isofhlevelXfromfY (S n)  f (isofhlevelfsnincl n  f is).  

Definition  isapropinclb { X Y : UU } ( f : X -> Y ) ( isf : isincl f ) : isaprop Y ->  isaprop X := isofhlevelXfromfY 1 _ isf .


Lemma iscontrhfiberofincl { X Y : UU } (f:X -> Y): isincl  f -> (forall x:X, iscontr (hfiber  f (f x))).
Proof. intros X Y f X0 x. unfold isofhlevelf in X0. set (isy:= X0 (f x)).  apply (iscontraprop1 isy (hfiberpair  f _ (idpath (f x)))). Defined.


Lemma isweqonpathsincl { X Y : UU } (f:X -> Y) (is: isincl  f)(x x':X): isweq (@maponpaths _ _ f x x').
Proof. intros. apply (isofhlevelfonpaths O  f x x' is). Defined.

Definition weqonpathsincl  { X Y : UU } (f:X -> Y) (is: isincl  f)(x x':X) := weqpair _ ( isweqonpathsincl f is x x' ) .

Definition invmaponpathsincl { X Y : UU } (f:X -> Y) (is: isincl  f)(x x':X): paths (f x) (f x') -> paths x x':= invmap  ( weqonpathsincl  f is x x') .


Lemma isinclweqonpaths { X Y : UU } (f:X -> Y): (forall x x':X, isweq (@maponpaths _ _ f x x')) -> isincl  f.
Proof. intros X Y f X0.  apply (isofhlevelfsn O  f X0). Defined.


Definition isinclpr1 { X : UU } (P:X -> UU)(is: forall x:X, isaprop (P x)): isincl  (@pr1 X P):= isofhlevelfpr1 (S O) P is.






Theorem samehfibers { X Y Z : UU } (f: X -> Y) (g: Y -> Z) (is1: isincl  g) ( y: Y): weq ( hfiber f y ) ( hfiber ( fun x => g ( f x ) ) ( g y ) ) .
Proof. intros. split with (@hfibersftogf  _ _ _ f g (g y) (hfiberpair  g y (idpath _ ))) .

set (z:= g y). set (ye:= hfiberpair  g y (idpath _ )).  unfold isweq. intro xe.  
set (is3:= isweqezmap1 _ _ _ ( fibseqhf f g z ye ) xe). 
assert (w1: weq (paths (hfibersgftog f g z xe) ye) (hfiber  (hfibersftogf  f g z ye) xe)). split with (ezmap (d1 (hfibersftogf f g z ye) (hfibersgftog f g z) ye ( fibseqhf f g z ye ) xe) (hfibersftogf f g z ye) xe ( fibseq1 (hfibersftogf f g z ye) (hfibersgftog f g z) ye ( fibseqhf f g z ye ) xe) ). apply is3. apply (iscontrweqf w1 ). 
assert (is4: iscontr (hfiber g z)). apply iscontrhfiberofincl. assumption.
apply ( isapropifcontr is4  ). Defined.








(** *** Basics about types of h-level 2 - "sets" *)

Definition isaset ( X : UU ) : UU := forall x x' : X , isaprop ( paths x x' ) .

(* Definition isaset := isofhlevel 2 . *)

Notation isasetdirprod := ( isofhleveldirprod 2 ) .

Lemma isasetunit : isaset unit .
Proof . apply ( isofhlevelcontr 2 iscontrunit ) . Defined .

Lemma isasetempty : isaset empty .
Proof. apply ( isofhlevelsnprop 1 isapropempty ) .  Defined . 

Lemma isasetifcontr { X : UU } ( is : iscontr X ) : isaset X .
Proof . intros . apply ( isofhlevelcontr 2 is ) . Defined .

Lemma isasetaprop { X : UU } ( is : isaprop X ) : isaset X .
Proof . intros . apply ( isofhlevelsnprop 1 is ) . Defined . 

(** The following lemma assert "uniqueness of identity proofs" (uip) for sets. *)

Lemma uip { X : UU } ( is : isaset X ) { x x' : X } ( e e' : paths x x' ) : paths e e' .
Proof. intros . apply ( proofirrelevance _ ( is x x' ) e e' ) . Defined .  

(** For the theorem about the coproduct of two sets see [ isasetcoprod ] below. *)


Lemma isofhlevelssnset (n:nat) ( X : UU ) ( is : isaset X ) : isofhlevel ( S (S n) ) X.
Proof. intros n X X0. simpl. unfold isaset in X0.   intros x x' . apply isofhlevelsnprop. set ( int := X0 x x'). assumption . Defined. 

Lemma isasetifiscontrloops (X:UU): (forall x:X, iscontr (paths x x)) -> isaset X.
Proof. intros X X0. unfold isaset. unfold isofhlevel. intros x x' x0 x0' .   induction x0. set (is:= X0 x). apply isapropifcontr. assumption.  Defined. 

Lemma iscontrloopsifisaset (X:UU): (isaset X) -> (forall x:X, iscontr (paths x x)).
Proof. intros X X0 x. unfold isaset in X0. unfold isofhlevel in X0.  change (forall (x x' : X) (x0 x'0 : paths x x'), iscontr (paths x0 x'0))  with (forall (x x':X),  isaprop (paths x x')) in X0.  apply (iscontraprop1 (X0 x x) (idpath x)). Defined.



(**  A monic subtype of a set is a set. *)

Theorem isasetsubset { X Y : UU } (f: X -> Y) (is1: isaset Y) (is2: isincl  f): isaset X.
Proof. intros. apply  (isofhlevelsninclb (S O)  f is2). apply is1. Defined. 



(** The morphism from hfiber of a map to a set is an inclusion. *)

Theorem isinclfromhfiber { X Y : UU } (f: X -> Y) (is : isaset Y) ( y: Y ) : @isincl (hfiber  f y) X ( @pr1 _ _  ).
Proof. intros. apply isofhlevelfhfiberpr1. assumption. Defined. 


(** Criterion for a function between sets being an inclusion.  *)


Theorem isinclbetweensets { X Y : UU } ( f : X -> Y ) ( isx : isaset X ) ( isy : isaset Y ) ( inj : forall x x' : X , ( paths ( f x ) ( f x' ) -> paths x x' ) ) : isincl f .
Proof. intros .  apply isinclweqonpaths .  intros x x' .  apply ( isweqimplimpl ( @maponpaths _ _ f x x' ) (  inj x x' ) ( isx x x' ) ( isy ( f x ) ( f x' ) ) ) . Defined .   

(** A map from [ unit ] to a set is an inclusion. *)

Theorem isinclfromunit { X : UU } ( f : unit -> X ) ( is : isaset X ) : isincl f .
Proof. intros . apply ( isinclbetweensets f ( isofhlevelcontr 2 ( iscontrunit ) )  is ) .  intros .  induction x . induction x' . apply idpath . Defined . 




(** ** Isolated points and types with decidable equality. *)


(** *** Basic results on complements to a point *)


Definition compl ( X : UU ) ( x : X ):= total2 (fun x':X => neg (paths x x' ) ) .
Definition complpair ( X : UU ) ( x : X ) := tpair (fun x':X => neg (paths x x' ) ) .
Definition pr1compl ( X : UU ) ( x : X ) := @pr1 _ (fun x':X => neg (paths x x' ) ) .


Lemma isinclpr1compl ( X : UU ) ( x : X ) : isincl ( pr1compl X x ) .
Proof. intros . apply ( isinclpr1 _ ( fun x' : X => isapropneg _ ) ) . Defined. 


Definition recompl ( X : UU ) (x:X): coprod (compl X x) unit -> X := fun u:_ =>
match u with
ii1 x0 => pr1  x0|
ii2 t => x
end.

Definition maponcomplincl { X Y : UU } (f:X -> Y)(is: isincl f)(x:X): compl X x -> compl Y (f x):= fun x0':_ =>
match x0' with
tpair _ x' neqx => tpair _ (f x') (negf  (invmaponpathsincl  _ is x x' ) neqx)
end.

Definition maponcomplweq { X Y : UU } (f : weq X Y ) (x:X):= maponcomplincl  f (isofhlevelfweq (S O) f ) x.


Theorem isweqmaponcompl { X Y : UU } ( f : weq X Y ) (x:X): isweq (maponcomplweq  f x).
Proof. intros.  set (is1:= isofhlevelfweq (S O)  f).   set (map1:= totalfun (fun x':X => neg (paths x x' )) (fun x':X => neg (paths (f x) (f x'))) (fun x':X => negf  (invmaponpathsincl  _ is1 x x' ))). set (map2:= fpmap  f (fun y:Y => neg (paths (f x) y ))). 
assert (is2: forall x':X, isweq  (negf  (invmaponpathsincl  _ is1 x x'))). intro. 
set (invimpll:= (negf  (@maponpaths _ _ f x x'))). apply (isweqimplimpl  (negf  (invmaponpathsincl  _ is1 x x')) (negf  (@maponpaths _ _ f x x')) (isapropneg _) (isapropneg _)). 
assert (is3: isweq map1).  unfold map1 . apply ( isweqfibtototal  _ _  (fun x':X => weqpair _  ( is2 x' )) ) .  
assert (is4: isweq map2). apply (isweqfpmap  f  (fun y:Y => neg (paths (f x) y )) ).
assert (h: forall x0':_, paths (map2 (map1 x0')) (maponcomplweq  f x x0')). intro.  simpl. induction x0'. simpl. apply idpath.
apply (isweqhomot _ _ h (twooutof3c _ _ is3 is4)).
Defined.


Definition weqoncompl { X Y : UU } (w: weq X Y) ( x : X ) : weq (compl X x) (compl Y (w x)):= weqpair  _ (isweqmaponcompl w x).

Definition homotweqoncomplcomp { X Y Z : UU } ( f : weq X Y ) ( g : weq Y Z ) ( x : X ) : homot ( weqcomp ( weqoncompl f x ) ( weqoncompl g ( f x ) ) ) ( weqoncompl  ( weqcomp f g ) x ) .
Proof . intros . intro x' . induction x' as [ x' nexx' ] . apply ( invmaponpathsincl _ ( isinclpr1compl Z _ ) _ _ ) . simpl .  apply idpath .    Defined . 





(** *** Basic results on types with an isolated point. *)




Definition isisolated (X:UU)(x:X):= forall x':X, coprod (paths x x' ) (paths x x' -> empty).

Definition isolated ( T : UU ) := total2 ( fun t : T => isisolated T t ) .
Definition isolatedpair ( T : UU ) := tpair ( fun t : T => isisolated T t ) . 
Definition pr1isolated ( T : UU )  := fun x : isolated T => pr1 x . 


Theorem isaproppathsfromisolated ( X : UU ) ( x : X ) ( is : isisolated X x ) : forall x' : X, isaprop ( paths x x' ) .
Proof. intros . apply iscontraprop1inv .  intro e .  induction e . 
set (f:= fun e: paths x x => coconusfromtpair _ e). 
assert (is' : isweq f). apply (onefiber (fun x':X => paths x x' ) x (fun x':X => is x' )).
assert (is2: iscontr (coconusfromt _ x)). apply iscontrcoconusfromt. 
apply (iscontrweqb ( weqpair f is' ) ). assumption. Defined. 

Theorem isaproppathstoisolated  ( X : UU ) ( x : X ) ( is : isisolated X x ) : forall x' : X, isaprop ( paths x' x ) .
Proof . intros . apply ( isofhlevelweqf 1 ( weqpathsinv0 x x' ) ( isaproppathsfromisolated X x is x' ) ) . Defined . 


Lemma isisolatedweqf { X Y : UU } (  f : weq X Y ) (x:X) (is2: isisolated _ x) : isisolated _ (f x).
Proof.  intros. unfold isisolated. intro y.  set (g:=invmap  f ). set (x':= g y). induction (is2 x') as [ x0 | y0 ].  apply (ii1  (pathsweq1'  f x y x0) ). 
assert (phi: paths y (f x)  -> empty). 
assert (psi: (paths (g y) x -> empty) -> (paths y (f x) -> empty)). intros X0 X1.  apply (X0  (pathsinv0 (pathsweq1  f x y (pathsinv0 X1)))). apply (psi ( ( negf ( @pathsinv0 _ _ _ ) ) y0) ) . apply (ii2  ( negf ( @pathsinv0 _ _ _ )  phi ) ). Defined.


Theorem isisolatedinclb { X Y : UU } ( f : X -> Y ) ( is : isincl f ) ( x : X ) ( is0 : isisolated _ ( f x ) ) : isisolated _ x .
Proof. intros .  unfold isisolated .  intro x' .  set ( a := is0 ( f x' ) ) .  induction a as [ a1 | a2 ] . apply ( ii1 ( invmaponpathsincl f is _ _ a1 ) ) . apply ( ii2 ( ( negf ( @maponpaths _ _ f _ _ ) ) a2 ) ) .  Defined. 


Lemma disjointl1 (X:UU): isisolated (coprod X unit) (ii2  tt).
Proof. intros.  unfold isisolated. intros x' .  induction x' as [ x | u ] . apply (ii2  (negpathsii2ii1 x tt )).  induction u.  apply (ii1  (idpath _ )). Defined.


(** *** Weak equivalence [ weqrecompl ] from the coproduct of the complement to an isolated point with [ unit ] and the original type *)

Definition invrecompl (X:UU)(x:X)(is: isisolated X x): X -> coprod (compl X x) unit:=
fun x':X => match (is x') with
ii1 e => ii2  tt|
ii2 phi => ii1  (complpair _ _ x' phi)
end.



Theorem isweqrecompl (X:UU)(x:X)(is:isisolated X x): isweq (recompl _ x).
Proof. intros. set (f:= recompl _ x). set (g:= invrecompl X x is). unfold invrecompl in g. simpl in g. 

assert (efg: forall x':X, paths (f (g x')) x'). intro.   induction (is x') as [ x0 | e ].   induction x0. unfold f. unfold g. simpl. unfold recompl. simpl.  induction (is x) as [ x0 | e ] .  simpl. apply idpath. induction (e (idpath x)).  unfold f. unfold g. simpl. unfold recompl. simpl.  induction  (is x') as [ x0 | e0 ].  induction (e x0). simpl. apply idpath. 


assert (egf: forall u: coprod  (compl X x) unit, paths (g (f u)) u). unfold isisolated in is. intro. induction (is (f u)) as [ p | e ] . induction u as [ c | u].    simpl. induction c as [ t x0 ]. simpl in p. induction (x0 p). 

induction u.   
assert (e1: paths  (g (f (ii2 tt))) (g x)). apply (maponpaths g  p). 
assert (e2: paths (g x) (ii2 tt)). unfold g.  induction (is x) as [ i | e ].   apply idpath.  induction (e (idpath x)). apply (pathscomp0   e1 e2). induction u as [ c | u ] .  simpl. induction c as [ t x0 ].  simpl. unfold isisolated in is.  unfold g.  induction (is t) as [ p | e0 ] . induction (x0 p). simpl in g. 
 unfold f. unfold recompl. simpl in e. 
assert (ee: paths e0 x0). apply (proofirrelevance _ (isapropneg (paths x t))). induction ee.  apply idpath. 
unfold f. unfold g. simpl. induction u. induction (is x).  apply idpath. induction (e (idpath x)).
apply (gradth  f g egf efg). Defined.

Definition weqrecompl ( X : UU ) ( x : X ) ( is : isisolated _ x ) : weq ( coprod ( compl X x ) unit ) X := weqpair _ ( isweqrecompl X x is ) .


(** *** Theorem saying that [ recompl ] commutes up to homotopy with [ maponcomplweq ] *)


Theorem homotrecomplnat { X Y : UU } ( w : weq X Y ) ( x : X ) : forall a : coprod ( compl X x ) unit , paths  ( recompl Y ( w x ) ( coprodf ( maponcomplweq w x ) ( fun x: unit => x ) a ) ) ( w ( recompl X x a ) )  .   
Proof . intros . induction a as [ ane | t ] . induction ane as [ a ne ] .  simpl . apply idpath . induction t . simpl . apply idpath .  Defined . 



(** *** Recomplement on functions *)


Definition recomplf { X Y : UU } ( x : X ) ( y : Y ) ( isx : isisolated X x ) ( f : compl X x -> compl Y y )  := funcomp ( funcomp ( invmap ( weqrecompl X x isx ) ) ( coprodf f ( idfun unit ) ) )  ( recompl Y y ) .

Definition weqrecomplf { X Y : UU } ( x : X ) ( y : Y ) ( isx : isisolated X x ) ( isy : isisolated Y y ) ( w : weq ( compl X x ) ( compl Y y ) ) := weqcomp ( weqcomp ( invweq ( weqrecompl X x isx ) ) ( weqcoprodf w ( idweq unit ) ) ) ( weqrecompl Y y isy ) . 

Definition homotrecomplfhomot { X Y : UU } ( x : X ) ( y : Y ) ( isx : isisolated X x ) ( f f' : compl X x -> compl Y y ) ( h : homot f f' ) : homot ( recomplf x y isx f ) ( recomplf x y isx f') .
Proof . intros. intro a . unfold recomplf . apply ( maponpaths ( recompl Y y ) ( homotcoprodfhomot _ _ _ _ h ( fun t : unit => idpath t ) (invmap (weqrecompl X x isx) a) ) ) .  Defined .  

Lemma pathsrecomplfxtoy { X Y : UU } ( x : X ) ( y : Y ) ( isx : isisolated X x ) ( f : compl X x -> compl Y y ) : paths ( recomplf x y isx f x ) y .
Proof .  intros . unfold recomplf . unfold weqrecompl .  unfold invmap .   simpl . unfold invrecompl . unfold funcomp .  induction ( isx x ) as [ i1 | i2 ] .  simpl . apply idpath . induction ( i2 ( idpath _ ) ) .  Defined . 

Definition homotrecomplfcomp { X Y Z : UU } ( x : X ) ( y : Y ) ( z : Z ) ( isx : isisolated X x ) ( isy : isisolated Y y ) ( f :  compl X x -> compl Y y )  ( g :  compl Y y -> compl Z z ) : homot ( funcomp ( recomplf x y isx f ) ( recomplf y z isy g ) ) ( recomplf x z isx ( funcomp f g ) ) .
Proof . intros. intro x' . unfold recomplf . set ( e := homotinvweqweq ( weqrecompl Y y isy ) (coprodf f ( idfun unit) (invmap ( weqrecompl X x isx ) x')) ) . unfold funcomp .   simpl in e .  simpl . rewrite e . set ( e' := homotcoprodfcomp f ( idfun unit ) g ( idfun unit ) (invmap (weqrecompl X x isx) x') ) . unfold funcomp in e' .  rewrite e' .  apply idpath .  Defined . 


Definition homotrecomplfidfun { X : UU } ( x : X ) ( isx : isisolated X x ) : homot ( recomplf x x isx ( idfun ( compl X x ) ) ) ( idfun _ ) .
Proof . intros . intro x' . unfold recomplf . unfold weqrecompl . unfold invmap .   simpl .   unfold invrecompl . unfold funcomp. induction ( isx x' ) as [ e | ne ] .  simpl . apply e .  simpl . apply idpath .  Defined . 



Lemma ishomotinclrecomplf { X Y : UU } ( x : X ) ( y : Y ) ( isx : isisolated X x ) ( f : compl X x -> compl Y y ) ( x'n : compl X x ) ( y'n : compl Y y ) ( e : paths ( recomplf x y isx f ( pr1 x'n ) ) ( pr1 y'n ) ) : paths ( f x'n ) y'n .
Proof . intros . induction x'n as [ x' nexx' ] . induction y'n as [ y' neyy' ] . simpl in e  . apply ( invmaponpathsincl _ ( isinclpr1compl _ _ ) ) .   simpl .  rewrite ( pathsinv0 e ) . unfold recomplf. unfold invmap . unfold coprodf .   simpl .  unfold funcomp .  unfold invrecompl . induction ( isx x' ) as [ exx' | nexx'' ] .   induction ( nexx' exx' ) .  simpl . assert ( ee : paths nexx' nexx'' ) .    apply ( proofirrelevance _ ( isapropneg _ ) ) .   rewrite ee . apply idpath .  Defined . 
 




(** *** Standard weak equivalence between [ compl T t1 ] and [ compl T t2 ] for isolated [ t1 t2 ] *) 

Definition funtranspos0 { T : UU } ( t1 t2 : T ) ( is2 : isisolated T t2 ) ( x :compl T t1 ) : compl T t2  :=  match ( is2 ( pr1 x ) ) with 
ii1 e => match ( is2 t1 ) with ii1 e' => fromempty ( pr2 x ( pathscomp0 ( pathsinv0 e' ) e ) ) | ii2 ne' => complpair T t2 t1 ne' end | 
ii2 ne => complpair T t2 ( pr1 x ) ne end .

Definition homottranspos0t2t1t1t2 { T : UU } ( t1 t2 : T ) ( is1 : isisolated T t1 ) ( is2 : isisolated T t2 ) : homot ( funcomp ( funtranspos0 t1 t2 is2 ) ( funtranspos0 t2 t1 is1 ) ) ( idfun _ ) .
Proof. intros. intro x . unfold funtranspos0 . unfold funcomp . induction x as [ t net1 ] .  simpl .  induction ( is2 t ) as [ et2 | net2 ] . induction ( is2 t1 ) as [ et2t1 | net2t1 ] . induction (net1 (pathscomp0 (pathsinv0 et2t1) et2)) .  simpl . induction ( is1 t1 ) as [ e | ne ] .  induction ( is1 t2 ) as [ et1t2 | net1t2 ] .  induction (net2t1 (pathscomp0 (pathsinv0 et1t2) e)) . apply ( invmaponpathsincl _ ( isinclpr1compl _ _ ) _ _ ) . simpl . apply et2 . induction ( ne ( idpath _ ) ) .  simpl . induction ( is1 t ) as [ et1t | net1t ] .   induction ( net1 et1t ) .  apply ( invmaponpathsincl _ ( isinclpr1compl _ _ ) _ _ ) . simpl .  apply idpath . Defined . 

Definition weqtranspos0 { T : UU } ( t1 t2 : T ) ( is1 : isisolated T t1 ) ( is2 : isisolated T t2 ) : weq ( compl T t1 ) ( compl T t2 ) . 
Proof . intros . set ( f := funtranspos0 t1 t2 is2 ) . set ( g := funtranspos0 t2 t1 is1 ) . split with f .
assert ( egf : forall x : _ , paths ( g ( f x ) ) x ) . intro x . apply ( homottranspos0t2t1t1t2 t1 t2 is1 is2 ) . 
assert ( efg : forall x : _ , paths ( f ( g x ) ) x ) . intro x . apply ( homottranspos0t2t1t1t2 t2 t1 is2 is1 ) . 
apply ( gradth _ _ egf efg ) . Defined .


(** *** Transposition of two isolated points *)


Definition funtranspos { T : UU } ( t1 t2 : isolated T )  : T -> T := recomplf ( pr1 t1 ) ( pr1 t2 ) ( pr2 t1 ) ( funtranspos0 ( pr1 t1 ) ( pr1 t2 ) ( pr2 t2 ) ) .

Definition homottranspost2t1t1t2  { T : UU } ( t1 t2 : T ) ( is1 : isisolated T t1 ) ( is2 : isisolated T t2 ) : homot ( funcomp ( funtranspos ( tpair _ t1 is1 ) ( tpair _ t2 is2 ) ) ( funtranspos ( tpair _ t2 is2 ) ( tpair _ t1 is1 ) ) ) ( idfun _ ) .
Proof. intros. intro t . unfold funtranspos .  rewrite ( homotrecomplfcomp t1 t2 t1 is1 is2 _ _  t ) . set ( e:= homotrecomplfhomot t1 t1 is1 _ ( idfun _ ) ( homottranspos0t2t1t1t2 t1 t2 is1 is2 ) t ) . set ( e' := homotrecomplfidfun t1 is1 t ) .   apply ( pathscomp0 e e' ) .  Defined . 


Theorem weqtranspos { T : UU } ( t1 t2 : T ) ( is1 : isisolated T t1 ) ( is2 : isisolated T t2 ) : weq T T .
Proof . intros . set ( f := funtranspos ( tpair _ t1 is1) ( tpair _ t2 is2 ) ) . set ( g := funtranspos ( tpair _ t2 is2 ) ( tpair _ t1 is1 ) ) . split with f .
assert ( egf : forall t : T , paths ( g ( f t ) ) t ) . intro . apply homottranspost2t1t1t2 .
assert ( efg : forall t : T , paths ( f ( g t ) ) t ) . intro .  apply homottranspost2t1t1t2 .
apply ( gradth _ _ egf efg ) . Defined .  


Lemma pathsfuntransposoft1 { T : UU } ( t1 t2 : T ) ( is1 : isisolated T t1  ) ( is2 : isisolated T t2 ) : paths ( funtranspos ( tpair _ t1 is1 ) ( tpair _ t2 is2 ) t1 ) t2 .
Proof . intros . unfold funtranspos . rewrite ( pathsrecomplfxtoy t1 t2 is1 _ ) . apply idpath .  Defined .

Lemma pathsfuntransposoft2 { T : UU } ( t1 t2 : T ) ( is1 : isisolated T t1 ) ( is2 : isisolated T t2 ) : paths ( funtranspos ( tpair _ t1 is1 ) ( tpair _ t2 is2 ) t2 ) t1 .
Proof . intros .  unfold funtranspos . simpl . unfold funtranspos0 .   unfold recomplf .  unfold funcomp .  unfold coprodf . unfold invmap .  unfold weqrecompl .  unfold recompl .   simpl .  unfold invrecompl . induction ( is1 t2 ) as [ et1t2 | net1t2 ] . apply ( pathsinv0 et1t2 ) .  simpl . induction ( is2 t2 ) as [ et2t2 | net2t2 ] .  induction ( is2 t1 ) as [ et2t1 | net2t1 ] . induction (net1t2 (pathscomp0 (pathsinv0 et2t1) et2t2) ).  simpl . apply idpath . induction ( net2t2 ( idpath _ ) ) .  Defined .  

Lemma pathsfuntransposofnet1t2 { T : UU } ( t1 t2 : T ) ( is1 : isisolated T t1 ) ( is2 : isisolated T t2 ) ( t : T ) ( net1t : neg ( paths t1 t ) ) ( net2t : neg ( paths t2 t ) ) : paths ( funtranspos ( tpair _ t1 is1 ) ( tpair _ t2 is2 ) t ) t .
Proof . intros .  unfold funtranspos . simpl . unfold funtranspos0 .   unfold recomplf .  unfold funcomp .  unfold coprodf . unfold invmap .  unfold weqrecompl .  unfold recompl .   simpl .  unfold invrecompl . induction ( is1 t ) as [ et1t | net1t' ] . induction ( net1t et1t ) .  simpl .  induction ( is2 t ) as [ et2t | net2t' ] . induction ( net2t et2t ) . simpl . apply idpath . Defined . 

Lemma homotfuntranspos2 { T : UU } ( t1 t2 : T ) ( is1 : isisolated T t1 ) ( is2 : isisolated T t2 ) : homot ( funcomp ( funtranspos ( tpair _ t1 is1 ) ( tpair _ t2 is2 ) ) ( funtranspos ( tpair _ t1 is1 ) ( tpair _ t2 is2 ) ) ) ( idfun _ ) .
Proof . intros . intro t .   unfold funcomp . unfold idfun .   
induction ( is1 t ) as [ et1t | net1t ] .  rewrite ( pathsinv0 et1t ) .  rewrite ( pathsfuntransposoft1 _ _ ) .   rewrite ( pathsfuntransposoft2 _ _ ) .  apply idpath . 
induction ( is2 t ) as [ et2t | net2t ] .  rewrite ( pathsinv0 et2t ) .  rewrite ( pathsfuntransposoft2 _ _ ) .   rewrite ( pathsfuntransposoft1 _ _ ) .  apply idpath .
rewrite ( pathsfuntransposofnet1t2 _ _ _ _ _ net1t net2t ) . rewrite ( pathsfuntransposofnet1t2 _ _ _ _ _ net1t net2t ) . apply idpath . Defined . 





(** *** Types with decidable equality *)


Definition isdeceq (X:UU) : UU :=  forall (x x':X), coprod (paths x x' ) (paths x x' -> empty).

Lemma isdeceqweqf { X Y : UU } ( w : weq X Y ) ( is : isdeceq X ) : isdeceq Y .
Proof. intros . intros y y' . set ( w' := weqonpaths ( invweq w ) y y' ) .  set ( int := is ( ( invweq w ) y ) ( ( invweq w ) y' ) ) . induction int as [ i | ni ] .    apply ( ii1 ( ( invweq w' ) i ) ) . apply ( ii2 ( ( negf w' ) ni ) ) .  Defined . 

Lemma isdeceqweqb { X Y : UU } ( w : weq X Y ) ( is : isdeceq Y ) : isdeceq X .
Proof . intros . apply ( isdeceqweqf ( invweq w ) is ) . Defined . 

Theorem isdeceqinclb { X Y : UU } ( f : X -> Y ) ( is : isdeceq Y ) ( is' : isincl f ) : isdeceq X .
Proof.  intros .  intros x x' . set ( w := weqonpathsincl f is' x x' ) .  set ( int := is ( f x ) ( f x' ) ) . induction int as [ i | ni ] . apply ( ii1 ( ( invweq w ) i ) ) .   apply ( ii2 ( ( negf w ) ni ) ) .  Defined . 
 
Lemma isdeceqifisaprop ( X : UU ) : isaprop X -> isdeceq X .
Proof. intros X is . intros x x' . apply ( ii1 ( proofirrelevance _ is x x' ) ) .  Defined .

Theorem isasetifdeceq (X:UU): isdeceq X -> isaset X.
Proof. intro X . intro is. intros x x' . apply ( isaproppathsfromisolated X x ( is x ) ) .   Defined . 



Definition booleq { X : UU } ( is : isdeceq X ) ( x x' : X ) : bool .
Proof . intros . induction ( is x x' ) . apply true . apply false . Defined .    


Lemma eqfromdnegeq (X:UU)(is: isdeceq X)(x x':X): dneg ( paths x x' ) -> paths x x'.
Proof. intros X is x x' X0. induction ( is x x' ) as [ y | n ] . assumption .   induction ( X0 n ) . Defined .




(** *** [ bool ] is a [ deceq ] type and a set *)


Theorem isdeceqbool: isdeceq bool.
Proof. unfold isdeceq. intros x' x . induction x. induction x'. apply (ii1  (idpath true)). apply (ii2  nopathsfalsetotrue). induction x'.  apply (ii2  nopathstruetofalse). apply (ii1  (idpath false)). Defined. 

Theorem isasetbool: isaset bool.
Proof. apply (isasetifdeceq _ isdeceqbool). Defined. 




(** *** Splitting of [ X ] into a coproduct defined by a function [ X -> bool ] *)


Definition subsetsplit { X : UU } ( f : X -> bool ) ( x : X ) : coprod ( hfiber f true ) ( hfiber f false ) .
Proof . intros . induction ( boolchoice ( f x ) ) as [ a | b ] .  apply ( ii1 ( hfiberpair f x a ) ) . apply ( ii2 ( hfiberpair f x b ) ) .  Defined . 

Definition subsetsplitinv { X : UU } ( f : X -> bool ) ( ab : coprod (hfiber f true) (hfiber f false) )  : X :=  match ab with ii1 xt => pr1  xt | ii2 xf => pr1  xf end.


Theorem weqsubsetsplit { X : UU } ( f : X -> bool ) : weq X (coprod ( hfiber f true) ( hfiber f false) ) .
Proof . intros . set ( ff := subsetsplit f ) . set ( gg := subsetsplitinv f ) . split with ff .
assert ( egf : forall a : _ , paths ( gg ( ff a ) ) a ) . intros .   unfold ff .  unfold subsetsplit . induction ( boolchoice ( f a ) ) as [ et | ef ] . simpl .  apply idpath .  simpl .  apply idpath . 
assert ( efg : forall a : _ , paths ( ff ( gg a ) ) a ) . intros . induction a as [ et | ef ] .  induction et as [ x et' ] .  simpl . unfold ff . unfold subsetsplit . induction ( boolchoice ( f x ) ) as [ e1 | e2 ] .   apply ( maponpaths ( @ii1 _ _  ) ) .  apply ( maponpaths ( hfiberpair f x ) ) .  apply uip . apply isasetbool . induction ( nopathstruetofalse ( pathscomp0 ( pathsinv0 et' ) e2 ) ) .    induction ef as [ x et' ] .  simpl . unfold ff . unfold subsetsplit . induction ( boolchoice ( f x ) ) as [ e1 | e2 ] . induction ( nopathsfalsetotrue ( pathscomp0 ( pathsinv0 et' ) e1 ) ) .     apply ( maponpaths ( @ii2 _ _  ) ) .  apply ( maponpaths ( hfiberpair f x ) ) .  apply uip . apply isasetbool . 
apply ( gradth _ _ egf efg ) . Defined . 




(** ** Semi-boolean hfiber of functions over isolated points *)


Definition eqbx ( X : UU ) ( x : X ) ( is : isisolated X x ) : X -> bool .
Proof. intros X x is x' . induction ( is x' ) . apply true . apply false . Defined .

Lemma iscontrhfibereqbx ( X : UU ) ( x : X ) ( is : isisolated X x ) : iscontr ( hfiber ( eqbx X x is ) true ) .
Proof. intros . assert ( b : paths  ( eqbx X x is x ) true ) . unfold eqbx .   induction ( is x ) as [ e | ne ] .  apply idpath .  induction ( ne ( idpath _ ) ) .  set ( i := hfiberpair ( eqbx X x is ) x b ) .  split with i . 
unfold eqbx . induction ( boolchoice ( eqbx X x is x ) ) as [ b' | nb' ] .  intro t .  induction t as [ x' e ] .  assert ( e' : paths x' x ) .  induction ( is x' ) as [ ee | nee ] .  apply ( pathsinv0 ee ) . induction ( nopathsfalsetotrue e )  . apply ( invmaponpathsincl _ ( isinclfromhfiber ( eqbx X x is ) isasetbool true ) ( hfiberpair _ x' e ) i e' ) .  induction ( nopathstruetofalse ( pathscomp0 ( pathsinv0 b ) nb' ) ) . Defined . 

Definition bhfiber { X Y : UU } ( f : X -> Y ) ( y : Y ) ( is : isisolated Y y ) := hfiber ( fun x : X => eqbx Y y is ( f x ) ) true .

Lemma weqhfibertobhfiber { X Y : UU } ( f : X -> Y ) ( y : Y ) ( is : isisolated Y y ) : weq ( hfiber f y ) ( bhfiber f y is ) .
Proof . intros . set ( g := eqbx Y y is ) . set ( ye := pr1 ( iscontrhfibereqbx Y y is ) ) . split with ( hfibersftogf f g true ye ) . apply ( isofhlevelfffromZ 0 _ _ ye ( fibseqhf f g true ye ) ) .  apply ( isapropifcontr ) . apply ( iscontrhfibereqbx _ y is ) . Defined .  















(** *** h-fibers of [ ii1 ] and [ ii2 ] *)


Theorem isinclii1 (X Y:UU): isincl  (@ii1 X Y).
Proof. intros. set (f:= @ii1 X Y). set (g:= coprodtoboolsum X Y). set (gf:= fun x:X => (g (f x))). set (gf':= fun x:X => tpair (boolsumfun X Y) true x). 
assert (h: forall x:X , paths (gf' x) (gf x)). intro. apply idpath. 
assert (is1: isofhlevelf (S O)  gf'). apply (isofhlevelfsnfib O (boolsumfun X Y) true (isasetbool true true)).
assert (is2: isofhlevelf (S O)  gf). apply (isofhlevelfhomot (S O)  gf' gf h is1).  
apply (isofhlevelff (S O) _ _ is2  (isofhlevelfweq (S (S O) )  (weqcoprodtoboolsum X Y))). Defined. 


Corollary iscontrhfiberii1x ( X Y : UU ) ( x : X ) : iscontr ( hfiber ( @ii1 X Y ) ( ii1 x ) ) .
Proof. intros . set ( xe1 :=  hfiberpair ( @ii1 _ _ ) x ( idpath ( @ii1 X Y x ) ) ) . apply ( iscontraprop1 ( isinclii1 X Y ( ii1 x ) ) xe1 ) .  Defined .

Corollary neghfiberii1y ( X Y : UU ) ( y : Y ) : neg ( hfiber ( @ii1 X Y ) ( ii2 y ) ) .
Proof. intros . intro xe . induction xe as [ x e ] . apply ( negpathsii1ii2 _ _ e ) .  Defined. 





Theorem isinclii2 (X Y:UU): isincl  (@ii2 X Y).
Proof. intros. set (f:= @ii2 X Y). set (g:= coprodtoboolsum X Y). set (gf:= fun y:Y => (g (f y))). set (gf':= fun y:Y => tpair (boolsumfun X Y) false y). 
assert (h: forall y:Y , paths (gf' y) (gf y)). intro. apply idpath. 
assert (is1: isofhlevelf (S O)  gf'). apply (isofhlevelfsnfib O (boolsumfun X Y) false (isasetbool false false)).
assert (is2: isofhlevelf (S O)  gf). apply (isofhlevelfhomot (S O)  gf' gf h is1).  
apply (isofhlevelff (S O)  _ _ is2 (isofhlevelfweq (S (S O)) ( weqcoprodtoboolsum X Y))). Defined. 


Corollary iscontrhfiberii2y ( X Y : UU ) ( y : Y ) : iscontr ( hfiber ( @ii2 X Y ) ( ii2 y ) ) .
Proof. intros . set ( xe1 :=  hfiberpair ( @ii2 _ _ ) y ( idpath ( @ii2 X Y y ) ) ) . apply ( iscontraprop1 ( isinclii2 X Y ( ii2 y ) ) xe1 ) .  Defined .

Corollary neghfiberii2x ( X Y : UU ) ( x : X ) : neg ( hfiber ( @ii2 X Y ) ( ii1 x ) ) .
Proof. intros . intro ye . induction ye as [ y e ] . apply ( negpathsii2ii1 _ _ e ) .  Defined. 




Lemma negintersectii1ii2 { X Y : UU } (z: coprod X Y): hfiber  (@ii1 X Y) z -> hfiber  (@ii2 _ _) z -> empty.
Proof. intros X Y z X0 X1. induction X0 as [ t x ]. induction X1 as [ t0 x0 ].  
set (e:= pathscomp0   x (pathsinv0 x0)). apply (negpathsii1ii2 _ _  e). Defined. 


(** *** [ ii1 ] and [ ii2 ] map isolated points to isoloated points *)

Lemma isolatedtoisolatedii1 (X Y:UU)(x:X)(is:isisolated _ x): isisolated ( coprod X Y ) (ii1 x).
Proof. intros. unfold isisolated .   intro x' .  induction x' as [ x0 | y ] . induction (is x0) as [ p | e ] .  apply (ii1  (maponpaths (@ii1 X Y)  p)). apply (ii2  (negf  (invmaponpathsincl  (@ii1 X Y) (isinclii1 X Y) _ _ ) e)). apply (ii2  (negpathsii1ii2  x y)). Defined. 


Lemma isolatedtoisolatedii2 (X Y:UU)(y:Y)(is:isisolated _ y): isisolated ( coprod X Y ) (ii2 y).
Proof. intros.  intro x' .  induction x' as [ x | y0 ] . apply (ii2  (negpathsii2ii1  x y)). induction (is y0) as [ p | e ] .  apply (ii1  (maponpaths (@ii2 X Y)  p)). apply (ii2  (negf  (invmaponpathsincl  (@ii2 X Y) (isinclii2 X Y) _ _ ) e)).  Defined. 























(** *** h-fibers of [ coprodf ] of two functions *)


Theorem weqhfibercoprodf1 { X Y X' Y' : UU } (f: X -> X')(g:Y -> Y')(x':X'): weq (hfiber  f x') (hfiber  (coprodf   f g) (ii1  x')).
Proof. intros.  set ( ix := @ii1 X Y ) . set ( ix' := @ii1 X' Y' ) . set ( fpg := coprodf f g ) . set ( fpgix := fun x : X => ( fpg ( ix x ) ) ) .

assert ( w1 : weq ( hfiber f x' ) ( hfiber fpgix ( ix' x' ) ) ) . apply ( samehfibers f ix' ( isinclii1 _ _ ) x' ) .
assert ( w2 : weq ( hfiber fpgix ( ix' x' ) ) ( hfiber fpg ( ix' x' ) ) ) . split with (hfibersgftog  ix fpg ( ix' x' ) ) . unfold isweq. intro y .  

set (u:= invezmaphf ix fpg ( ix' x' ) y).
assert (is: isweq u). apply isweqinvezmaphf. 

apply  (iscontrweqb  ( weqpair u is ) ) . induction y as [ xy e ] .  induction xy as [ x0 | y0 ] . simpl .  apply iscontrhfiberofincl . apply ( isinclii1 X Y ) .  apply ( fromempty ( ( negpathsii2ii1 x' ( g y0 ) ) e ) ) .

apply ( weqcomp w1 w2 ) .
Defined.


Theorem weqhfibercoprodf2 { X Y X' Y' : UU } (f: X -> X')(g:Y -> Y')(y':Y'): weq (hfiber  g y') (hfiber  (coprodf   f g) (ii2  y')).
Proof. intros.  set ( iy := @ii2 X Y ) . set ( iy' := @ii2 X' Y' ) . set ( fpg := coprodf f g ) . set ( fpgiy := fun y : Y => ( fpg ( iy y ) ) ) .

assert ( w1 : weq ( hfiber g y' ) ( hfiber fpgiy ( iy' y' ) ) ) . apply ( samehfibers g iy' ( isinclii2 _ _ ) y' ) .
assert ( w2 : weq ( hfiber fpgiy ( iy' y' ) ) ( hfiber fpg ( iy' y' ) ) ) . split with (hfibersgftog  iy fpg ( iy' y' ) ) . unfold isweq. intro y .  

set (u:= invezmaphf iy fpg ( iy' y' ) y).
assert (is: isweq u). apply isweqinvezmaphf. 

apply  (iscontrweqb  ( weqpair u is ) ) . induction y as [ xy e ] .  induction xy as [ x0 | y0 ] . simpl .   apply ( fromempty ( ( negpathsii1ii2 ( f x0 ) y' ) e ) ) .  simpl. apply iscontrhfiberofincl . apply ( isinclii2 X Y ) . 

apply ( weqcomp w1 w2 ) .
Defined.

 



(** *** Theorem saying that coproduct of two functions of h-level n is of h-level n *)



Theorem isofhlevelfcoprodf (n:nat) { X Y Z T : UU } (f : X -> Z ) ( g : Y -> T )( is1 : isofhlevelf n  f ) ( is2 : isofhlevelf n  g ) : isofhlevelf n (coprodf f g).
Proof. intros. unfold isofhlevelf .  intro y .  induction y as [ z | t ] .  apply (isofhlevelweqf n (weqhfibercoprodf1  f g z) ). apply ( is1 z ) . apply (isofhlevelweqf n (weqhfibercoprodf2  f g t )). apply ( is2 t ) . Defined. 





(** *** Theorems about h-levels of coproducts and their component types *)


Theorem isofhlevelsnsummand1 ( n : nat ) ( X Y : UU ) : isofhlevel ( S n ) ( coprod X Y ) -> isofhlevel ( S n ) X .
Proof. intros n X Y is . apply ( isofhlevelXfromfY ( S n ) ( @ii1 X Y ) ( isofhlevelfsnincl n _ ( isinclii1 _ _ ) ) is ) .  Defined.


Theorem isofhlevelsnsummand2 ( n : nat ) ( X Y : UU ) : isofhlevel ( S n ) ( coprod X Y ) -> isofhlevel ( S n ) Y .
Proof. intros n X Y is . apply ( isofhlevelXfromfY ( S n ) ( @ii2 X Y ) ( isofhlevelfsnincl n _ ( isinclii2 _ _ ) ) is ) .  Defined.


Theorem isofhlevelssncoprod ( n : nat ) ( X Y : UU ) ( isx : isofhlevel ( S ( S n ) ) X ) ( isy : isofhlevel ( S ( S n ) ) Y ) : isofhlevel ( S ( S n ) ) ( coprod X Y ) .
Proof. intros . apply isofhlevelfromfun .  set ( f := coprodf ( fun x : X => tt ) ( fun y : Y => tt ) ) . assert ( is1 : isofhlevelf ( S ( S n ) ) f ) . apply ( isofhlevelfcoprodf ( S ( S n ) ) _ _ ( isofhleveltofun _ X isx ) ( isofhleveltofun _ Y isy ) ) .  assert ( is2 : isofhlevel ( S ( S n ) ) ( coprod unit unit ) ) .  apply ( isofhlevelweqb ( S ( S n ) ) boolascoprod ( isofhlevelssnset n _ ( isasetbool ) ) ) . apply ( isofhlevelfgf ( S ( S n ) ) _ _ is1 ( isofhleveltofun _ _ is2 ) ) .  Defined . 


Lemma isasetcoprod ( X Y : UU ) ( isx : isaset X ) ( isy : isaset Y ) : isaset ( coprod X Y ) .
Proof. intros . apply ( isofhlevelssncoprod 0 _ _ isx isy ) . Defined . 



(** *** h-fibers of the sum of two functions [ sumofmaps f g ] *)


Lemma coprodofhfiberstohfiber { X Y Z : UU } ( f : X -> Z ) ( g : Y -> Z ) ( z : Z ) : coprod ( hfiber f z ) ( hfiber g z ) -> hfiber ( sumofmaps f g ) z .
Proof. intros X Y Z f g z hfg .  induction hfg as [ hf | hg ] .  induction hf as [ x fe ] . split with ( ii1 x ) . simpl .  assumption .  induction hg as [ y ge ] .  split with ( ii2 y ) . simpl .  assumption .  
Defined.

Lemma hfibertocoprodofhfibers { X Y Z : UU } ( f : X -> Z ) ( g : Y -> Z ) ( z : Z ) :  hfiber ( sumofmaps f g ) z ->  coprod ( hfiber f z ) ( hfiber g z ) .
Proof. intros X Y Z f g z hsfg . induction hsfg as [ xy e ] .  induction xy as [ x | y ] .  simpl in e .  apply ( ii1 ( hfiberpair _ x e ) ) .  simpl in e .  apply ( ii2 ( hfiberpair _ y e ) ) .  Defined .

Theorem weqhfibersofsumofmaps { X Y Z : UU } ( f : X -> Z ) ( g : Y -> Z ) ( z : Z ) : weq ( coprod ( hfiber f z ) ( hfiber g z ) ) ( hfiber ( sumofmaps f g ) z ) .
Proof. intros . set ( ff := coprodofhfiberstohfiber f g z ) . set ( gg := hfibertocoprodofhfibers f g z ) . split with ff .  
assert ( effgg : forall hsfg : _ , paths ( ff ( gg hsfg ) ) hsfg ) . intro .  induction hsfg as [ xy e ] . induction xy as [ x | y ] . simpl .  apply idpath .  simpl . apply idpath . 
assert ( eggff : forall hfg : _ , paths ( gg ( ff hfg ) ) hfg ) . intro . induction hfg as [ hf | hg ] . induction hf as [ x fe ] . simpl .  apply idpath .  induction hg as [ y ge ] . simpl . apply idpath .
apply ( gradth _ _ eggff effgg ) . Defined .  




(** *** Theorem saying that the sum of two functions of h-level ( S ( S n ) ) is of hlevel ( S ( S n ) ) *)


Theorem isofhlevelfssnsumofmaps ( n : nat ) { X Y Z : UU } ( f : X -> Z ) ( g : Y -> Z ) ( isf : isofhlevelf ( S ( S n ) ) f ) ( isg : isofhlevelf ( S ( S n ) ) g ) : isofhlevelf ( S ( S n ) ) ( sumofmaps f g ) .
Proof . intros . intro z .  set ( w := weqhfibersofsumofmaps f g z ) .  set ( is := isofhlevelssncoprod n _ _ ( isf z ) ( isg z ) ) .  apply ( isofhlevelweqf _ w is ) .  Defined . 



(** *** Theorem saying that the sum of two functions of h-level n with non-intersecting images is of h-level n *)


Lemma noil1 { X Y Z : UU } ( f : X -> Z ) ( g : Y -> Z ) ( noi : forall ( x : X ) ( y : Y ) , neg ( paths ( f x ) ( g y ) ) ) ( z : Z ) : hfiber f z -> hfiber g z -> empty .
Proof. intros X Y Z f g noi z hfz hgz . induction hfz as [ x fe ] . induction hgz as [ y ge ] . apply ( noi x y ( pathscomp0 fe ( pathsinv0 ge ) ) ) .   Defined . 


Lemma weqhfibernoi1  { X Y Z : UU } ( f : X -> Z ) ( g : Y -> Z ) ( noi : forall ( x : X ) ( y : Y ) , neg ( paths ( f x ) ( g y ) ) ) ( z : Z ) ( xe : hfiber f z ) : weq ( hfiber ( sumofmaps f g ) z ) ( hfiber f z ) .
Proof. intros . set ( w1 := invweq ( weqhfibersofsumofmaps f g z ) ) .  assert ( a : neg ( hfiber g z ) ) . intro ye . apply ( noil1 f g noi z xe ye ) .    set ( w2 := invweq ( weqii1withneg ( hfiber f z ) a ) ) .  apply ( weqcomp w1 w2 ) . Defined .  

Lemma weqhfibernoi2  { X Y Z : UU } ( f : X -> Z ) ( g : Y -> Z ) ( noi : forall ( x : X ) ( y : Y ) , neg ( paths ( f x ) ( g y ) ) ) ( z : Z ) ( ye : hfiber g z ) : weq ( hfiber ( sumofmaps f g ) z ) ( hfiber g z ) .
Proof. intros . set ( w1 := invweq ( weqhfibersofsumofmaps f g z ) ) .  assert ( a : neg ( hfiber f z ) ) . intro xe . apply ( noil1 f g noi z xe ye ) .    set ( w2 := invweq ( weqii2withneg ( hfiber g z ) a ) ) .  apply ( weqcomp w1 w2 ) . Defined .  



Theorem isofhlevelfsumofmapsnoi ( n : nat ) { X Y Z : UU } ( f : X -> Z ) ( g : Y -> Z ) ( isf : isofhlevelf n f ) ( isg : isofhlevelf n g ) ( noi : forall ( x : X ) ( y : Y ) , neg ( paths ( f x ) ( g y ) ) ) : isofhlevelf n ( sumofmaps f g ) .
Proof. intros .  intro z .  induction n as [ | n ] .   set ( zinx := invweq ( weqpair _ isf ) z ) . set ( ziny := invweq ( weqpair _ isg ) z ) . assert ( ex : paths ( f zinx ) z ) .  apply ( homotweqinvweq ( weqpair _ isf ) z ) . assert ( ey : paths ( g ziny ) z ) . apply ( homotweqinvweq ( weqpair _ isg ) z ) .   induction ( ( noi zinx ziny ) ( pathscomp0 ex ( pathsinv0 ey ) ) ) . 
apply isofhlevelsn . intro hfgz .  induction ( ( invweq ( weqhfibersofsumofmaps f g z ) hfgz ) ) as [ xe | ye ] .   apply ( isofhlevelweqb _ ( weqhfibernoi1 f g noi z xe ) ( isf z ) ) .   apply ( isofhlevelweqb _ ( weqhfibernoi2 f g noi z ye ) ( isg z ) ) . Defined . 







(** *** Coproducts and complements *)


Definition tocompltoii1x (X Y:UU)(x:X): coprod (compl X x) Y -> compl (coprod X Y) (ii1  x).
Proof. intros X Y x X0. induction X0 as [ c | y ] .  split with (ii1  (pr1  c)). 
assert (e: neg(paths x (pr1 c) )). apply (pr2  c). apply (negf  (invmaponpathsincl  ( @ii1 _ _ ) (isinclii1 X Y) _ _) e). 
split with (ii2  y). apply (negf  (pathsinv0 ) (negpathsii2ii1 x y)). Defined.


Definition fromcompltoii1x (X Y:UU)(x:X): compl (coprod X Y) (ii1  x) ->  coprod (compl X x) Y.
Proof. intros X Y x X0. induction X0 as [ t x0 ].  induction t as [ x1 | y ]. 
assert (ne: neg (paths x x1 )). apply (negf  (maponpaths ( @ii1 _ _ ) ) x0). apply (ii1  (complpair _ _ x1 ne )). apply (ii2  y). Defined. 


Theorem isweqtocompltoii1x (X Y:UU)(x:X): isweq (tocompltoii1x X Y x).
Proof. intros. set (f:= tocompltoii1x X Y x). set (g:= fromcompltoii1x X Y x).
assert (egf:forall nexy:_ , paths (g (f nexy)) nexy). intro. induction nexy as [ c | y ]. induction c as [ t x0 ]. simpl. 
assert (e: paths (negf (maponpaths (@ii1 X Y)) (negf (invmaponpathsincl  (@ii1 X Y) (isinclii1 X Y) x t) x0)) x0). apply (isapropneg (paths x t) ). 
apply (maponpaths (fun ee: neg (paths x t ) => ii1  (complpair X x t ee))  e). apply idpath.

assert (efg: forall neii1x:_, paths (f (g neii1x)) neii1x). intro.  induction neii1x as [ t x0 ]. induction t as [ x1 | y ].  simpl. 
assert (e: paths  (negf (invmaponpathsincl (@ii1 X Y) (isinclii1 X Y) x x1 ) (negf (maponpaths (@ii1 X Y) ) x0)) x0). apply (isapropneg (paths _ _ )  ).
apply (maponpaths (fun ee: (neg (paths (ii1 x) (ii1 x1))) => (complpair _ _ (ii1 x1) ee))  e). simpl. 
assert (e: paths (negf pathsinv0 (negpathsii2ii1 x y)) x0). apply (isapropneg (paths _ _ ) ).
apply (maponpaths   (fun ee: (neg (paths (ii1 x) (ii2 y) )) => (complpair _ _ (ii2 y) ee))  e). 
apply (gradth  f g egf efg). Defined.


Definition tocompltoii2y (X Y:UU)(y:Y): coprod X (compl Y y) -> compl (coprod X Y) (ii2  y).
Proof. intros X Y y X0. induction X0 as [ x | c ]. split with (ii1  x). apply (negpathsii2ii1 x y ). 
split with (ii2  (pr1  c)). assert (e: neg(paths y (pr1  c) )). apply (pr2  c). apply (negf  (invmaponpathsincl  ( @ii2 _ _ ) (isinclii2 X Y) _ _ ) e). 
Defined.



Definition fromcompltoii2y (X Y:UU)(y:Y): compl (coprod X Y) (ii2  y) ->  coprod X (compl Y y).
Proof. intros X Y y X0. induction X0 as [ t x ].  induction t as [ x0 | y0 ]. apply (ii1  x0). 
assert (ne: neg (paths y y0 )). apply (negf  (maponpaths ( @ii2 _ _ ) ) x). apply (ii2  (complpair _ _ y0 ne)). Defined. 


Theorem isweqtocompltoii2y (X Y:UU)(y:Y): isweq (tocompltoii2y X Y y).
Proof. intros. set (f:= tocompltoii2y X Y y). set (g:= fromcompltoii2y X Y y).
assert (egf:forall nexy:_ , paths (g (f nexy)) nexy). intro. induction nexy as [ x | c ]. 
apply idpath. induction c as [ t x ]. simpl. 
assert (e: paths (negf (maponpaths (@ii2 X Y) ) (negf (invmaponpathsincl (@ii2 X Y) (isinclii2 X Y) y t) x)) x). apply (isapropneg (paths y t ) ). 
apply (maponpaths (fun ee: neg ( paths y t ) => ii2  (complpair _ y t ee))  e). 

assert (efg: forall neii2x:_, paths (f (g neii2x)) neii2x). intro.  induction neii2x as [ t x ]. induction t as [ x0 | y0 ].  simpl. 
assert (e: paths (negpathsii2ii1 x0 y) x). apply (isapropneg (paths _ _ ) ).
apply (maponpaths   (fun ee: (neg (paths (ii2 y) (ii1 x0)  )) => (complpair _ _ (ii1 x0) ee))  e). simpl.
assert (e: paths  (negf (invmaponpathsincl _ (isinclii2 X Y) y y0 ) (negf (maponpaths (@ii2 X Y) ) x)) x). apply (isapropneg (paths _ _ )  ).
apply (maponpaths (fun ee: (neg (paths (ii2 y) (ii2 y0)  )) => (complpair _ _ (ii2 y0) ee))  e). 
apply (gradth f g egf efg). Defined.







Definition tocompltodisjoint (X:UU): X -> compl (coprod X unit) (ii2  tt) := fun x:_ => complpair _ _ (ii1  x) (negpathsii2ii1 x tt).

Definition fromcompltodisjoint (X:UU): compl (coprod X unit) (ii2  tt) -> X.
Proof. intros X X0. induction X0 as [ t x ].  induction t as [ x0 | u ] . assumption.  induction u. apply (fromempty (x (idpath (ii2 tt)))). Defined.


Lemma isweqtocompltodisjoint (X:UU): isweq (tocompltodisjoint X).
Proof. intros. set (ff:= tocompltodisjoint X). set (gg:= fromcompltodisjoint X). 
assert (egf: forall x:X, paths (gg (ff x)) x).  intro.  apply idpath.
assert (efg: forall xx:_, paths (ff (gg xx)) xx). intro. induction xx as [ t x ].  induction t as [ x0 | u ] .   simpl.  unfold ff. unfold tocompltodisjoint. simpl. assert (ee: paths  (negpathsii2ii1 x0 tt) x).  apply (proofirrelevance _ (isapropneg _) ). induction ee. apply idpath. induction u.  simpl. apply (fromempty (x (idpath _))). apply (gradth  ff gg egf efg).  Defined. 


Definition weqtocompltodisjoint ( X : UU ) := weqpair _ ( isweqtocompltodisjoint X ) .

Corollary isweqfromcompltodisjoint (X:UU): isweq (fromcompltodisjoint X).
Proof. intros. apply (isweqinvmap  ( weqtocompltodisjoint X ) ). Defined. 














(** ** Decidable propositions and decidable inclusions *)

(** *** Decidable propositions [ isdecprop ] *)

Definition isdecprop ( X : UU ) := iscontr ( coprod X ( neg X ) ) .


Lemma isdecproptoisaprop ( X : UU ) ( is : isdecprop X ) : isaprop X .
Proof. intros X is . apply ( isofhlevelsnsummand1 0 _ _ ( isapropifcontr is ) ) . Defined .  
Coercion isdecproptoisaprop : isdecprop >-> isaprop .

Lemma isdecpropif ( X : UU ) : isaprop X -> ( coprod X ( neg X ) ) -> isdecprop X .
Proof. intros X is a . assert ( is1 : isaprop ( coprod X ( neg X ) ) ) . apply isapropdec . assumption .   apply ( iscontraprop1 is1 a ) . Defined.

Lemma isdecpropfromiscontr { X : UU } ( is : iscontr X ) : isdecprop X .
Proof. intros . apply ( isdecpropif _ (  is ) ( ii1 ( pr1 is ) ) ) . Defined.

Lemma isdecpropempty : isdecprop empty .
Proof. apply ( isdecpropif _ isapropempty ( ii2 ( fun a : empty => a ) ) ) . Defined.

Lemma isdecpropweqf { X Y : UU } ( w : weq X Y ) ( is : isdecprop X ) : isdecprop Y .
Proof. intros . apply  isdecpropif . apply ( isofhlevelweqf 1 w ( isdecproptoisaprop _ is ) ) . induction ( pr1 is ) as [ x | nx ] . apply ( ii1 ( w x ) ) .  apply ( ii2 ( negf ( invweq w ) nx ) ) . Defined .

Lemma isdecpropweqb { X Y : UU } ( w : weq X Y ) ( is : isdecprop Y ) : isdecprop X .
Proof. intros . apply  isdecpropif . apply ( isofhlevelweqb 1 w ( isdecproptoisaprop _ is ) ) . induction ( pr1 is ) as [ y | ny ] . apply ( ii1 ( invweq w y ) ) .  apply ( ii2 ( ( negf w ) ny ) ) . Defined .

Lemma isdecproplogeqf { X Y : UU } ( isx : isdecprop X ) ( isy : isaprop Y ) ( lg : X <-> Y ) : isdecprop Y .
Proof . intros. set ( w := weqimplimpl ( pr1 lg ) ( pr2 lg ) isx isy ) . apply ( isdecpropweqf w isx ) . Defined .

Lemma isdecproplogeqb { X Y : UU } ( isx : isaprop X ) ( isy : isdecprop Y ) ( lg : X <-> Y ) : isdecprop X .
Proof . intros. set ( w := weqimplimpl ( pr1 lg ) ( pr2 lg ) isx isy ) . apply ( isdecpropweqb w isy ) . Defined .    



Lemma isdecpropfromneg { X : UU } ( ne : neg X ) : isdecprop X .
Proof. intros . apply ( isdecpropweqb ( weqtoempty ne ) isdecpropempty ) . Defined .  

Lemma isdecproppaths { X : UU } ( is : isdeceq X ) ( x x' : X ) : isdecprop ( paths x x' ) .
Proof. intros . apply ( isdecpropif _ ( isasetifdeceq _ is x x' ) ( is x x' ) ) .  Defined .

Lemma isdeceqif { X : UU } ( is : forall x x' : X , isdecprop ( paths x x' ) ) : isdeceq X .
Proof . intros . intros x x' . apply ( pr1 ( is x x' ) ) . Defined . 

Lemma isaninv1 (X:UU): isdecprop X  -> isaninvprop X.
Proof. intros X is1. unfold isaninvprop. set (is2:= pr1  is1). simpl in is2. 
assert (adjevinv: dneg X -> X). intro X0.  induction is2 as [ a | b ].  assumption. induction (X0 b). 
assert (is3: isaprop (dneg X)). apply (isapropneg (X -> empty)). apply (isweqimplimpl  (todneg X) adjevinv is1 is3). Defined. 


Theorem isdecpropfibseq1 { X Y Z : UU } ( f : X -> Y ) ( g : Y -> Z ) ( z : Z ) ( fs : fibseqstr f g z ) : isdecprop X -> isaprop Z -> isdecprop Y .
Proof . intros X Y Z f g z fs isx isz .  assert ( isc : iscontr Z ) . apply ( iscontraprop1 isz z ) .  assert ( isweq f ) . apply ( isweqfinfibseq f g z fs isc ) .  apply ( isdecpropweqf ( weqpair _ X0 ) isx ) . Defined .

Theorem isdecpropfibseq0 { X Y Z : UU } ( f : X -> Y ) ( g : Y -> Z ) ( z : Z ) ( fs : fibseqstr f g z ) : isdecprop Y -> isdeceq Z -> isdecprop X .
Proof . intros X Y Z f g z fs isy isz . assert ( isg : isofhlevelf 1 g ) . apply ( isofhlevelffromXY 1 g ( isdecproptoisaprop _ isy ) ( isasetifdeceq _ isz ) ) . 
assert ( isp : isaprop X ) . apply ( isofhlevelXfromg 1 f g z fs isg ) . 
induction ( pr1 isy ) as [ y | ny ] .  apply ( isdecpropfibseq1 _ _ y ( fibseq1 f g z fs y ) ( isdecproppaths isz ( g y ) z ) ( isdecproptoisaprop _ isy ) ) . 
apply ( isdecpropif _ isp ( ii2  ( negf f ny ) ) ) . Defined. 

Theorem isdecpropdirprod { X Y : UU } ( isx : isdecprop X ) ( isy : isdecprop Y ) : isdecprop ( dirprod X Y ) .
Proof. intros . assert ( isp : isaprop ( dirprod X Y ) ) . apply ( isofhleveldirprod 1 _ _ ( isdecproptoisaprop _ isx ) ( isdecproptoisaprop _ isy ) ) .  induction ( pr1 isx ) as [ x | nx ] . induction ( pr1 isy ) as [ y | ny ] .  apply ( isdecpropif _ isp ( ii1 ( dirprodpair x y ) ) ) . assert ( nxy : neg ( dirprod X Y ) ) . intro xy . induction xy as [ x0  y0 ] . apply ( ny y0 ) .  apply ( isdecpropif _ isp ( ii2 nxy ) ) .  assert ( nxy : neg ( dirprod X Y ) ) . intro xy . induction xy as [ x0  y0 ] . apply ( nx x0 ) .  apply ( isdecpropif _ isp ( ii2 nxy ) ) . Defined.

Lemma fromneganddecx { X Y : UU } ( isx : isdecprop X ) ( nf : neg ( dirprod X Y ) ) : coprod ( neg X ) ( neg Y ) .
Proof . intros .  induction ( pr1 isx ) as [ x | nx ] .  set ( ny := negf ( fun y : Y => dirprodpair x y ) nf ) . apply ( ii2 ny ) .   apply ( ii1 nx ) . Defined .

Lemma fromneganddecy { X Y : UU } ( isy : isdecprop Y ) ( nf : neg ( dirprod X Y ) ) : coprod ( neg X ) ( neg Y ) .
Proof . intros .  induction ( pr1 isy ) as [ y | ny ] .  set ( nx := negf ( fun x : X => dirprodpair x y ) nf ) . apply ( ii1 nx ) . apply ( ii2 ny ) .   Defined .


(** *** Paths to and from an isolated point form a decidable proposition *)

Lemma isdecproppathsfromisolated ( X : UU ) ( x : X ) ( is : isisolated X x ) ( x' : X ) : isdecprop ( paths x x' ) .
Proof. intros . apply isdecpropif . apply isaproppathsfromisolated .   assumption .  apply ( is x' ) .  Defined .

Lemma isdecproppathstoisolated  ( X : UU ) ( x : X ) ( is : isisolated X x ) ( x' : X ) : isdecprop ( paths x' x ) .
Proof . intros . apply ( isdecpropweqf ( weqpathsinv0 x x' ) ( isdecproppathsfromisolated X x is x' ) ) . Defined .  


(** *** Decidable inclusions *)



Definition isdecincl {X Y:UU} (f :X -> Y) := forall y:Y, isdecprop ( hfiber f y ). 
Lemma isdecincltoisincl { X Y : UU } ( f : X -> Y ) : isdecincl f -> isincl f .
Proof. intros X Y f is . intro y . apply ( isdecproptoisaprop _ ( is y ) ) . Defined.
Coercion isdecincltoisincl : isdecincl >-> isincl .

Lemma isdecinclfromisweq { X Y : UU } ( f : X -> Y ) : isweq f -> isdecincl f .
Proof. intros X Y f iswf .  intro y .  apply ( isdecpropfromiscontr ( iswf y ) ) . Defined .

Lemma isdecpropfromdecincl { X Y : UU } ( f : X -> Y ) : isdecincl f -> isdecprop Y -> isdecprop X .
Proof. intros X Y f isf isy .  induction ( pr1 isy ) as [ y | n ] . assert ( w : weq ( hfiber f y ) X ) . apply ( weqhfibertocontr f y ( iscontraprop1 ( isdecproptoisaprop _ isy )  y ) ) . apply ( isdecpropweqf w ( isf y ) ) .  apply isdecpropif . apply ( isapropinclb _ isf isy ) .  apply ( ii2 ( negf f n ) ) .  Defined . 


Lemma isdecinclii1 (X Y: UU): isdecincl ( @ii1 X Y ) .
Proof. intros. intro y . induction y as [ x | y ] . apply ( isdecpropif _ ( isinclii1 X Y ( ii1 x ) ) ( ii1 (hfiberpair  (@ii1 _ _ )  x (idpath _ )) ) ) .   
 apply ( isdecpropif _ ( isinclii1 X Y ( ii2 y ) ) ( ii2 ( neghfiberii1y X Y y ) ) ) .  Defined. 

 
Lemma isdecinclii2 (X Y: UU): isdecincl ( @ii2 X Y ) .
Proof. intros. intro y . induction y as [ x | y ] .  apply ( isdecpropif _ ( isinclii2 X Y ( ii1 x ) ) ( ii2 ( neghfiberii2x X Y x ) ) ) . 
apply ( isdecpropif _ ( isinclii2 X Y ( ii2 y ) ) ( ii1 (hfiberpair  (@ii2 _ _ )  y (idpath _ )) ) ) .   Defined. 


Lemma isdecinclpr1 { X : UU } ( P : X -> UU ) ( is : forall x : X , isdecprop ( P x ) ) : isdecincl ( @pr1 _ P ) .
Proof . intros . intro x . assert ( w : weq ( P x ) ( hfiber (@pr1 _ P )  x ) ) . apply ezweqpr1 .  apply ( isdecpropweqf w ( is x ) ) . Defined . 


Theorem isdecinclhomot { X Y : UU } ( f g : X -> Y ) ( h : forall x : X , paths ( f x ) ( g x ) ) ( is : isdecincl f ) : isdecincl g .
Proof. intros . intro y . apply ( isdecpropweqf ( weqhfibershomot f g h y ) ( is y ) ) . Defined . 


Theorem isdecinclcomp { X Y Z : UU } ( f : X -> Y ) ( g : Y -> Z ) ( isf : isdecincl f ) ( isg : isdecincl g ) : isdecincl ( fun x : X => g ( f x ) ) .
Proof. intros. intro z .  set ( gf := fun x : X => g ( f x ) ) . assert ( wy : forall ye : hfiber g z , weq ( hfiber f ( pr1 ye ) ) ( hfiber ( hfibersgftog f g z ) ye ) ) . apply  ezweqhf .  
assert ( ww : forall y : Y , weq ( hfiber f y ) ( hfiber gf ( g y ) ) ) . intro .  apply ( samehfibers f g ) . apply ( isdecincltoisincl _ isg ) .  
  induction ( pr1 ( isg z ) ) as [ ye | nye ] . induction ye as [ y e ] .  induction e . apply ( isdecpropweqf ( ww y ) ( isf y ) ) .   assert ( wz : weq ( hfiber gf z ) ( hfiber g z ) ) . split with ( hfibersgftog f g z ) . intro ye .   induction ( nye ye ) .  apply ( isdecpropweqb wz ( isg z ) ) .  Defined .

(** The conditions of the following theorem can be weakened by assuming only that the h-fibers of g satisfy [ isdeceq ] i.e. are "sets with decidable equality". *)

Theorem isdecinclf { X Y Z : UU } ( f : X -> Y ) ( g : Y -> Z ) ( isg : isincl g ) ( isgf : isdecincl ( fun x : X => g ( f x ) ) ) : isdecincl f .
Proof. intros . intro y . set ( gf := fun x : _ => g ( f x ) )  .  assert ( ww :  weq ( hfiber f y ) ( hfiber gf ( g y ) ) ) . apply ( samehfibers f g ) . assumption . apply ( isdecpropweqb ww ( isgf ( g y ) ) ) . Defined . 

(** *)


Theorem isdecinclg { X Y Z : UU } ( f : X -> Y ) ( g : Y -> Z ) ( isf : isweq f ) ( isgf : isdecincl ( fun x : X => g ( f x ) ) ) : isdecincl g .
Proof. intros . intro z . set ( gf := fun x : X => g ( f x ) ) . assert ( w : weq ( hfiber gf z ) ( hfiber g z ) ) . split with ( hfibersgftog f g z ) .  intro ye .  assert ( ww : weq ( hfiber f ( pr1 ye ) ) ( hfiber ( hfibersgftog f g z ) ye ) ) . apply  ezweqhf . apply ( iscontrweqf ww ( isf ( pr1 ye ) ) ) .    apply ( isdecpropweqf w ( isgf z ) ) . Defined . 



(** *** Decibadle inclusions and isolated points *)

Theorem isisolateddecinclf { X Y : UU } ( f : X -> Y ) ( x : X ) : isdecincl f -> isisolated X x -> isisolated Y ( f x ) .
Proof .  intros X Y f x isf isx .   assert ( is' : forall y : Y , isdecincl ( d1g  f y x ) ) . intro y .  intro xe .  set ( w := ezweq2g f x xe ) . apply ( isdecpropweqf w ( isdecproppathstoisolated X x isx _ ) ) .  assert ( is'' : forall y : Y , isdecprop ( paths ( f x ) y ) ) . intro .  apply ( isdecpropfromdecincl _ ( is' y ) ( isf y ) ) . intro y' .   apply ( pr1 ( is'' y' ) ) .  Defined . 



(** *** Decidable inclusions and coprojections *)


Definition negimage { X Y : UU } ( f : X -> Y ) := total2 ( fun y : Y => neg ( hfiber f y ) ) .
Definition negimagepair { X Y : UU } ( f : X -> Y ) := tpair ( fun y : Y => neg ( hfiber f y ) ) .

Lemma isinclfromcoprodwithnegimage { X Y : UU } ( f : X -> Y ) ( is : isincl f ) : isincl ( sumofmaps f ( @pr1 _ ( fun y : Y => neg ( hfiber f y ) ) ) ) . 
Proof .  intros . assert ( noi : forall ( x : X ) ( nx : negimage f ) , neg ( paths ( f x ) ( pr1 nx ) ) ) .  intros x nx e .  induction nx as [ y nhf ] .  simpl in e .  apply ( nhf ( hfiberpair _ x e ) ) . assert ( is' : isincl ( @pr1 _ ( fun y : Y => neg ( hfiber f y ) ) ) ) .  apply isinclpr1 .   intro y .  apply isapropneg .  apply ( isofhlevelfsumofmapsnoi 1 f _ is is' noi ) .   Defined . 


Definition iscoproj { X Y : UU } ( f : X -> Y ) := isweq ( sumofmaps f ( @pr1 _ ( fun y : Y => neg ( hfiber f y ) ) ) ) . 

Definition weqcoproj { X Y : UU } ( f : X -> Y ) ( is : iscoproj f ) : weq ( coprod X ( negimage f ) ) Y := weqpair _ is . 

Theorem iscoprojfromisdecincl { X Y : UU } ( f : X -> Y ) ( is : isdecincl f ) : iscoproj f .
Proof. intros . set ( p := sumofmaps f ( @pr1 _ ( fun y : Y => neg ( hfiber f y ) ) ) ) .  assert ( is' : isincl p ) .  apply isinclfromcoprodwithnegimage .   apply ( isdecincltoisincl _ is ) . unfold iscoproj .   intro y . induction ( pr1 ( is y ) ) as [ h | nh ] .   induction h as [ x e ] .  induction e .  change ( f x ) with ( p ( ii1 x ) ) . apply iscontrhfiberofincl .  assumption .  change y with ( p ( ii2 ( negimagepair _ y nh ) ) ) .  apply iscontrhfiberofincl .  assumption .  Defined . 

Theorem isdecinclfromiscoproj { X Y : UU } ( f : X -> Y ) ( is : iscoproj f ) : isdecincl f .
Proof . intros . set ( g := ( sumofmaps f ( @pr1 _ ( fun y : Y => neg ( hfiber f y ) ) ) ) ) . set ( f' :=  fun x : X => g ( ii1 x ) ) . assert ( is' : isdecincl f' ) . apply ( isdecinclcomp _ _ ( isdecinclii1 _ _ ) ( isdecinclfromisweq _ is ) ) .    assumption .  Defined . 

















(** ** Results using full form of the functional extentionality axioms. 

Summary: We consider two axioms which address functional extensionality. The first one is etacorrection  which compensates for the absense of eta-reduction in Coq8.3 Eta-reduction is expected to be included as a  basic property of the language in Coq8.4 which will make this axiom and related lemmas unnecessary. The second axiom [ funcontr ] is the functional extensionality for dependent functions formulated as the condition that the space of section of a family with contractible fibers is contractible.

Note : some of the results above this point in code use a very limitted form of functional extensionality . See [ funextempty ] .  

*)


(** *** Axioms and their basic corollaries *)

(** etacorrection *)

Definition etacorrection: forall T:UU, forall P:T -> UU, forall f: (forall t:T, P t), paths f (fun t:T => f t). 
Proof. reflexivity. Defined.

Lemma isweqetacorrection { T : UU } (P:T -> UU): isweq (fun f: forall t:T, P t => (fun t:T => f t)).
Proof. intros.  apply (isweqhomot  (fun f: forall t:T, P t => f) (fun f: forall t:T, P t => (fun t:T => f t)) (fun f: forall t:T, P t => etacorrection _ P f) (idisweq _)). Defined. 

Definition weqeta { T : UU } (P:T -> UU) := weqpair _ ( isweqetacorrection P ) .

Lemma etacorrectiononpaths { T : UU } (P:T->UU)(s1 s2 :forall t:T, P t) : paths (fun t:T => s1 t) (fun t:T => s2 t)-> paths s1 s2. 
Proof. intros T P s1 s2 X. set (ew := weqeta P). apply (invmaponpathsweq ew s1 s2 X). Defined. 

Definition etacor { X Y : UU } (f:X -> Y) : paths f (fun x:X => f x) := etacorrection _ (fun T:X => Y) f.

Lemma etacoronpaths { X Y : UU } (f1 f2 : X->Y) : paths (fun x:X => f1 x) (fun x:X => f2 x) -> paths f1 f2. 
Proof. intros X Y f1 f2 X0. set (ec:= weqeta (fun x:X => Y) ). apply (invmaponpathsweq  ec f1 f2 X0). Defined.


(** Dependent functions and sections up to homotopy I *)


Definition toforallpaths { T : UU }  (P:T -> UU) (f g :forall t:T, P t) : (paths f g) -> (forall t:T, paths (f t) (g t)).
Proof. intros T P f g X t. induction X. apply (idpath (f t)). Defined. 


Definition sectohfiber { X : UU } (P:X -> UU): (forall x:X, P x) -> (hfiber (fun f:_ => fun x:_ => pr1  (f x)) (fun x:X => x)) := (fun a : forall x:X, P x => tpair _ (fun x:_ => tpair _ x (a x)) (idpath (fun x:X => x))).

Definition hfibertosec  { X : UU } (P:X -> UU):  (hfiber (fun f:_ => fun x:_ => pr1  (f x)) (fun x:X => x)) -> (forall x:X, P x):= fun se:_  => fun x:X => match se as se' return P x with tpair _ s e => (transportf P (toforallpaths (fun x:X => X)  (fun x:X => pr1 (s x)) (fun x:X => x) e x) (pr2  (s x))) end.

Definition sectohfibertosec { X : UU } (P:X -> UU): forall a: forall x:X, P x, paths (hfibertosec _  (sectohfiber _ a)) a := fun a:_ => (pathsinv0 (etacorrection _ _ a)).



(** *** Deduction of functional extnsionality for dependent functions (sections) from functional extensionality of usual functions *)

Axiom funextfunax : forall (X Y:UU)(f g:X->Y),  (forall x:X, paths (f x) (g x)) -> (paths f g). 


Lemma isweqlcompwithweq { X X' : UU} (w: weq X X') (Y:UU) : isweq (fun a:X'->Y => (fun x:X => a (w x))).
Proof. intros. set (f:= (fun a:X'->Y => (fun x:X => a (w x)))). set (g := fun b:X-> Y => fun x':X' => b ( invweq  w x')). 
set (egf:= (fun a:X'->Y => funextfunax X' Y (fun x':X' => (g (f a)) x') a (fun x': X' =>  maponpaths a  (homotweqinvweq w x')))).
set (efg:= (fun a:X->Y => funextfunax X Y (fun x:X => (f (g a)) x) a (fun x: X =>  maponpaths a  (homotinvweqweq w x)))). 
apply (gradth  f g egf efg). Defined.



Lemma isweqrcompwithweq { Y Y':UU } (w: weq Y Y')(X:UU): isweq (fun a:X->Y => (fun x:X => w (a x))).
Proof. intros. set (f:= (fun a:X->Y => (fun x:X => w (a x)))). set (g := fun a':X-> Y' => fun x:X => (invweq  w (a' x))). 
set (egf:= (fun a:X->Y => funextfunax X Y (fun x:X => (g (f a)) x) a (fun x: X => (homotinvweqweq w (a x))))).
set (efg:= (fun a':X->Y' => funextfunax X Y' (fun x:X => (f (g a')) x) a' (fun x: X =>  (homotweqinvweq w (a' x))))). 
apply (gradth  f g egf efg). Defined.



Theorem funcontr { X : UU } (P:X -> UU) : (forall x:X, iscontr (P x)) -> iscontr (forall x:X, P x).
Proof. intros X P X0 . set (T1 := forall x:X, P x). set (T2 := (hfiber (fun f: (X -> total2 P)  => fun x: X => pr1  (f x)) (fun x:X => x))). assert (is1:isweq (@pr1 X P)). apply isweqpr1. assumption.  set (w1:= weqpair  (@pr1 X P) is1).  
assert (X1:iscontr T2).  apply (isweqrcompwithweq  w1 X (fun x:X => x)). 
apply ( iscontrretract  _ _  (sectohfibertosec P ) X1). Defined. 

Corollary funcontrtwice { X : UU } (P: X-> X -> UU)(is: forall (x x':X), iscontr (P x x')): iscontr (forall (x x':X), P x x').
Proof. intros. 
assert (is1: forall x:X, iscontr (forall x':X, P x x')). intro. apply (funcontr _ (is x)). apply (funcontr _ is1). Defined. 


(** Proof of the fact that the [ toforallpaths ] from [paths s1 s2] to [forall t:T, paths (s1 t) (s2 t)] is a weak equivalence - a strong form 
of functional extensionality for sections of general families. The proof uses only [funcontr] which is an axiom i.e. its type satisfies [ isaprop ].  *)


Lemma funextweql1 { T : UU } (P:T -> UU)(g: forall t:T, P t): iscontr (total2 (fun f:forall t:T, P t => forall t:T, paths (f t) (g t))).
Proof. intros. set (X:= forall t:T, coconustot _ (g t)). assert (is1: iscontr X). apply (funcontr  (fun t:T => coconustot _ (g t)) (fun t:T => iscontrcoconustot _ (g t))).  set (Y:= total2 (fun f:forall t:T, P t => forall t:T, paths (f t) (g t))). set (p:= fun z: X => tpair (fun f:forall t:T, P t => forall t:T, paths (f t) (g t)) (fun t:T => pr1  (z t)) (fun t:T => pr2  (z t))).  set (s:= fun u:Y => (fun t:T => coconustotpair _ ((pr2  u) t))).  set (etap:= fun u: Y => tpair (fun f:forall t:T, P t => forall t:T, paths (f t) (g t)) (fun t:T => ((pr1  u) t)) (pr2  u)).

assert (eps: forall u:Y, paths (p (s u)) (etap u)).  intro.  induction u as [ t x ]. unfold p. unfold s. unfold etap.   simpl. assert (ex: paths x (fun t0:T => x t0)). apply etacorrection.  induction ex. apply idpath. 

assert (eetap: forall u:Y, paths (etap u) u). intro. unfold etap. induction u as [t x ]. simpl.


set (ff:= fun fe: (total2  (fun f : forall t0 : T, P t0 => forall t0 : T, paths (f t0) (g t0))) => tpair (fun f : forall t0 : T, P t0 => forall t0 : T, paths (f t0) (g t0)) (fun t0:T => (pr1  fe) t0) (pr2  fe)). 

assert (isweqff: isweq ff). apply (isweqfpmap  ( weqeta P ) (fun f: forall t:T, P t => forall t:T, paths (f t) (g t)) ). 

assert (ee: forall fe: (total2 (fun f : forall t0 : T, P t0 => forall t0 : T, paths (f t0) (g t0))), paths (ff (ff fe)) (ff fe)). intro. apply idpath.  assert (eee: forall fe: (total2 (fun f : forall t0 : T, P t0 => forall t0 : T, paths (f t0) (g t0))), paths (ff  fe) fe). intro. apply (invmaponpathsweq ( weqpair ff isweqff )  _ _ (ee fe)).  

apply (eee (tpair _ t x)). assert (eps0: forall u: Y, paths (p (s u)) u). intro. apply (pathscomp0   (eps u) (eetap u)). 
 
apply ( iscontrretract p s eps0). assumption. Defined. 



Theorem isweqtoforallpaths { T : UU } (P:T -> UU)( f g: forall t:T, P t) : isweq (toforallpaths P f g). 
Proof. intros. set (tmap:= fun ff: total2 (fun f0: forall t:T, P t => paths f0 g) => tpair (fun f0:forall t:T, P t => forall t:T, paths (f0 t) (g t)) (pr1  ff) (toforallpaths P (pr1  ff) g (pr2  ff))). assert (is1: iscontr (total2 (fun f0: forall t:T, P t => paths f0 g))). apply (iscontrcoconustot _ g).   assert (is2:iscontr (total2 (fun f0:forall t:T, P t => forall t:T, paths (f0 t) (g t)))). apply funextweql1.  
assert (X: isweq tmap).  apply (isweqcontrcontr  tmap is1 is2).  apply (isweqtotaltofib (fun f0: forall t:T, P t => paths f0 g) (fun f0:forall t:T, P t => forall t:T, paths (f0 t) (g t)) (fun f0:forall t:T, P t =>  (toforallpaths P f0 g)) X f).  Qed. 


Theorem weqtoforallpaths { T : UU } (P:T -> UU)(f g : forall t:T, P t) : weq (paths f g) (forall t:T, paths (f t) (g t)) .
Proof. intros. split with (toforallpaths P f g). apply isweqtoforallpaths. Defined. 


Definition funextsec { T : UU } (P: T-> UU) (s1 s2 : forall t:T, P t) : (forall t:T, paths (s1 t) (s2 t)) -> paths s1 s2 := invmap  (weqtoforallpaths _ s1 s2) .

Definition funextfun { X Y:UU } (f g:X->Y) : (forall x:X, paths (f x) (g x)) -> (paths f g):= funextsec (fun x:X => Y) f g.

(** I do not know at the moment whether [funextfun] is equal (homotopic) to [funextfunax]. It is advisable in all cases to use [funextfun] or, equivalently, [funextsec], since it can be produced from [funcontr] and therefore is well defined up to a canonbical equivalence.  In addition it is a homotopy inverse of [toforallpaths] which may be true or not for [funextsecax]. *) 

Theorem isweqfunextsec { T : UU } (P:T -> UU)(f g : forall t:T, P t) : isweq (funextsec P f g).
Proof. intros. apply (isweqinvmap ( weqtoforallpaths _  f g ) ). Defined. 

Definition weqfunextsec { T : UU } (P:T -> UU)(f g : forall t:T, P t) : weq  (forall t:T, paths (f t) (g t)) (paths f g) := weqpair _ ( isweqfunextsec P f g ) .



 


(** ** Sections of "double fibration" [(P: T -> UU)(PP: forall t:T, P t -> UU)] and pairs of sections *)



(** *** General case *)

Definition totaltoforall { X : UU } (P : X -> UU ) ( PP : forall x:X, P x -> UU ) : total2 (fun s0: forall x:X, P x => forall x:X, PP x (s0 x)) -> forall x:X, total2 (PP x).
Proof. intros X P PP X0 x. induction X0 as [ t x0 ]. split with (t x). apply (x0 x). Defined.


Definition foralltototal  { X : UU } ( P : X -> UU ) ( PP : forall x:X, P x -> UU ):  (forall x:X, total2 (PP x)) -> total2 (fun s0: forall x:X, P x => forall x:X, PP x (s0 x)).
Proof. intros X P PP X0. split with (fun x:X => pr1  (X0 x)). apply (fun x:X => pr2  (X0 x)). Defined.

Lemma lemmaeta1 { X : UU } (P:X->UU) (Q:(forall x:X, P x) -> UU)(s0: forall x:X, P x)(q: Q (fun x:X => (s0 x))): paths (tpair (fun s: (forall x:X, P x) => Q (fun x:X => (s x))) s0 q) (tpair (fun s: (forall x:X, P x) => Q (fun x:X => (s x))) (fun x:X => (s0 x)) q). 
Proof. intros. set (ff:= fun tp:total2 (fun s: (forall x:X, P x) => Q (fun x:X => (s x))) => tpair _ (fun x:X => pr1  tp x) (pr2  tp)). assert (X0 : isweq ff).  apply (isweqfpmap  ( weqeta P ) Q ). 
assert (ee: paths (ff (tpair (fun s : forall x : X, P x => Q (fun x : X => s x)) s0 q)) (ff (tpair (fun s : forall x : X, P x => Q (fun x : X => s x)) (fun x : X => s0 x) q))). apply idpath. 

apply (invmaponpathsweq ( weqpair ff X0 ) _ _ ee). Defined. 



Definition totaltoforalltototal { X : UU } ( P : X -> UU ) ( PP : forall x:X, P x -> UU )( ss : total2 (fun s0: forall x:X, P x => forall x:X, PP x (s0 x)) ): paths (foralltototal _ _ (totaltoforall  _ _ ss)) ss.
Proof. intros.  induction ss as [ t x ]. unfold foralltototal. unfold totaltoforall.  simpl.  set (et:= fun x:X => t x). 

assert (paths (tpair (fun s0 : forall x0 : X, P x0 => forall x0 : X, PP x0 (s0 x0)) t x) (tpair (fun s0 : forall x0 : X, P x0 => forall x0 : X, PP x0 (s0 x0)) et x)). apply (lemmaeta1 P (fun s: forall x:X, P x =>  forall x:X, PP x (s x)) t x).  

assert (ee: paths (tpair (fun s0 : forall x0 : X, P x0 => forall x0 : X, PP x0 (s0 x0)) et x) (tpair (fun s0 : forall x0 : X, P x0 => forall x0 : X, PP x0 (s0 x0)) et (fun x0 : X => x x0))). 
assert (eee: paths x (fun x0:X => x x0)). apply etacorrection. induction eee. apply idpath. induction ee. apply pathsinv0. assumption. Defined. 



Definition foralltototaltoforall { X : UU } ( P : X -> UU ) ( PP : forall x:X, P x -> UU ) ( ss : forall x:X, total2 (PP x)): paths (totaltoforall _ _ (foralltototal _ _ ss)) ss.
Proof. intros. unfold foralltototal. unfold totaltoforall.  simpl. assert (ee: forall x:X, paths (tpair (PP x) (pr1 (ss x)) (pr2 (ss x))) (ss x)).  intro. apply (pathsinv0   (tppr  (ss x))).  apply (funextsec). assumption. Defined.

Theorem isweqforalltototal { X : UU } ( P : X -> UU ) ( PP : forall x:X, P x -> UU ) : isweq (foralltototal P PP).
Proof. intros.  apply (gradth  (foralltototal P PP) (totaltoforall P PP) (foralltototaltoforall P PP) (totaltoforalltototal P PP)). Defined. 

Theorem isweqtotaltoforall { X : UU } (P:X->UU)(PP:forall x:X, P x -> UU): isweq (totaltoforall P PP).
Proof. intros.  apply (gradth   (totaltoforall P PP) (foralltototal P PP)  (totaltoforalltototal P PP) (foralltototaltoforall P PP)). Defined. 

Definition weqforalltototal { X : UU } ( P : X -> UU ) ( PP : forall x:X, P x -> UU ) := weqpair _ ( isweqforalltototal P PP ) .

Definition weqtotaltoforall { X : UU } ( P : X -> UU ) ( PP : forall x:X, P x -> UU ) := invweq ( weqforalltototal P PP ) . 



(** *** Functions to a dependent sum (to a [ total2 ]) *)

Definition weqfuntototaltototal ( X : UU ) { Y : UU } ( Q : Y -> UU ) : weq ( X -> total2 Q ) ( total2 ( fun f : X -> Y => forall x : X , Q ( f x ) ) ) := weqforalltototal ( fun x : X => Y ) ( fun x : X => Q ) .


(** *** Functions to direct product *)

(** Note: we give direct proofs for this special case. *)


Definition funtoprodtoprod { X Y Z : UU } ( f : X -> dirprod Y Z ) : dirprod ( X -> Y ) ( X -> Z ) := dirprodpair ( fun x : X => pr1 ( f x ) ) ( fun x : X => ( pr2 ( f x ) ) ) .

Definition prodtofuntoprod { X Y Z : UU } ( fg : dirprod ( X -> Y ) ( X -> Z ) ) : X -> dirprod Y Z := match fg with tpair _ f g => fun x : X => dirprodpair ( f x ) ( g x ) end .

Theorem weqfuntoprodtoprod ( X Y Z : UU ) : weq ( X -> dirprod Y Z ) ( dirprod ( X -> Y ) ( X -> Z ) ) .
Proof. intros. set ( f := @funtoprodtoprod X Y Z ) . set ( g := @prodtofuntoprod X Y Z ) . split with f . 
assert ( egf : forall a : _ , paths ( g ( f a ) ) a ) . intro a . apply funextfun .  intro x .  simpl . apply pathsinv0 . apply tppr . 
assert ( efg : forall a : _ , paths ( f ( g a ) ) a ) . intro a . induction a as [ fy fz ] . apply pathsdirprod .  simpl . apply pathsinv0 . apply etacorrection . simpl . apply pathsinv0 . apply etacorrection .
apply ( gradth _ _ egf efg ) . Defined .    
  






(** ** Homotopy fibers of the map [forall x:X, P x -> forall x:X, Q x] *) 

(** *** General case *)

Definition maponsec { X:UU }  (P Q : X -> UU) (f: forall x:X, P x -> Q x): (forall x:X, P x) -> (forall x:X, Q x) := 
fun s: forall x:X, P x => (fun x:X => (f x) (s x)).

Definition maponsec1 { X Y : UU } (P:Y -> UU)(f:X-> Y): (forall y:Y, P y) -> (forall x:X, P (f x)) := fun sy: forall y:Y, P y => (fun x:X => sy (f x)).



Definition hfibertoforall { X : UU } (P Q : X -> UU) (f: forall x:X, P x -> Q x)(s: forall x:X, Q x): hfiber  (@maponsec _ _ _ f) s -> forall x:X, hfiber  (f x) (s x).
Proof. intro. intro. intro. intro. intro.  unfold hfiber. 

set (map1:= totalfun (fun pointover : forall x : X, P x =>
      paths (fun x : X => f x (pointover x)) s) (fun pointover : forall x : X, P x =>
      forall x:X, paths  ((f x) (pointover x)) (s x))  (fun pointover: forall x:X, P x => toforallpaths _ (fun x : X => f x (pointover x)) s )).

set (map2 := totaltoforall P (fun x:X => (fun pointover : P x => paths (f x pointover) (s x)))).  

set (themap := fun a:_ => map2 (map1 a)). assumption. Defined. 



Definition foralltohfiber  { X : UU } ( P Q : X -> UU) (f: forall x:X, P x -> Q x)(s: forall x:X, Q x): (forall x:X, hfiber  (f x) (s x)) -> hfiber  (maponsec _ _ f) s.
Proof.  intro. intro. intro. intro.   intro. unfold hfiber. 

set (map2inv := foralltototal P (fun x:X => (fun pointover : P x => paths (f x pointover) (s x)))).
set (map1inv :=  totalfun (fun pointover : forall x : X, P x =>
      forall x:X, paths  ((f x) (pointover x)) (s x)) (fun pointover : forall x : X, P x =>
      paths (fun x : X => f x (pointover x)) s) (fun pointover: forall x:X, P x => funextsec _ (fun x : X => f x (pointover x)) s)).
set (themap := fun a:_=> map1inv (map2inv a)). assumption. Defined. 


Theorem isweqhfibertoforall  { X : UU } (P Q :X -> UU) (f: forall x:X, P x -> Q x)(s: forall x:X, Q x): isweq (hfibertoforall _ _ f s).
Proof. intro. intro. intro. intro. intro. 

set (map1:= totalfun (fun pointover : forall x : X, P x =>
      paths  (fun x : X => f x (pointover x)) s) (fun pointover : forall x : X, P x =>
      forall x:X, paths  ((f x) (pointover x)) (s x))  (fun pointover: forall x:X, P x => toforallpaths _ (fun x : X => f x (pointover x)) s)).

set (map2 := totaltoforall P (fun x:X => (fun pointover : P x => paths (f x pointover) (s x)))).  

assert (is1: isweq map1). apply (isweqfibtototal _ _ (fun pointover: forall x:X, P x => weqtoforallpaths _ (fun x : X => f x (pointover x)) s )).

assert (is2: isweq map2). apply isweqtotaltoforall.

apply (twooutof3c map1 map2 is1 is2). Defined.


Definition weqhfibertoforall  { X : UU } (P Q :X -> UU) (f: forall x:X, P x -> Q x)(s: forall x:X, Q x) := weqpair _ ( isweqhfibertoforall P Q f s ) .



Theorem isweqforalltohfiber  { X : UU } (P Q : X -> UU) (f: forall x:X, P x -> Q x)(s: forall x:X, Q x): isweq (foralltohfiber  _ _ f s).
Proof. intro. intro. intro. intro. intro. 

set (map2inv := foralltototal P (fun x:X => (fun pointover : P x => paths (f x pointover) (s x)))).

assert (is2: isweq map2inv). apply (isweqforalltototal P (fun x:X => (fun pointover : P x => paths (f x pointover) (s x)))).

set (map1inv :=  totalfun (fun pointover : forall x : X, P x =>
      forall x:X, paths  ((f x) (pointover x)) (s x)) (fun pointover : forall x : X, P x =>
      paths (fun x : X => f x (pointover x)) s) (fun pointover: forall x:X, P x => funextsec _  (fun x : X => f x (pointover x)) s)).

assert (is1: isweq map1inv). 

(* ??? in this place 8.4 (actually trunk to 8.5) hangs if the next command is 

apply (isweqfibtototal _ _ (fun pointover: forall x:X, P x => weqfunextsec _ (fun x : X => f x (pointover x)) s ) ).

and no -no-sharing option is turned on. It also hangs on

exact (isweqfibtototal (fun pointover : forall x : X, P x =>
                forall x : X, paths (f x (pointover x)) (s x)) (fun pointover : forall x : X, P x =>
                paths (fun x : X => f x (pointover x)) s) (fun pointover: forall x:X, P x => weqfunextsec Q (fun x : X => f x (pointover x)) s ) ).

for at least 2hrs. After adding "Opaque funextsec ." the "exact" commend goes through in <1sec and so does the "apply". If "Transparent funextsec." added after the "apply" the compilation hangs on "Define". 

Resoved (2014.10.23). *)

apply (isweqfibtototal _ _ (fun pointover: forall x:X, P x => weqfunextsec _ (fun x : X => f x (pointover x)) s ) ). 
apply (twooutof3c map2inv map1inv is2 is1). Defined. 


Definition weqforalltohfiber  { X : UU } (P Q : X -> UU) (f: forall x:X, P x -> Q x)(s: forall x:X, Q x) := weqpair _ ( isweqforalltohfiber P Q f s ) .



(** *** The weak equivalence  between section spaces (dependent products) defined by a family of weak equivalences  [ weq ( P x ) ( Q x ) ] *)




Corollary isweqmaponsec { X : UU } (P Q : X-> UU) (f: forall x:X, weq ( P x ) ( Q x) ) : isweq (maponsec _ _ f). 
Proof. intros. unfold isweq.  intro y.
assert (is1: iscontr (forall x:X, hfiber  (f x) (y x))). assert (is2: forall x:X, iscontr (hfiber  (f x) (y x))). intro x. apply ( ( pr2 ( f x ) )  (y x)). apply funcontr. assumption. 
apply (iscontrweqb  (weqhfibertoforall P Q f y) is1 ). Defined. 

Definition weqonsecfibers { X : UU } (P Q : X-> UU) (f: forall x:X, weq ( P x ) ( Q x )) := weqpair _ ( isweqmaponsec P Q f ) .


(** *** Composition of functions with a weak equivalence on the right *)

Definition  weqffun ( X : UU ) { Y Z : UU } ( w : weq Y Z ) : weq ( X -> Y ) ( X -> Z ) := weqonsecfibers _ _ ( fun x : X => w ) . 








(** ** The map between section spaces (dependent products) defined by the map between the bases [ f: Y -> X ] *)


(** *** General case *)


Definition maponsec1l0 { X : UU } (P:X -> UU)(f:X-> X)(h: forall x:X, paths (f x) x)(s: forall x:X, P x): (forall x:X, P x) := (fun x:X => transportf P  (h x) (s (f x))).

Lemma maponsec1l1  { X : UU } (P:X -> UU)(x:X)(s:forall x:X, P x): paths (maponsec1l0 P (fun x:X => x) (fun x:X => idpath x) s x) (s x). 
Proof. intros. unfold maponsec1l0.   apply idpath. Defined. 


Lemma maponsec1l2 { X : UU } (P:X -> UU)(f:X-> X)(h: forall x:X, paths (f x) x)(s: forall x:X, P x)(x:X): paths (maponsec1l0 P f h s x) (s x).
Proof. intros.  

set (map:= fun ff: total2 (fun f0:X->X => forall x:X, paths (f0 x) x) => maponsec1l0 P (pr1  ff) (pr2  ff) s x).
assert (is1: iscontr (total2 (fun f0:X->X => forall x:X, paths (f0 x) x))). apply funextweql1. assert (e: paths (tpair  (fun f0:X->X => forall x:X, paths (f0 x) x) f h) (tpair  (fun f0:X->X => forall x:X, paths (f0 x) x) (fun x0:X => x0) (fun x0:X => idpath x0))). apply proofirrelevancecontr.  assumption.  apply (maponpaths map  e). Defined. 


Theorem isweqmaponsec1 { X Y : UU } (P:Y -> UU)(f: weq X Y ) : isweq (maponsec1 P f).
Proof. intros.
 
set (map:= maponsec1  P f).
set (invf:= invmap f). set (e1:= homotweqinvweq f). set (e2:= homotinvweqweq f ).
set (im1:= fun sx: forall x:X, P (f x) => (fun y:Y => sx (invf y))).
set (im2:= fun sy': forall y:Y, P (f (invf y)) => (fun y:Y => transportf _ (homotweqinvweq f y) (sy' y))).
set (invmapp := (fun sx: forall x:X, P (f x) => im2 (im1 sx))). 

assert (efg0: forall sx: (forall x:X, P (f x)), forall x:X, paths ((map (invmapp sx)) x) (sx x)).  intro. intro. unfold map. unfold invmapp. unfold im1. unfold im2. unfold maponsec1.  simpl. fold invf.  set (ee:=e2 x).  fold invf in ee.

set (e3x:= fun x0:X => invmaponpathsweq f (invf (f x0)) x0 (homotweqinvweq f (f x0))). set (e3:=e3x x). assert (e4: paths (homotweqinvweq f (f x)) (maponpaths f  e3)). apply (pathsinv0  (pathsweq4  f (invf (f x)) x _)).

assert  (e5:paths (transportf P  (homotweqinvweq f (f x)) (sx (invf (f x)))) (transportf P  (maponpaths f  e3) (sx (invf (f x))))). apply (maponpaths (fun e40:_ => (transportf P e40 (sx (invf (f x)))))  e4).

assert (e6: paths (transportf P (maponpaths f e3) (sx (invf (f x)))) (transportf (fun x:X => P (f x))  e3 (sx (invf (f x))))). apply (pathsinv0 (functtransportf  f P  e3 (sx (invf (f x))))).

set (ff:= fun x:X => invf (f x)).
assert (e7: paths (transportf (fun x : X => P (f x)) e3 (sx (invf (f x)))) (sx x)). apply (maponsec1l2 (fun x:X => P (f x)) ff e3x sx x).  apply (pathscomp0   (pathscomp0   e5 e6) e7).

assert (efg: forall sx: (forall x:X, P (f x)), paths  (map (invmapp sx)) sx). intro. apply (funextsec _ _ _ (efg0 sx)).

assert (egf0: forall sy: (forall y:Y, P y), forall y:Y, paths ((invmapp (map sy)) y) (sy y)). intros. unfold invmapp. unfold map.  unfold im1. unfold im2. unfold maponsec1. 

set (ff:= fun y:Y => f (invf y)). fold invf. apply (maponsec1l2 P ff ( homotweqinvweq f ) sy y). 
assert (egf: forall sy: (forall y:Y, P y), paths  (invmapp (map sy)) sy). intro. apply (funextsec _ _ _ (egf0 sy)). 

apply (gradth  map invmapp egf efg). Defined. 

Definition weqonsecbase { X Y : UU } ( P : Y -> UU ) ( f : weq X Y ) 
  : weq (forall y : Y, P y) (forall x : X, P (f x))
  := weqpair _ ( isweqmaponsec1 P f ) .  


(** *** Composition of functions with a weak equivalence on the left *)


Definition  weqbfun  { X Y : UU } ( Z : UU ) ( w : weq X Y ) : weq ( Y -> Z ) ( X -> Z ) := weqonsecbase _ w . 



















(** ** Sections of families over an empty type and over coproducts *)

(** *** General case *)

Definition iscontrsecoverempty ( P : empty -> UU ) : iscontr ( forall x : empty , P x ) .
Proof . intro . split with ( fun x : empty => fromempty x )  .  intro t .  apply funextsec .  intro t0 . induction t0 . Defined . 

Definition iscontrsecoverempty2 { X : UU } ( P : X -> UU ) ( is : neg X ) : iscontr ( forall x : X , P x ) .
Proof . intros .  set ( w := weqtoempty is ) . set ( w' := weqonsecbase P ( invweq w ) ) .   apply ( iscontrweqb w' ( iscontrsecoverempty _ ) ) . Defined . 

Definition secovercoprodtoprod { X Y : UU } ( P : coprod X Y -> UU ) ( a: forall xy : coprod X Y , P xy ) : dirprod ( forall x : X , P ( ii1 x ) ) ( forall y : Y , P ( ii2 y ) ) := dirprodpair ( fun x : X => a ( ii1 x ) ) ( fun y : Y => a ( ii2 y ) )  .

Definition prodtosecovercoprod { X Y : UU } ( P : coprod X Y -> UU ) ( a : dirprod ( forall x : X , P ( ii1 x ) ) ( forall y : Y , P ( ii2 y ) ) ) :  forall xy : coprod X Y , P xy .
Proof . intros . induction xy as [ x | y ] . apply ( pr1 a x ) .    apply ( pr2 a y ) . Defined . 


Definition weqsecovercoprodtoprod { X Y : UU } ( P : coprod X Y -> UU ) : weq ( forall xy : coprod X Y , P xy ) ( dirprod ( forall x : X , P ( ii1 x ) ) ( forall y : Y , P ( ii2 y ) ) ) .
Proof . intros . set ( f := secovercoprodtoprod P ) .  set ( g := prodtosecovercoprod P ) . split with f . 
assert ( egf : forall a : _ , paths ( g ( f a ) ) a ) . intro . apply funextsec .  intro t .  induction t as [ x | y ] .  apply idpath . apply idpath . 
assert ( efg : forall a : _ , paths ( f ( g a ) ) a ) . intro .  induction a as [ ax ay ] . apply ( pathsdirprod ) .  apply funextsec . intro x . apply idpath .  apply funextsec . intro y . apply idpath .
apply ( gradth _ _ egf efg ) . Defined .



(** *** Functions from the empty type *)

Theorem iscontrfunfromempty ( X : UU ) : iscontr ( empty -> X ) .
Proof . intro . split with fromempty . intro t .  apply funextfun .  intro x . induction x . Defined .

Theorem iscontrfunfromempty2 ( X : UU ) { Y : UU } ( is : neg Y ) : iscontr ( Y -> X ) .
Proof. intros . set ( w := weqtoempty is ) . set ( w' := weqbfun X ( invweq w ) ) .  apply ( iscontrweqb w' ( iscontrfunfromempty X ) ) . Defined . 



(** *** Functions from a coproduct *)

Definition funfromcoprodtoprod { X Y Z : UU } ( f : coprod X Y -> Z ) : dirprod ( X -> Z ) ( Y -> Z ) := dirprodpair ( fun x : X => f ( ii1 x ) ) ( fun y : Y => f ( ii2 y ) ) .

Definition prodtofunfromcoprod { X Y Z : UU } ( fg : dirprod ( X -> Z ) ( Y -> Z ) ) : coprod X Y -> Z := match fg with tpair _ f g => sumofmaps f g end .

Theorem weqfunfromcoprodtoprod ( X Y Z : UU ) : weq ( coprod X Y -> Z ) ( dirprod ( X -> Z ) ( Y -> Z ) ) .
Proof. intros . set ( f := @funfromcoprodtoprod X Y Z ) . set ( g := @prodtofunfromcoprod X Y Z ) . split with f . 
assert ( egf : forall a : _ , paths ( g ( f a ) ) a ) .  intro a . apply funextfun .   intro xy .  induction xy as [ x | y ] .  apply idpath . apply idpath . 
assert ( efg : forall a : _ , paths ( f ( g a ) ) a ) . intro a . induction a as [ fx fy ] . simpl . apply pathsdirprod .  simpl . apply pathsinv0 . apply etacorrection . simpl . apply pathsinv0 . apply etacorrection .
apply ( gradth _ _ egf efg ) . Defined .
















(** ** Sections of families over contractible types and over [ total2 ] (over dependent sums) *)



(** *** General case *)


Definition tosecoverunit ( P : unit -> UU ) ( p : P tt ) : forall t : unit , P t .
Proof . intros . induction t . apply p . Defined .   
 
Definition weqsecoverunit ( P : unit -> UU ) : weq ( forall t : unit , P t ) ( P tt ) .
Proof . intro. set ( f := fun a : forall t : unit , P t => a tt ) . set ( g := tosecoverunit P ) . split with f . 
assert ( egf : forall a : _ , paths ( g ( f a ) ) a ) . intro . apply funextsec .  intro t . induction t . apply idpath .  
assert ( efg : forall a : _ , paths ( f ( g a ) ) a ) . intros . apply idpath .
apply ( gradth _ _ egf efg ) . Defined .   


Definition weqsecovercontr { X : UU } ( P : X -> UU ) ( is : iscontr X ) : weq ( forall x : X , P x ) ( P ( pr1 is ) ) .
Proof . intros . set ( w1 := weqonsecbase P ( wequnittocontr is ) ) . apply ( weqcomp w1 ( weqsecoverunit _ ) ) .  Defined . 

Definition tosecovertotal2 { X : UU } ( P : X -> UU ) ( Q : total2 P -> UU ) ( a : forall x : X , forall p : P x , Q ( tpair _ x p ) ) : forall xp : total2 P , Q xp .
Proof . intros . induction xp as [ x p ] . apply ( a x p ) . Defined .  


Definition weqsecovertotal2 { X : UU } ( P : X -> UU ) ( Q : total2 P -> UU ) : weq ( forall xp : total2 P , Q xp ) ( forall x : X , forall p : P x , Q ( tpair _ x p ) ) .
Proof . intros . set  ( f := fun a : forall xp : total2 P , Q xp => fun x : X => fun p : P x => a ( tpair _ x p ) ) . set ( g := tosecovertotal2 P Q ) . split with f .
assert ( egf : forall a : _ , paths ( g ( f a ) ) a ) . intro . apply funextsec .  intro xp . induction xp as [ x p ] . apply idpath .  
assert ( efg : forall a : _ , paths ( f ( g a ) ) a ) . intro . apply funextsec . intro x . apply funextsec . intro p . apply idpath .  
apply ( gradth _ _ egf efg ) . Defined .


(** *** Functions from [ unit ] and from contractible types *) 


Definition weqfunfromunit ( X : UU ) : weq ( unit -> X ) X := weqsecoverunit _ . 

Definition  weqfunfromcontr { X : UU } ( Y : UU ) ( is : iscontr X ) : weq ( X -> Y ) Y := weqsecovercontr _ is . 


(** *** Functions from [ total2 ] *)

Definition weqfunfromtotal2 { X : UU } ( P : X -> UU ) ( Y : UU ) : weq ( total2 P -> Y ) ( forall x : X , P x -> Y ) := weqsecovertotal2 P _ .

(** *** Functions from direct product *)

Definition weqfunfromdirprod ( X X' Y : UU ) : weq ( dirprod X X' -> Y ) ( forall x : X , X' -> Y ) := weqsecovertotal2 _ _ . 
















(** ** Theorem saying that if each member of a family is of h-level n then the space of sections of the family is of h-level n. *)

(** *** General case *)

Theorem impred (n:nat) { T : UU } (P:T -> UU): (forall t:T, isofhlevel n (P t)) -> (isofhlevel n (forall t:T, P t)).
Proof. intro. induction n as [ | n IHn ] . intros T P X.  apply (funcontr P X). intros T P X. unfold isofhlevel in X.  unfold isofhlevel. intros x x' . 

assert (is: forall t:T, isofhlevel n (paths (x t) (x' t))).  intro. apply (X t (x t) (x' t)).  
assert (is2: isofhlevel n (forall t:T, paths (x t) (x' t))). apply (IHn _ (fun t0:T => paths (x t0) (x' t0)) is).
set (u:=toforallpaths P x x').  assert (is3:isweq u). apply isweqtoforallpaths.  set (v:= invmap ( weqpair u is3) ). assert (is4: isweq v). apply isweqinvmap. apply (isofhlevelweqf n  ( weqpair v is4 )). assumption. Defined.

Corollary impredtwice  (n:nat) { T T' : UU } (P:T -> T' -> UU): (forall (t:T)(t':T'), isofhlevel n (P t t')) -> (isofhlevel n (forall (t:T)(t':T'), P t t')).
Proof.  intros n T T' P X. assert (is1: forall t:T, isofhlevel n (forall t':T', P t t')). intro. apply (impred n _ (X t)). apply (impred n _ is1). Defined.


Corollary impredfun (n:nat)(X Y:UU)(is: isofhlevel n Y) : isofhlevel n (X -> Y).
Proof. intros. apply (impred n (fun x:_ => Y) (fun x:X => is)). Defined. 


Theorem impredtech1 (n:nat)(X Y: UU) : (X -> isofhlevel n Y) -> isofhlevel n (X -> Y).
Proof. intro. induction n as [ | n IHn ] . intros X Y X0. simpl. split with (fun x:X => pr1  (X0 x)).  intro t . 
assert (s1: forall x:X, paths (t x) (pr1  (X0 x))). intro. apply proofirrelevancecontr. apply (X0 x). 
apply funextsec. assumption. 

intros X Y X0. simpl. assert (X1: X -> isofhlevel (S n) (X -> Y)). intro X1 . apply impred. assumption. intros x x' .
assert (s1: isofhlevel n (forall xx:X, paths (x xx) (x' xx))). apply impred. intro t . apply (X0 t). 
assert (w: weq (forall xx:X, paths (x xx) (x' xx)) (paths x x')). apply (weqfunextsec  _ x x' ). apply (isofhlevelweqf n w s1). Defined. 



(** ***  Functions to a contractible type *)

Theorem iscontrfuntounit ( X : UU ) : iscontr ( X -> unit ) .
Proof . intro . split with ( fun x : X => tt ) . intro f .   apply funextfun . intro x . induction ( f x ) .  apply idpath . Defined .

Theorem iscontrfuntocontr ( X : UU ) { Y : UU } ( is : iscontr Y ) : iscontr ( X -> Y ) .
Proof . intros . set ( w := weqcontrtounit is ) .   set ( w' := weqffun X w ) .  apply ( iscontrweqb w' ( iscontrfuntounit X ) ) . Defined .  


(** *** Functions to a proposition *)

Lemma isapropimpl ( X Y : UU ) ( isy : isaprop Y ) : isaprop ( X -> Y ) .
Proof. intros. apply impred. intro.   assumption.  Defined. 



(** *** Functions to an empty type (generalization of [ isapropneg ]) *)


Theorem isapropneg2 ( X : UU ) { Y : UU } ( is : neg Y ) : isaprop ( X -> Y ) .
Proof . intros .  apply impred . intro . apply ( isapropifnegtrue  is ) . Defined .   





(** ** Theorems saying that  [ iscontr T ], [ isweq f ] etc. are of h-level 1 *)



Theorem iscontriscontr { X : UU } ( is : iscontr X ) : iscontr ( iscontr X ).
Proof. intros X X0 . 

assert (is0: forall (x x':X), paths x x'). apply proofirrelevancecontr. assumption.

assert (is1: forall cntr:X, iscontr (forall x:X, paths x cntr)). intro. 
assert (is2: forall x:X, iscontr (paths x cntr)). 
assert (is2: isaprop X). apply isapropifcontr. assumption.  
unfold isaprop in is2. unfold isofhlevel in is2. intro x . apply (is2 x cntr).
apply funcontr. assumption. 

set (f:= @pr1 X (fun cntr:X => forall x:X, paths x cntr)). 
assert (X1:isweq f).  apply isweqpr1. assumption. change (total2 (fun cntr : X => forall x : X, paths x cntr)) with (iscontr X) in X1.  apply (iscontrweqb ( weqpair f X1 ) ) . assumption.  Defined. 



Theorem isapropiscontr (T:UU): isaprop (iscontr T).
Proof. intros.  unfold isaprop.  unfold isofhlevel. intros x x' . assert (is: iscontr(iscontr T)). apply iscontriscontr. apply x. assert (is2: isaprop (iscontr T)). apply ( isapropifcontr is  ) . apply (is2 x x'). Defined.  


Theorem isapropisweq { X Y : UU } (f:X-> Y) : isaprop (isweq f).
Proof. intros. unfold isweq.  apply (impred (S O) (fun y:Y => iscontr (hfiber f y)) (fun y:Y => isapropiscontr (hfiber  f y))).  Defined. 


Theorem isapropisisolated ( X : UU ) ( x : X ) : isaprop ( isisolated X x ) .
Proof. intros . apply isofhlevelsn .  intro is . apply impred . intro x' .  apply ( isapropdec _ ( isaproppathsfromisolated X x is x' ) ) .  Defined .  

Theorem isapropisdeceq (X:UU): isaprop (isdeceq X).
Proof. intro. apply ( isofhlevelsn 0 ) .  intro is . unfold isdeceq. apply impred . intro x .  apply ( isapropisisolated X x ) .   Defined . 

Definition isapropisdecprop ( X : UU ) : isaprop ( isdecprop X ) := isapropiscontr ( coprod X ( neg X ) ) .



Theorem isapropisofhlevel (n:nat)(X:UU): isaprop (isofhlevel n X).
Proof. intro.  unfold isofhlevel.    induction n as [ | n IHn ] . apply isapropiscontr.  intro X . 
assert (X0: forall (x x':X), isaprop  ((fix isofhlevel (n0 : nat) (X0 : UU) {struct n0} : UU :=
         match n0 with
         | O => iscontr X0
         | S m => forall x0 x'0 : X0, isofhlevel m (paths x0 x'0)
         end) n (paths x x'))). intros. apply (IHn (paths x x')). 
assert (is1: 
     (forall x:X, isaprop (forall  x' : X,
      (fix isofhlevel (n0 : nat) (X1 : UU) {struct n0} : UU :=
         match n0 with
         | O => iscontr X1
         | S m => forall x0 x'0 : X1, isofhlevel m (paths x0 x'0)
         end) n (paths x x')))). intro.  apply (impred ( S O ) _  (X0 x)). apply (impred (S O) _ is1). Defined. 

Corollary isapropisaprop (X:UU) : isaprop (isaprop X).
Proof. intro. apply (isapropisofhlevel (S O)). Defined. 

Corollary isapropisaset (X:UU): isaprop (isaset X).
Proof. intro. apply (isapropisofhlevel (S (S O))). Defined.


Theorem isapropisofhlevelf ( n : nat ) { X Y : UU } ( f : X -> Y ) : isaprop ( isofhlevelf n f ) .
Proof . intros . unfold isofhlevelf .    apply impred . intro y . apply isapropisofhlevel .  Defined .

Definition isapropisincl { X Y : UU } ( f : X -> Y ) := isapropisofhlevelf 1 f . 




(** ** Theorems saying that various [ pr1 ] maps are inclusions *)


Theorem isinclpr1weq ( X Y : UU ) : isincl ( @pr1weq X Y ) .
Proof. intros . apply isinclpr1 . intro f.   apply isapropisweq .  Defined . 

Theorem isinclpr1isolated ( T : UU ) : isincl ( pr1isolated T ) .
Proof . intro . apply ( isinclpr1 _ ( fun t : T => isapropisisolated T t ) ) . Defined . 













(** ** Various weak equivalences between spaces of weak equivalences *)

(** *** Composition with a weak quivalence is a weak equivalence on weak equivalences *)

Theorem weqfweq ( X : UU ) { Y Z : UU } ( w : weq Y Z ) : weq ( weq X Y ) ( weq X Z ) .
Proof. intros . set ( f := fun a : weq X Y => weqcomp a w ) . set ( g := fun b : weq X Z  => weqcomp b ( invweq w ) ) . split with f . 
assert ( egf : forall a : _ , paths ( g ( f a ) ) a ) . intro a . apply ( invmaponpathsincl _ ( isinclpr1weq _ _ ) ) . apply funextfun .  intro x .  apply ( homotinvweqweq w ( a x ) ) .   
assert ( efg : forall b : _ , paths ( f ( g b ) ) b ) . intro b .  apply ( invmaponpathsincl _ ( isinclpr1weq _ _ ) ) . apply funextfun . intro x . apply ( homotweqinvweq w ( b x ) ) .  
apply ( gradth _ _ egf efg ) . Defined .

Theorem weqbweq  { X Y : UU } ( Z : UU ) ( w : weq X Y ) : weq ( weq Y Z ) ( weq X Z ) .
Proof. intros . set ( f := fun a : weq Y Z =>  weqcomp w a ) . set ( g := fun b : weq X Z  => weqcomp ( invweq w ) b ) . split with f . 
assert ( egf : forall a : _ , paths ( g ( f a ) ) a ) . intro a .  apply ( invmaponpathsincl _ ( isinclpr1weq _ _ ) ) . apply funextfun .  intro y .  apply ( maponpaths a ( homotweqinvweq w y ) ) .   
assert ( efg : forall b : _ , paths ( f ( g b ) ) b ) . intro b .  apply ( invmaponpathsincl _ ( isinclpr1weq _ _ ) ) . apply funextfun . intro x . apply ( maponpaths b ( homotinvweqweq w x ) ) .  
apply ( gradth _ _ egf efg ) . Defined . 



(** *** Invertion on weak equivalences as a weak equivalence *)

(** Comment : note that full form of [ funextfun ] is only used in the proof of this theorem in the form of [ isapropisweq ]. The rest of the proof can be completed using eta-conversion . *)

Theorem weqinvweq ( X Y : UU ) : weq ( weq X Y ) ( weq Y X ) .
Proof . intros . set ( f := fun w : weq X Y => invweq w ) . set ( g := fun w : weq Y X => invweq w ) . split with f .
assert ( egf : forall w : _ , paths ( g ( f w ) ) w ) . intro . apply ( invmaponpathsincl _ ( isinclpr1weq _ _ ) ) . apply funextfun . intro x .   unfold f.  unfold g . unfold invweq . simpl . unfold invmap . simpl . apply idpath . 
assert ( efg : forall w : _ , paths ( f ( g w ) ) w ) . intro . apply ( invmaponpathsincl _ ( isinclpr1weq _ _ ) ) . apply funextfun . intro x .   unfold f.  unfold g . unfold invweq . simpl . unfold invmap . simpl . apply idpath .
apply ( gradth _ _ egf efg ) . Defined .  



(** ** h-levels of spaces of weak equivalences *)


(** *** Weak equivalences to and from types of h-level ( S n ) *)

Theorem isofhlevelsnweqtohlevelsn ( n : nat ) ( X Y : UU ) ( is : isofhlevel ( S n ) Y ) : isofhlevel ( S n ) ( weq X Y ) .
Proof . intros .  apply ( isofhlevelsninclb n _ ( isinclpr1weq _ _ ) ) .  apply impred . intro .  apply is .  Defined .  

Theorem isofhlevelsnweqfromhlevelsn ( n : nat ) ( X Y : UU ) ( is : isofhlevel ( S n ) Y ) : isofhlevel ( S n ) ( weq Y X ) .
Proof. intros .  apply ( isofhlevelweqf ( S n ) ( weqinvweq X Y ) ( isofhlevelsnweqtohlevelsn n X Y is ) ) .  Defined . 




(** *** Weak equivalences to and from contractible types *)

Theorem isapropweqtocontr ( X : UU ) { Y : UU } ( is : iscontr Y ) : isaprop ( weq X Y ) .
Proof . intros .  apply ( isofhlevelsnweqtohlevelsn 0 _ _ ( isapropifcontr is ) ) . Defined .  

Theorem isapropweqfromcontr ( X : UU ) { Y : UU } ( is : iscontr Y ) : isaprop ( weq Y X ) .
Proof. intros .  apply ( isofhlevelsnweqfromhlevelsn 0 X _ ( isapropifcontr is ) ) . Defined . 


(** *** Weak equivalences to and from propositions *)


Theorem isapropweqtoprop ( X  Y : UU ) ( is : isaprop Y ) : isaprop ( weq X Y ) .
Proof . intros .  apply ( isofhlevelsnweqtohlevelsn 0 _ _ is ) . Defined .  

Theorem isapropweqfromprop ( X Y : UU )( is : isaprop Y ) : isaprop ( weq Y X ) .
Proof. intros .  apply ( isofhlevelsnweqfromhlevelsn 0 X _ is ) . Defined . 


(** *** Weak equivalences to and from sets *)

Theorem isasetweqtoset ( X  Y : UU ) ( is : isaset Y ) : isaset ( weq X Y ) .
Proof . intros .  apply ( isofhlevelsnweqtohlevelsn 1 _ _ is ) . Defined .  

Theorem isasetweqfromset ( X Y : UU )( is : isaset Y ) : isaset ( weq Y X ) .
Proof. intros .  apply ( isofhlevelsnweqfromhlevelsn 1 X _ is ) . Defined . 



(** *** Weak equivalences to an empty type *)

Theorem isapropweqtoempty  ( X : UU ) : isaprop ( weq X empty ) .
Proof . intro . apply ( isofhlevelsnweqtohlevelsn 0 _ _ ( isapropempty ) ) . Defined . 


Theorem isapropweqtoempty2 ( X : UU ) { Y : UU } ( is : neg Y ) : isaprop ( weq X Y ) .
Proof. intros . apply ( isofhlevelsnweqtohlevelsn 0 _ _ ( isapropifnegtrue is ) ) . Defined . 


(** *** Weak equivalences from an empty type *)

Theorem isapropweqfromempty ( X : UU ) : isaprop ( weq empty X ) .
Proof . intro . apply ( isofhlevelsnweqfromhlevelsn 0 X _ ( isapropempty ) ) . Defined . 

Theorem isapropweqfromempty2 ( X : UU ) { Y : UU } ( is : neg Y ) : isaprop ( weq Y X ) .
Proof. intros .  apply ( isofhlevelsnweqfromhlevelsn 0 X _ ( isapropifnegtrue is ) ) .  Defined .



(** *** Weak equivalences to and from [ unit ] *)

Theorem isapropweqtounit ( X : UU ) : isaprop ( weq X unit ) .
Proof . intro .  apply ( isofhlevelsnweqtohlevelsn 0 _ _ ( isapropunit ) ) . Defined .  

Theorem isapropweqfromunit ( X : UU ) : isaprop ( weq unit X ) .
Proof. intros . apply ( isofhlevelsnweqfromhlevelsn 0 X _ ( isapropunit ) ) .  Defined . 








(** ** Weak auto-equivalences of a type with an isolated point *)



Definition cutonweq { T : UU } ( t : T ) ( is : isisolated T t ) ( w : weq T T ) : dirprod ( isolated T ) ( weq ( compl T t ) ( compl T t ) ) := dirprodpair  ( isolatedpair T ( w t ) ( isisolatedweqf w t is ) ) ( weqcomp ( weqoncompl w t ) ( weqtranspos0 ( w t ) t ( isisolatedweqf w t is ) is ) ) . 

Definition invcutonweq  { T : UU } ( t : T ) ( is : isisolated T t ) ( t'w : dirprod ( isolated T ) ( weq ( compl T t ) ( compl T t ) ) ) : weq T T := weqcomp ( weqrecomplf t t is is ( pr2 t'w ) ) ( weqtranspos t ( pr1 ( pr1 t'w ) ) is ( pr2 ( pr1 t'w ) ) ) .   

Lemma pathsinvcuntonweqoft  { T : UU } ( t : T ) ( is : isisolated T t ) ( t'w : dirprod ( isolated T ) ( weq ( compl T t ) ( compl T t ) ) ) : paths ( invcutonweq t is t'w t ) ( pr1 ( pr1 t'w ) ) .
Proof. intros .  unfold invcutonweq . simpl . unfold recompl . unfold coprodf . unfold invmap .    simpl .  unfold invrecompl . induction ( is t ) as [ ett | nett ] .  apply pathsfuntransposoft1 . induction ( nett ( idpath _ ) ) .  Defined . 

Definition weqcutonweq ( T : UU ) ( t : T ) ( is : isisolated T t ) : weq ( weq T T ) ( dirprod ( isolated T ) ( weq ( compl T t ) ( compl T t ) ) ) .
Proof . intros . set ( f := cutonweq t is  ) . set ( g := invcutonweq t is ) . split with f .

assert ( egf : forall w : _ , paths ( g ( f w ) ) w ) . intro w . apply ( invmaponpathsincl _ ( isinclpr1weq _ _ ) _ _ ) . apply funextfun .  intro t' .  simpl .  unfold invmap .  simpl . unfold coprodf . unfold invrecompl . induction ( is t' ) as [ ett' | nett' ] .   simpl . rewrite ( pathsinv0 ett' ) .  apply pathsfuntransposoft1 .   simpl . unfold funtranspos0 .  simpl .  induction ( is ( w t ) ) as [ etwt | netwt ] .  induction ( is ( w t' ) ) as [ etwt' | netwt' ] . induction (negf (invmaponpathsincl w (isofhlevelfweq 1 w) t t') nett' (pathscomp0 (pathsinv0 etwt) etwt')) .  simpl . assert ( newtt'' := netwt' ) .  rewrite etwt in netwt' .  apply ( pathsfuntransposofnet1t2 t ( w t ) is _ ( w t' ) newtt'' netwt' ) .  simpl .   induction ( is ( w t' ) ) as [ etwt' | netwt' ] . simpl . rewrite ( pathsinv0 etwt' ).  apply ( pathsfuntransposoft2 t ( w t ) is _ ) .  simpl . assert ( ne : neg ( paths ( w t ) ( w t' ) ) ) . apply ( negf ( invmaponpathsweq w _ _  ) nett' ) .  apply ( pathsfuntransposofnet1t2 t ( w t ) is _  ( w t' ) netwt' ne ) . 

assert ( efg : forall xw : _ , paths ( f ( g xw ) ) xw ) . intro . induction xw as [ x w ] .  induction x as [ t' is' ] .  simpl in w .  apply pathsdirprod .

apply ( invmaponpathsincl _ ( isinclpr1isolated _ ) ) .  simpl .   unfold recompl . unfold coprodf . unfold invmap .    simpl .  unfold invrecompl . induction ( is t ) as [ ett | nett ] .  apply pathsfuntransposoft1 . induction ( nett ( idpath _ ) ) .

simpl .  apply ( invmaponpathsincl _ ( isinclpr1weq _ _ ) _ _ ) . apply funextfun . intro x .  induction x as [ x netx ] .  unfold g . unfold invcutonweq .  simpl . 

set ( int := funtranspos ( tpair _ t is ) ( tpair _ t' is' ) (recompl T t (coprodf w (fun x0 : unit => x0) (invmap (weqrecompl T t is) t))) ) . 
assert ( eee : paths int t' ) . unfold int .  unfold recompl . unfold coprodf . unfold invmap .    simpl .  unfold invrecompl . induction ( is t ) as [ ett | nett ] .  apply ( pathsfuntransposoft1 ) . induction ( nett ( idpath _ ) ) .   

assert ( isint : isisolated _ int ) . rewrite eee . apply is' .    

apply ( ishomotinclrecomplf _ _ isint ( funtranspos0 _ _ _ ) _ _ ) .  simpl .  change ( recomplf int t isint (funtranspos0 int t is) ) with ( funtranspos ( tpair _ int isint ) ( tpair _ t is ) ) .

assert ( ee : paths ( tpair _ int isint) ( tpair _ t' is' ) ) . apply ( invmaponpathsincl _ ( isinclpr1isolated _ ) _ _ ) .  simpl . apply eee . 

rewrite ee . set ( e := homottranspost2t1t1t2 t t' is is' (recompl T t (coprodf w (fun x0 : unit => x0) (invmap (weqrecompl T t is) x))) ) .  unfold funcomp in e . unfold idfun in e .   rewrite e . unfold recompl . unfold coprodf . unfold invmap .    simpl .  unfold invrecompl . induction ( is x ) as [ etx | netx' ] . induction  ( netx etx ) .  apply ( maponpaths ( @pr1 _ _ ) ) . apply ( maponpaths w ) .  apply ( invmaponpathsincl _ ( isinclpr1compl _ _ ) _ _  ) .   simpl . apply idpath .

apply ( gradth _ _ egf efg ) . Defined .
  






(* Coprojections i.e. functions which are weakly equivalent to functions of the form ii1: X -> coprod X Y 


Definition locsplit (X:UU)(Y:UU)(f:X -> Y):= forall y:Y, coprod (hfiber  f y) (hfiber  f y -> empty).

Definition dnegimage (X:UU)(Y:UU)(f:X -> Y):= total2 Y (fun y:Y => dneg(hfiber  f y)).
Definition dnegimageincl (X Y:UU)(f:X -> Y):= pr1 Y (fun y:Y => dneg(hfiber  f y)).

Definition xtodnegimage (X:UU)(Y:UU)(f:X -> Y): X -> dnegimage  f:= fun x:X => tpair  (f x) ((todneg _) (hfiberpair  f (f x) x (idpath (f x)))). 

Definition locsplitsec (X:UU)(Y:UU)(f:X->Y)(ls: locsplit  f): dnegimage  f -> X := fun u: _ =>
match u with
tpair y psi =>
match (ls y) with 
ii1 z => pr1  z|
ii2 phi => fromempty  (psi phi)
end
end.


Definition locsplitsecissec  (X Y:UU)(f:X->Y)(ls: locsplit  f)(u:dnegimage  f): paths (xtodnegimage  f (locsplitsec  f ls u)) u.
Proof. intros.  set (p:= xtodnegimage  f). set (s:= locsplitsec  f ls).  
assert (paths (pr1  (p (s u))) (pr1  u)). unfold p. unfold xtodnegimage. unfold s. unfold locsplitsec. simpl. induction u. set (lst:= ls t). induction lst.  simpl. apply (pr2  x0). induction (x y).  
assert (is: isofhlevelf (S O)  (dnegimageincl  f)). apply (isofhlevelfpr1 (S O)  (fun y:Y => isapropdneg (hfiber  f y))).  
assert (isw: isweq (maponpaths (dnegimageincl  f) (p (s u)) u)). apply (isofhlevelfonpaths O   _ is). 
apply (invmap  _ isw X0). Defined.



Definition negimage (X:UU)(Y:UU)(f:X -> Y):= total2 Y (fun y:Y => neg(hfiber  f y)).
Definition negimageincl (X Y:UU)(f:X -> Y):= pr1 Y (fun y:Y => neg(hfiber  f y)).


Definition imsum (X:UU)(Y:UU)(f:X -> Y): coprod (dnegimage  f) (negimage  f) -> Y:= fun u:_ =>
match u with
ii1 z => pr1  z|
ii2 z => pr1  z
end.

*)
 
<|MERGE_RESOLUTION|>--- conflicted
+++ resolved
@@ -60,25 +60,9 @@
 
 (** *** Identity functions and function composition *)
 
-<<<<<<< HEAD
-Definition idfun ( T : UU ) := fun t : T => t .
-
-Definition funcomp { X Y Z : UU } ( f : X -> Y ) ( g : Y -> Z ) := fun x : X => g ( f x ) . 
-  
-
-(** *** Iteration of an endomorphism *)
-
-(* Fixpoint iteration { T : UU } ( f : T -> T ) ( n : nat ) : T -> T := match n with 
-O => idfun T |
-S m => funcomp ( iteration f m ) f 
-end . *)
-
-Definition iteration { T : UU } ( f : T -> T ) ( n : nat ) : T -> T .
-Proof. 
-intros T f n . induction n as [ | n IHn ] . exact ( idfun T )  . exact ( funcomp IHn f ) . Defined.
-=======
+
 Definition idfun ( T : UU ) := fun (t : T) => t .
->>>>>>> cabfb982
+
 
 Definition funcomp {X Y Z : UU} (f : X -> Y) (g : Y -> Z) := 
   fun (x : X) => g (f x).
@@ -165,36 +149,26 @@
 
 (** ** Operations on [ paths ] *)
 
-<<<<<<< HEAD
-=======
+
 Notation "a = b" := (paths a b) (at level 70, no associativity) : type_scope.
->>>>>>> cabfb982
+
 
 (** *** Composition of paths and inverse paths *)
  
-<<<<<<< HEAD
-Definition pathscomp0 { X : UU } { a b c : X } ( e1 : paths a b ) ( e2 : paths b c ) : paths a c .
-Proof. intros. induction e1. apply e2 . Defined.
-Hint Resolve @pathscomp0 : pathshints .
-
-(** Notation [p @ q] added by B.A., oct 2014 *)
-Notation "p @ q" := (pathscomp0 p q) (at level 60, right associativity).
-=======
+
 Definition pathscomp0 {X : UU} {a b c : X} (e1 : a = b) (e2 : b = c) : a = c.
 Proof.
   intros. induction e1. apply e2.
 Defined.
 
 Hint Resolve @pathscomp0 : pathshints.
->>>>>>> cabfb982
+
+(** Notation [p @ q] added by B.A., oct 2014 *)
 
 Notation "p @ q" := (pathscomp0 p q) (at level 60, right associativity).
 
-<<<<<<< HEAD
-Definition pathscomp0rid { X : UU } { a b : X } ( e1 : paths a b ) : paths ( pathscomp0 e1 ( idpath b ) ) e1 . 
-Proof. intros. induction e1. simpl. apply idpath.  Defined. 
-=======
-(* the end of Oct. 29, 2014 *)
+
+(* the end of Oct. 29, 2014 lecture *)
 
 Definition pathscomp0rid {X : UU} {a b : X} (e1 : a = b) : e1 @ idpath b = e1 . 
 Proof.
@@ -208,7 +182,6 @@
     [ pathsinv0lid ] would require a proof. Similarly we do not need a
     lemma to connect [ pathsinv0 ( idpath _ ) ] to [ idpath ].
  *)
->>>>>>> cabfb982
 
 Definition pathsinv0 { X : UU } { a b : X } (e : a = b) : b = a.
 Proof.
@@ -216,38 +189,25 @@
 Defined.
 
 Hint Resolve @pathsinv0 : pathshints .
-<<<<<<< HEAD
+
 
 (** Notation [! p] added by B.A., oct 2014 *)
+
 Notation "! p " := (pathsinv0 p) (at level 50).
 
-
-Definition pathsinv0l { X : UU } { a b : X } ( e : paths a b ) : paths ( pathscomp0 ( pathsinv0 e ) e ) ( idpath _ ) .
-Proof. intros. induction e.  apply idpath. Defined. 
-=======
->>>>>>> cabfb982
-
-Notation "! p" := (pathsinv0 p) (at level 50).
 
 Definition pathsinv0l {X : UU} {a b : X} (e : a = b) : !e @ e = idpath _.
 Proof.
   intros. induction e. apply idpath.
 Defined.
 
-<<<<<<< HEAD
-Definition pathsinv0r { X : UU } { a b : X } ( e : paths a b ) : paths ( pathscomp0 e ( pathsinv0 e ) ) ( idpath _ ) .
-Proof. intros. induction e.  apply idpath. Defined. 
-
-Definition pathsinv0inv0 { X : UU } { x x' : X } ( e : paths x x' ) : paths ( pathsinv0 ( pathsinv0 e ) ) e .
-Proof. intros. induction e. apply idpath. Defined.  
-
-Notation "a = b" := (paths a b) (at level 70, no associativity) : type_scope.
-=======
+
+
 Definition pathsinv0r {X : UU} {a b : X} (e : a = b) : e @ !e = idpath _.
 Proof.
   intros. induction e. apply idpath.
 Defined. 
->>>>>>> cabfb982
+
 
 Definition pathsinv0inv0 {X : UU} {x x' : X} (e : paths x x') : !(!e) = e.
 Proof.
@@ -255,44 +215,18 @@
 Defined.
 
 
-<<<<<<< HEAD
 
 
 (** *** Direct product of paths  *)
 
-Definition pathsdirprod { X Y : UU } { x1 x2 : X } { y1 y2 : Y } ( ex : paths x1 x2 ) ( ey : paths y1 y2 ) : paths ( dirprodpair x1 y1 ) ( dirprodpair x2 y2 ) .
-Proof . intros . induction ex . induction ey . apply idpath . Defined . 
-
-
-(** *** The function [ maponpaths ] between paths types defined by a function between abmbient types and its behavior relative to [ pathscomp0 ] and [ pathsinv0 ] *)
-
-Definition maponpaths { T1 T2 : UU } ( f : T1 -> T2 ) { t1 t2 : T1 } ( e: paths t1 t2 ) : paths ( f t1 ) ( f t2 ) .
-Proof. intros .  induction e . apply idpath. Defined. 
-
-Definition maponpathscomp0 { X Y : UU } { x1 x2 x3 : X } ( f : X -> Y ) ( e1 : paths x1 x2 ) ( e2 : paths x2 x3 ) : paths ( maponpaths f ( pathscomp0  e1 e2 ) ) ( pathscomp0 ( maponpaths f e1 ) ( maponpaths f e2 ) ) .
-Proof. intros.  induction e1. induction e2.  simpl. apply idpath. Defined. 
-
-Definition maponpathsinv0 { X Y : UU } ( f : X -> Y ) { x1 x2 : X } ( e : paths x1 x2 ) : paths ( maponpaths f ( pathsinv0 e ) ) ( pathsinv0 ( maponpaths f e ) ) .
-Proof. intros . induction e . apply idpath . Defined .  
-
-
-
-(** *** [ maponpaths ] for the identity functions and compositions of functions *)
-
-Lemma maponpathsidfun { X : UU } { x x' : X } ( e : paths x x' ) : paths ( maponpaths ( idfun X ) e ) e . 
-Proof. intros. induction e. apply idpath . Defined. 
-
-Lemma maponpathscomp { X Y Z : UU } { x x' : X } ( f : X -> Y ) ( g : Y -> Z ) ( e : paths x x' ) : paths ( maponpaths g ( maponpaths f e ) ) ( maponpaths ( funcomp f g ) e) .
-Proof. intros. induction e.  apply idpath. Defined. 
-
-
-=======
+
+
 Definition pathsdirprod {X Y : UU} {x1 x2 : X} {y1 y2 : Y}
   (ex : x1 = x2) (ey : y1 = y2) : dirprodpair x1 y1 = dirprodpair x2 y2 .
 Proof.
   intros. destruct ex. destruct ey. apply idpath.
 Defined. 
->>>>>>> cabfb982
+
 
 (** *** The function [ maponpaths ] between paths types defined by a
     function between ambient types and its behavior relative to [ @ ]
@@ -317,12 +251,9 @@
   intros. induction e. apply idpath.
 Defined.
 
-<<<<<<< HEAD
-Definition maponpathshomidinv { X : UU } (f:X -> X) ( h: forall x:X, paths (f x) x) ( x x' : X ) : paths (f x) (f x') -> paths x x' := (fun e: paths (f x) (f x') => pathscomp0   (pathsinv0  (h x)) (pathscomp0 e (h x'))).
-=======
+
 (** *** [ maponpaths ] for the identity functions and compositions of
     functions *)
->>>>>>> cabfb982
 
 Lemma maponpathsidfun {X : UU} {x x' : X}
   (e : x = x') : maponpaths (idfun _) e = e.
@@ -353,16 +284,13 @@
   apply pathsinv0r.
 Defined.
 
-<<<<<<< HEAD
-Lemma maponpathshomid2 { X : UU } (f:X->X) (h: forall x:X, paths (f x) x) ( x x' : X ) (e:paths (f x) (f x')) : paths (maponpaths f (maponpathshomidinv f h _ _ e)) e.
-Proof.  intros. assert (ee: paths (pathscomp0   (h x) (pathscomp0   (pathscomp0   (pathsinv0  (h x)) (pathscomp0   e (h x'))) (pathsinv0  (h x')))) e). apply (maponpathshomid12 e (h x) (h x')). assert (eee: paths (maponpaths f (pathscomp0   (pathsinv0  (h x)) (pathscomp0   e (h x')))) (pathscomp0   (h x) (pathscomp0   (pathscomp0   (pathsinv0  (h x)) (pathscomp0   e (h x'))) (pathsinv0  (h x'))))). apply maponpathshomid1. apply (pathscomp0   eee ee). Defined. 
-=======
+
 Lemma maponpathshomid12 {X : UU} {x x' fx fx' : X} (e : fx = fx') (hx : fx = x )
   (hx' : fx' = x') : hx @ (!hx @ e @ hx') @ !hx' = e.
 Proof.
   intros. induction hx. induction hx'. induction e.  simpl. apply idpath.
 Defined. 
->>>>>>> cabfb982
+
 
 Lemma maponpathshomid2 {X : UU} (f : X->X) (h: forall x : X, f x = x) (x x' : X)
   (e: f x = f x') : maponpaths f (maponpathshomidinv f h _ _ e) = e.
