 (** * Univalent Basics. Vladimir Voevodsky. Feb. 2010 - Sep. 2011. Port to coq trunk (8.4-8.5) in
 March 2014. The third part of the original uu0 file, created on Dec. 3, 2014.

One one usniverse is used and never as a type. 
The only axiom we use is [ funextempty ] which is the functional extensionality
 axiom for functions with values in the empty type. *)


(** ** Preambule *)

(** Settings *)

Unset Automatic Introduction. (* This line has to be removed for the file to compile with 
Coq8.2 *)

(** Imports *)

Require Export Foundations.Generalities.uu0b.







(** *** Functional extensionality for functions to the empty type *)

Axiom funextempty : forall ( X : UU ) ( f g : X -> empty ) , paths f g . 



(** *** More results on propositions *)


Theorem isapropneg (X:UU): isaprop (X -> empty).
Proof. intro.  apply invproofirrelevance . intros x x' .   apply ( funextempty X x x' ) . Defined .  

(** See also [ isapropneg2 ] *) 


Corollary isapropdneg (X:UU): isaprop (dneg X).
Proof. intro. apply (isapropneg (neg X)). Defined.


Definition isaninvprop (X:UU) := isweq  (todneg X).

Definition invimpl (X:UU) (is: isaninvprop X) : (dneg X) -> X:= invmap  ( weqpair (todneg X) is ) . 


Lemma isapropaninvprop (X:UU): isaninvprop X -> isaprop X.
Proof. intros X X0. 
apply (isofhlevelweqb (S O) ( weqpair (todneg X) X0 ) (isapropdneg X)). Defined. 


Theorem isaninvpropneg (X:UU): isaninvprop (neg X).
Proof. intros. 
set (f:= todneg (neg X)). set (g:= negf  (todneg X)). set (is1:= isapropneg X). set (is2:= isapropneg (dneg X)). apply (isweqimplimpl  f g is1 is2).  Defined.


Theorem isapropdec (X:UU): (isaprop X) -> (isaprop (coprod X (X-> empty))).
Proof. intros X X0. 
assert (X1: forall (x x': X), paths x x'). apply (proofirrelevance _ X0).  
assert (X2: forall (x x': coprod X (X -> empty)), paths x x'). intros.  
induction x as  [ x0 | y0 ].  induction x' as [ x | y ].   apply (maponpaths (fun x:X => ii1  x)  (X1 x0 x)).    
apply (fromempty (y x0)).
induction x' as [ x | y ].   apply (fromempty (y0 x)). 
assert (e: paths y0 y). apply (proofirrelevance _ (isapropneg X) y0 y). apply (maponpaths (fun f: X -> empty => ii2  f)  e).
apply (invproofirrelevance _ X2).  Defined. 



<<<<<<< HEAD
=======
(** *** Inclusions - functions of h-level 1 *)


Definition isincl { X Y : UU } (f : X -> Y ) := isofhlevelf 1 f .

Definition incl ( X Y : UU ) := total2 ( fun f : X -> Y => isincl f ) .
Definition inclpair { X Y : UU } ( f : X -> Y ) ( is : isincl f ) : incl X Y := tpair _ f is . 
Definition pr1incl ( X Y : UU ) : incl X Y -> ( X -> Y ) := @pr1 _ _ .
Coercion pr1incl : incl >-> Funclass .

Lemma isinclweq ( X Y : UU ) ( f : X -> Y ) : isweq f -> isincl f .
Proof . intros X Y f is . apply ( isofhlevelfweq 1 ( weqpair _ is ) ) .  Defined .
Coercion isinclweq : isweq >-> isincl .

Lemma isofhlevelfsnincl (n:nat) { X Y : UU } (f:X -> Y)(is: isincl  f): isofhlevelf (S n)  f.
Proof. intros. unfold isofhlevelf.  intro y . apply isofhlevelsnprop. apply (is y). Defined.  

Definition weqtoincl ( X Y : UU ) : weq X Y -> incl X Y :=  fun w => inclpair ( pr1weq w ) ( pr2 w ) .  
Coercion weqtoincl : weq >-> incl . 

Lemma isinclcomp { X Y Z : UU } ( f : incl X Y ) ( g : incl Y Z ) : isincl ( funcomp ( pr1 f ) ( pr1 g ) ) .
Proof . intros . apply ( isofhlevelfgf 1 f g ( pr2 f ) ( pr2 g ) ) . Defined .

Definition inclcomp { X Y Z : UU } ( f : incl X Y ) ( g : incl Y Z ) : incl X Z := inclpair ( funcomp ( pr1 f ) ( pr1 g ) ) ( isinclcomp f g ) . 

Lemma isincltwooutof3a { X Y Z : UU } ( f : X -> Y ) ( g : Y -> Z ) ( isg : isincl g ) ( isgf : isincl ( funcomp f g ) ) : isincl f .
Proof . intros . apply ( isofhlevelff 1 f g isgf ) .  apply ( isofhlevelfsnincl 1 g isg ) . Defined .

Lemma isinclgwtog { X Y Z : UU } ( w : weq X Y ) ( g : Y -> Z ) ( is : isincl ( funcomp w g ) ) : isincl g .
Proof . intros . apply ( isofhlevelfgwtog 1 w g is ) .  Defined . 

Lemma isinclgtogw { X Y Z : UU }  ( w : weq X Y ) ( g : Y -> Z ) ( is : isincl g ) : isincl ( funcomp w g ) .
Proof . intros . apply  ( isofhlevelfgtogw 1 w g is ) . Defined . 


Lemma isinclhomot { X Y : UU } ( f g : X -> Y ) ( h : homot f g ) ( isf : isincl f ) : isincl g .
Proof . intros . apply ( isofhlevelfhomot ( S O ) f g h isf ) . Defined . 



Definition isofhlevelsninclb (n:nat) { X Y : UU } (f:X -> Y)(is: isincl  f) : isofhlevel (S n) Y -> isofhlevel (S n) X:= isofhlevelXfromfY (S n)  f (isofhlevelfsnincl n  f is).  

Definition  isapropinclb { X Y : UU } ( f : X -> Y ) ( isf : isincl f ) : isaprop Y ->  isaprop X := isofhlevelXfromfY 1 _ isf .


Lemma iscontrhfiberofincl { X Y : UU } (f:X -> Y): isincl  f -> (forall x:X, iscontr (hfiber  f (f x))).
Proof. intros X Y f X0 x. unfold isofhlevelf in X0. set (isy:= X0 (f x)).  apply (iscontraprop1 isy (hfiberpair  f _ (idpath (f x)))). Defined.


Lemma isweqonpathsincl { X Y : UU } (f:X -> Y) (is: isincl  f)(x x':X): isweq (@maponpaths _ _ f x x').
Proof. intros. apply (isofhlevelfonpaths O  f x x' is). Defined.

Definition weqonpathsincl  { X Y : UU } (f:X -> Y) (is: isincl  f)(x x':X) := weqpair _ ( isweqonpathsincl f is x x' ) .

Definition invmaponpathsincl { X Y : UU } (f:X -> Y) (is: isincl  f)(x x':X): paths (f x) (f x') -> paths x x':= invmap  ( weqonpathsincl  f is x x') .


Lemma isinclweqonpaths { X Y : UU } (f:X -> Y): (forall x x':X, isweq (@maponpaths _ _ f x x')) -> isincl  f.
Proof. intros X Y f X0.  apply (isofhlevelfsn O  f X0). Defined.


Definition isinclpr1 { X : UU } (P:X -> UU)(is: forall x:X, isaprop (P x)): isincl  (@pr1 X P):= isofhlevelfpr1 (S O) P is.

Lemma total2_paths_isaprop (A : UU) (B : A -> UU) (is : forall a, isaprop (B a))
    (s s' : total2 (fun x => B x)) : pr1 s = pr1 s' -> s = s'.
Proof.
  intros A B H s s'.
  apply invmaponpathsincl.
  apply isinclpr1.
  apply H.
Defined.

Theorem total2_paths_isaprop_equiv {A : UU} (B : A -> UU) (hB: forall a, isaprop (B a))
   (x y : total2 (fun x => B x)): weq (x = y) (pr1 x = pr1 y).
Proof.
  intros.
  exists (maponpaths pr1).
  apply isweqonpathsincl.
  apply isinclpr1.
  assumption.
Defined.


Theorem samehfibers { X Y Z : UU } (f: X -> Y) (g: Y -> Z) (is1: isincl  g) ( y: Y): weq ( hfiber f y ) ( hfiber ( fun x => g ( f x ) ) ( g y ) ) .
Proof. intros. split with (@hfibersftogf  _ _ _ f g (g y) (hfiberpair  g y (idpath _ ))) .

set (z:= g y). set (ye:= hfiberpair  g y (idpath _ )).  unfold isweq. intro xe.  
set (is3:= isweqezmap1 _ _ _ ( fibseqhf f g z ye ) xe). 
assert (w1: weq (paths (hfibersgftog f g z xe) ye) (hfiber  (hfibersftogf  f g z ye) xe)). split with (ezmap (d1 (hfibersftogf f g z ye) (hfibersgftog f g z) ye ( fibseqhf f g z ye ) xe) (hfibersftogf f g z ye) xe ( fibseq1 (hfibersftogf f g z ye) (hfibersgftog f g z) ye ( fibseqhf f g z ye ) xe) ). apply is3. apply (iscontrweqf w1 ). 
assert (is4: iscontr (hfiber g z)). apply iscontrhfiberofincl. assumption.
apply ( isapropifcontr is4  ). Defined.








(** *** Basics about types of h-level 2 - "sets" *)

Definition isaset ( X : UU ) : UU := forall x x' : X , isaprop ( paths x x' ) .

(* Definition isaset := isofhlevel 2 . *)

Notation isasetdirprod := ( isofhleveldirprod 2 ) .

Lemma isasetunit : isaset unit .
Proof . apply ( isofhlevelcontr 2 iscontrunit ) . Defined .

Lemma isasetempty : isaset empty .
Proof. apply ( isofhlevelsnprop 1 isapropempty ) .  Defined . 

Lemma isasetifcontr { X : UU } ( is : iscontr X ) : isaset X .
Proof . intros . apply ( isofhlevelcontr 2 is ) . Defined .

Lemma isasetaprop { X : UU } ( is : isaprop X ) : isaset X .
Proof . intros . apply ( isofhlevelsnprop 1 is ) . Defined . 

(** The following lemma assert "uniqueness of identity proofs" (uip) for sets. *)

Lemma uip { X : UU } ( is : isaset X ) { x x' : X } ( e e' : paths x x' ) : paths e e' .
Proof. intros . apply ( proofirrelevance _ ( is x x' ) e e' ) . Defined .  

(** For the theorem about the coproduct of two sets see [ isasetcoprod ] below. *)


Lemma isofhlevelssnset (n:nat) ( X : UU ) ( is : isaset X ) : isofhlevel ( S (S n) ) X.
Proof. intros n X X0. simpl. unfold isaset in X0.   intros x x' . apply isofhlevelsnprop. set ( int := X0 x x'). assumption . Defined. 

Lemma isasetifiscontrloops (X:UU): (forall x:X, iscontr (paths x x)) -> isaset X.
Proof. intros X X0. unfold isaset. unfold isofhlevel. intros x x' x0 x0' .   induction x0. set (is:= X0 x). apply isapropifcontr. assumption.  Defined. 

Lemma iscontrloopsifisaset (X:UU): (isaset X) -> (forall x:X, iscontr (paths x x)).
Proof. intros X X0 x. unfold isaset in X0. unfold isofhlevel in X0.  change (forall (x x' : X) (x0 x'0 : paths x x'), iscontr (paths x0 x'0))  with (forall (x x':X),  isaprop (paths x x')) in X0.  apply (iscontraprop1 (X0 x x) (idpath x)). Defined.



(**  A monic subtype of a set is a set. *)

Theorem isasetsubset { X Y : UU } (f: X -> Y) (is1: isaset Y) (is2: isincl  f): isaset X.
Proof. intros. apply  (isofhlevelsninclb (S O)  f is2). apply is1. Defined. 



(** The morphism from hfiber of a map to a set is an inclusion. *)

Theorem isinclfromhfiber { X Y : UU } (f: X -> Y) (is : isaset Y) ( y: Y ) : @isincl (hfiber  f y) X ( @pr1 _ _  ).
Proof. intros. apply isofhlevelfhfiberpr1. assumption. Defined. 


(** Criterion for a function between sets being an inclusion.  *)


Theorem isinclbetweensets { X Y : UU } ( f : X -> Y ) ( isx : isaset X ) ( isy : isaset Y ) ( inj : forall x x' : X , ( paths ( f x ) ( f x' ) -> paths x x' ) ) : isincl f .
Proof. intros .  apply isinclweqonpaths .  intros x x' .  apply ( isweqimplimpl ( @maponpaths _ _ f x x' ) (  inj x x' ) ( isx x x' ) ( isy ( f x ) ( f x' ) ) ) . Defined .   

(** A map from [ unit ] to a set is an inclusion. *)

Theorem isinclfromunit { X : UU } ( f : unit -> X ) ( is : isaset X ) : isincl f .
Proof. intros . apply ( isinclbetweensets f ( isofhlevelcontr 2 ( iscontrunit ) )  is ) .  intros .  induction x . induction x' . apply idpath . Defined . 
>>>>>>> 0a64e3bc




(** ** Isolated points and types with decidable equality. *)


(** *** Basic results on complements to a point *)


Definition compl ( X : UU ) ( x : X ):= total2 (fun x':X => neg (paths x x' ) ) .
Definition complpair ( X : UU ) ( x : X ) := tpair (fun x':X => neg (paths x x' ) ) .
Definition pr1compl ( X : UU ) ( x : X ) := @pr1 _ (fun x':X => neg (paths x x' ) ) .


Lemma isinclpr1compl ( X : UU ) ( x : X ) : isincl ( pr1compl X x ) .
Proof. intros . apply ( isinclpr1 _ ( fun x' : X => isapropneg _ ) ) . Defined. 


Definition recompl ( X : UU ) (x:X): coprod (compl X x) unit -> X := fun u:_ =>
match u with
ii1 x0 => pr1  x0|
ii2 t => x
end.

Definition maponcomplincl { X Y : UU } (f:X -> Y)(is: isincl f)(x:X): compl X x -> compl Y (f x):= fun x0':_ =>
match x0' with
tpair _ x' neqx => tpair _ (f x') (negf  (invmaponpathsincl  _ is x x' ) neqx)
end.

Definition maponcomplweq { X Y : UU } (f : weq X Y ) (x:X):= maponcomplincl  f (isofhlevelfweq (S O) f ) x.


Theorem isweqmaponcompl { X Y : UU } ( f : weq X Y ) (x:X): isweq (maponcomplweq  f x).
Proof. intros.  set (is1:= isofhlevelfweq (S O)  f).   set (map1:= totalfun (fun x':X => neg (paths x x' )) (fun x':X => neg (paths (f x) (f x'))) (fun x':X => negf  (invmaponpathsincl  _ is1 x x' ))). set (map2:= fpmap  f (fun y:Y => neg (paths (f x) y ))). 
assert (is2: forall x':X, isweq  (negf  (invmaponpathsincl  _ is1 x x'))). intro. 
set (invimpll:= (negf  (@maponpaths _ _ f x x'))). apply (isweqimplimpl  (negf  (invmaponpathsincl  _ is1 x x')) (negf  (@maponpaths _ _ f x x')) (isapropneg _) (isapropneg _)). 
assert (is3: isweq map1).  unfold map1 . apply ( isweqfibtototal  _ _  (fun x':X => weqpair _  ( is2 x' )) ) .  
assert (is4: isweq map2). apply (isweqfpmap  f  (fun y:Y => neg (paths (f x) y )) ).
assert (h: forall x0':_, paths (map2 (map1 x0')) (maponcomplweq  f x x0')). intro.  simpl. induction x0'. simpl. apply idpath.
apply (isweqhomot _ _ h (twooutof3c _ _ is3 is4)).
Defined. 


Definition weqoncompl { X Y : UU } (w: weq X Y) ( x : X ) : weq (compl X x) (compl Y (w x)):= weqpair  _ (isweqmaponcompl w x).



Definition homotweqoncomplcomp { X Y Z : UU } ( f : weq X Y ) ( g : weq Y Z ) ( x : X ) : homot ( weqcomp ( weqoncompl f x ) ( weqoncompl g ( f x ) ) ) ( weqoncompl  ( weqcomp f g ) x ) .
Proof . intros . intro x' . induction x' as [ x' nexx' ] . apply ( invmaponpathsincl _ ( isinclpr1compl Z _ ) _ _ ) . simpl .  apply idpath .    Defined . 





(** *** Basic results on types with an isolated point. *)




Definition isisolated (X:UU)(x:X):= forall x':X, coprod (paths x x' ) (paths x x' -> empty).

Definition isolated ( T : UU ) := total2 ( fun t : T => isisolated T t ) .
Definition isolatedpair ( T : UU ) := tpair ( fun t : T => isisolated T t ) . 
Definition pr1isolated ( T : UU )  := fun x : isolated T => pr1 x . 


Theorem isaproppathsfromisolated ( X : UU ) ( x : X ) ( is : isisolated X x ) : forall x' : X, isaprop ( paths x x' ) .
Proof. intros . apply iscontraprop1inv .  intro e .  induction e . 
set (f:= fun e: paths x x => coconusfromtpair _ e). 
assert (is' : isweq f). apply (onefiber (fun x':X => paths x x' ) x (fun x':X => is x' )).
assert (is2: iscontr (coconusfromt _ x)). apply iscontrcoconusfromt. 
apply (iscontrweqb ( weqpair f is' ) ). assumption. Defined. 

Theorem isaproppathstoisolated  ( X : UU ) ( x : X ) ( is : isisolated X x ) : forall x' : X, isaprop ( paths x' x ) .
Proof . intros . apply ( isofhlevelweqf 1 ( weqpathsinv0 x x' ) ( isaproppathsfromisolated X x is x' ) ) . Defined . 


Lemma isisolatedweqf { X Y : UU } (  f : weq X Y ) (x:X) (is2: isisolated _ x) : isisolated _ (f x).
Proof.  intros. unfold isisolated. intro y.  set (g:=invmap  f ). set (x':= g y). induction (is2 x') as [ x0 | y0 ].  apply (ii1  (pathsweq1'  f x y x0) ). 
assert (phi: paths y (f x)  -> empty). 
assert (psi: (paths (g y) x -> empty) -> (paths y (f x) -> empty)). intros X0 X1.  apply (X0  (pathsinv0 (pathsweq1  f x y (pathsinv0 X1)))). apply (psi ( ( negf ( @pathsinv0 _ _ _ ) ) y0) ) . apply (ii2  ( negf ( @pathsinv0 _ _ _ )  phi ) ). Defined.


Theorem isisolatedinclb { X Y : UU } ( f : X -> Y ) ( is : isincl f ) ( x : X ) ( is0 : isisolated _ ( f x ) ) : isisolated _ x .
Proof. intros .  unfold isisolated .  intro x' .  set ( a := is0 ( f x' ) ) .  induction a as [ a1 | a2 ] . apply ( ii1 ( invmaponpathsincl f is _ _ a1 ) ) . apply ( ii2 ( ( negf ( @maponpaths _ _ f _ _ ) ) a2 ) ) .  Defined. 


Lemma disjointl1 (X:UU): isisolated (coprod X unit) (ii2  tt).
Proof. intros.  unfold isisolated. intros x' .  induction x' as [ x | u ] . apply (ii2  (negpathsii2ii1 x tt )).  induction u.  apply (ii1  (idpath _ )). Defined.


(** *** Weak equivalence [ weqrecompl ] from the coproduct of the complement to an isolated point with [ unit ] and the original type *)

Definition invrecompl (X:UU)(x:X)(is: isisolated X x): X -> coprod (compl X x) unit:=
fun x':X => match (is x') with
ii1 e => ii2  tt|
ii2 phi => ii1  (complpair _ _ x' phi)
end.



Theorem isweqrecompl (X:UU)(x:X)(is:isisolated X x): isweq (recompl _ x).
Proof. intros. set (f:= recompl _ x). set (g:= invrecompl X x is). unfold invrecompl in g. simpl in g. 

assert (efg: forall x':X, paths (f (g x')) x'). intro.   induction (is x') as [ x0 | e ].   induction x0. unfold f. unfold g. simpl. unfold recompl. simpl.  induction (is x) as [ x0 | e ] .  simpl. apply idpath. induction (e (idpath x)).  unfold f. unfold g. simpl. unfold recompl. simpl.  induction  (is x') as [ x0 | e0 ].  induction (e x0). simpl. apply idpath. 


assert (egf: forall u: coprod  (compl X x) unit, paths (g (f u)) u). unfold isisolated in is. intro. induction (is (f u)) as [ p | e ] . induction u as [ c | u].    simpl. induction c as [ t x0 ]. simpl in p. induction (x0 p). 

induction u.   
assert (e1: paths  (g (f (ii2 tt))) (g x)). apply (maponpaths g  p). 
assert (e2: paths (g x) (ii2 tt)). unfold g.  induction (is x) as [ i | e ].   apply idpath.  induction (e (idpath x)). apply (pathscomp0   e1 e2). induction u as [ c | u ] .  simpl. induction c as [ t x0 ].  simpl. unfold isisolated in is.  unfold g.  induction (is t) as [ p | e0 ] . induction (x0 p). simpl in g. 
 unfold f. unfold recompl. simpl in e. 
assert (ee: paths e0 x0). apply (proofirrelevance _ (isapropneg (paths x t))). induction ee.  apply idpath. 
unfold f. unfold g. simpl. induction u. induction (is x).  apply idpath. induction (e (idpath x)).
apply (gradth  f g egf efg). Defined.

Definition weqrecompl ( X : UU ) ( x : X ) ( is : isisolated _ x ) : weq ( coprod ( compl X x ) unit ) X := weqpair _ ( isweqrecompl X x is ) .


(** *** Theorem saying that [ recompl ] commutes up to homotopy with [ maponcomplweq ] *)


Theorem homotrecomplnat { X Y : UU } ( w : weq X Y ) ( x : X ) : forall a : coprod ( compl X x ) unit , paths  ( recompl Y ( w x ) ( coprodf ( maponcomplweq w x ) ( fun x: unit => x ) a ) ) ( w ( recompl X x a ) )  .   
Proof . intros . induction a as [ ane | t ] . induction ane as [ a ne ] .  simpl . apply idpath . induction t . simpl . apply idpath .  Defined . 



(** *** Recomplement on functions *)


Definition recomplf { X Y : UU } ( x : X ) ( y : Y ) ( isx : isisolated X x ) ( f : compl X x -> compl Y y )  := funcomp ( funcomp ( invmap ( weqrecompl X x isx ) ) ( coprodf f ( idfun unit ) ) )  ( recompl Y y ) .

Definition weqrecomplf { X Y : UU } ( x : X ) ( y : Y ) ( isx : isisolated X x ) ( isy : isisolated Y y ) ( w : weq ( compl X x ) ( compl Y y ) ) := weqcomp ( weqcomp ( invweq ( weqrecompl X x isx ) ) ( weqcoprodf w ( idweq unit ) ) ) ( weqrecompl Y y isy ) . 

Definition homotrecomplfhomot { X Y : UU } ( x : X ) ( y : Y ) ( isx : isisolated X x ) ( f f' : compl X x -> compl Y y ) ( h : homot f f' ) : homot ( recomplf x y isx f ) ( recomplf x y isx f') .
Proof . intros. intro a . unfold recomplf . apply ( maponpaths ( recompl Y y ) ( homotcoprodfhomot _ _ _ _ h ( fun t : unit => idpath t ) (invmap (weqrecompl X x isx) a) ) ) .  Defined .  

Lemma pathsrecomplfxtoy { X Y : UU } ( x : X ) ( y : Y ) ( isx : isisolated X x ) ( f : compl X x -> compl Y y ) : paths ( recomplf x y isx f x ) y .
Proof .  intros . unfold recomplf . unfold weqrecompl .  unfold invmap .   simpl . unfold invrecompl . unfold funcomp .  induction ( isx x ) as [ i1 | i2 ] .  simpl . apply idpath . induction ( i2 ( idpath _ ) ) .  Defined . 

Definition homotrecomplfcomp { X Y Z : UU } ( x : X ) ( y : Y ) ( z : Z ) ( isx : isisolated X x ) ( isy : isisolated Y y ) ( f :  compl X x -> compl Y y )  ( g :  compl Y y -> compl Z z ) : homot ( funcomp ( recomplf x y isx f ) ( recomplf y z isy g ) ) ( recomplf x z isx ( funcomp f g ) ) .
Proof . intros. intro x' . unfold recomplf . set ( e := homotinvweqweq ( weqrecompl Y y isy ) (coprodf f ( idfun unit) (invmap ( weqrecompl X x isx ) x')) ) . unfold funcomp .   simpl in e .  simpl . rewrite e . set ( e' := homotcoprodfcomp f ( idfun unit ) g ( idfun unit ) (invmap (weqrecompl X x isx) x') ) . unfold funcomp in e' .  rewrite e' .  apply idpath .  Defined . 


Definition homotrecomplfidfun { X : UU } ( x : X ) ( isx : isisolated X x ) : homot ( recomplf x x isx ( idfun ( compl X x ) ) ) ( idfun _ ) .
Proof . intros . intro x' . unfold recomplf . unfold weqrecompl . unfold invmap .   simpl .   unfold invrecompl . unfold funcomp. induction ( isx x' ) as [ e | ne ] .  simpl . apply e .  simpl . apply idpath .  Defined . 



Lemma ishomotinclrecomplf { X Y : UU } ( x : X ) ( y : Y ) ( isx : isisolated X x ) ( f : compl X x -> compl Y y ) ( x'n : compl X x ) ( y'n : compl Y y ) ( e : paths ( recomplf x y isx f ( pr1 x'n ) ) ( pr1 y'n ) ) : paths ( f x'n ) y'n .
Proof . intros . induction x'n as [ x' nexx' ] . induction y'n as [ y' neyy' ] . simpl in e  . apply ( invmaponpathsincl _ ( isinclpr1compl _ _ ) ) .   simpl .  rewrite ( pathsinv0 e ) . unfold recomplf. unfold invmap . unfold coprodf .   simpl .  unfold funcomp .  unfold invrecompl . induction ( isx x' ) as [ exx' | nexx'' ] .   induction ( nexx' exx' ) .  simpl . assert ( ee : paths nexx' nexx'' ) .    apply ( proofirrelevance _ ( isapropneg _ ) ) .   rewrite ee . apply idpath .  Defined . 
 




(** *** Standard weak equivalence between [ compl T t1 ] and [ compl T t2 ] for isolated [ t1 t2 ] *) 

Definition funtranspos0 { T : UU } ( t1 t2 : T ) ( is2 : isisolated T t2 ) ( x :compl T t1 ) : compl T t2  :=  match ( is2 ( pr1 x ) ) with 
ii1 e => match ( is2 t1 ) with ii1 e' => fromempty ( pr2 x ( pathscomp0 ( pathsinv0 e' ) e ) ) | ii2 ne' => complpair T t2 t1 ne' end | 
ii2 ne => complpair T t2 ( pr1 x ) ne end .

Definition homottranspos0t2t1t1t2 { T : UU } ( t1 t2 : T ) ( is1 : isisolated T t1 ) ( is2 : isisolated T t2 ) : homot ( funcomp ( funtranspos0 t1 t2 is2 ) ( funtranspos0 t2 t1 is1 ) ) ( idfun _ ) .
Proof. intros. intro x . unfold funtranspos0 . unfold funcomp . induction x as [ t net1 ] .  simpl .  induction ( is2 t ) as [ et2 | net2 ] . induction ( is2 t1 ) as [ et2t1 | net2t1 ] . induction (net1 (pathscomp0 (pathsinv0 et2t1) et2)) .  simpl . induction ( is1 t1 ) as [ e | ne ] .  induction ( is1 t2 ) as [ et1t2 | net1t2 ] .  induction (net2t1 (pathscomp0 (pathsinv0 et1t2) e)) . apply ( invmaponpathsincl _ ( isinclpr1compl _ _ ) _ _ ) . simpl . apply et2 . induction ( ne ( idpath _ ) ) .  simpl . induction ( is1 t ) as [ et1t | net1t ] .   induction ( net1 et1t ) .  apply ( invmaponpathsincl _ ( isinclpr1compl _ _ ) _ _ ) . simpl .  apply idpath . Defined . 

Definition weqtranspos0 { T : UU } ( t1 t2 : T ) ( is1 : isisolated T t1 ) ( is2 : isisolated T t2 ) : weq ( compl T t1 ) ( compl T t2 ) . 
Proof . intros . set ( f := funtranspos0 t1 t2 is2 ) . set ( g := funtranspos0 t2 t1 is1 ) . split with f .
assert ( egf : forall x : _ , paths ( g ( f x ) ) x ) . intro x . apply ( homottranspos0t2t1t1t2 t1 t2 is1 is2 ) . 
assert ( efg : forall x : _ , paths ( f ( g x ) ) x ) . intro x . apply ( homottranspos0t2t1t1t2 t2 t1 is2 is1 ) . 
apply ( gradth _ _ egf efg ) . Defined .


(** *** Transposition of two isolated points *)


Definition funtranspos { T : UU } ( t1 t2 : isolated T )  : T -> T := recomplf ( pr1 t1 ) ( pr1 t2 ) ( pr2 t1 ) ( funtranspos0 ( pr1 t1 ) ( pr1 t2 ) ( pr2 t2 ) ) .

Definition homottranspost2t1t1t2  { T : UU } ( t1 t2 : T ) ( is1 : isisolated T t1 ) ( is2 : isisolated T t2 ) : homot ( funcomp ( funtranspos ( tpair _ t1 is1 ) ( tpair _ t2 is2 ) ) ( funtranspos ( tpair _ t2 is2 ) ( tpair _ t1 is1 ) ) ) ( idfun _ ) .
Proof. intros. intro t . unfold funtranspos .  rewrite ( homotrecomplfcomp t1 t2 t1 is1 is2 _ _  t ) . set ( e:= homotrecomplfhomot t1 t1 is1 _ ( idfun _ ) ( homottranspos0t2t1t1t2 t1 t2 is1 is2 ) t ) . set ( e' := homotrecomplfidfun t1 is1 t ) .   apply ( pathscomp0 e e' ) .  Defined . 


Theorem weqtranspos { T : UU } ( t1 t2 : T ) ( is1 : isisolated T t1 ) ( is2 : isisolated T t2 ) : weq T T .
Proof . intros . set ( f := funtranspos ( tpair _ t1 is1) ( tpair _ t2 is2 ) ) . set ( g := funtranspos ( tpair _ t2 is2 ) ( tpair _ t1 is1 ) ) . split with f .
assert ( egf : forall t : T , paths ( g ( f t ) ) t ) . intro . apply homottranspost2t1t1t2 .
assert ( efg : forall t : T , paths ( f ( g t ) ) t ) . intro .  apply homottranspost2t1t1t2 .
apply ( gradth _ _ egf efg ) . Defined .  


Lemma pathsfuntransposoft1 { T : UU } ( t1 t2 : T ) ( is1 : isisolated T t1  ) ( is2 : isisolated T t2 ) : paths ( funtranspos ( tpair _ t1 is1 ) ( tpair _ t2 is2 ) t1 ) t2 .
Proof . intros . unfold funtranspos . rewrite ( pathsrecomplfxtoy t1 t2 is1 _ ) . apply idpath .  Defined .

Lemma pathsfuntransposoft2 { T : UU } ( t1 t2 : T ) ( is1 : isisolated T t1 ) ( is2 : isisolated T t2 ) : paths ( funtranspos ( tpair _ t1 is1 ) ( tpair _ t2 is2 ) t2 ) t1 .
Proof . intros .  unfold funtranspos . simpl . unfold funtranspos0 .   unfold recomplf .  unfold funcomp .  unfold coprodf . unfold invmap .  unfold weqrecompl .  unfold recompl .   simpl .  unfold invrecompl . induction ( is1 t2 ) as [ et1t2 | net1t2 ] . apply ( pathsinv0 et1t2 ) .  simpl . induction ( is2 t2 ) as [ et2t2 | net2t2 ] .  induction ( is2 t1 ) as [ et2t1 | net2t1 ] . induction (net1t2 (pathscomp0 (pathsinv0 et2t1) et2t2) ).  simpl . apply idpath . induction ( net2t2 ( idpath _ ) ) .  Defined .  

Lemma pathsfuntransposofnet1t2 { T : UU } ( t1 t2 : T ) ( is1 : isisolated T t1 ) ( is2 : isisolated T t2 ) ( t : T ) ( net1t : neg ( paths t1 t ) ) ( net2t : neg ( paths t2 t ) ) : paths ( funtranspos ( tpair _ t1 is1 ) ( tpair _ t2 is2 ) t ) t .
Proof . intros .  unfold funtranspos . simpl . unfold funtranspos0 .   unfold recomplf .  unfold funcomp .  unfold coprodf . unfold invmap .  unfold weqrecompl .  unfold recompl .   simpl .  unfold invrecompl . induction ( is1 t ) as [ et1t | net1t' ] . induction ( net1t et1t ) .  simpl .  induction ( is2 t ) as [ et2t | net2t' ] . induction ( net2t et2t ) . simpl . apply idpath . Defined . 

Lemma homotfuntranspos2 { T : UU } ( t1 t2 : T ) ( is1 : isisolated T t1 ) ( is2 : isisolated T t2 ) : homot ( funcomp ( funtranspos ( tpair _ t1 is1 ) ( tpair _ t2 is2 ) ) ( funtranspos ( tpair _ t1 is1 ) ( tpair _ t2 is2 ) ) ) ( idfun _ ) .
Proof . intros . intro t .   unfold funcomp . unfold idfun .   
induction ( is1 t ) as [ et1t | net1t ] .  rewrite ( pathsinv0 et1t ) .  rewrite ( pathsfuntransposoft1 _ _ ) .   rewrite ( pathsfuntransposoft2 _ _ ) .  apply idpath . 
induction ( is2 t ) as [ et2t | net2t ] .  rewrite ( pathsinv0 et2t ) .  rewrite ( pathsfuntransposoft2 _ _ ) .   rewrite ( pathsfuntransposoft1 _ _ ) .  apply idpath .
rewrite ( pathsfuntransposofnet1t2 _ _ _ _ _ net1t net2t ) . rewrite ( pathsfuntransposofnet1t2 _ _ _ _ _ net1t net2t ) . apply idpath . Defined . 





(** *** Types with decidable equality *)


Definition isdeceq (X:UU) : UU :=  forall (x x':X), coprod (paths x x' ) (paths x x' -> empty).

Lemma isdeceqweqf { X Y : UU } ( w : weq X Y ) ( is : isdeceq X ) : isdeceq Y .
Proof. intros . intros y y' . set ( w' := weqonpaths ( invweq w ) y y' ) .  set ( int := is ( ( invweq w ) y ) ( ( invweq w ) y' ) ) . induction int as [ i | ni ] .    apply ( ii1 ( ( invweq w' ) i ) ) . apply ( ii2 ( ( negf w' ) ni ) ) .  Defined . 

Lemma isdeceqweqb { X Y : UU } ( w : weq X Y ) ( is : isdeceq Y ) : isdeceq X .
Proof . intros . apply ( isdeceqweqf ( invweq w ) is ) . Defined . 

Theorem isdeceqinclb { X Y : UU } ( f : X -> Y ) ( is : isdeceq Y ) ( is' : isincl f ) : isdeceq X .
Proof.  intros .  intros x x' . set ( w := weqonpathsincl f is' x x' ) .  set ( int := is ( f x ) ( f x' ) ) . induction int as [ i | ni ] . apply ( ii1 ( ( invweq w ) i ) ) .   apply ( ii2 ( ( negf w ) ni ) ) .  Defined . 
 
Lemma isdeceqifisaprop ( X : UU ) : isaprop X -> isdeceq X .
Proof. intros X is . intros x x' . apply ( ii1 ( proofirrelevance _ is x x' ) ) .  Defined .

Theorem isasetifdeceq (X:UU): isdeceq X -> isaset X.
Proof. intro X . intro is. intros x x' . apply ( isaproppathsfromisolated X x ( is x ) ) .   Defined . 



Definition booleq { X : UU } ( is : isdeceq X ) ( x x' : X ) : bool .
Proof . intros . induction ( is x x' ) . apply true . apply false . Defined .    


Lemma eqfromdnegeq (X:UU)(is: isdeceq X)(x x':X): dneg ( paths x x' ) -> paths x x'.
Proof. intros X is x x' X0. induction ( is x x' ) as [ y | n ] . assumption .   induction ( X0 n ) . Defined .




(** *** [ bool ] is a [ deceq ] type and a set *)


Theorem isdeceqbool: isdeceq bool.
Proof. unfold isdeceq. intros x' x . induction x. induction x'. apply (ii1  (idpath true)). apply (ii2  nopathsfalsetotrue). induction x'.  apply (ii2  nopathstruetofalse). apply (ii1  (idpath false)). Defined. 

Theorem isasetbool: isaset bool.
Proof. apply (isasetifdeceq _ isdeceqbool). Defined. 




(** *** Splitting of [ X ] into a coproduct defined by a function [ X -> bool ] *)


Definition subsetsplit { X : UU } ( f : X -> bool ) ( x : X ) : coprod ( hfiber f true ) ( hfiber f false ) .
Proof . intros . induction ( boolchoice ( f x ) ) as [ a | b ] .  apply ( ii1 ( hfiberpair f x a ) ) . apply ( ii2 ( hfiberpair f x b ) ) .  Defined . 

Definition subsetsplitinv { X : UU } ( f : X -> bool ) ( ab : coprod (hfiber f true) (hfiber f false) )  : X :=  match ab with ii1 xt => pr1  xt | ii2 xf => pr1  xf end.


Theorem weqsubsetsplit { X : UU } ( f : X -> bool ) : weq X (coprod ( hfiber f true) ( hfiber f false) ) .
Proof . intros . set ( ff := subsetsplit f ) . set ( gg := subsetsplitinv f ) . split with ff .
assert ( egf : forall a : _ , paths ( gg ( ff a ) ) a ) . intros .   unfold ff .  unfold subsetsplit . induction ( boolchoice ( f a ) ) as [ et | ef ] . simpl .  apply idpath .  simpl .  apply idpath . 
assert ( efg : forall a : _ , paths ( ff ( gg a ) ) a ) . intros . induction a as [ et | ef ] .  induction et as [ x et' ] .  simpl . unfold ff . unfold subsetsplit . induction ( boolchoice ( f x ) ) as [ e1 | e2 ] .   apply ( maponpaths ( @ii1 _ _  ) ) .  apply ( maponpaths ( hfiberpair f x ) ) .  apply uip . apply isasetbool . induction ( nopathstruetofalse ( pathscomp0 ( pathsinv0 et' ) e2 ) ) .    induction ef as [ x et' ] .  simpl . unfold ff . unfold subsetsplit . induction ( boolchoice ( f x ) ) as [ e1 | e2 ] . induction ( nopathsfalsetotrue ( pathscomp0 ( pathsinv0 et' ) e1 ) ) .     apply ( maponpaths ( @ii2 _ _  ) ) .  apply ( maponpaths ( hfiberpair f x ) ) .  apply uip . apply isasetbool . 
apply ( gradth _ _ egf efg ) . Defined . 




(** ** Semi-boolean hfiber of functions over isolated points *)


Definition eqbx ( X : UU ) ( x : X ) ( is : isisolated X x ) : X -> bool .
Proof. intros X x is x' . induction ( is x' ) . apply true . apply false . Defined .

Lemma iscontrhfibereqbx ( X : UU ) ( x : X ) ( is : isisolated X x ) : iscontr ( hfiber ( eqbx X x is ) true ) .
Proof. intros . assert ( b : paths  ( eqbx X x is x ) true ) . unfold eqbx .   induction ( is x ) as [ e | ne ] .  apply idpath .  induction ( ne ( idpath _ ) ) .  set ( i := hfiberpair ( eqbx X x is ) x b ) .  split with i . 
unfold eqbx . induction ( boolchoice ( eqbx X x is x ) ) as [ b' | nb' ] .  intro t .  induction t as [ x' e ] .  assert ( e' : paths x' x ) .  induction ( is x' ) as [ ee | nee ] .  apply ( pathsinv0 ee ) . induction ( nopathsfalsetotrue e )  . apply ( invmaponpathsincl _ ( isinclfromhfiber ( eqbx X x is ) isasetbool true ) ( hfiberpair _ x' e ) i e' ) .  induction ( nopathstruetofalse ( pathscomp0 ( pathsinv0 b ) nb' ) ) . Defined . 

Definition bhfiber { X Y : UU } ( f : X -> Y ) ( y : Y ) ( is : isisolated Y y ) := hfiber ( fun x : X => eqbx Y y is ( f x ) ) true .

Lemma weqhfibertobhfiber { X Y : UU } ( f : X -> Y ) ( y : Y ) ( is : isisolated Y y ) : weq ( hfiber f y ) ( bhfiber f y is ) .
Proof . intros . set ( g := eqbx Y y is ) . set ( ye := pr1 ( iscontrhfibereqbx Y y is ) ) . split with ( hfibersftogf f g true ye ) . apply ( isofhlevelfffromZ 0 _ _ ye ( fibseqhf f g true ye ) ) .  apply ( isapropifcontr ) . apply ( iscontrhfibereqbx _ y is ) . Defined .  















(** *** h-fibers of [ ii1 ] and [ ii2 ] *)


Theorem isinclii1 (X Y:UU): isincl  (@ii1 X Y).
Proof. intros. set (f:= @ii1 X Y). set (g:= coprodtoboolsum X Y). set (gf:= fun x:X => (g (f x))). set (gf':= fun x:X => tpair (boolsumfun X Y) true x). 
assert (h: forall x:X , paths (gf' x) (gf x)). intro. apply idpath. 
assert (is1: isofhlevelf (S O)  gf'). apply (isofhlevelfsnfib O (boolsumfun X Y) true (isasetbool true true)).
assert (is2: isofhlevelf (S O)  gf). apply (isofhlevelfhomot (S O)  gf' gf h is1).  
apply (isofhlevelff (S O) _ _ is2  (isofhlevelfweq (S (S O) )  (weqcoprodtoboolsum X Y))). Defined. 


Corollary iscontrhfiberii1x ( X Y : UU ) ( x : X ) : iscontr ( hfiber ( @ii1 X Y ) ( ii1 x ) ) .
Proof. intros . set ( xe1 :=  hfiberpair ( @ii1 _ _ ) x ( idpath ( @ii1 X Y x ) ) ) . apply ( iscontraprop1 ( isinclii1 X Y ( ii1 x ) ) xe1 ) .  Defined .

Corollary neghfiberii1y ( X Y : UU ) ( y : Y ) : neg ( hfiber ( @ii1 X Y ) ( ii2 y ) ) .
Proof. intros . intro xe . induction xe as [ x e ] . apply ( negpathsii1ii2 _ _ e ) .  Defined. 





Theorem isinclii2 (X Y:UU): isincl  (@ii2 X Y).
Proof. intros. set (f:= @ii2 X Y). set (g:= coprodtoboolsum X Y). set (gf:= fun y:Y => (g (f y))). set (gf':= fun y:Y => tpair (boolsumfun X Y) false y). 
assert (h: forall y:Y , paths (gf' y) (gf y)). intro. apply idpath. 
assert (is1: isofhlevelf (S O)  gf'). apply (isofhlevelfsnfib O (boolsumfun X Y) false (isasetbool false false)).
assert (is2: isofhlevelf (S O)  gf). apply (isofhlevelfhomot (S O)  gf' gf h is1).  
apply (isofhlevelff (S O)  _ _ is2 (isofhlevelfweq (S (S O)) ( weqcoprodtoboolsum X Y))). Defined. 


Corollary iscontrhfiberii2y ( X Y : UU ) ( y : Y ) : iscontr ( hfiber ( @ii2 X Y ) ( ii2 y ) ) .
Proof. intros . set ( xe1 :=  hfiberpair ( @ii2 _ _ ) y ( idpath ( @ii2 X Y y ) ) ) . apply ( iscontraprop1 ( isinclii2 X Y ( ii2 y ) ) xe1 ) .  Defined .

Corollary neghfiberii2x ( X Y : UU ) ( x : X ) : neg ( hfiber ( @ii2 X Y ) ( ii1 x ) ) .
Proof. intros . intro ye . induction ye as [ y e ] . apply ( negpathsii2ii1 _ _ e ) .  Defined. 




Lemma negintersectii1ii2 { X Y : UU } (z: coprod X Y): hfiber  (@ii1 X Y) z -> hfiber  (@ii2 _ _) z -> empty.
Proof. intros X Y z X0 X1. induction X0 as [ t x ]. induction X1 as [ t0 x0 ].  
set (e:= pathscomp0   x (pathsinv0 x0)). apply (negpathsii1ii2 _ _  e). Defined. 


(** *** [ ii1 ] and [ ii2 ] map isolated points to isoloated points *)

Lemma isolatedtoisolatedii1 (X Y:UU)(x:X)(is:isisolated _ x): isisolated ( coprod X Y ) (ii1 x).
Proof. intros. unfold isisolated .   intro x' .  induction x' as [ x0 | y ] . induction (is x0) as [ p | e ] .  apply (ii1  (maponpaths (@ii1 X Y)  p)). apply (ii2  (negf  (invmaponpathsincl  (@ii1 X Y) (isinclii1 X Y) _ _ ) e)). apply (ii2  (negpathsii1ii2  x y)). Defined. 


Lemma isolatedtoisolatedii2 (X Y:UU)(y:Y)(is:isisolated _ y): isisolated ( coprod X Y ) (ii2 y).
Proof. intros.  intro x' .  induction x' as [ x | y0 ] . apply (ii2  (negpathsii2ii1  x y)). induction (is y0) as [ p | e ] .  apply (ii1  (maponpaths (@ii2 X Y)  p)). apply (ii2  (negf  (invmaponpathsincl  (@ii2 X Y) (isinclii2 X Y) _ _ ) e)).  Defined. 























(** *** h-fibers of [ coprodf ] of two functions *)


Theorem weqhfibercoprodf1 { X Y X' Y' : UU } (f: X -> X')(g:Y -> Y')(x':X'): weq (hfiber  f x') (hfiber  (coprodf   f g) (ii1  x')).
Proof. intros.  set ( ix := @ii1 X Y ) . set ( ix' := @ii1 X' Y' ) . set ( fpg := coprodf f g ) . set ( fpgix := fun x : X => ( fpg ( ix x ) ) ) .

assert ( w1 : weq ( hfiber f x' ) ( hfiber fpgix ( ix' x' ) ) ) . apply ( samehfibers f ix' ( isinclii1 _ _ ) x' ) .
assert ( w2 : weq ( hfiber fpgix ( ix' x' ) ) ( hfiber fpg ( ix' x' ) ) ) . split with (hfibersgftog  ix fpg ( ix' x' ) ) . unfold isweq. intro y .  

set (u:= invezmaphf ix fpg ( ix' x' ) y).
assert (is: isweq u). apply isweqinvezmaphf. 

apply  (iscontrweqb  ( weqpair u is ) ) . induction y as [ xy e ] .  induction xy as [ x0 | y0 ] . simpl .  apply iscontrhfiberofincl . apply ( isinclii1 X Y ) .  apply ( fromempty ( ( negpathsii2ii1 x' ( g y0 ) ) e ) ) .

apply ( weqcomp w1 w2 ) .
Defined.


Theorem weqhfibercoprodf2 { X Y X' Y' : UU } (f: X -> X')(g:Y -> Y')(y':Y'): weq (hfiber  g y') (hfiber  (coprodf   f g) (ii2  y')).
Proof. intros.  set ( iy := @ii2 X Y ) . set ( iy' := @ii2 X' Y' ) . set ( fpg := coprodf f g ) . set ( fpgiy := fun y : Y => ( fpg ( iy y ) ) ) .

assert ( w1 : weq ( hfiber g y' ) ( hfiber fpgiy ( iy' y' ) ) ) . apply ( samehfibers g iy' ( isinclii2 _ _ ) y' ) .
assert ( w2 : weq ( hfiber fpgiy ( iy' y' ) ) ( hfiber fpg ( iy' y' ) ) ) . split with (hfibersgftog  iy fpg ( iy' y' ) ) . unfold isweq. intro y .  

set (u:= invezmaphf iy fpg ( iy' y' ) y).
assert (is: isweq u). apply isweqinvezmaphf. 

apply  (iscontrweqb  ( weqpair u is ) ) . induction y as [ xy e ] .  induction xy as [ x0 | y0 ] . simpl .   apply ( fromempty ( ( negpathsii1ii2 ( f x0 ) y' ) e ) ) .  simpl. apply iscontrhfiberofincl . apply ( isinclii2 X Y ) . 

apply ( weqcomp w1 w2 ) .
Defined.

 



(** *** Theorem saying that coproduct of two functions of h-level n is of h-level n *)



Theorem isofhlevelfcoprodf (n:nat) { X Y Z T : UU } (f : X -> Z ) ( g : Y -> T )( is1 : isofhlevelf n  f ) ( is2 : isofhlevelf n  g ) : isofhlevelf n (coprodf f g).
Proof. intros. unfold isofhlevelf .  intro y .  induction y as [ z | t ] .  apply (isofhlevelweqf n (weqhfibercoprodf1  f g z) ). apply ( is1 z ) . apply (isofhlevelweqf n (weqhfibercoprodf2  f g t )). apply ( is2 t ) . Defined. 





(** *** Theorems about h-levels of coproducts and their component types *)


Theorem isofhlevelsnsummand1 ( n : nat ) ( X Y : UU ) : isofhlevel ( S n ) ( coprod X Y ) -> isofhlevel ( S n ) X .
Proof. intros n X Y is . apply ( isofhlevelXfromfY ( S n ) ( @ii1 X Y ) ( isofhlevelfsnincl n _ ( isinclii1 _ _ ) ) is ) .  Defined.


Theorem isofhlevelsnsummand2 ( n : nat ) ( X Y : UU ) : isofhlevel ( S n ) ( coprod X Y ) -> isofhlevel ( S n ) Y .
Proof. intros n X Y is . apply ( isofhlevelXfromfY ( S n ) ( @ii2 X Y ) ( isofhlevelfsnincl n _ ( isinclii2 _ _ ) ) is ) .  Defined.


Theorem isofhlevelssncoprod ( n : nat ) ( X Y : UU ) ( isx : isofhlevel ( S ( S n ) ) X ) ( isy : isofhlevel ( S ( S n ) ) Y ) : isofhlevel ( S ( S n ) ) ( coprod X Y ) .
Proof. intros . apply isofhlevelfromfun .  set ( f := coprodf ( fun x : X => tt ) ( fun y : Y => tt ) ) . assert ( is1 : isofhlevelf ( S ( S n ) ) f ) . apply ( isofhlevelfcoprodf ( S ( S n ) ) _ _ ( isofhleveltofun _ X isx ) ( isofhleveltofun _ Y isy ) ) .  assert ( is2 : isofhlevel ( S ( S n ) ) ( coprod unit unit ) ) .  apply ( isofhlevelweqb ( S ( S n ) ) boolascoprod ( isofhlevelssnset n _ ( isasetbool ) ) ) . apply ( isofhlevelfgf ( S ( S n ) ) _ _ is1 ( isofhleveltofun _ _ is2 ) ) .  Defined . 


Lemma isasetcoprod ( X Y : UU ) ( isx : isaset X ) ( isy : isaset Y ) : isaset ( coprod X Y ) .
Proof. intros . apply ( isofhlevelssncoprod 0 _ _ isx isy ) . Defined . 



(** *** h-fibers of the sum of two functions [ sumofmaps f g ] *)


Lemma coprodofhfiberstohfiber { X Y Z : UU } ( f : X -> Z ) ( g : Y -> Z ) ( z : Z ) : coprod ( hfiber f z ) ( hfiber g z ) -> hfiber ( sumofmaps f g ) z .
Proof. intros X Y Z f g z hfg .  induction hfg as [ hf | hg ] .  induction hf as [ x fe ] . split with ( ii1 x ) . simpl .  assumption .  induction hg as [ y ge ] .  split with ( ii2 y ) . simpl .  assumption .  
Defined.

Lemma hfibertocoprodofhfibers { X Y Z : UU } ( f : X -> Z ) ( g : Y -> Z ) ( z : Z ) :  hfiber ( sumofmaps f g ) z ->  coprod ( hfiber f z ) ( hfiber g z ) .
Proof. intros X Y Z f g z hsfg . induction hsfg as [ xy e ] .  induction xy as [ x | y ] .  simpl in e .  apply ( ii1 ( hfiberpair _ x e ) ) .  simpl in e .  apply ( ii2 ( hfiberpair _ y e ) ) .  Defined .

Theorem weqhfibersofsumofmaps { X Y Z : UU } ( f : X -> Z ) ( g : Y -> Z ) ( z : Z ) : weq ( coprod ( hfiber f z ) ( hfiber g z ) ) ( hfiber ( sumofmaps f g ) z ) .
Proof. intros . set ( ff := coprodofhfiberstohfiber f g z ) . set ( gg := hfibertocoprodofhfibers f g z ) . split with ff .  
assert ( effgg : forall hsfg : _ , paths ( ff ( gg hsfg ) ) hsfg ) . intro .  induction hsfg as [ xy e ] . induction xy as [ x | y ] . simpl .  apply idpath .  simpl . apply idpath . 
assert ( eggff : forall hfg : _ , paths ( gg ( ff hfg ) ) hfg ) . intro . induction hfg as [ hf | hg ] . induction hf as [ x fe ] . simpl .  apply idpath .  induction hg as [ y ge ] . simpl . apply idpath .
apply ( gradth _ _ eggff effgg ) . Defined .  




(** *** Theorem saying that the sum of two functions of h-level ( S ( S n ) ) is of hlevel ( S ( S n ) ) *)


Theorem isofhlevelfssnsumofmaps ( n : nat ) { X Y Z : UU } ( f : X -> Z ) ( g : Y -> Z ) ( isf : isofhlevelf ( S ( S n ) ) f ) ( isg : isofhlevelf ( S ( S n ) ) g ) : isofhlevelf ( S ( S n ) ) ( sumofmaps f g ) .
Proof . intros . intro z .  set ( w := weqhfibersofsumofmaps f g z ) .  set ( is := isofhlevelssncoprod n _ _ ( isf z ) ( isg z ) ) .  apply ( isofhlevelweqf _ w is ) .  Defined . 



(** *** Theorem saying that the sum of two functions of h-level n with non-intersecting images is of h-level n *)


Lemma noil1 { X Y Z : UU } ( f : X -> Z ) ( g : Y -> Z ) ( noi : forall ( x : X ) ( y : Y ) , neg ( paths ( f x ) ( g y ) ) ) ( z : Z ) : hfiber f z -> hfiber g z -> empty .
Proof. intros X Y Z f g noi z hfz hgz . induction hfz as [ x fe ] . induction hgz as [ y ge ] . apply ( noi x y ( pathscomp0 fe ( pathsinv0 ge ) ) ) .   Defined . 


Lemma weqhfibernoi1  { X Y Z : UU } ( f : X -> Z ) ( g : Y -> Z ) ( noi : forall ( x : X ) ( y : Y ) , neg ( paths ( f x ) ( g y ) ) ) ( z : Z ) ( xe : hfiber f z ) : weq ( hfiber ( sumofmaps f g ) z ) ( hfiber f z ) .
Proof. intros . set ( w1 := invweq ( weqhfibersofsumofmaps f g z ) ) .  assert ( a : neg ( hfiber g z ) ) . intro ye . apply ( noil1 f g noi z xe ye ) .    set ( w2 := invweq ( weqii1withneg ( hfiber f z ) a ) ) .  apply ( weqcomp w1 w2 ) . Defined .  

Lemma weqhfibernoi2  { X Y Z : UU } ( f : X -> Z ) ( g : Y -> Z ) ( noi : forall ( x : X ) ( y : Y ) , neg ( paths ( f x ) ( g y ) ) ) ( z : Z ) ( ye : hfiber g z ) : weq ( hfiber ( sumofmaps f g ) z ) ( hfiber g z ) .
Proof. intros . set ( w1 := invweq ( weqhfibersofsumofmaps f g z ) ) .  assert ( a : neg ( hfiber f z ) ) . intro xe . apply ( noil1 f g noi z xe ye ) .    set ( w2 := invweq ( weqii2withneg ( hfiber g z ) a ) ) .  apply ( weqcomp w1 w2 ) . Defined .  



Theorem isofhlevelfsumofmapsnoi ( n : nat ) { X Y Z : UU } ( f : X -> Z ) ( g : Y -> Z ) ( isf : isofhlevelf n f ) ( isg : isofhlevelf n g ) ( noi : forall ( x : X ) ( y : Y ) , neg ( paths ( f x ) ( g y ) ) ) : isofhlevelf n ( sumofmaps f g ) .
Proof. intros .  intro z .  induction n as [ | n ] .   set ( zinx := invweq ( weqpair _ isf ) z ) . set ( ziny := invweq ( weqpair _ isg ) z ) . assert ( ex : paths ( f zinx ) z ) .  apply ( homotweqinvweq ( weqpair _ isf ) z ) . assert ( ey : paths ( g ziny ) z ) . apply ( homotweqinvweq ( weqpair _ isg ) z ) .   induction ( ( noi zinx ziny ) ( pathscomp0 ex ( pathsinv0 ey ) ) ) . 
apply isofhlevelsn . intro hfgz .  induction ( ( invweq ( weqhfibersofsumofmaps f g z ) hfgz ) ) as [ xe | ye ] .   apply ( isofhlevelweqb _ ( weqhfibernoi1 f g noi z xe ) ( isf z ) ) .   apply ( isofhlevelweqb _ ( weqhfibernoi2 f g noi z ye ) ( isg z ) ) . Defined . 







(** *** Coproducts and complements *)


Definition tocompltoii1x (X Y:UU)(x:X): coprod (compl X x) Y -> compl (coprod X Y) (ii1  x).
Proof. intros X Y x X0. induction X0 as [ c | y ] .  split with (ii1  (pr1  c)). 
assert (e: neg(paths x (pr1 c) )). apply (pr2  c). apply (negf  (invmaponpathsincl  ( @ii1 _ _ ) (isinclii1 X Y) _ _) e). 
split with (ii2  y). apply (negf  (pathsinv0 ) (negpathsii2ii1 x y)). Defined.


Definition fromcompltoii1x (X Y:UU)(x:X): compl (coprod X Y) (ii1  x) ->  coprod (compl X x) Y.
Proof. intros X Y x X0. induction X0 as [ t x0 ].  induction t as [ x1 | y ]. 
assert (ne: neg (paths x x1 )). apply (negf  (maponpaths ( @ii1 _ _ ) ) x0). apply (ii1  (complpair _ _ x1 ne )). apply (ii2  y). Defined. 


Theorem isweqtocompltoii1x (X Y:UU)(x:X): isweq (tocompltoii1x X Y x).
Proof. intros. set (f:= tocompltoii1x X Y x). set (g:= fromcompltoii1x X Y x).
assert (egf:forall nexy:_ , paths (g (f nexy)) nexy). intro. induction nexy as [ c | y ]. induction c as [ t x0 ]. simpl. 
assert (e: paths (negf (maponpaths (@ii1 X Y)) (negf (invmaponpathsincl  (@ii1 X Y) (isinclii1 X Y) x t) x0)) x0). apply (isapropneg (paths x t) ). 
apply (maponpaths (fun ee: neg (paths x t ) => ii1  (complpair X x t ee))  e). apply idpath.

assert (efg: forall neii1x:_, paths (f (g neii1x)) neii1x). intro.  induction neii1x as [ t x0 ]. induction t as [ x1 | y ].  simpl. 
assert (e: paths  (negf (invmaponpathsincl (@ii1 X Y) (isinclii1 X Y) x x1 ) (negf (maponpaths (@ii1 X Y) ) x0)) x0). apply (isapropneg (paths _ _ )  ).
apply (maponpaths (fun ee: (neg (paths (ii1 x) (ii1 x1))) => (complpair _ _ (ii1 x1) ee))  e). simpl. 
assert (e: paths (negf pathsinv0 (negpathsii2ii1 x y)) x0). apply (isapropneg (paths _ _ ) ).
apply (maponpaths   (fun ee: (neg (paths (ii1 x) (ii2 y) )) => (complpair _ _ (ii2 y) ee))  e). 
apply (gradth  f g egf efg). Defined.


Definition tocompltoii2y (X Y:UU)(y:Y): coprod X (compl Y y) -> compl (coprod X Y) (ii2  y).
Proof. intros X Y y X0. induction X0 as [ x | c ]. split with (ii1  x). apply (negpathsii2ii1 x y ). 
split with (ii2  (pr1  c)). assert (e: neg(paths y (pr1  c) )). apply (pr2  c). apply (negf  (invmaponpathsincl  ( @ii2 _ _ ) (isinclii2 X Y) _ _ ) e). 
Defined.



Definition fromcompltoii2y (X Y:UU)(y:Y): compl (coprod X Y) (ii2  y) ->  coprod X (compl Y y).
Proof. intros X Y y X0. induction X0 as [ t x ].  induction t as [ x0 | y0 ]. apply (ii1  x0). 
assert (ne: neg (paths y y0 )). apply (negf  (maponpaths ( @ii2 _ _ ) ) x). apply (ii2  (complpair _ _ y0 ne)). Defined. 


Theorem isweqtocompltoii2y (X Y:UU)(y:Y): isweq (tocompltoii2y X Y y).
Proof. intros. set (f:= tocompltoii2y X Y y). set (g:= fromcompltoii2y X Y y).
assert (egf:forall nexy:_ , paths (g (f nexy)) nexy). intro. induction nexy as [ x | c ]. 
apply idpath. induction c as [ t x ]. simpl. 
assert (e: paths (negf (maponpaths (@ii2 X Y) ) (negf (invmaponpathsincl (@ii2 X Y) (isinclii2 X Y) y t) x)) x). apply (isapropneg (paths y t ) ). 
apply (maponpaths (fun ee: neg ( paths y t ) => ii2  (complpair _ y t ee))  e). 

assert (efg: forall neii2x:_, paths (f (g neii2x)) neii2x). intro.  induction neii2x as [ t x ]. induction t as [ x0 | y0 ].  simpl. 
assert (e: paths (negpathsii2ii1 x0 y) x). apply (isapropneg (paths _ _ ) ).
apply (maponpaths   (fun ee: (neg (paths (ii2 y) (ii1 x0)  )) => (complpair _ _ (ii1 x0) ee))  e). simpl.
assert (e: paths  (negf (invmaponpathsincl _ (isinclii2 X Y) y y0 ) (negf (maponpaths (@ii2 X Y) ) x)) x). apply (isapropneg (paths _ _ )  ).
apply (maponpaths (fun ee: (neg (paths (ii2 y) (ii2 y0)  )) => (complpair _ _ (ii2 y0) ee))  e). 
apply (gradth f g egf efg). Defined.







Definition tocompltodisjoint (X:UU): X -> compl (coprod X unit) (ii2  tt) := fun x:_ => complpair _ _ (ii1  x) (negpathsii2ii1 x tt).

Definition fromcompltodisjoint (X:UU): compl (coprod X unit) (ii2  tt) -> X.
Proof. intros X X0. induction X0 as [ t x ].  induction t as [ x0 | u ] . assumption.  induction u. apply (fromempty (x (idpath (ii2 tt)))). Defined.


Lemma isweqtocompltodisjoint (X:UU): isweq (tocompltodisjoint X).
Proof. intros. set (ff:= tocompltodisjoint X). set (gg:= fromcompltodisjoint X). 
assert (egf: forall x:X, paths (gg (ff x)) x).  intro.  apply idpath.
assert (efg: forall xx:_, paths (ff (gg xx)) xx). intro. induction xx as [ t x ].  induction t as [ x0 | u ] .   simpl.  unfold ff. unfold tocompltodisjoint. simpl. assert (ee: paths  (negpathsii2ii1 x0 tt) x).  apply (proofirrelevance _ (isapropneg _) ). induction ee. apply idpath. induction u.  simpl. apply (fromempty (x (idpath _))). apply (gradth  ff gg egf efg).  Defined. 


Definition weqtocompltodisjoint ( X : UU ) := weqpair _ ( isweqtocompltodisjoint X ) .

Corollary isweqfromcompltodisjoint (X:UU): isweq (fromcompltodisjoint X).
Proof. intros. apply (isweqinvmap  ( weqtocompltodisjoint X ) ). Defined. 














(** ** Decidable propositions and decidable inclusions *)

(** *** Decidable propositions [ isdecprop ] *)

Definition isdecprop ( X : UU ) := iscontr ( coprod X ( neg X ) ) .


Lemma isdecproptoisaprop ( X : UU ) ( is : isdecprop X ) : isaprop X .
Proof. intros X is . apply ( isofhlevelsnsummand1 0 _ _ ( isapropifcontr is ) ) . Defined .  
Coercion isdecproptoisaprop : isdecprop >-> isaprop .

Lemma isdecpropif ( X : UU ) : isaprop X -> ( coprod X ( neg X ) ) -> isdecprop X .
Proof. intros X is a . assert ( is1 : isaprop ( coprod X ( neg X ) ) ) . apply isapropdec . assumption .   apply ( iscontraprop1 is1 a ) . Defined.

Lemma isdecpropfromiscontr { X : UU } ( is : iscontr X ) : isdecprop X .
Proof. intros . apply ( isdecpropif _ (  is ) ( ii1 ( pr1 is ) ) ) . Defined.

Lemma isdecpropempty : isdecprop empty .
Proof. apply ( isdecpropif _ isapropempty ( ii2 ( fun a : empty => a ) ) ) . Defined.

Lemma isdecpropweqf { X Y : UU } ( w : weq X Y ) ( is : isdecprop X ) : isdecprop Y .
Proof. intros . apply  isdecpropif . apply ( isofhlevelweqf 1 w ( isdecproptoisaprop _ is ) ) . induction ( pr1 is ) as [ x | nx ] . apply ( ii1 ( w x ) ) .  apply ( ii2 ( negf ( invweq w ) nx ) ) . Defined .

Lemma isdecpropweqb { X Y : UU } ( w : weq X Y ) ( is : isdecprop Y ) : isdecprop X .
Proof. intros . apply  isdecpropif . apply ( isofhlevelweqb 1 w ( isdecproptoisaprop _ is ) ) . induction ( pr1 is ) as [ y | ny ] . apply ( ii1 ( invweq w y ) ) .  apply ( ii2 ( ( negf w ) ny ) ) . Defined .

Lemma isdecproplogeqf { X Y : UU } ( isx : isdecprop X ) ( isy : isaprop Y ) ( lg : X <-> Y ) : isdecprop Y .
Proof . intros. set ( w := weqimplimpl ( pr1 lg ) ( pr2 lg ) isx isy ) . apply ( isdecpropweqf w isx ) . Defined .

Lemma isdecproplogeqb { X Y : UU } ( isx : isaprop X ) ( isy : isdecprop Y ) ( lg : X <-> Y ) : isdecprop X .
Proof . intros. set ( w := weqimplimpl ( pr1 lg ) ( pr2 lg ) isx isy ) . apply ( isdecpropweqb w isy ) . Defined .    



Lemma isdecpropfromneg { X : UU } ( ne : neg X ) : isdecprop X .
Proof. intros . apply ( isdecpropweqb ( weqtoempty ne ) isdecpropempty ) . Defined .  

Lemma isdecproppaths { X : UU } ( is : isdeceq X ) ( x x' : X ) : isdecprop ( paths x x' ) .
Proof. intros . apply ( isdecpropif _ ( isasetifdeceq _ is x x' ) ( is x x' ) ) .  Defined .

Lemma isdeceqif { X : UU } ( is : forall x x' : X , isdecprop ( paths x x' ) ) : isdeceq X .
Proof . intros . intros x x' . apply ( pr1 ( is x x' ) ) . Defined . 

Lemma isaninv1 (X:UU): isdecprop X  -> isaninvprop X.
Proof. intros X is1. unfold isaninvprop. set (is2:= pr1  is1). simpl in is2. 
assert (adjevinv: dneg X -> X). intro X0.  induction is2 as [ a | b ].  assumption. induction (X0 b). 
assert (is3: isaprop (dneg X)). apply (isapropneg (X -> empty)). apply (isweqimplimpl  (todneg X) adjevinv is1 is3). Defined. 


Theorem isdecpropfibseq1 { X Y Z : UU } ( f : X -> Y ) ( g : Y -> Z ) ( z : Z ) ( fs : fibseqstr f g z ) : isdecprop X -> isaprop Z -> isdecprop Y .
Proof . intros X Y Z f g z fs isx isz .  assert ( isc : iscontr Z ) . apply ( iscontraprop1 isz z ) .  assert ( isweq f ) . apply ( isweqfinfibseq f g z fs isc ) .  apply ( isdecpropweqf ( weqpair _ X0 ) isx ) . Defined .

Theorem isdecpropfibseq0 { X Y Z : UU } ( f : X -> Y ) ( g : Y -> Z ) ( z : Z ) ( fs : fibseqstr f g z ) : isdecprop Y -> isdeceq Z -> isdecprop X .
Proof . intros X Y Z f g z fs isy isz . assert ( isg : isofhlevelf 1 g ) . apply ( isofhlevelffromXY 1 g ( isdecproptoisaprop _ isy ) ( isasetifdeceq _ isz ) ) . 
assert ( isp : isaprop X ) . apply ( isofhlevelXfromg 1 f g z fs isg ) . 
induction ( pr1 isy ) as [ y | ny ] .  apply ( isdecpropfibseq1 _ _ y ( fibseq1 f g z fs y ) ( isdecproppaths isz ( g y ) z ) ( isdecproptoisaprop _ isy ) ) . 
apply ( isdecpropif _ isp ( ii2  ( negf f ny ) ) ) . Defined. 

Theorem isdecpropdirprod { X Y : UU } ( isx : isdecprop X ) ( isy : isdecprop Y ) : isdecprop ( dirprod X Y ) .
Proof. intros . assert ( isp : isaprop ( dirprod X Y ) ) . apply ( isofhleveldirprod 1 _ _ ( isdecproptoisaprop _ isx ) ( isdecproptoisaprop _ isy ) ) .  induction ( pr1 isx ) as [ x | nx ] . induction ( pr1 isy ) as [ y | ny ] .  apply ( isdecpropif _ isp ( ii1 ( dirprodpair x y ) ) ) . assert ( nxy : neg ( dirprod X Y ) ) . intro xy . induction xy as [ x0  y0 ] . apply ( ny y0 ) .  apply ( isdecpropif _ isp ( ii2 nxy ) ) .  assert ( nxy : neg ( dirprod X Y ) ) . intro xy . induction xy as [ x0  y0 ] . apply ( nx x0 ) .  apply ( isdecpropif _ isp ( ii2 nxy ) ) . Defined.

Lemma fromneganddecx { X Y : UU } ( isx : isdecprop X ) ( nf : neg ( dirprod X Y ) ) : coprod ( neg X ) ( neg Y ) .
Proof . intros .  induction ( pr1 isx ) as [ x | nx ] .  set ( ny := negf ( fun y : Y => dirprodpair x y ) nf ) . apply ( ii2 ny ) .   apply ( ii1 nx ) . Defined .

Lemma fromneganddecy { X Y : UU } ( isy : isdecprop Y ) ( nf : neg ( dirprod X Y ) ) : coprod ( neg X ) ( neg Y ) .
Proof . intros .  induction ( pr1 isy ) as [ y | ny ] .  set ( nx := negf ( fun x : X => dirprodpair x y ) nf ) . apply ( ii1 nx ) . apply ( ii2 ny ) .   Defined .


(** *** Paths to and from an isolated point form a decidable proposition *)

Lemma isdecproppathsfromisolated ( X : UU ) ( x : X ) ( is : isisolated X x ) ( x' : X ) : isdecprop ( paths x x' ) .
Proof. intros . apply isdecpropif . apply isaproppathsfromisolated .   assumption .  apply ( is x' ) .  Defined .

Lemma isdecproppathstoisolated  ( X : UU ) ( x : X ) ( is : isisolated X x ) ( x' : X ) : isdecprop ( paths x' x ) .
Proof . intros . apply ( isdecpropweqf ( weqpathsinv0 x x' ) ( isdecproppathsfromisolated X x is x' ) ) . Defined .  


(** *** Decidable inclusions *)



Definition isdecincl {X Y:UU} (f :X -> Y) := forall y:Y, isdecprop ( hfiber f y ). 
Lemma isdecincltoisincl { X Y : UU } ( f : X -> Y ) : isdecincl f -> isincl f .
Proof. intros X Y f is . intro y . apply ( isdecproptoisaprop _ ( is y ) ) . Defined.
Coercion isdecincltoisincl : isdecincl >-> isincl .

Lemma isdecinclfromisweq { X Y : UU } ( f : X -> Y ) : isweq f -> isdecincl f .
Proof. intros X Y f iswf .  intro y .  apply ( isdecpropfromiscontr ( iswf y ) ) . Defined .

Lemma isdecpropfromdecincl { X Y : UU } ( f : X -> Y ) : isdecincl f -> isdecprop Y -> isdecprop X .
Proof. intros X Y f isf isy .  induction ( pr1 isy ) as [ y | n ] . assert ( w : weq ( hfiber f y ) X ) . apply ( weqhfibertocontr f y ( iscontraprop1 ( isdecproptoisaprop _ isy )  y ) ) . apply ( isdecpropweqf w ( isf y ) ) .  apply isdecpropif . apply ( isapropinclb _ isf isy ) .  apply ( ii2 ( negf f n ) ) .  Defined . 


Lemma isdecinclii1 (X Y: UU): isdecincl ( @ii1 X Y ) .
Proof. intros. intro y . induction y as [ x | y ] . apply ( isdecpropif _ ( isinclii1 X Y ( ii1 x ) ) ( ii1 (hfiberpair  (@ii1 _ _ )  x (idpath _ )) ) ) .   
 apply ( isdecpropif _ ( isinclii1 X Y ( ii2 y ) ) ( ii2 ( neghfiberii1y X Y y ) ) ) .  Defined. 

 
Lemma isdecinclii2 (X Y: UU): isdecincl ( @ii2 X Y ) .
Proof. intros. intro y . induction y as [ x | y ] .  apply ( isdecpropif _ ( isinclii2 X Y ( ii1 x ) ) ( ii2 ( neghfiberii2x X Y x ) ) ) . 
apply ( isdecpropif _ ( isinclii2 X Y ( ii2 y ) ) ( ii1 (hfiberpair  (@ii2 _ _ )  y (idpath _ )) ) ) .   Defined. 


Lemma isdecinclpr1 { X : UU } ( P : X -> UU ) ( is : forall x : X , isdecprop ( P x ) ) : isdecincl ( @pr1 _ P ) .
Proof . intros . intro x . assert ( w : weq ( P x ) ( hfiber (@pr1 _ P )  x ) ) . apply ezweqpr1 .  apply ( isdecpropweqf w ( is x ) ) . Defined . 


Theorem isdecinclhomot { X Y : UU } ( f g : X -> Y ) ( h : forall x : X , paths ( f x ) ( g x ) ) ( is : isdecincl f ) : isdecincl g .
Proof. intros . intro y . apply ( isdecpropweqf ( weqhfibershomot f g h y ) ( is y ) ) . Defined . 


Theorem isdecinclcomp { X Y Z : UU } ( f : X -> Y ) ( g : Y -> Z ) ( isf : isdecincl f ) ( isg : isdecincl g ) : isdecincl ( fun x : X => g ( f x ) ) .
Proof. intros. intro z .  set ( gf := fun x : X => g ( f x ) ) . assert ( wy : forall ye : hfiber g z , weq ( hfiber f ( pr1 ye ) ) ( hfiber ( hfibersgftog f g z ) ye ) ) . apply  ezweqhf .  
assert ( ww : forall y : Y , weq ( hfiber f y ) ( hfiber gf ( g y ) ) ) . intro .  apply ( samehfibers f g ) . apply ( isdecincltoisincl _ isg ) .  
  induction ( pr1 ( isg z ) ) as [ ye | nye ] . induction ye as [ y e ] .  induction e . apply ( isdecpropweqf ( ww y ) ( isf y ) ) .   assert ( wz : weq ( hfiber gf z ) ( hfiber g z ) ) . split with ( hfibersgftog f g z ) . intro ye .   induction ( nye ye ) .  apply ( isdecpropweqb wz ( isg z ) ) .  Defined .

(** The conditions of the following theorem can be weakened by assuming only that the h-fibers of g satisfy [ isdeceq ] i.e. are "sets with decidable equality". *)

Theorem isdecinclf { X Y Z : UU } ( f : X -> Y ) ( g : Y -> Z ) ( isg : isincl g ) ( isgf : isdecincl ( fun x : X => g ( f x ) ) ) : isdecincl f .
Proof. intros . intro y . set ( gf := fun x : _ => g ( f x ) )  .  assert ( ww :  weq ( hfiber f y ) ( hfiber gf ( g y ) ) ) . apply ( samehfibers f g ) . assumption . apply ( isdecpropweqb ww ( isgf ( g y ) ) ) . Defined . 

(** *)


Theorem isdecinclg { X Y Z : UU } ( f : X -> Y ) ( g : Y -> Z ) ( isf : isweq f ) ( isgf : isdecincl ( fun x : X => g ( f x ) ) ) : isdecincl g .
Proof. intros . intro z . set ( gf := fun x : X => g ( f x ) ) . assert ( w : weq ( hfiber gf z ) ( hfiber g z ) ) . split with ( hfibersgftog f g z ) .  intro ye .  assert ( ww : weq ( hfiber f ( pr1 ye ) ) ( hfiber ( hfibersgftog f g z ) ye ) ) . apply  ezweqhf . apply ( iscontrweqf ww ( isf ( pr1 ye ) ) ) .    apply ( isdecpropweqf w ( isgf z ) ) . Defined . 



(** *** Decibadle inclusions and isolated points *)

Theorem isisolateddecinclf { X Y : UU } ( f : X -> Y ) ( x : X ) : isdecincl f -> isisolated X x -> isisolated Y ( f x ) .
Proof .  intros X Y f x isf isx .   assert ( is' : forall y : Y , isdecincl ( d1g  f y x ) ) . intro y .  intro xe .  set ( w := ezweq2g f x xe ) . apply ( isdecpropweqf w ( isdecproppathstoisolated X x isx _ ) ) .  assert ( is'' : forall y : Y , isdecprop ( paths ( f x ) y ) ) . intro .  apply ( isdecpropfromdecincl _ ( is' y ) ( isf y ) ) . intro y' .   apply ( pr1 ( is'' y' ) ) .  Defined . 



(** *** Decidable inclusions and coprojections *)


Definition negimage { X Y : UU } ( f : X -> Y ) := total2 ( fun y : Y => neg ( hfiber f y ) ) .
Definition negimagepair { X Y : UU } ( f : X -> Y ) := tpair ( fun y : Y => neg ( hfiber f y ) ) .

Lemma isinclfromcoprodwithnegimage { X Y : UU } ( f : X -> Y ) ( is : isincl f ) : isincl ( sumofmaps f ( @pr1 _ ( fun y : Y => neg ( hfiber f y ) ) ) ) . 
Proof .  intros . assert ( noi : forall ( x : X ) ( nx : negimage f ) , neg ( paths ( f x ) ( pr1 nx ) ) ) .  intros x nx e .  induction nx as [ y nhf ] .  simpl in e .  apply ( nhf ( hfiberpair _ x e ) ) . assert ( is' : isincl ( @pr1 _ ( fun y : Y => neg ( hfiber f y ) ) ) ) .  apply isinclpr1 .   intro y .  apply isapropneg .  apply ( isofhlevelfsumofmapsnoi 1 f _ is is' noi ) .   Defined . 


Definition iscoproj { X Y : UU } ( f : X -> Y ) := isweq ( sumofmaps f ( @pr1 _ ( fun y : Y => neg ( hfiber f y ) ) ) ) . 

Definition weqcoproj { X Y : UU } ( f : X -> Y ) ( is : iscoproj f ) : weq ( coprod X ( negimage f ) ) Y := weqpair _ is . 

Theorem iscoprojfromisdecincl { X Y : UU } ( f : X -> Y ) ( is : isdecincl f ) : iscoproj f .
Proof. intros . set ( p := sumofmaps f ( @pr1 _ ( fun y : Y => neg ( hfiber f y ) ) ) ) .  assert ( is' : isincl p ) .  apply isinclfromcoprodwithnegimage .   apply ( isdecincltoisincl _ is ) . unfold iscoproj .   intro y . induction ( pr1 ( is y ) ) as [ h | nh ] .   induction h as [ x e ] .  induction e .  change ( f x ) with ( p ( ii1 x ) ) . apply iscontrhfiberofincl .  assumption .  change y with ( p ( ii2 ( negimagepair _ y nh ) ) ) .  apply iscontrhfiberofincl .  assumption .  Defined . 

Theorem isdecinclfromiscoproj { X Y : UU } ( f : X -> Y ) ( is : iscoproj f ) : isdecincl f .
Proof . intros . set ( g := ( sumofmaps f ( @pr1 _ ( fun y : Y => neg ( hfiber f y ) ) ) ) ) . set ( f' :=  fun x : X => g ( ii1 x ) ) . assert ( is' : isdecincl f' ) . apply ( isdecinclcomp _ _ ( isdecinclii1 _ _ ) ( isdecinclfromisweq _ is ) ) .    assumption .  Defined . 

















(** ** Results using full form of the functional extentionality axioms. 

Summary: We consider two axioms which address functional extensionality. The first one is etacorrection  which compensates for the absense of eta-reduction in Coq8.3 Eta-reduction is expected to be included as a  basic property of the language in Coq8.4 which will make this axiom and related lemmas unnecessary. The second axiom [ funcontr ] is the functional extensionality for dependent functions formulated as the condition that the space of section of a family with contractible fibers is contractible.

Note : some of the results above this point in code use a very limitted form of functional extensionality . See [ funextempty ] .  

*)


(** *** Axioms and their basic corollaries *)

(** etacorrection *)

Definition etacorrection: forall T:UU, forall P:T -> UU, forall f: (forall t:T, P t), paths f (fun t:T => f t). 
Proof. reflexivity. Defined.

Lemma isweqetacorrection { T : UU } (P:T -> UU): isweq (fun f: forall t:T, P t => (fun t:T => f t)).
Proof. intros.  apply (isweqhomot  (fun f: forall t:T, P t => f) (fun f: forall t:T, P t => (fun t:T => f t)) (fun f: forall t:T, P t => etacorrection _ P f) (idisweq _)). Defined. 

Definition weqeta { T : UU } (P:T -> UU) := weqpair _ ( isweqetacorrection P ) .

Lemma etacorrectiononpaths { T : UU } (P:T->UU)(s1 s2 :forall t:T, P t) : paths (fun t:T => s1 t) (fun t:T => s2 t)-> paths s1 s2. 
Proof. intros T P s1 s2 X. set (ew := weqeta P). apply (invmaponpathsweq ew s1 s2 X). Defined. 

Definition etacor { X Y : UU } (f:X -> Y) : paths f (fun x:X => f x) := etacorrection _ (fun T:X => Y) f.

Lemma etacoronpaths { X Y : UU } (f1 f2 : X->Y) : paths (fun x:X => f1 x) (fun x:X => f2 x) -> paths f1 f2. 
Proof. intros X Y f1 f2 X0. set (ec:= weqeta (fun x:X => Y) ). apply (invmaponpathsweq  ec f1 f2 X0). Defined.


(** Dependent functions and sections up to homotopy I *)


Definition toforallpaths { T : UU }  (P:T -> UU) (f g :forall t:T, P t) : (paths f g) -> (forall t:T, paths (f t) (g t)).
Proof. intros T P f g X t. induction X. apply (idpath (f t)). Defined. 


Definition sectohfiber { X : UU } (P:X -> UU): (forall x:X, P x) -> (hfiber (fun f:_ => fun x:_ => pr1  (f x)) (fun x:X => x)) := (fun a : forall x:X, P x => tpair _ (fun x:_ => tpair _ x (a x)) (idpath (fun x:X => x))).

Definition hfibertosec  { X : UU } (P:X -> UU):  (hfiber (fun f:_ => fun x:_ => pr1  (f x)) (fun x:X => x)) -> (forall x:X, P x):= fun se:_  => fun x:X => match se as se' return P x with tpair _ s e => (transportf P (toforallpaths (fun x:X => X)  (fun x:X => pr1 (s x)) (fun x:X => x) e x) (pr2  (s x))) end.

Definition sectohfibertosec { X : UU } (P:X -> UU): forall a: forall x:X, P x, paths (hfibertosec _  (sectohfiber _ a)) a := fun a:_ => (pathsinv0 (etacorrection _ _ a)).


(* End of the file uu0c.v *)


<|MERGE_RESOLUTION|>--- conflicted
+++ resolved
@@ -69,172 +69,6 @@
 
 
 
-<<<<<<< HEAD
-=======
-(** *** Inclusions - functions of h-level 1 *)
-
-
-Definition isincl { X Y : UU } (f : X -> Y ) := isofhlevelf 1 f .
-
-Definition incl ( X Y : UU ) := total2 ( fun f : X -> Y => isincl f ) .
-Definition inclpair { X Y : UU } ( f : X -> Y ) ( is : isincl f ) : incl X Y := tpair _ f is . 
-Definition pr1incl ( X Y : UU ) : incl X Y -> ( X -> Y ) := @pr1 _ _ .
-Coercion pr1incl : incl >-> Funclass .
-
-Lemma isinclweq ( X Y : UU ) ( f : X -> Y ) : isweq f -> isincl f .
-Proof . intros X Y f is . apply ( isofhlevelfweq 1 ( weqpair _ is ) ) .  Defined .
-Coercion isinclweq : isweq >-> isincl .
-
-Lemma isofhlevelfsnincl (n:nat) { X Y : UU } (f:X -> Y)(is: isincl  f): isofhlevelf (S n)  f.
-Proof. intros. unfold isofhlevelf.  intro y . apply isofhlevelsnprop. apply (is y). Defined.  
-
-Definition weqtoincl ( X Y : UU ) : weq X Y -> incl X Y :=  fun w => inclpair ( pr1weq w ) ( pr2 w ) .  
-Coercion weqtoincl : weq >-> incl . 
-
-Lemma isinclcomp { X Y Z : UU } ( f : incl X Y ) ( g : incl Y Z ) : isincl ( funcomp ( pr1 f ) ( pr1 g ) ) .
-Proof . intros . apply ( isofhlevelfgf 1 f g ( pr2 f ) ( pr2 g ) ) . Defined .
-
-Definition inclcomp { X Y Z : UU } ( f : incl X Y ) ( g : incl Y Z ) : incl X Z := inclpair ( funcomp ( pr1 f ) ( pr1 g ) ) ( isinclcomp f g ) . 
-
-Lemma isincltwooutof3a { X Y Z : UU } ( f : X -> Y ) ( g : Y -> Z ) ( isg : isincl g ) ( isgf : isincl ( funcomp f g ) ) : isincl f .
-Proof . intros . apply ( isofhlevelff 1 f g isgf ) .  apply ( isofhlevelfsnincl 1 g isg ) . Defined .
-
-Lemma isinclgwtog { X Y Z : UU } ( w : weq X Y ) ( g : Y -> Z ) ( is : isincl ( funcomp w g ) ) : isincl g .
-Proof . intros . apply ( isofhlevelfgwtog 1 w g is ) .  Defined . 
-
-Lemma isinclgtogw { X Y Z : UU }  ( w : weq X Y ) ( g : Y -> Z ) ( is : isincl g ) : isincl ( funcomp w g ) .
-Proof . intros . apply  ( isofhlevelfgtogw 1 w g is ) . Defined . 
-
-
-Lemma isinclhomot { X Y : UU } ( f g : X -> Y ) ( h : homot f g ) ( isf : isincl f ) : isincl g .
-Proof . intros . apply ( isofhlevelfhomot ( S O ) f g h isf ) . Defined . 
-
-
-
-Definition isofhlevelsninclb (n:nat) { X Y : UU } (f:X -> Y)(is: isincl  f) : isofhlevel (S n) Y -> isofhlevel (S n) X:= isofhlevelXfromfY (S n)  f (isofhlevelfsnincl n  f is).  
-
-Definition  isapropinclb { X Y : UU } ( f : X -> Y ) ( isf : isincl f ) : isaprop Y ->  isaprop X := isofhlevelXfromfY 1 _ isf .
-
-
-Lemma iscontrhfiberofincl { X Y : UU } (f:X -> Y): isincl  f -> (forall x:X, iscontr (hfiber  f (f x))).
-Proof. intros X Y f X0 x. unfold isofhlevelf in X0. set (isy:= X0 (f x)).  apply (iscontraprop1 isy (hfiberpair  f _ (idpath (f x)))). Defined.
-
-
-Lemma isweqonpathsincl { X Y : UU } (f:X -> Y) (is: isincl  f)(x x':X): isweq (@maponpaths _ _ f x x').
-Proof. intros. apply (isofhlevelfonpaths O  f x x' is). Defined.
-
-Definition weqonpathsincl  { X Y : UU } (f:X -> Y) (is: isincl  f)(x x':X) := weqpair _ ( isweqonpathsincl f is x x' ) .
-
-Definition invmaponpathsincl { X Y : UU } (f:X -> Y) (is: isincl  f)(x x':X): paths (f x) (f x') -> paths x x':= invmap  ( weqonpathsincl  f is x x') .
-
-
-Lemma isinclweqonpaths { X Y : UU } (f:X -> Y): (forall x x':X, isweq (@maponpaths _ _ f x x')) -> isincl  f.
-Proof. intros X Y f X0.  apply (isofhlevelfsn O  f X0). Defined.
-
-
-Definition isinclpr1 { X : UU } (P:X -> UU)(is: forall x:X, isaprop (P x)): isincl  (@pr1 X P):= isofhlevelfpr1 (S O) P is.
-
-Lemma total2_paths_isaprop (A : UU) (B : A -> UU) (is : forall a, isaprop (B a))
-    (s s' : total2 (fun x => B x)) : pr1 s = pr1 s' -> s = s'.
-Proof.
-  intros A B H s s'.
-  apply invmaponpathsincl.
-  apply isinclpr1.
-  apply H.
-Defined.
-
-Theorem total2_paths_isaprop_equiv {A : UU} (B : A -> UU) (hB: forall a, isaprop (B a))
-   (x y : total2 (fun x => B x)): weq (x = y) (pr1 x = pr1 y).
-Proof.
-  intros.
-  exists (maponpaths pr1).
-  apply isweqonpathsincl.
-  apply isinclpr1.
-  assumption.
-Defined.
-
-
-Theorem samehfibers { X Y Z : UU } (f: X -> Y) (g: Y -> Z) (is1: isincl  g) ( y: Y): weq ( hfiber f y ) ( hfiber ( fun x => g ( f x ) ) ( g y ) ) .
-Proof. intros. split with (@hfibersftogf  _ _ _ f g (g y) (hfiberpair  g y (idpath _ ))) .
-
-set (z:= g y). set (ye:= hfiberpair  g y (idpath _ )).  unfold isweq. intro xe.  
-set (is3:= isweqezmap1 _ _ _ ( fibseqhf f g z ye ) xe). 
-assert (w1: weq (paths (hfibersgftog f g z xe) ye) (hfiber  (hfibersftogf  f g z ye) xe)). split with (ezmap (d1 (hfibersftogf f g z ye) (hfibersgftog f g z) ye ( fibseqhf f g z ye ) xe) (hfibersftogf f g z ye) xe ( fibseq1 (hfibersftogf f g z ye) (hfibersgftog f g z) ye ( fibseqhf f g z ye ) xe) ). apply is3. apply (iscontrweqf w1 ). 
-assert (is4: iscontr (hfiber g z)). apply iscontrhfiberofincl. assumption.
-apply ( isapropifcontr is4  ). Defined.
-
-
-
-
-
-
-
-
-(** *** Basics about types of h-level 2 - "sets" *)
-
-Definition isaset ( X : UU ) : UU := forall x x' : X , isaprop ( paths x x' ) .
-
-(* Definition isaset := isofhlevel 2 . *)
-
-Notation isasetdirprod := ( isofhleveldirprod 2 ) .
-
-Lemma isasetunit : isaset unit .
-Proof . apply ( isofhlevelcontr 2 iscontrunit ) . Defined .
-
-Lemma isasetempty : isaset empty .
-Proof. apply ( isofhlevelsnprop 1 isapropempty ) .  Defined . 
-
-Lemma isasetifcontr { X : UU } ( is : iscontr X ) : isaset X .
-Proof . intros . apply ( isofhlevelcontr 2 is ) . Defined .
-
-Lemma isasetaprop { X : UU } ( is : isaprop X ) : isaset X .
-Proof . intros . apply ( isofhlevelsnprop 1 is ) . Defined . 
-
-(** The following lemma assert "uniqueness of identity proofs" (uip) for sets. *)
-
-Lemma uip { X : UU } ( is : isaset X ) { x x' : X } ( e e' : paths x x' ) : paths e e' .
-Proof. intros . apply ( proofirrelevance _ ( is x x' ) e e' ) . Defined .  
-
-(** For the theorem about the coproduct of two sets see [ isasetcoprod ] below. *)
-
-
-Lemma isofhlevelssnset (n:nat) ( X : UU ) ( is : isaset X ) : isofhlevel ( S (S n) ) X.
-Proof. intros n X X0. simpl. unfold isaset in X0.   intros x x' . apply isofhlevelsnprop. set ( int := X0 x x'). assumption . Defined. 
-
-Lemma isasetifiscontrloops (X:UU): (forall x:X, iscontr (paths x x)) -> isaset X.
-Proof. intros X X0. unfold isaset. unfold isofhlevel. intros x x' x0 x0' .   induction x0. set (is:= X0 x). apply isapropifcontr. assumption.  Defined. 
-
-Lemma iscontrloopsifisaset (X:UU): (isaset X) -> (forall x:X, iscontr (paths x x)).
-Proof. intros X X0 x. unfold isaset in X0. unfold isofhlevel in X0.  change (forall (x x' : X) (x0 x'0 : paths x x'), iscontr (paths x0 x'0))  with (forall (x x':X),  isaprop (paths x x')) in X0.  apply (iscontraprop1 (X0 x x) (idpath x)). Defined.
-
-
-
-(**  A monic subtype of a set is a set. *)
-
-Theorem isasetsubset { X Y : UU } (f: X -> Y) (is1: isaset Y) (is2: isincl  f): isaset X.
-Proof. intros. apply  (isofhlevelsninclb (S O)  f is2). apply is1. Defined. 
-
-
-
-(** The morphism from hfiber of a map to a set is an inclusion. *)
-
-Theorem isinclfromhfiber { X Y : UU } (f: X -> Y) (is : isaset Y) ( y: Y ) : @isincl (hfiber  f y) X ( @pr1 _ _  ).
-Proof. intros. apply isofhlevelfhfiberpr1. assumption. Defined. 
-
-
-(** Criterion for a function between sets being an inclusion.  *)
-
-
-Theorem isinclbetweensets { X Y : UU } ( f : X -> Y ) ( isx : isaset X ) ( isy : isaset Y ) ( inj : forall x x' : X , ( paths ( f x ) ( f x' ) -> paths x x' ) ) : isincl f .
-Proof. intros .  apply isinclweqonpaths .  intros x x' .  apply ( isweqimplimpl ( @maponpaths _ _ f x x' ) (  inj x x' ) ( isx x x' ) ( isy ( f x ) ( f x' ) ) ) . Defined .   
-
-(** A map from [ unit ] to a set is an inclusion. *)
-
-Theorem isinclfromunit { X : UU } ( f : unit -> X ) ( is : isaset X ) : isincl f .
-Proof. intros . apply ( isinclbetweensets f ( isofhlevelcontr 2 ( iscontrunit ) )  is ) .  intros .  induction x . induction x' . apply idpath . Defined . 
->>>>>>> 0a64e3bc
-
-
 
 
 (** ** Isolated points and types with decidable equality. *)
