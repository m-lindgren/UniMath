--- conflicted
+++ resolved
@@ -397,15 +397,6 @@
 
 (** concatenating finite ordered families of finite ordered sets *)
 
-<<<<<<< HEAD
-=======
-Definition total2_hSet {X:hSet} (Y:X->hSet) : hSet := hSetpair (Σ x, Y x) (isaset_total2 X Y).
-
-Notation "'Σ'  x .. y , P" := (total2_hSet (fun x => .. (total2_hSet (fun y => P)) ..))
-  (at level 200, x binder, y binder, right associativity) : set.
-  (* type this in emacs in agda-input method with \Sigma *)
-
->>>>>>> 0f270067
 Definition lexicographicOrder
            (X:hSet) (Y:X->hSet)
            (R:hrel X) (S : ∀ x, hrel (Y x)) : hrel (Σ x, Y x)%set.
