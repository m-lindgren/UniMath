(* -*- coding: utf-8 -*- *)

Require Import UniMath.Foundations.FiniteSets.
Unset Automatic Introduction.
Require Import UniMath.Foundations.FunctionalExtensionality.
Local Open Scope poset.
Local Notation "● x" := (x,,idpath _) (at level 35).

(* propositions, move upstream *)

Lemma subsetFiniteness {X} (is : isfinite X) (P : DecidableSubtype X) :
  isfinite (underlyingType P).
Proof.
<<<<<<< HEAD
  intros ? is ?.
=======
  intros ? i.
  assert (j := isdecproptoisaprop X i).
  apply isdecpropif.
  { apply isapropneg. }
  unfold isdecprop in i.
  assert (k := pr1 i); clear i.
  induction k as [k|k].
  { apply ii2. now apply todneg. }
  now apply ii1.
Defined.

(* decidable propositions, move upstream *)

Definition DecidableProposition := Σ X:UU, isdecprop X.

Definition DecidableProposition_to_hProp : DecidableProposition -> hProp.
Proof.
  intros X.
  exact (pr1 X,, isdecproptoisaprop (pr1 X) (pr2 X)).
Defined.
Coercion DecidableProposition_to_hProp : DecidableProposition >-> hProp.
Definition decidabilityProperty (X:DecidableProposition) :
  isdecprop X := pr2 X.

Definition DecidableSubtype (X:UU) := X -> DecidableProposition.
Definition DecidableRelation (X:UU) := X -> X -> DecidableProposition.

Definition DecidableSubtype_to_hsubtypes {X} (P:DecidableSubtype X) : hsubtypes X
  := λ x, DecidableProposition_to_hProp(P x).
Coercion DecidableSubtype_to_hsubtypes : DecidableSubtype >-> hsubtypes.

Definition DecidableRelation_to_hsubtypes {X} (P:DecidableRelation X) : hrel X
  := λ x y, DecidableProposition_to_hProp(P x y).
Coercion DecidableRelation_to_hsubtypes : DecidableRelation >-> hrel.

Ltac choose P yes no := induction (iscontrpr1 (decidabilityProperty P)) as [yes|no].

Definition choice {W} : DecidableProposition -> W -> W -> W.
Proof.
  intros ? P yes no.
  choose P p q.
  - exact yes.
  - exact no.
Defined.

Definition choice_compute_yes {W} (P:DecidableProposition) (p:P) (yes no:W) :
  choice P yes no = yes.
Proof.
  intros.
  unfold choice.
  choose P a b.
  - simpl. reflexivity.
  - simpl. contradicts p b.
Defined.

Definition choice_compute_no {W} (P:DecidableProposition) (p:¬P) (yes no:W) :
  choice P yes no = no.
Proof.
  intros.
  unfold choice.
  choose P a b.
  - simpl. contradicts p a.
  - simpl. reflexivity.
Defined.

Definition underlyingType {X} : DecidableSubtype X -> UU.
Proof. intros ? S. exact (Σ x, S x). Defined.

Definition underlyingType' {X} : DecidableSubtype X -> UU.
Proof. intros ? P.
       (* for use with isfinitedecsubset *)
       exact (hfiber (λ x, choice (P x) true false) true).
Defined.

Definition underlyingType_weq {X} (P:DecidableSubtype X) :
  underlyingType' P ≃ underlyingType P.
Proof.
  intros.
  apply weqfibtototal.
  intros x.
  unfold choice.
  simpl.
  change (iscontrpr1 (decidabilityProperty (P x))) with (iscontrpr1 (decidabilityProperty (P x))).
  choose (P x) p q.
  - simpl. apply weqiff.
    + apply logeq_both_true.
      * reflexivity.
      * assumption.
    + apply isasetbool.
    + apply (propproperty (DecidableProposition_to_hProp _)).
  - simpl. apply weqiff.
    + apply logeq_both_false.
      * now apply falsetonegtrue.
      * assumption.
    + apply isasetbool.
    + apply (propproperty (DecidableProposition_to_hProp _)).
Defined.

Lemma subsetFiniteness {X} (P : DecidableSubtype X) :
  isfinite X -> isfinite (underlyingType P).
Proof.
  intros ? ? is.
>>>>>>> a0069847
  assert (fin : isfinite (underlyingType' P)).
  { now apply isfinitedecsubset. }
  refine (isfiniteweqf _ fin).
  apply underlyingType_weq.
Defined.

Definition fincard_subset {X} (is : isfinite X) (P : DecidableSubtype X) : nat.
Proof. intros ? fin ?. exact (fincard (subsetFiniteness fin P)). Defined.

Definition fincard_standardSubset {n} (P : DecidableSubtype (stn n)) : nat.
Proof. intros. exact (fincard (subsetFiniteness (isfinitestn n) P)). Defined.

Goal 3 = fincard_standardSubset (λ i:stn 10, 2*i <? 6). Proof. reflexivity. Defined.

Coercion underlyingType : DecidableSubtype >-> UU.

Local Definition bound01 (P:DecidableProposition) : ((choice P 1 0) ≤ 1)%nat.
Proof.
<<<<<<< HEAD
  intros. unfold choice. choose P p q; exact nopathsfalsetotrue.
=======
  intros.
  unfold choice.
  choose P p q.
  { simpl. now apply falsetonegtrue. }
  { simpl. now apply falsetonegtrue. }
>>>>>>> a0069847
Defined.

Definition tallyStandardSubset {n} (P: DecidableSubtype (stn n)) : stn (S n).
Proof. intros. exists (stnsum (λ x, choice (P x) 1 0)). apply natlehtolthsn.
       apply istransnatleh with (m := stnsum(λ _ : stn n, 1)).
       { apply stnsum_le; intro i. apply bound01. }
       assert ( p : ∀ r s, r = s -> (r ≤ s)%nat). { intros ? ? e. destruct e. apply isreflnatleh. }
       apply p. apply stnsum_1.
Defined.

Goal 3 = tallyStandardSubset (λ i:stn 10, 2*i <? 6). Proof. reflexivity. Defined.

Definition tallyStandardSubsetSegment {n} (P: DecidableSubtype (stn n))
           (i:stn n) : stn n.
(* count how many elements less than i satisfy P *)
Proof.
  intros.
  assert (k := tallyStandardSubset
                 (λ j:stn i, P (stnincl i n (natlthtoleh i n (pr2 i)) j))).
  apply (stnincl (S i) n).
  { apply natlthtolehsn. exact (pr2 i). }
  exact k.
Defined.
Goal 3 = tallyStandardSubsetSegment (λ i:stn 14, 2*i <? 6) (●7). Proof. reflexivity. Defined.
Goal 6 = tallyStandardSubsetSegment (λ i:stn 14, 2*i !=? 4) (●7). Proof. reflexivity. Defined.

(* types and univalence *)

Theorem UU_rect (X Y : UU) (P : X ≃ Y -> UU) :
  (∀ e : X=Y, P (univalence _ _ e)) -> ∀ f, P f.
Proof.
  intros ? ? ? ih ?.
  set (p := ih (invmap (univalence _ _) f)).
  set (h := homotweqinvweq (univalence _ _) f).
  exact (transportf P h p).
Defined.

Ltac type_induction f e := generalize f; apply UU_rect; intro e; clear f.

Definition weqbandf' { X Y : UU } (w : X ≃ Y )
           (P:X -> UU) (Q: Y -> UU)
           ( fw : ∀ x:X, P x ≃ Q (w x) ) :
  (Σ x, P x) ≃ (Σ y, Q y).
Proof.
  intros.
  generalize w.
  apply UU_rect; intro e.
  (* this is a case where applying UU_rect is not as good as induction would be... *)
Abort.

Theorem hSet_rect (X Y : hSet) (P : X ≃ Y -> UU) :
  (∀ e : X=Y, P (hSet_univalence _ _ e)) -> ∀ f, P f.
Proof.
  intros ? ? ? ih ?.
  Set Printing Coercions.
  set (p := ih (invmap (hSet_univalence _ _) f)).
  set (h := homotweqinvweq (hSet_univalence _ _) f).
  exact (transportf P h p).
  Unset Printing Coercions.
Defined.

Ltac hSet_induction f e := generalize f; apply UU_rect; intro e; clear f.

(** partially ordered sets and ordered sets *)

Definition Poset_univalence_map {X Y:Poset} : X=Y -> PosetEquivalence X Y.
Proof. intros ? ? e. induction e. apply identityPosetEquivalence.
Defined.

Local Arguments isPosetEquivalence : clear implicits.
Local Arguments isaposetmorphism : clear implicits.

Lemma posetStructureIdentity {X:hSet} (R S:PartialOrder X) :
  @isPosetEquivalence (X,,R) (X,,S) (idweq X) -> R=S.
Proof.
  intros ? ? ? e.
  apply total2_paths_second_isaprop. { apply isaprop_isPartialOrder. }
  induction R as [R r]; induction S as [S s]; simpl.
  apply funextfun; intro x; apply funextfun; intro y.
  unfold isPosetEquivalence in e.
  unfold isaposetmorphism in e; simpl in e.
  induction e as [e e'].
  unfold posetRelation in *. unfold invmap in *; simpl in *.
  apply uahp. { apply e. } { apply e'. }
Defined.

Open Scope transport_scope.

Lemma poTransport_logeq {X Y:hSet} (R:PartialOrder X) (S:PartialOrder Y) (f:X=Y) :
  @isPosetEquivalence (X,,R) (Y,,S) (hSet_univalence_map _ _ f)
  <-> f#R = S.
Proof.
  split.
  { intros i. induction f. apply posetStructureIdentity. apply i. }
  { intros e. induction f. induction e. apply isPosetEquivalence_idweq. }
Defined.

Corollary poTransport_weq {X Y:hSet} (R:PartialOrder X) (S:PartialOrder Y) (f:X=Y) :
  @isPosetEquivalence (X,,R) (Y,,S) (hSet_univalence_map _ _ f)
  ≃ f#R = S.
Proof.
  intros. apply weqimplimpl.
  { apply (pr1 (poTransport_logeq _ _ _)). }
  { apply (pr2 (poTransport_logeq _ _ _)). }
  { apply isaprop_isPosetEquivalence. }
  { apply isaset_PartialOrder. }
Defined.

Local Lemma posetTransport_weq (X Y:Poset) : X≡Y ≃ X≅Y.
Proof.
  intros.
  refine (weqbandf _ _ _ _).
  { apply hSet_univalence. }
  intros e. apply invweq. apply poTransport_weq.
Defined.

Theorem Poset_univalence (X Y:Poset) : X=Y ≃ X≅Y.
Proof.
  intros.
  set (f := @Poset_univalence_map X Y).
  set (g := total2_paths_equiv _ X Y).
  set (h := posetTransport_weq X Y).
  set (f' := weqcomp g h).
  assert (k : pr1weq f' ~ f).
  try reflexivity.              (* this doesn't work *)
  { intro e. apply isinj_pr1_PosetEquivalence. induction e. reflexivity. }
  assert (l : isweq f).
  { apply (isweqhomot f'). exact k. apply weqproperty. }
  exact (f,,l).
Defined.

Definition Poset_univalence_compute {X Y:Poset} (e:X=Y) :
  Poset_univalence X Y e = Poset_univalence_map e.
Proof. reflexivity. Defined.

(* now we try to mimic this construction:

    Inductive PosetEquivalence (X Y:Poset) : Type :=
                  pathToEq : (X=Y) -> PosetEquivalence X Y.

    PosetEquivalence_rect
         : ∀ (X Y : Poset) (P : PosetEquivalence X Y -> Type),
           (∀ e : X = Y, P (pathToEq X Y e)) ->
           ∀ p : PosetEquivalence X Y, P p

*)

Theorem PosetEquivalence_rect (X Y : Poset) (P : X ≅ Y -> UU) :
  (∀ e : X = Y, P (Poset_univalence_map e)) -> ∀ f, P f.
Proof.
  intros ? ? ? ih ?.
  set (p := ih (invmap (Poset_univalence _ _) f)).
  set (h := homotweqinvweq (Poset_univalence _ _) f).
  exact (transportf P h p).
Defined.

Ltac poset_induction f e :=
  generalize f; apply PosetEquivalence_rect; intro e; clear f.

(* applications of poset equivalence induction: *)

Lemma isMinimal_preserved {X Y:Poset} {x:X} (is:isMinimal x) (f:X ≅ Y) :
  isMinimal (f x).
Proof.
  intros.
  (* Anders says " induction f. " should look for PosetEquivalence_rect.
     Why doesn't it? *)
  poset_induction f e. induction e. simpl. exact is.
Defined.

Lemma isMaximal_preserved {X Y:Poset} {x:X} (is:isMaximal x) (f:X ≅ Y) :
  isMaximal (f x).
Proof. intros. poset_induction f e. induction e. simpl. exact is.
Defined.

Lemma consecutive_preserved {X Y:Poset} {x y:X} (is:consecutive x y) (f:X ≅ Y) : consecutive (f x) (f y).
Proof. intros. poset_induction f e. induction e. simpl. exact is.
Defined.

(** * Ordered sets *)

(** see Bourbaki, Set Theory, III.1, where they are called totally ordered sets *)

Definition OrderedSet := Σ X:Poset, istotal (posetRelation X).

Ltac unwrap_OrderedSet X :=
  induction X as [X total];
  induction X as [X _po_];
  induction _po_ as [R _i_];
  unwrap_isPartialOrder _i_;
  unfold posetRelation in total;
  simpl in total.

Local Definition underlyingPoset (X:OrderedSet) : Poset := pr1 X.
Coercion underlyingPoset : OrderedSet >-> Poset.

Delimit Scope oset with oset.

Definition Poset_lessthan {X:Poset} (x y:X) := (x ≤ y) ∧ (hneg (x = y)).

Notation "X ≅ Y" := (PosetEquivalence X Y) (at level 60, no associativity) : oset.
Notation "m ≤ n" := (posetRelation _ m n) (no associativity, at level 70) : oset.
Notation "m < n" := (Poset_lessthan m n) :oset.

Close Scope poset.
Local Open Scope oset.

Definition OrderedSet_isrefl {X:OrderedSet} (x:X) : x ≤ x.
Proof. intros. unwrap_OrderedSet X; simpl in x. apply refl. Qed.

Definition OrderedSet_isantisymm {X:OrderedSet} (x y:X) : x ≤ y -> y ≤ x -> x = y.
Proof. intros ? ? ? r s. unwrap_OrderedSet X; simpl in x, y. now apply antisymm. Qed.

Definition OrderedSet_istotal {X:OrderedSet} (x y:X) : x ≤ y ∨ y ≤ x.
Proof. intros. unwrap_OrderedSet X; simpl in x,y. apply total. Qed.

<<<<<<< HEAD
Definition OrderedSet_istotal {X:OrderedSet} (x y:X) :
  x ≤ y ∨ y ≤ x :=
  pr1 (pr2 X) x y.

=======
>>>>>>> a0069847
Lemma isdeceq_isdec_ordering (X:OrderedSet) : isdeceq X -> isdec_ordering X.
Proof.
  intros ? deceq ? ?.
  apply (OrderedSet_istotal x y); intro s. induction s as [s|s].
  { now apply ii1. }
  induction (deceq x y) as [j|j].
  { apply ii1. rewrite <- j. apply OrderedSet_isrefl. }
  apply ii2. intro le. apply j. now apply OrderedSet_isantisymm.
Defined.

Corollary isfinite_isdec_ordering (X:OrderedSet) : isfinite X -> isdec_ordering X.
Proof. intros ? i ? ?. apply isdeceq_isdec_ordering. now apply isfinite_isdeceq.
Defined.

Corollary isdeceq_isdec_lessthan (X:OrderedSet) :
  isdeceq X -> ∀ (x y:X), decidable (x < y).
Proof.
  intros ? i ? ?. apply decidable_dirprod.
  - now apply isdeceq_isdec_ordering.
  - apply neg_isdecprop.
    apply isdecpropif.
    * apply setproperty.
    * apply i.
Defined.

Corollary isfinite_isdec_lessthan (X:OrderedSet) : isfinite X -> ∀ (x y:X), decidable (x < y).
Proof. intros ? i ? ?. apply isdeceq_isdec_lessthan. now apply isfinite_isdeceq.
Defined.

Lemma isincl_underlyingPoset : isincl underlyingPoset.
Proof. apply isinclpr1. intros X. apply isaprop_istotal. Defined.

Definition underlyingPoset_weq (X Y:OrderedSet) :
  X=Y ≃ (underlyingPoset X)=(underlyingPoset Y).
Proof.
  Set Printing Coercions.
  intros. refine (weqpair _ _).
  { apply maponpaths. }
  apply isweqonpathsincl. apply isincl_underlyingPoset.
  Unset Printing Coercions.
Defined.

Theorem OrderedSet_univalence (X Y:OrderedSet) : X=Y ≃ X≅Y.
Proof. intros. exact ((Poset_univalence _ _) ∘ (underlyingPoset_weq _ _))%weq.
Defined.

Theorem OrderedSetEquivalence_rect (X Y : OrderedSet) (P : X ≅ Y -> UU) :
  (∀ e : X = Y, P (OrderedSet_univalence _ _ e)) -> ∀ f, P f.
Proof.
  intros ? ? ? ih ?.
  set (p := ih (invmap (OrderedSet_univalence _ _) f)).
  set (h := homotweqinvweq (OrderedSet_univalence _ _) f).
  exact (transportf P h p).
Defined.

Ltac oset_induction f e := generalize f; apply OrderedSetEquivalence_rect; intro e; clear f.

(* standard ordered sets *)

Definition FiniteOrderedSet := Σ X:OrderedSet, isfinite X.
Definition underlyingOrderedSet (X:FiniteOrderedSet) : OrderedSet := pr1 X.
Coercion underlyingOrderedSet : FiniteOrderedSet >-> OrderedSet.
Definition finitenessProperty (X:FiniteOrderedSet) : isfinite X := pr2 X.

Definition standardFiniteOrderedSet (n:nat) : FiniteOrderedSet.
Proof.
  intros. refine (_,,_).
  - exists (stnposet n). intros x y; apply istotalnatleh.
  - apply isfinitestn.
Defined.

Local Notation "⟦ n ⟧" := (standardFiniteOrderedSet n) (at level 0).
(* in agda-mode \[[ n \]] *)

Definition FiniteStructure (X:OrderedSet) := Σ n, ⟦ n ⟧ ≅ X.

Local Lemma std_auto n : iscontr (⟦ n ⟧ ≅ ⟦ n ⟧).
Proof.
  intros. exists (identityPosetEquivalence _). intros f.
  apply total2_paths_isaprop.
  { intros g. apply isaprop_isPosetEquivalence. }
  simpl. apply isinjpr1weq. simpl. apply funextfun. intros i.


Abort.

Lemma isapropFiniteStructure X : isaprop (FiniteStructure X).
Proof.
  intros.
  apply invproofirrelevance; intros r s.
  destruct r as [m p].
  destruct s as [n q].
  apply total2_paths2_second_isaprop.
  {
    apply weqtoeqstn.
    exact (weqcomp (pr1 p) (invweq (pr1 q))).
  }
  {
    intros k.
    apply invproofirrelevance; intros [[r b] i] [[s c] j]; simpl in r,s,i,j.
    apply total2_paths2_second_isaprop.
    {
      apply total2_paths2_second_isaprop.
      {



        admit. }
      apply isapropisweq. }
    apply isaprop_isPosetEquivalence.
  }
Abort.

Theorem enumeration_FiniteOrderedSet (X:FiniteOrderedSet) : iscontr (FiniteStructure X).
Proof.
  intros.
  refine (_,,_).
  { exists (fincard (finitenessProperty X)).

<<<<<<< HEAD
Abort.


(** * computably ordered sets *)

(* Here we abstract from Chapter 11 of the HoTT book just the order
   properties of the real numbers, as constructed there. *)

Open Scope logic.

Definition isLattice {X:hSet} (le:hrel X) (min max:binop X) :=
  Σ po : ( ispo le × isantisymm le ),
  Σ lub : ∀ x y z, le x z ∧ le y z <-> le (max x y) z,
  Σ glb : ∀ x y t, le t x ∧ le t y <-> le t (min x y),
  unit.

Definition istrans2 {X:hSet} (le lt:hrel X) :=
  Σ transltle: ∀ x y z, lt x y -> le y z -> lt x z,
  Σ translelt: ∀ x y z, le x y -> lt y z -> lt x z,
  unit.

Definition iswklin {X} (lt:hrel X) := ∀ x y z, lt x y -> lt x z ∨ lt z y.

Goal ∀ X (lt:hrel X), iscotrans lt <-> iswklin lt.
Proof.
  intros. unfold iscotrans, iswklin. split.
  { intros i x1 x3 x2. apply i. }
  { intros i x z y. apply i. }
Defined.

Definition isComputablyOrdered {X:hSet}
           (lt:hrel X) (min max:binop X) :=
  let le x y := ¬ lt y x in
  Σ latt: isLattice le min max,
  Σ trans2: istrans2 le lt,
  Σ translt: istrans lt,
  Σ irrefl: isirrefl lt,
  Σ cotrans: iscotrans lt,
  unit.

Local Ltac expand ic :=
  induction ic as
    [[[[transle reflle]antisymmle][lub[glb _]]]
       [[transltle [translelt _]][translt[irrefl[cotrans _]]]]].

Section OtherProperties.

  Variable (X:hSet)
            (lt:hrel X)
            (min max:binop X)
            (ic:isComputablyOrdered lt min max).

  Let le x y := ¬ lt y x.
  Let apart x y := lt y x ∨ lt x y.
  Let eq x y := @eqset X x y.
  Let ne x y := hneg (eq x y).

  Local Lemma apart_isirrefl : isirrefl apart.
  Proof.
    expand ic.
    intros x a.
    unfold apart in a.
    apply (a hfalse); clear a; intros b.
    induction b as [b|b]; exact (irrefl _ b).
  Defined.

  Local Lemma lt_implies_le x y : lt x y -> le x y.
  Proof.
    intros ? ? l.
    intro m.
    expand ic.
    assert (n := translt _ _ _ l m).
    exact (irrefl _ n).
  Qed.

  Local Lemma apart_implies_ne x y : apart x y -> ne x y.
  Proof.
    expand ic.
    intros ? ? a e.
    induction e.
    apply (apart_isirrefl _ a).
  Defined.

  Local Lemma ne_implies_dnegapart x y : ne x y -> ¬¬ apart x y.
  Proof.
    expand ic.
    intros ? ? n m.
    unfold apart in m.
    assert (p := fromnegcoprod_prop m); clear m.
    induction p as [p q].
    assert (r := antisymmle _ _ p q).
    contradicts n r.
  Defined.

  Section ClassicalProperties.

    Variable lem:LEM.

    Local Lemma ne_implies_apart x y : ne x y -> apart x y.
    Proof.
      intros ? ? a.
      apply (dneg_LEM _ lem).
      now apply ne_implies_dnegapart.
    Defined.

    Local Lemma trichotomy x y : lt x y ∨ eq x y ∨ lt y x.
    Proof.
      intros.
      induction (lem (eq x y)) as [a|b].
      - apply hdisj_in2; apply hdisj_in1; exact a.
      - assert (l := ne_implies_apart _ _ b); clear b.
        unfold apart in l.
        apply l; intro m; clear l.
        induction m as [n|o].
        * apply hdisj_in2; apply hdisj_in2; exact n.
        * apply hdisj_in1; exact o.
    Defined.

    Local Lemma le_istotal : istotal le.
    Proof.
      intros x y.
      assert (m := trichotomy x y).
      apply m; clear m; intro m; induction m as [m|m].
      - apply hdisj_in1. apply lt_implies_le. exact m.
      - apply m; clear m; intro m; induction m as [m|m].
        * apply hdisj_in1. induction m. unfold le. expand ic. apply irrefl.
        * apply hdisj_in2. apply lt_implies_le. exact m.
    Defined.

  End ClassicalProperties.

End OtherProperties.
=======
Abort.
>>>>>>> a0069847
<|MERGE_RESOLUTION|>--- conflicted
+++ resolved
@@ -11,112 +11,7 @@
 Lemma subsetFiniteness {X} (is : isfinite X) (P : DecidableSubtype X) :
   isfinite (underlyingType P).
 Proof.
-<<<<<<< HEAD
-  intros ? is ?.
-=======
-  intros ? i.
-  assert (j := isdecproptoisaprop X i).
-  apply isdecpropif.
-  { apply isapropneg. }
-  unfold isdecprop in i.
-  assert (k := pr1 i); clear i.
-  induction k as [k|k].
-  { apply ii2. now apply todneg. }
-  now apply ii1.
-Defined.
-
-(* decidable propositions, move upstream *)
-
-Definition DecidableProposition := Σ X:UU, isdecprop X.
-
-Definition DecidableProposition_to_hProp : DecidableProposition -> hProp.
-Proof.
-  intros X.
-  exact (pr1 X,, isdecproptoisaprop (pr1 X) (pr2 X)).
-Defined.
-Coercion DecidableProposition_to_hProp : DecidableProposition >-> hProp.
-Definition decidabilityProperty (X:DecidableProposition) :
-  isdecprop X := pr2 X.
-
-Definition DecidableSubtype (X:UU) := X -> DecidableProposition.
-Definition DecidableRelation (X:UU) := X -> X -> DecidableProposition.
-
-Definition DecidableSubtype_to_hsubtypes {X} (P:DecidableSubtype X) : hsubtypes X
-  := λ x, DecidableProposition_to_hProp(P x).
-Coercion DecidableSubtype_to_hsubtypes : DecidableSubtype >-> hsubtypes.
-
-Definition DecidableRelation_to_hsubtypes {X} (P:DecidableRelation X) : hrel X
-  := λ x y, DecidableProposition_to_hProp(P x y).
-Coercion DecidableRelation_to_hsubtypes : DecidableRelation >-> hrel.
-
-Ltac choose P yes no := induction (iscontrpr1 (decidabilityProperty P)) as [yes|no].
-
-Definition choice {W} : DecidableProposition -> W -> W -> W.
-Proof.
-  intros ? P yes no.
-  choose P p q.
-  - exact yes.
-  - exact no.
-Defined.
-
-Definition choice_compute_yes {W} (P:DecidableProposition) (p:P) (yes no:W) :
-  choice P yes no = yes.
-Proof.
-  intros.
-  unfold choice.
-  choose P a b.
-  - simpl. reflexivity.
-  - simpl. contradicts p b.
-Defined.
-
-Definition choice_compute_no {W} (P:DecidableProposition) (p:¬P) (yes no:W) :
-  choice P yes no = no.
-Proof.
-  intros.
-  unfold choice.
-  choose P a b.
-  - simpl. contradicts p a.
-  - simpl. reflexivity.
-Defined.
-
-Definition underlyingType {X} : DecidableSubtype X -> UU.
-Proof. intros ? S. exact (Σ x, S x). Defined.
-
-Definition underlyingType' {X} : DecidableSubtype X -> UU.
-Proof. intros ? P.
-       (* for use with isfinitedecsubset *)
-       exact (hfiber (λ x, choice (P x) true false) true).
-Defined.
-
-Definition underlyingType_weq {X} (P:DecidableSubtype X) :
-  underlyingType' P ≃ underlyingType P.
-Proof.
-  intros.
-  apply weqfibtototal.
-  intros x.
-  unfold choice.
-  simpl.
-  change (iscontrpr1 (decidabilityProperty (P x))) with (iscontrpr1 (decidabilityProperty (P x))).
-  choose (P x) p q.
-  - simpl. apply weqiff.
-    + apply logeq_both_true.
-      * reflexivity.
-      * assumption.
-    + apply isasetbool.
-    + apply (propproperty (DecidableProposition_to_hProp _)).
-  - simpl. apply weqiff.
-    + apply logeq_both_false.
-      * now apply falsetonegtrue.
-      * assumption.
-    + apply isasetbool.
-    + apply (propproperty (DecidableProposition_to_hProp _)).
-Defined.
-
-Lemma subsetFiniteness {X} (P : DecidableSubtype X) :
-  isfinite X -> isfinite (underlyingType P).
-Proof.
-  intros ? ? is.
->>>>>>> a0069847
+  intros.
   assert (fin : isfinite (underlyingType' P)).
   { now apply isfinitedecsubset. }
   refine (isfiniteweqf _ fin).
@@ -135,15 +30,7 @@
 
 Local Definition bound01 (P:DecidableProposition) : ((choice P 1 0) ≤ 1)%nat.
 Proof.
-<<<<<<< HEAD
   intros. unfold choice. choose P p q; exact nopathsfalsetotrue.
-=======
-  intros.
-  unfold choice.
-  choose P p q.
-  { simpl. now apply falsetonegtrue. }
-  { simpl. now apply falsetonegtrue. }
->>>>>>> a0069847
 Defined.
 
 Definition tallyStandardSubset {n} (P: DecidableSubtype (stn n)) : stn (S n).
@@ -357,16 +244,9 @@
 Definition OrderedSet_isantisymm {X:OrderedSet} (x y:X) : x ≤ y -> y ≤ x -> x = y.
 Proof. intros ? ? ? r s. unwrap_OrderedSet X; simpl in x, y. now apply antisymm. Qed.
 
-Definition OrderedSet_istotal {X:OrderedSet} (x y:X) : x ≤ y ∨ y ≤ x.
-Proof. intros. unwrap_OrderedSet X; simpl in x,y. apply total. Qed.
-
-<<<<<<< HEAD
-Definition OrderedSet_istotal {X:OrderedSet} (x y:X) :
-  x ≤ y ∨ y ≤ x :=
-  pr1 (pr2 X) x y.
-
-=======
->>>>>>> a0069847
+Definition OrderedSet_istotal {X:OrderedSet} (x y:X): x ≤ y ∨ y ≤ x :=
+  pr2 X x y.
+
 Lemma isdeceq_isdec_ordering (X:OrderedSet) : isdeceq X -> isdec_ordering X.
 Proof.
   intros ? deceq ? ?.
@@ -486,9 +366,7 @@
   refine (_,,_).
   { exists (fincard (finitenessProperty X)).
 
-<<<<<<< HEAD
 Abort.
-
 
 (** * computably ordered sets *)
 
@@ -498,7 +376,7 @@
 Open Scope logic.
 
 Definition isLattice {X:hSet} (le:hrel X) (min max:binop X) :=
-  Σ po : ( ispo le × isantisymm le ),
+  Σ po : isPartialOrder le,
   Σ lub : ∀ x y z, le x z ∧ le y z <-> le (max x y) z,
   Σ glb : ∀ x y t, le t x ∧ le t y <-> le t (min x y),
   unit.
@@ -619,6 +497,3 @@
   End ClassicalProperties.
 
 End OtherProperties.
-=======
-Abort.
->>>>>>> a0069847
