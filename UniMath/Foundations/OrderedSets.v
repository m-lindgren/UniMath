--- conflicted
+++ resolved
@@ -226,11 +226,7 @@
   @isPosetEquivalence (X,,R) (X,,S) (idweq X) -> R=S.
 Proof.
   intros ? ? ? e.
-<<<<<<< HEAD
-  apply subtypeEquality. { intros T. apply isaprop_ispo. }
-=======
-  apply total2_paths_second_isaprop. { apply isaprop_isPartialOrder. }
->>>>>>> a0069847
+  apply subtypeEquality. { intros T. apply isaprop_isPartialOrder. }
   induction R as [R r]; induction S as [S s]; simpl.
   apply funextfun; intro x; apply funextfun; intro y.
   unfold isPosetEquivalence in e.
@@ -462,7 +458,6 @@
   apply invproofirrelevance; intros r s.
   destruct r as [m p].
   destruct s as [n q].
-<<<<<<< HEAD
   apply subtypePairEquality.
   {
     intros k.
@@ -472,26 +467,6 @@
   { 
     apply weqtoeqstn.
     exact (weqcomp (pr1 p) (invweq (pr1 q))).
-=======
-  apply total2_paths2_second_isaprop.
-  {
-    apply weqtoeqstn.
-    exact (weqcomp (pr1 p) (invweq (pr1 q))).
-  }
-  {
-    intros k.
-    apply invproofirrelevance; intros [[r b] i] [[s c] j]; simpl in r,s,i,j.
-    apply total2_paths2_second_isaprop.
-    {
-      apply total2_paths2_second_isaprop.
-      {
-
-
-
-        admit. }
-      apply isapropisweq. }
-    apply isaprop_isPosetEquivalence.
->>>>>>> a0069847
   }
 Abort.
 
