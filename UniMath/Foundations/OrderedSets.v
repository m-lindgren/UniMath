(* -*- coding: utf-8 -*- *)

Require Import UniMath.Foundations.FiniteSets.
Unset Automatic Introduction.
Require Import UniMath.Foundations.FunctionalExtensionality.
Local Open Scope poset.
Local Notation "● x" := (x,,idpath _) (at level 35).

(* propositions, move upstream *)

Lemma subsetFiniteness {X} (is : isfinite X) (P : DecidableSubtype X) :
  isfinite (decidableSubtypeCarrier P).
Proof.
  intros.
  assert (fin : isfinite (decidableSubtypeCarrier' P)).
  { now apply isfinitedecsubset. }
  refine (isfiniteweqf _ fin).
  apply decidableSubtypeCarrier_weq.
Defined.

Definition subsetFiniteSet {X:FiniteSet} (P:DecidableSubtype X) : FiniteSet.
Proof. intros X P. exact (isfinite_to_FiniteSet (subsetFiniteness (pr2 X) P)). Defined.

Definition fincard_subset {X} (is : isfinite X) (P : DecidableSubtype X) : nat.
Proof. intros ? fin ?. exact (fincard (subsetFiniteness fin P)). Defined.

Definition fincard_standardSubset {n} (P : DecidableSubtype (stn n)) : nat.
Proof. intros. exact (fincard (subsetFiniteness (isfinitestn n) P)). Defined.

Goal 3 = fincard_standardSubset (λ i:stn 10, 2*i <? 6). Proof. reflexivity. Defined.

Local Definition bound01 (P:DecidableProposition) : ((choice P 1 0) ≤ 1)%nat.
Proof.
  intros. unfold choice. choose P p q; exact nopathsfalsetotrue.
Defined.

Definition tallyStandardSubset {n} (P: DecidableSubtype (stn n)) : stn (S n).
Proof. intros. exists (stnsum (λ x, choice (P x) 1 0)). apply natlehtolthsn.
       apply istransnatleh with (m := stnsum(λ _ : stn n, 1)).
       { apply stnsum_le; intro i. apply bound01. }
       assert ( p : ∀ r s, r = s -> (r ≤ s)%nat). { intros ? ? e. destruct e. apply isreflnatleh. }
       apply p. apply stnsum_1.
Defined.

Goal 3 = tallyStandardSubset (λ i:stn 10, 2*i <? 6). Proof. reflexivity. Defined.

Definition tallyStandardSubsetSegment {n} (P: DecidableSubtype (stn n))
           (i:stn n) : stn n.
(* count how many elements less than i satisfy P *)
Proof.
  intros.
  assert (k := tallyStandardSubset
                 (λ j:stn i, P (stnincl i n (natlthtoleh i n (pr2 i)) j))).
  apply (stnincl (S i) n).
  { apply natlthtolehsn. exact (pr2 i). }
  exact k.
Defined.
Goal 3 = tallyStandardSubsetSegment (λ i:stn 14, 2*i <? 6) (●7). Proof. reflexivity. Defined.
Goal 6 = tallyStandardSubsetSegment (λ i:stn 14, 2*i !=? 4) (●7). Proof. reflexivity. Defined.

(* types and univalence *)

Theorem UU_rect (X Y : UU) (P : X ≃ Y -> UU) :
  (∀ e : X=Y, P (univalence _ _ e)) -> ∀ f, P f.
Proof.
  intros ? ? ? ih ?.
  set (p := ih (invmap (univalence _ _) f)).
  set (h := homotweqinvweq (univalence _ _) f).
  exact (transportf P h p).
Defined.

Ltac type_induction f e := generalize f; apply UU_rect; intro e; clear f.

Definition weqbandf' { X Y : UU } (w : X ≃ Y )
           (P:X -> UU) (Q: Y -> UU)
           ( fw : ∀ x:X, P x ≃ Q (w x) ) :
  (Σ x, P x) ≃ (Σ y, Q y).
Proof.
  intros.
  generalize w.
  apply UU_rect; intro e.
  (* this is a case where applying UU_rect is not as good as induction would be... *)
Abort.

Theorem hSet_rect (X Y : hSet) (P : X ≃ Y -> UU) :
  (∀ e : X=Y, P (hSet_univalence _ _ e)) -> ∀ f, P f.
Proof.
  intros ? ? ? ih ?.
  Set Printing Coercions.
  set (p := ih (invmap (hSet_univalence _ _) f)).
  set (h := homotweqinvweq (hSet_univalence _ _) f).
  exact (transportf P h p).
  Unset Printing Coercions.
Defined.

Ltac hSet_induction f e := generalize f; apply UU_rect; intro e; clear f.

(** partially ordered sets and ordered sets *)

Definition Poset_univalence_map {X Y:Poset} : X=Y -> PosetEquivalence X Y.
Proof. intros ? ? e. induction e. apply identityPosetEquivalence.
Defined.

Local Arguments isPosetEquivalence : clear implicits.
Local Arguments isaposetmorphism : clear implicits.

Lemma posetStructureIdentity {X:hSet} (R S:PartialOrder X) :
  @isPosetEquivalence (X,,R) (X,,S) (idweq X) -> R=S.
Proof.
  intros ? ? ? e.
  apply subtypeEquality. { intros T. apply isaprop_isPartialOrder. }
  induction R as [R r]; induction S as [S s]; simpl.
  apply funextfun; intro x; apply funextfun; intro y.
  unfold isPosetEquivalence in e.
  unfold isaposetmorphism in e; simpl in e.
  induction e as [e e'].
  unfold posetRelation in *. unfold invmap in *; simpl in *.
  apply uahp. { apply e. } { apply e'. }
Defined.

Open Scope transport.

Lemma poTransport_logeq {X Y:hSet} (R:PartialOrder X) (S:PartialOrder Y) (f:X=Y) :
  @isPosetEquivalence (X,,R) (Y,,S) (hSet_univalence_map _ _ f)
  <-> f#R = S.
Proof.
  split.
  { intros i. induction f. apply posetStructureIdentity. apply i. }
  { intros e. induction f. induction e. apply isPosetEquivalence_idweq. }
Defined.

Corollary poTransport_weq {X Y:hSet} (R:PartialOrder X) (S:PartialOrder Y) (f:X=Y) :
  @isPosetEquivalence (X,,R) (Y,,S) (hSet_univalence_map _ _ f)
  ≃ f#R = S.
Proof.
  intros. apply weqimplimpl.
  { apply (pr1 (poTransport_logeq _ _ _)). }
  { apply (pr2 (poTransport_logeq _ _ _)). }
  { apply isaprop_isPosetEquivalence. }
  { apply isaset_PartialOrder. }
Defined.

Local Lemma posetTransport_weq (X Y:Poset) : X≡Y ≃ X≅Y.
Proof.
  intros.
  refine (weqbandf _ _ _ _).
  { apply hSet_univalence. }
  intros e. apply invweq. apply poTransport_weq.
Defined.

Theorem Poset_univalence (X Y:Poset) : X=Y ≃ X≅Y.
Proof.
  intros.
  set (f := @Poset_univalence_map X Y).
  set (g := total2_paths_equiv _ X Y).
  set (h := posetTransport_weq X Y).
  set (f' := weqcomp g h).
  assert (k : pr1weq f' ~ f).
  try reflexivity.              (* this doesn't work *)
  { intro e. apply isinj_pr1_PosetEquivalence. induction e. reflexivity. }
  assert (l : isweq f).
  { apply (isweqhomot f'). exact k. apply weqproperty. }
  exact (f,,l).
Defined.

Definition Poset_univalence_compute {X Y:Poset} (e:X=Y) :
  Poset_univalence X Y e = Poset_univalence_map e.
Proof. reflexivity. Defined.

(* now we try to mimic this construction:

    Inductive PosetEquivalence (X Y:Poset) : Type :=
                  pathToEq : (X=Y) -> PosetEquivalence X Y.

    PosetEquivalence_rect
         : ∀ (X Y : Poset) (P : PosetEquivalence X Y -> Type),
           (∀ e : X = Y, P (pathToEq X Y e)) ->
           ∀ p : PosetEquivalence X Y, P p

*)

Theorem PosetEquivalence_rect (X Y : Poset) (P : X ≅ Y -> UU) :
  (∀ e : X = Y, P (Poset_univalence_map e)) -> ∀ f, P f.
Proof.
  intros ? ? ? ih ?.
  set (p := ih (invmap (Poset_univalence _ _) f)).
  set (h := homotweqinvweq (Poset_univalence _ _) f).
  exact (transportf P h p).
Defined.

Ltac poset_induction f e :=
  generalize f; apply PosetEquivalence_rect; intro e; clear f.

(* applications of poset equivalence induction: *)

Lemma isMinimal_preserved {X Y:Poset} {x:X} (is:isMinimal x) (f:X ≅ Y) :
  isMinimal (f x).
Proof.
  intros.
  (* Anders says " induction f. " should look for PosetEquivalence_rect.
     Why doesn't it? *)
  poset_induction f e. induction e. simpl. exact is.
Defined.

Lemma isMaximal_preserved {X Y:Poset} {x:X} (is:isMaximal x) (f:X ≅ Y) :
  isMaximal (f x).
Proof. intros. poset_induction f e. induction e. simpl. exact is.
Defined.

Lemma consecutive_preserved {X Y:Poset} {x y:X} (is:consecutive x y) (f:X ≅ Y) : consecutive (f x) (f y).
Proof. intros. poset_induction f e. induction e. simpl. exact is.
Defined.

(** * Ordered sets *)

(** see Bourbaki, Set Theory, III.1, where they are called totally ordered sets *)

Definition OrderedSet := Σ X:Poset, istotal (posetRelation X).

Ltac unwrap_OrderedSet X :=
  induction X as [X total];
  induction X as [X _po_];
  induction _po_ as [R _i_];
  unwrap_isPartialOrder _i_;
  unfold posetRelation in total;
  simpl in total.

Local Definition underlyingPoset (X:OrderedSet) : Poset := pr1 X.
Coercion underlyingPoset : OrderedSet >-> Poset.

Delimit Scope oset with oset.

Definition Poset_lessthan {X:Poset} (x y:X) := (x ≤ y) ∧ (hneg (x = y)).

Notation "X ≅ Y" := (PosetEquivalence X Y) (at level 60, no associativity) : oset.
Notation "m ≤ n" := (posetRelation _ m n) (no associativity, at level 70) : oset.
Notation "m < n" := (Poset_lessthan m n) :oset.

Close Scope poset.
Local Open Scope oset.

Definition OrderedSet_isrefl {X:OrderedSet} (x:X) : x ≤ x.
Proof. intros. unwrap_OrderedSet X; simpl in x. apply refl. Qed.

Definition OrderedSet_isantisymm {X:OrderedSet} (x y:X) : x ≤ y -> y ≤ x -> x = y.
Proof. intros ? ? ? r s. unwrap_OrderedSet X; simpl in x, y. now apply antisymm. Qed.

Definition OrderedSet_istotal {X:OrderedSet} (x y:X): x ≤ y ∨ y ≤ x :=
  pr2 X x y.

Lemma isdeceq_isdec_ordering (X:OrderedSet) : isdeceq X -> isdec_ordering X.
Proof.
  intros ? deceq ? ?.
  apply (OrderedSet_istotal x y); intro s. induction s as [s|s].
  { now apply ii1. }
  induction (deceq x y) as [j|j].
  { apply ii1. rewrite <- j. apply OrderedSet_isrefl. }
  apply ii2. intro le. apply j. now apply OrderedSet_isantisymm.
Defined.

Corollary isfinite_isdec_ordering (X:OrderedSet) : isfinite X -> isdec_ordering X.
Proof. intros ? i ? ?. apply isdeceq_isdec_ordering. now apply isfinite_isdeceq.
Defined.

Corollary isdeceq_isdec_lessthan (X:OrderedSet) :
  isdeceq X -> ∀ (x y:X), decidable (x < y).
Proof.
  intros ? i ? ?. apply decidable_dirprod.
  - now apply isdeceq_isdec_ordering.
  - apply neg_isdecprop.
    apply isdecpropif.
    * apply setproperty.
    * apply i.
Defined.

Corollary isfinite_isdec_lessthan (X:OrderedSet) : isfinite X -> ∀ (x y:X), decidable (x < y).
Proof. intros ? i ? ?. apply isdeceq_isdec_lessthan. now apply isfinite_isdeceq.
Defined.

Lemma isincl_underlyingPoset : isincl underlyingPoset.
Proof. apply isinclpr1. intros X. apply isaprop_istotal. Defined.

Definition underlyingPoset_weq (X Y:OrderedSet) :
  X=Y ≃ (underlyingPoset X)=(underlyingPoset Y).
Proof.
  Set Printing Coercions.
  intros. refine (weqpair _ _).
  { apply maponpaths. }
  apply isweqonpathsincl. apply isincl_underlyingPoset.
  Unset Printing Coercions.
Defined.

Theorem OrderedSet_univalence (X Y:OrderedSet) : X=Y ≃ X≅Y.
Proof. intros. exact ((Poset_univalence _ _) ∘ (underlyingPoset_weq _ _))%weq.
Defined.

Theorem OrderedSetEquivalence_rect (X Y : OrderedSet) (P : X ≅ Y -> UU) :
  (∀ e : X = Y, P (OrderedSet_univalence _ _ e)) -> ∀ f, P f.
Proof.
  intros ? ? ? ih ?.
  set (p := ih (invmap (OrderedSet_univalence _ _) f)).
  set (h := homotweqinvweq (OrderedSet_univalence _ _) f).
  exact (transportf P h p).
Defined.

Ltac oset_induction f e := generalize f; apply OrderedSetEquivalence_rect; intro e; clear f.

(* standard ordered sets *)

Definition FiniteOrderedSet := Σ X:OrderedSet, isfinite X.
Definition underlyingOrderedSet (X:FiniteOrderedSet) : OrderedSet := pr1 X.
Coercion underlyingOrderedSet : FiniteOrderedSet >-> OrderedSet.
Definition finitenessProperty (X:FiniteOrderedSet) : isfinite X := pr2 X.
Definition underlyingFiniteSet : FiniteOrderedSet -> FiniteSet.
Proof. intros. exists X. apply finitenessProperty. Defined.
Coercion underlyingFiniteSet : FiniteOrderedSet >-> FiniteSet.

Lemma FiniteOrderedSet_isdec_ordering (X:FiniteOrderedSet) : isdec_ordering X.
Proof. intros. apply isfinite_isdec_ordering. apply finitenessProperty. Defined.

Definition FiniteOrderedSetDecidableOrdering (X:FiniteOrderedSet) : DecidableRelation X.
Proof.
  intros ? x y.
  refine (decidable_to_DecidableProposition _).
  - exact (x ≤ y).
  - apply FiniteOrderedSet_isdec_ordering.
Defined.

Notation " x ≤? y " := ( FiniteOrderedSetDecidableOrdering _ x y ) (at level 70, no associativity) : foset.

Definition FiniteOrderedSetDecidableLessThan (X:FiniteOrderedSet) : DecidableRelation X.
Proof.
  intros ? x y. refine (decidable_to_DecidableProposition _).
  - exact (x < y).
  - apply isfinite_isdec_lessthan. apply finitenessProperty.
Defined.

Notation " x <? y " := ( FiniteOrderedSetDecidableLessThan _ x y ) (at level 70, no associativity) : foset.

Open Scope foset.
Delimit Scope foset with foset.

Definition FiniteOrderedSet_segment {X:FiniteOrderedSet} (x:X) : FiniteSet.
Proof. intros. apply (@subsetFiniteSet X); intro y. exact (y <? x). Defined.

Definition height {X:FiniteOrderedSet} : X -> nat.
Proof. intros ? x. exact (cardinalityFiniteSet (FiniteOrderedSet_segment x)). Defined.

(** making finite ordered sets in various ways *)

Definition standardFiniteOrderedSet (n:nat) : FiniteOrderedSet.
Proof.
  intros. refine (_,,_).
  - exists (stnposet n). intros x y; apply istotalnatleh.
  - apply isfinitestn.
Defined.

Local Notation "⟦ n ⟧" := (standardFiniteOrderedSet n) (at level 0).
(* in agda-mode \[[ n \]] *)

Goal 3 = height ( ●3 : ⟦ 8 ⟧ ). reflexivity. Qed.

<<<<<<< HEAD
Lemma inducedPartialOrder {X Y} (f:X->Y) (incl:isincl f) (R:hrel Y) (po:isPartialOrder R) :
  isPartialOrder (λ x x' : X, R (f x) (f x')).
Proof.
  intros.



Abort.

Definition transportFiniteOrdering {n} {X:UU} : X ≃ ⟦ n ⟧ -> FiniteOrderedSet.
=======
Lemma inducedPartialOrder {X Y} (f:X->Y) (incl:isInjective f) (R:hrel Y) (po:isPartialOrder R) :
  isPartialOrder (λ x x' : X, R (f x) (f x')).
Proof.
  intros.
  split.
  - split.
    * intros x y z a b. exact (pr1 (pr1 po) (f x) (f y) (f z) a b).
    * intros x. exact (pr2 (pr1 po) (f x)).
  - intros x y a b. apply incl. exact (pr2 po (f x) (f y) a b).
Defined.

Corollary inducedPartialOrder_weq {X Y} (f:X≃Y) (R:hrel Y) (po:isPartialOrder R) :
  isPartialOrder (λ x x' : X, R (f x) (f x')).
Proof. intros. exact (inducedPartialOrder f (incl_injectivity  f (weqproperty f)) R po). Defined.

Definition transportFiniteOrdering {n} {X:UU} : X ≃ ⟦ n ⟧ -> FiniteOrderedSet.
(* The new finite ordered set has X as its underlying set. *)
>>>>>>> a4a7f189
Proof.
  intros ? ? w.
  refine (_,,_).
  - refine (_,,_).
    * refine (_,,_).
<<<<<<< HEAD
      + exists X. apply (isofhlevelweqb 2 w). apply setproperty.
      + unfold PartialOrder; simpl.
        refine (_,,_).
        { intros x y. exact (w x ≤ w y). }
        assert (r := pr2 (pr2 (stnposet n))); simpl in r.
=======
    + exists X. apply (isofhlevelweqb 2 w). apply setproperty.
      + unfold PartialOrder; simpl. refine (_,,_).
        { intros x y. exact (w x ≤ w y). }
        apply inducedPartialOrder_weq.
        exact (pr2 (pr2 (pr1 (pr1 ⟦ n ⟧)))).
    * intros x y. apply (pr2 (pr1 ⟦ n ⟧)).
  - simpl.
    apply (isfiniteweqb w).
    exact (pr2 ⟦ n ⟧).
Defined.

(** concatenating finite ordered families of finite ordered sets *)

Lemma isaset_total2 (X:hSet) (Y:X->hSet) : isaset (Σ x, Y x).
Proof.
  intros.
  apply (isofhleveltotal2 2).
  - apply setproperty.
  - intro x. apply setproperty.
Defined.

Definition total2_hSet {X:hSet} (Y:X->hSet) : hSet := hSetpair (Σ x, Y x) (isaset_total2 X Y).

Notation "'Σ'  x .. y , P" := (total2_hSet (fun x => .. (total2_hSet (fun y => P)) ..))
  (at level 200, x binder, y binder, right associativity) : set.
  (* type this in emacs in agda-input method with \Sigma *)

Definition lexicographicOrder (X:hSet) (Y:X->hSet) (R:hrel X) (S : ∀ x, hrel (Y x)) : hrel (Σ x, Y x)%set.
  intros ? ? ? ? u u'.
  set (x := pr1 u). set (y := pr2 u). set (x' := pr1 u'). set (y' := pr2 u').
  exact ((x ≠ x' ∧ R x x') ∨ (∃ e : x = x', S x' (transportf Y e y) y'))%set.
Defined.

Lemma lex_isrefl (X:hSet) (Y:X->hSet) (R:hrel X) (S : ∀ x, hrel (Y x)) :
  (∀ x, isrefl(S x)) -> isrefl (lexicographicOrder X Y R S).
Proof.
  intros ? ? ? ? Srefl u. induction u as [x y]. apply hdisj_in2; simpl.
  apply hinhpr. exists (idpath x). apply Srefl.
Qed.

Lemma lex_istrans (X:hSet) (Y:X->hSet) (R:hrel X) (S : ∀ x, hrel (Y x)) :
  isantisymm R -> istrans R -> (∀ x, istrans(S x)) -> istrans (lexicographicOrder X Y R S).
Proof.
  intros ? ? ? ? Ranti Rtrans Strans u u' u'' p q.
  induction u as [x y]. induction u' as [x' y']. induction u'' as [x'' y''].
  apply p; clear p; intro p; simpl in p.
  induction p as [p|p].
  - induction p as [pn pl].
    apply q; clear q; intro q; simpl in q.
    induction q as [q|q].
    + apply hinhpr; simpl.
      induction q as [qn ql].
      apply ii1. split. intro ne. induction ne.
      assert (k := Ranti x x' pl ql).
      contradicts pn k.
      exact (Rtrans x x' x'' pl ql).
    + apply q; clear q; intro q; simpl in q. induction q as [e l].
      apply hinhpr; simpl.
      apply ii1.
      induction e.
      exact (pn,,pl).
  - apply p; clear p; intro p. induction p as [e s].
    induction e; unfold transportf in s; simpl in s; unfold idfun in s.
    apply q; clear q; intro q; simpl in q.
    induction q as [q|q].
    + induction q as [n r].
      apply hdisj_in1; simpl.
      exact (n,,r).
    + apply q; clear q; intro q. induction q as [e' s']. induction e'.
      unfold transportf in s'; simpl in s'; unfold idfun in s'.
      apply hdisj_in2; simpl. apply hinhpr.
      exists (idpath x).
      exact (Strans x y y' y'' s s').
Qed.

Local Ltac unwrap a := apply (squash_to_prop a); [ apply isaset_total2 | simpl; clear a; intro a; simpl in a ].

Lemma lex_isantisymm (X:hSet) (Y:X->hSet) (R:hrel X) (S : ∀ x, hrel (Y x)) :
  isantisymm R -> (∀ x, isantisymm(S x)) -> isantisymm (lexicographicOrder X Y R S).
Proof.
  intros ? ? ? ? Ranti Santi u u' a b.
  induction u as [x y]; induction u' as [x' y'].
  unwrap a. unwrap b. induction a as [[m r]|a].
  - induction b as [[n s]|b].
    + assert (eq := Ranti x x' r s). contradicts m eq.
    + unwrap b. induction b as [eq s]. contradicts (!eq) m.
  - unwrap a. induction a as [eq s]. induction b as [[n r]|b].
    { contradicts n (!eq). }
    unwrap b. induction b as [eq' s']. assert ( c : eq = !eq' ).
    { apply setproperty. }
    induction (!c); clear c. induction eq'. assert ( t : y = y' ).
    { apply (Santi x' y y' s s'). }
    induction t. reflexivity. Qed.

Lemma lex_istotal (X:hSet) (Y:X->hSet) (R:hrel X) (S : ∀ x, hrel (Y x)) :
  isdeceq X -> istotal R -> (∀ x, istotal(S x)) -> istotal (lexicographicOrder X Y R S).
Proof.
  intros ? ? ? ? Xdec Rtot Stot u u'. induction u as [x y]. induction u' as [x' y'].
  induction (Xdec x x') as [eq|ne].
  { apply (Stot x' (transportf Y eq y) y'); intro P. induction P as [P|P].
    { apply hdisj_in1. unfold lexicographicOrder; simpl. apply hdisj_in2. apply hinhpr. exact (eq,,P). }
    { apply hdisj_in2. unfold lexicographicOrder; simpl. apply hdisj_in2. apply hinhpr.
      induction eq. exact (idpath _,,P). }}
  { apply (Rtot x x'); intro P. induction P as [P|P].
    { apply hdisj_in1. apply hdisj_in1. simpl. exact (ne,,P). }
    { apply hdisj_in2. apply hdisj_in1. simpl. exact (ne ∘ pathsinv0,,P). }} Qed.

Definition concatenateFiniteOrderedSets
           (X:FiniteOrderedSet) (i : isdeceq X)
           (Y:X->FiniteOrderedSet) (j : ∀ x, isdeceq (Y x)) : FiniteOrderedSet.
Proof.
  (* we use lexicographic order *)
  intros.
  refine (_,,_).
  {
    refine (_,,_).

>>>>>>> a4a7f189



Abort.

<<<<<<< HEAD
=======

>>>>>>> a4a7f189
(** sorting finite ordered sets *)

Definition FiniteStructure (X:OrderedSet) := Σ n, ⟦ n ⟧ ≅ X.

Local Lemma std_auto n : iscontr (⟦ n ⟧ ≅ ⟦ n ⟧).
Proof.
  intros. exists (identityPosetEquivalence _). intros f.
  apply subtypeEquality.
  { intros g. apply isaprop_isPosetEquivalence. }
  simpl. apply isinjpr1weq. simpl. apply funextfun. intros i.


Abort.

Lemma isapropFiniteStructure X : isaprop (FiniteStructure X).
Proof.
  intros.
  apply invproofirrelevance; intros r s.
  destruct r as [m p].
  destruct s as [n q].
  apply subtypePairEquality.
  {
    intros k.
    apply invproofirrelevance; intros [[r b] i] [[s c] j]; simpl in r,s,i,j.
    admit.
    }
  {
    apply weqtoeqstn.
    exact (weqcomp (pr1 p) (invweq (pr1 q))).
  }
Abort.

Theorem enumeration_FiniteOrderedSet (X:FiniteOrderedSet) : iscontr (FiniteStructure X).
Proof.
  intros.
  refine (_,,_).
  { exists (fincard (finitenessProperty X)).

Abort.

(** * computably ordered sets *)

(* Here we abstract from Chapter 11 of the HoTT book just the order
   properties of the real numbers, as constructed there. *)

Open Scope logic.

Definition isLattice {X:hSet} (le:hrel X) (min max:binop X) :=
  Σ po : isPartialOrder le,
  Σ lub : ∀ x y z, le x z ∧ le y z <-> le (max x y) z,
  Σ glb : ∀ x y t, le t x ∧ le t y <-> le t (min x y),
  unit.

Definition istrans2 {X:hSet} (le lt:hrel X) :=
  Σ transltle: ∀ x y z, lt x y -> le y z -> lt x z,
  Σ translelt: ∀ x y z, le x y -> lt y z -> lt x z,
  unit.

Definition iswklin {X} (lt:hrel X) := ∀ x y z, lt x y -> lt x z ∨ lt z y.

Goal ∀ X (lt:hrel X), iscotrans lt <-> iswklin lt.
Proof.
  intros. unfold iscotrans, iswklin. split.
  { intros i x1 x3 x2. apply i. }
  { intros i x z y. apply i. }
Defined.

Definition isComputablyOrdered {X:hSet}
           (lt:hrel X) (min max:binop X) :=
  let le x y := ¬ lt y x in
  Σ latt: isLattice le min max,
  Σ trans2: istrans2 le lt,
  Σ translt: istrans lt,
  Σ irrefl: isirrefl lt,
  Σ cotrans: iscotrans lt,
  unit.

Local Ltac expand ic :=
  induction ic as
    [[[[transle reflle]antisymmle][lub[glb _]]]
       [[transltle [translelt _]][translt[irrefl[cotrans _]]]]].

Section OtherProperties.

  Variable (X:hSet)
            (lt:hrel X)
            (min max:binop X)
            (ic:isComputablyOrdered lt min max).

  Let le x y := ¬ lt y x.
  Let apart x y := lt y x ∨ lt x y.
  Let eq x y := @eqset X x y.
  Let ne x y := hneg (eq x y).

  Local Lemma apart_isirrefl : isirrefl apart.
  Proof.
    expand ic.
    intros x a.
    unfold apart in a.
    apply (a hfalse); clear a; intros b.
    induction b as [b|b]; exact (irrefl _ b).
  Defined.

  Local Lemma lt_implies_le x y : lt x y -> le x y.
  Proof.
    intros ? ? l.
    intro m.
    expand ic.
    assert (n := translt _ _ _ l m).
    exact (irrefl _ n).
  Qed.

  Local Lemma apart_implies_ne x y : apart x y -> ne x y.
  Proof.
    expand ic.
    intros ? ? a e.
    induction e.
    apply (apart_isirrefl _ a).
  Defined.

  Local Lemma tightness x y : ¬ apart x y <-> x = y.
  Proof.
    expand ic.
    split.
    - intro m. assert (p := fromnegcoprod_prop m); clear m.
      induction p as [p q]. now apply antisymmle.
    - intro e. induction e. apply apart_isirrefl.
  Defined.

  Local Lemma ne_implies_dnegapart x y : ne x y -> ¬¬ apart x y.
  Proof.
    intros ? ? n m.
    apply n; clear n.
    now apply tightness.
  Defined.

  Section ClassicalProperties.

    Variable lem:LEM.

    Local Lemma ne_implies_apart x y : ne x y -> apart x y.
    Proof.
      intros ? ? a.
      apply (dneg_LEM _ lem).
      now apply ne_implies_dnegapart.
    Defined.

    Local Lemma trichotomy x y : lt x y ∨ eq x y ∨ lt y x.
    Proof.
      intros.
      induction (lem (eq x y)) as [a|b].
      - apply hdisj_in2; apply hdisj_in1; exact a.
      - assert (l := ne_implies_apart _ _ b); clear b.
        unfold apart in l.
        apply l; intro m; clear l.
        induction m as [n|o].
        * apply hdisj_in2; apply hdisj_in2; exact n.
        * apply hdisj_in1; exact o.
    Defined.

    Local Lemma le_istotal : istotal le.
    Proof.
      intros x y.
      assert (m := trichotomy x y).
      apply m; clear m; intro m; induction m as [m|m].
      - apply hdisj_in1. apply lt_implies_le. exact m.
      - apply m; clear m; intro m; induction m as [m|m].
        * apply hdisj_in1. induction m. unfold le. expand ic. apply irrefl.
        * apply hdisj_in2. apply lt_implies_le. exact m.
    Defined.

  End ClassicalProperties.

End OtherProperties.<|MERGE_RESOLUTION|>--- conflicted
+++ resolved
@@ -360,18 +360,6 @@
 
 Goal 3 = height ( ●3 : ⟦ 8 ⟧ ). reflexivity. Qed.
 
-<<<<<<< HEAD
-Lemma inducedPartialOrder {X Y} (f:X->Y) (incl:isincl f) (R:hrel Y) (po:isPartialOrder R) :
-  isPartialOrder (λ x x' : X, R (f x) (f x')).
-Proof.
-  intros.
-
-
-
-Abort.
-
-Definition transportFiniteOrdering {n} {X:UU} : X ≃ ⟦ n ⟧ -> FiniteOrderedSet.
-=======
 Lemma inducedPartialOrder {X Y} (f:X->Y) (incl:isInjective f) (R:hrel Y) (po:isPartialOrder R) :
   isPartialOrder (λ x x' : X, R (f x) (f x')).
 Proof.
@@ -389,19 +377,11 @@
 
 Definition transportFiniteOrdering {n} {X:UU} : X ≃ ⟦ n ⟧ -> FiniteOrderedSet.
 (* The new finite ordered set has X as its underlying set. *)
->>>>>>> a4a7f189
 Proof.
   intros ? ? w.
   refine (_,,_).
   - refine (_,,_).
     * refine (_,,_).
-<<<<<<< HEAD
-      + exists X. apply (isofhlevelweqb 2 w). apply setproperty.
-      + unfold PartialOrder; simpl.
-        refine (_,,_).
-        { intros x y. exact (w x ≤ w y). }
-        assert (r := pr2 (pr2 (stnposet n))); simpl in r.
-=======
     + exists X. apply (isofhlevelweqb 2 w). apply setproperty.
       + unfold PartialOrder; simpl. refine (_,,_).
         { intros x y. exact (w x ≤ w y). }
@@ -519,16 +499,12 @@
   {
     refine (_,,_).
 
->>>>>>> a4a7f189
 
 
 
 Abort.
 
-<<<<<<< HEAD
-=======
-
->>>>>>> a4a7f189
+
 (** sorting finite ordered sets *)
 
 Definition FiniteStructure (X:OrderedSet) := Σ n, ⟦ n ⟧ ≅ X.
