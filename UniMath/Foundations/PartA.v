(** * Univalent Foundations, Part A

Vladimir Voevodsky.
Feb. 2010 - Sep. 2011.


This file is based on the first part of the original uu0 file.

The uu0 file contained the basic results of the univalent foundations
that required the use of only one universe.

Eventually the requirement concerning one universe was removed because of the
general uncertainty in what does it mean for a construction to require only one universe.
For example, [ boolsumfun ], when written in terms of the eliminatior [ bool_rect ]
instead of the  [ match ], requires application of [ bool_rect ] to an argument that is
not a member of the base universe [ UU ]. This would be different if the universe management
in Coq was constructed differently. Due to this uncertainty we do not consider any more the
single universe requirement as a defining one when selecting results for the inclusion in Foundations.

Part A was created as a separate file on Dec. 3, 2014.

Together with Part B it contains those results that do not require any axioms.

This file was edited and expanded by Benedikt Ahrens 2014-2016, Dan Grayson 2014-2016,
Vladimir Voevodsky 2014-2016, Alex Kavvos 2014, Peter LeFanu Lumsdaine 2016 and
Tomi Pannila 2016.
*)

(** ** Contents
- Preamble
 - Settings
 - Imports

- Some standard constructions not using identity types (paths)
 - Canonical functions from [ empty ] and to [unit ]
 - Identity functions and function composition, curry and uncurry
 - Iteration of an endomorphism
 - Basic constructions related to the adjoint evaluation function [ X -> ((X -> Y) -> Y) ]
 - Pairwise direct products
 - Negation and double negation
 - Logical equivalence

- Paths and operations on paths
 - Associativity of function composition and mutual invertibility of curry/uncurry
 - Composition of paths and inverse paths
 - Direct product of paths
 - The function [ maponpaths ] between paths types defined by a function between ambient types
 - [ maponpaths ] for the identity functions and compositions of functions
 - Homotopy between functions
 - Equality between functions defines a homotopy
 - [ maponpaths ] for a function homotopic to the identity
 - [ maponpaths ] in the case of a projection p with a section s
 - Fibrations and paths - the transport functions
 - A series of lemmas about paths and [ total2 ]
 - Lemmas about transport adapted from the HoTT library and the HoTT book
 - Homotopies between families and the total spaces

- First fundamental notions
 - Contractibility [ iscontr ]
 - Homotopy fibers [ hfiber ]
 - The functions between the hfibers of homotopic functions over the same point
 - Paths in homotopy fibers
 - Coconuses: spaces of paths that begin (coconusfromt) or end (coconustot) at a given point
 - The total paths space of a type - two definitions
 - Coconus of a function: the total space of the family of h-fibers

- Weak equivalences
 - Basics - [ isweq ] and [ weq ]
 - Weak equivalences and paths spaces (more results in further sections)
 - Adjointness property of a weak equivalence and its inverse
 - Transport functions are weak equivalences
 - Weak equivalences between contractible types (one implication)
 - Unit and contractibility
 - Homotopy equivalence is a weak equivalence
 - Some weak equivalences
 - 2-out-of-3 property  of weak equivalences
 - Any function between contractible types is a weak equivalence
 - Composition of weak equivalences
 - 2-out-of-6 property  of weak equivalences
 - Pairwise direct products of weak equivalences
 - Weak equivalence of a type and its direct product with the unit
 - Associativity of total2 as a weak equivalence
 - Associativity and commutativity of direct products as weak equivalences

- Binary coproducts and their basic properties
 - Distributivity of coproducts and direct products as a weak equivalence
 - Total space of a family over a coproduct
 - Pairwise sum of functions, coproduct associativity and commutativity
 - Coproduct with a "negative" type
 - Coproduct of two functions
 - The [ equality_cases ] construction and four applications to [ ii1 ] and [ ii2 ]
 - Bool as coproduct
 - Pairwise coproducts as dependent sums of families over [ bool ]
 - Splitting of [ X ] into a coproduct defined by a function [ X -> Y ⨿ Z ]
 - Some properties of bool
 - Fibrations with only one non-empty fiber

- Basics about fibration sequences
 - The structures of a complex and of a fibration sequence on a composable pair of functions
 - Construction of the derived fibration sequence
 - Explicit description of the first map in the second derived sequence
 - Fibration sequences based on [ tpair P z ] and [ pr1 : total2 P -> Z ] ( the "pr1-case" )
 - Fibration sequences based on [ hfiberpr1 : hfiber g z -> Y ] and [ g : Y -> Z ] (the "g-case")
 - Fibration sequence of h-fibers defined by a composable pair of functions (the "hf-case")

- Functions between total spaces of families
 - Function [ totalfun ] between total spaces from a family of functions between the fibers
 - Function [ fpmap ] between the total spaces from a function between the bases
 - Homotopy fibers of [ fpmap ]
 - The [ fpmap ] from a weak equivalence is a weak equivalence
 - Total spaces of families over a contractible base
 - Function on the total spaces from functions between the bases and between the fibers

- Homotopy fiber squares
 - Homotopy commutative squares
 - Short complexes and homotopy commutative squares
 - Homotopy fiber products
 - Homotopy fiber products and homotopy fibers
 - Homotopy fiber squares
 - Fiber sequences and homotopy fiber squares
 *)






(** ** Preamble *)

(** *** Settings *)

Unset Automatic Introduction.
(* The above line has to be removed for the file to compile with Coq8.2 *)


(** *** Imports *)

Require Export UniMath.Foundations.Preamble.

(* end of "Preamble" *)


(** ** Some standard constructions not using identity types (paths) *)

(** *** Canonical functions from [ empty ] and to [ unit ] *)

Definition fromempty  : ∏ X : UU , empty -> X. (* type this in emacs in agda-input method
with \prod *)
Proof.
  intro X.
  intro H.
  induction H.
Defined.

Arguments fromempty { X } _.

Definition tounit {X : UU} : X -> unit := fun (x : X) => tt.

(** *** Functions from [ unit ] corresponding to terms *)

Definition termfun {X : UU} (x : X) : unit -> X := fun (t : unit) => x.

(** *** Identity functions and function composition, curry and uncurry *)

Definition idfun (T : UU) := λ t:T, t.

Definition funcomp {X Y : UU} {Z:Y->UU} (f : X -> Y) (g : ∏ y:Y, Z y) := λ x, g (f x).

Notation "g ∘ f" := (funcomp f g) (at level 50, left associativity).

(** back and forth between functions of pairs and functions returning
  functions *)

Definition curry {X Z : UU} {Y : X -> UU} (f : (∑ x : X, Y x) -> Z) :
  ∏ x, Y x -> Z.
Proof. intros ? ? ? ? ? y. exact (f (x,,y)). Defined.

Definition uncurry {X Z : UU} {Y : X -> UU} (g : ∏ x : X, Y x -> Z) :
  (∑ x, Y x) -> Z.
Proof. intros ? ? ? ? xy. exact (g (pr1 xy) (pr2 xy)). Defined.

(** *** Definition of binary operation *)

Definition binop (X : UU) : UU := X -> X -> X.

(** *** Iteration of an endomorphism *)

Definition iteration {T : UU} (f : T -> T) (n : nat) : T -> T.
Proof.
  intros T f n.
  induction n as [ | n IHn ].
  + exact (idfun T).
  + exact (f ∘ IHn).
Defined.

(** *** Basic constructions related to the adjoint evaluation function [ X -> ((X -> Y) -> Y) ] *)

Definition adjev {X Y : UU} (x : X) (f : X -> Y) : Y := f x.

Definition adjev2 {X Y : UU} (phi : ((X -> Y) -> Y) -> Y) : X -> Y :=
  fun  (x : X) => phi (fun (f : X -> Y) => f x).

(** *** Pairwise direct products *)

Definition dirprod (X Y : UU) := ∑ x:X, Y.

Notation "A × B" := (dirprod A B) (at level 75, right associativity) : type_scope.

Definition dirprod_pr1 {X Y : UU} := pr1 : X × Y -> X.
Definition dirprod_pr2 {X Y : UU} := pr2 : X × Y -> Y.

Definition dirprodpair {X Y : UU} := tpair (fun x : X => Y).

Definition dirprodadj {X Y Z : UU} (f : dirprod X Y -> Z) : X -> Y -> Z :=
  (fun (x : X) => (fun (y : Y) => f (dirprodpair x y))).

Definition dirprodf {X Y X' Y' : UU}
           (f : X -> Y) (f' : X' -> Y') (xx' : dirprod X X')  : dirprod Y Y' :=
  dirprodpair (f (pr1 xx')) (f' (pr2 xx')).

Definition ddualand {X Y P : UU}
           (xp : (X -> P) -> P) (yp : (Y -> P) -> P) : (dirprod X Y -> P) -> P.
Proof.
  intros X Y P xp yp X0.
  apply xp. intro x.
  apply yp. intro y.
  apply (X0 (dirprodpair x y)).
Defined.

(** *** Negation and double negation *)

Definition neg (X : UU) : UU := X -> empty.

Notation "'¬' X" := (neg X) (at level 35, right associativity).
(* type this in emacs in agda-input method with \neg *)

Notation "x != y" := (neg (x = y)) (at level 70).

(* Apply this tactic to a proof of ([X] and [neg X]), in either order: *)
Ltac contradicts a b := solve [ induction (a b) | induction (b a) ].

Definition negf {X Y : UU} (f : X -> Y) : ¬ Y -> ¬ X := λ phi x, phi (f x).

Definition dneg (X : UU) : UU := ¬ ¬ X.

Notation "'¬¬' X" := (dneg X) (at level 35, right associativity).
(* type this in emacs in agda-input method with \neg twice *)


Definition dnegf {X Y : UU} (f : X -> Y) : dneg X -> dneg Y :=
  negf (negf f).

Definition todneg (X : UU) : X -> dneg X := adjev.

Definition dnegnegtoneg {X : UU} : ¬¬ ¬ X -> ¬ X := adjev2.

Lemma dneganddnegl1 {X Y : UU} (dnx : ¬¬ X) (dny : ¬¬ Y) : ¬ (X -> ¬ Y).
Proof.
  intros.
  intros X2.
  apply (dnegf X2).
  + apply dnx.
  + apply dny.
Defined.

Definition dneganddnegimpldneg {X Y : UU}
           (dnx : ¬¬ X) (dny : ¬¬ Y) : ¬¬ (X × Y) := ddualand dnx dny.

(** *** Logical equivalence *)

Definition logeq (X Y : UU) := dirprod (X -> Y) (Y -> X).
Notation " X <-> Y " := (logeq X Y) : type_scope.

Lemma isrefl_logeq (X : UU) : X<->X.
Proof. intros. split; apply idfun. Defined.

Lemma issymm_logeq (X Y : UU) : (X <-> Y) -> (Y <-> X).
Proof. intros ? ? e. exact (pr2 e,,pr1 e). Defined.

Definition logeqnegs {X Y : UU} (l : X <-> Y) : (¬ X) <-> (¬ Y) :=
  dirprodpair (negf (pr2 l)) (negf (pr1 l)).

Definition logeq_both_true {X Y : UU} : X -> Y -> (X <-> Y).
Proof.
  intros ? ? x y.
  split.
  - intros x'. exact y.
  - intros y'. exact x.
Defined.

Definition logeq_both_false {X Y : UU} : ¬X -> ¬Y -> (X <-> Y).
Proof.
  intros ? ? nx ny.
  split.
  - intros x. induction (nx x).
  - intros y. induction (ny y).
Defined.

Definition logeq_trans {X Y Z : UU} : (X <-> Y) -> (Y <-> Z) -> (X <-> Z).
Proof. intros ? ? ? i j. exact (pr1 j ∘ pr1 i,, pr2 i ∘ pr2 j). Defined.

Ltac intermediate_logeq Y' := apply (logeq_trans (Y := Y')).

(* end of "Some standard constructions not using identity types (paths)". *)


(** ** Paths and operations on [ paths ] *)

(** *** Associativity of function composition and mutual invertibility of curry/uncurry  *)

(** While the paths in two of the three following lemmas are trivial, having them as
lemmas turns out to be convenient in some future proofs. They are used to apply a particular
definitional equalities to modify the syntactic form of the goal in order to make the
next tactic, which uses the syntactic form of the goal to guess how to proceed, to work.

The same applies to other lemmas below whose proof is by immediate "reflexivity" or
"idpath". *)

Lemma funcomp_assoc {X Y Z W : UU} (f : X -> Y) (g : Y -> Z) (h : Z -> W)
: h ∘ (g ∘ f) = (h ∘ g) ∘ f.
Proof.
  intros .
  apply idpath.
Defined.

Lemma uncurry_curry {X Z : UU} {Y : X -> UU} (f : (∑ x : X, Y x) -> Z) :
  ∏ p, uncurry (curry f) p = f p.
Proof. intros. induction p as [x y]. reflexivity. Defined.

Lemma curry_uncurry {X Z : UU} {Y : X -> UU} (g : ∏ x : X, Y x -> Z) :
  ∏ x y, curry (uncurry g) x y = g x y.
Proof. reflexivity. Defined.


(** *** Composition of paths and inverse paths *)

Definition pathscomp0 {X : UU} {a b c : X} (e1 : a = b) (e2 : b = c) : a = c.
Proof.
  intros. induction e1. apply e2.
Defined.

Hint Resolve @pathscomp0 : pathshints.

Ltac intermediate_path x := apply (pathscomp0 (b := x)).
Ltac etrans := eapply pathscomp0.

(** Notation [p @ q] added by B.A., oct 2014 *)

Notation "p @ q" := (pathscomp0 p q) (at level 60, right associativity).


Definition pathscomp0rid {X : UU} {a b : X} (e1 : a = b) : e1 @ idpath b = e1.
Proof.
  intros. induction e1. simpl. apply idpath.
Defined.

(** Note that we do not introduce [ pathscomp0lid ] since the corresponding
    two terms are convertible to each other due to our definition of
    [ pathscomp0 ]. If we defined it by inductioning [ e2 ] and
    applying [ e1 ] then [ pathscomp0rid ] would be trivial but
    [ pathscomp0lid ] would require a proof. Similarly we do not introduce a
    lemma to connect [ pathsinv0 (idpath _) ] to [ idpath ].
 *)

Definition pathsinv0 {X : UU} {a b : X} (e : a = b) : b = a.
Proof.
  intros. induction e. apply idpath.
Defined.

Hint Resolve @pathsinv0 : pathshints.

Definition path_assoc {X} {a b c d:X}
           (f : a = b) (g : b = c) (h : c = d)
  : f @ (g @ h) = (f @ g) @ h.
Proof.
  intros. induction f. reflexivity.
Defined.

(** Notation [! p] added by B.A., oct 2014 *)

Notation "! p " := (pathsinv0 p) (at level 50).


Definition pathsinv0l {X : UU} {a b : X} (e : a = b) : !e @ e = idpath _.
Proof.
  intros. induction e. apply idpath.
Defined.

Definition pathsinv0r {X : UU} {a b : X} (e : a = b) : e @ !e = idpath _.
Proof.
  intros. induction e. apply idpath.
Defined.

Definition pathsinv0inv0 {X : UU} {x x' : X} (e : x = x') : !(!e) = e.
Proof.
  intros. induction e. apply idpath.
Defined.

Lemma pathscomp_cancel_left {X : UU} {x y z : X} (p : x = y) (r s : y = z) :
  p @ r= p @ s -> r = s.
Proof.
  intros ? ? ? ? ? ? ? e. induction p. exact e.
Defined.

Lemma pathscomp_cancel_right {X : UU} {x y z : X} (p q : x = y) (s : y = z) :
  p @ s = q @ s -> p = q.
Proof.
  intros ? ? ? ? ? ? ? e. induction s. refine (_ @ e @ _).
  - apply pathsinv0, pathscomp0rid.
  - apply pathscomp0rid.
Defined.

Lemma pathscomp_inv {X : UU} {x y z : X} (p : x = y) (q : y = z)
  : !(p @ q) = !q @ !p.
Proof.
  intros ? ? ? ? p q. induction p. induction q.
  apply idpath.
Defined.

(** *** Direct product of paths  *)


Definition pathsdirprod {X Y : UU} {x1 x2 : X} {y1 y2 : Y}
           (ex : x1 = x2) (ey : y1 = y2) :
  dirprodpair x1 y1 = dirprodpair x2 y2.
Proof.
  intros. induction ex. induction ey. apply idpath.
Defined.

Lemma dirprodeq (A B : UU) (ab ab' : A × B) :
  pr1 ab = pr1 ab' -> pr2 ab = pr2 ab' -> ab = ab'.
Proof.
  intros A B ab ab' H H'.
  induction ab as [a b].
  induction ab' as [a' b']; simpl in *.
  induction H.
  induction H'.
  apply idpath.
Defined.


(** *** The function [ maponpaths ] between paths types defined by a function between ambient types

and its behavior relative to [ @ ] and [ ! ] *)

Definition maponpaths {T1 T2 : UU} (f : T1 -> T2) {t1 t2 : T1}
           (e: t1 = t2) : f t1 = f t2.
Proof.
  intros. induction e. apply idpath.
Defined.

(* useful with apply, to save typing *)
Definition map_on_two_paths {X Y Z : UU} (f : X -> Y -> Z) {x x' y y'} (ex : x = x') (ey: y = y') :
  f x y = f x' y'.
Proof.
  intros. induction ex. induction ey. reflexivity.
Defined.


Definition maponpathscomp0 {X Y : UU} {x1 x2 x3 : X}
           (f : X -> Y) (e1 : x1 = x2) (e2 : x2 = x3) :
  maponpaths f (e1 @ e2) = maponpaths f e1 @ maponpaths f e2.
Proof.
  intros. induction e1. induction e2. apply idpath.
Defined.

Definition maponpathsinv0 {X Y : UU} (f : X -> Y)
           {x1 x2 : X} (e : x1 = x2) : maponpaths f (! e) = ! (maponpaths f e).
Proof.
  intros. induction e. apply idpath.
Defined.


(** *** [ maponpaths ] for the identity functions and compositions of functions *)

Lemma maponpathsidfun {X : UU} {x x' : X}
      (e : x = x') : maponpaths (idfun _) e = e.
Proof.
  intros. induction e. apply idpath.
Defined.

Lemma maponpathscomp {X Y Z : UU} {x x' : X} (f : X -> Y) (g : Y -> Z)
      (e : x = x') : maponpaths g (maponpaths f e) = maponpaths (g ∘ f) e.
Proof.
  intros. induction e. apply idpath.
Defined.

(** *** Homotopy between functions *)

Definition homot {X : UU} {P : X -> UU} (f g : ∏ x : X, P x) :=
  ∏ x : X , f x = g x.

Notation "f ~ g" := (homot f g) (at level 70, no associativity).

Definition homotrefl {X Y : UU} {f: X -> Y} : f ~ f.
Proof.
  intros ? ? ? x. reflexivity.
Defined.

Definition homotcomp {X Y : UU} {f f' f'' : X -> Y}
           (h : f ~ f') (h' : f' ~ f'') : f ~ f'' := fun (x : X) => h x @ h' x.

Definition invhomot {X Y : UU} {f f' : X -> Y}
           (h : f ~ f') : f' ~ f := fun (x : X) => !(h x).

Definition funhomot {X Y Z : UU} (f : X -> Y) {g g' : Y -> Z}
           (h : g ~ g') : (g ∘ f) ~ (g' ∘ f) := fun (x : X) => h (f x).

Definition homotfun {X Y Z : UU} {f f' : X -> Y} (h : f ~ f')
           (g : Y -> Z) : (g ∘ f) ~ (g ∘ f') := fun (x : X) => maponpaths g (h x).


(** *** Equality between functions defines a homotopy *)

Definition toforallpaths {T:UU} (P:T->UU) (f g:∏ t:T, P t) : f = g -> f ~ g.
Proof. intros ? ? ? ? h t. induction h.  apply (idpath _). Defined.

Definition eqtohomot     {T:UU} {P:T->UU} {f g:∏ t:T, P t} : f = g -> f ~ g.
(* the same as toforallpaths, but with different implicit arguments *)
Proof.
  intros ? ? ? ? e t. induction e. reflexivity.
Defined.

(** *** [ maponpaths ] for a function homotopic to the identity

The following three statements show that [ maponpaths ] defined by
a function f which is homotopic to the identity is
"surjective". It is later used to show that the maponpaths defined
by a function which is a weak equivalence is itself a weak
equivalence. *)

(** Note that the type of the assumption h below can equivalently be written as
[ homot f ( idfun X ) ] *)

Definition maponpathshomidinv {X : UU} (f : X -> X)
           (h : ∏ x : X, f x = x) (x x' : X) (e : f x = f x') :
  x = x' := ! (h x) @ e @ (h x').

Lemma maponpathshomid1 {X : UU} (f : X -> X) (h: ∏ x : X, f x = x)
      {x x' : X} (e : x = x') : maponpaths f e = (h x) @ e @ (! h x').
Proof.
  intros. induction e. simpl.
  apply pathsinv0.
  apply pathsinv0r.
Defined.

Lemma maponpathshomid2 {X : UU} (f : X -> X) (h : ∏ x : X, f x = x)
      (x x' : X) (e: f x = f x') :
  maponpaths f (maponpathshomidinv f h _ _ e) = e.
Proof.
  intros.
  unfold maponpathshomidinv.
  apply (pathscomp0 (maponpathshomid1 f h (! h x @ e @ h x'))).

  assert (l : ∏ (X : UU) (a b c d : X) (p : a = b) (q : a = c) (r : c = d),
              p @ (!p @ q @ r) @ !r = q).
  { intros. induction p. induction q. induction r. apply idpath. }

  apply (l _ _ _ _ _ (h x) e (h x')).
Defined.


(** *** [ maponpaths ] in the case of a projection p with a section s *)

(** Note that the type of the assumption eps below can equivalently be written as
[ homot ( funcomp s p ) ( idfun X ) ] *)

Definition pathssec1 {X Y : UU} (s : X -> Y) (p : Y -> X)
           (eps : ∏ (x : X) , p (s x) = x)
           (x : X) (y : Y) (e : s x = y) : x = p y.
Proof.
  intros.
  apply (pathscomp0 (! eps x)).
  apply (maponpaths p e).
Defined.

Definition pathssec2 {X Y : UU} (s : X -> Y) (p : Y -> X)
           (eps : ∏ (x : X), p (s x) = x)
           (x x' : X) (e : s x = s x') : x = x'.
Proof.
  intros.
  set (e' := pathssec1 s p eps _ _ e).
  apply (e' @ (eps x')).
Defined.

Definition pathssec2id {X Y : UU} (s : X -> Y) (p : Y -> X)
           (eps : ∏ x : X, p (s x) = x)
           (x : X) : pathssec2 s p eps _ _ (idpath (s x)) = idpath x.
Proof.
  intros.
  unfold pathssec2. unfold pathssec1. simpl.
  assert (e : ∏ X : UU, ∏ a b : X,
                                ∏ p : a = b, (! p @ idpath _) @ p = idpath _).
  { intros. induction p0. simpl. apply idpath. }
  apply e.
Defined.

Definition pathssec3 {X Y : UU} (s : X -> Y) (p : Y -> X)
           (eps : ∏ x : X, p (s x) = x) {x x' : X} (e : x = x') :
  pathssec2 s p eps  _ _ (maponpaths s e) = e.
Proof.
  intros. induction e. simpl.
  apply pathssec2id.
Defined.



(** *** Fibrations and paths - the transport functions *)

Definition tppr {T : UU} {P : T -> UU}
           (x : total2 P) : x = tpair _ (pr1 x) (pr2 x).
Proof.
  intros.
  tryif primitive_projections then idtac else induction x.
  reflexivity.
Defined.

Definition constr1 {X : UU} (P : X -> UU) {x x' : X} (e : x = x') :
  ∑ (f : P x -> P x'),
  ∑ (ee : ∏ p : P x, tpair _ x p = tpair _ x' (f p)),
  ∏ (pp : P x), maponpaths pr1 (ee pp) = e.
Proof.
  intros. induction e.
  split with (idfun (P x)).
  split with (fun p : P x => idpath _).
  unfold maponpaths. simpl.
  intro. apply idpath.
Defined.

Definition transportf {X : UU} (P : X -> UU) {x x' : X}
           (e : x = x') : P x -> P x' := pr1 (constr1 P e).

Definition transportf_eq {X : UU} (P : X -> UU) {x x' : X} (e : x = x') ( p : P x ) :
  tpair _ x p = tpair  _ x' ( transportf P e p ) := ( pr1 ( pr2 ( constr1 P e ))) p .

Definition transportb {X : UU} (P : X -> UU) {x x' : X}
           (e : x = x') : P x' -> P x := transportf P (!e).

Notation "p # x" := (transportf _ p x)
  (right associativity, at level 65, only parsing) : transport.
Notation "p #' x" := (transportb _ p x)
  (right associativity, at level 65, only parsing) : transport.
Delimit Scope transport with transport.

Definition idpath_transportf {X : UU} (P : X -> UU) {x : X} (p : P x) :
  transportf P (idpath x) p = p.
Proof.
  reflexivity.
Defined.

Lemma functtransportf {X Y : UU} (f : X -> Y) (P : Y -> UU) {x x' : X}
      (e : x = x') (p : P (f x)) :
  transportf (fun x => P (f x)) e p = transportf P (maponpaths f e) p.
Proof.
  intros. induction e. apply idpath.
Defined.

Lemma functtransportb {X Y : UU} (f : X -> Y) (P : Y -> UU) {x x' : X}
      (e : x' = x) (p : P (f x)) :
  transportb (fun x => P (f x)) e p = transportb P (maponpaths f e) p.
Proof.
  intros. induction e. apply idpath.
Defined.

Definition transport_f_b {X : UU} (P : X ->UU) {x y z : X} (e : y = x)
           (e' : y = z) (p : P x) :
  transportf P e' (transportb P e p) = transportf P (!e @ e') p.
Proof.
  intros. induction e'. induction e. reflexivity.
Defined.

Definition transport_b_f {X : UU} (P : X ->UU) {x y z : X} (e : x = y)
           (e' : z = y) (p : P x) :
  transportb P e' (transportf P e p) = transportf P (e @ !e') p.
Proof.
  intros. induction e'. induction e. reflexivity.
Defined.

Definition transport_f_f {X : UU} (P : X ->UU) {x y z : X} (e : x = y)
           (e' : y = z) (p : P x) :
  transportf P e' (transportf P e p) = transportf P (e @ e') p.
Proof.
  intros. induction e'. induction e. reflexivity.
Defined.

Definition transport_b_b {X : UU} (P : X ->UU) {x y z : X} (e : x = y)
           (e' : y = z) (p : P z) :
  transportb P e (transportb P e' p) = transportb P (e @ e') p.
Proof.
  intros. induction e'. induction e. reflexivity.
Defined.

Definition transport_map {X : UU} {P Q : X -> UU} (f : ∏ x, P x -> Q x)
           {x : X} {y : X} (e : x = y) (p : P x) :
  transportf Q e (f x p) = f y (transportf P e p).
Proof.
  intros. induction e. reflexivity.
Defined.

Definition transport_section {X : UU} {P:X -> UU} (f : ∏ x, P x)
           {x : X} {y : X} (e : x = y) :
  transportf P e (f x) = f y.
Proof.
  intros. exact (transport_map (P:= λ _,unit) (λ x _,f x) e tt).
Defined.

Definition transportf_fun {X Y : UU}(P : X -> UU)
           {x1 x2 : X}(e : x1 = x2)(f : P x1 -> Y) :
  transportf (fun x => (P x -> Y)) e f = f ∘ transportb P e .
Proof.
  intros. induction e. apply idpath .
Defined.

Lemma transportb_fun' {X:UU} {P:X->UU} {Z:UU}
      {x x':X} (f:P x'->Z) (p:x=x') (y:P x) :
  f (transportf P p y) = transportb (λ x, P x->Z) p f y.
Proof.
  intros. now induction p.
Defined.

Definition transportf_const {X : UU}{x1 x2 : X}(e : x1 = x2)(Y : UU) :
  transportf (fun x => Y) e = idfun Y.
Proof.
  intros. induction e. apply idpath.
Defined.

Definition transportb_const {X : UU}{x1 x2 : X}(e : x1 = x2)(Y : UU) :
  transportb (fun x => Y) e = idfun Y.
Proof.
  intros. induction e. apply idpath.
Defined.

Lemma transportf_paths {X : UU} (P : X -> UU) {x1 x2 : X} {e1 e2 : x1 = x2} (e : e1 = e2)
      (p : P x1) : transportf P e1 p = transportf P e2 p.
Proof.
  intros X P x1 x2 e1 e2 e p. induction e. apply idpath.
Defined.
Opaque transportf_paths.

Local Open Scope transport.

Definition transportbfinv {T} (P:T->Type) {t u:T} (e:t = u) (p:P t) : e#'e#p = p.
Proof. intros. destruct e. reflexivity. Defined.

Definition transportfbinv {T} (P:T->Type) {t u:T} (e:t = u) (p:P u) : e#e#'p = p.
Proof. intros. destruct e. reflexivity. Defined.

Close Scope transport.

(** *** A series of lemmas about paths and [ total2 ]

    Some lemmas are adapted from the HoTT library http://github.com/HoTT/HoTT *)

Lemma base_paths {A : UU} {B : A -> UU}
      (a b : total2 B) : a = b -> pr1 a = pr1 b.
Proof.
  intros.
  apply maponpaths; assumption.
Defined.

Lemma two_arg_paths {A B C:UU} {f : A -> B -> C} {a1 b1 a2 b2} (p : a1 = a2)
      (q : b1 = b2) : f a1 b1 = f a2 b2.
(* This lemma is an analogue of [maponpaths] for functions of two arguments. *)
Proof.
  intros. induction p. induction q. reflexivity.
Defined.

Lemma two_arg_paths_f {A : UU} {B : A -> UU} {C:UU} {f : ∏ a, B a -> C} {a1 b1 a2  b2}
      (p : a1 = a2) (q : transportf B p b1 = b2) : f a1 b1 = f a2 b2.
(* This lemma is a replacement for and a generalization of [total2_paths2_f], formerly called
   [total2_paths2], which does not refer to [total2].  The lemma [total2_paths2_f] can be obtained
   as the special case [f := tpair _], and Coq can often infer the value for [f], which is declared
   as an implicit argument. *)
Proof.
  intros. induction p. induction q. reflexivity.
Defined.

Lemma two_arg_paths_b {A : UU} {B : A -> UU} {C:UU} {f : ∏ a, B a -> C} {a1 b1 a2 b2}
      (p : a1 = a2) (q : b1 = transportb B p b2) : f a1 b1 = f a2 b2.
(* This lemma is a replacement for and a generalization of [total2_paths2_b], which does not refer
   to [total2].  The lemma [total2_paths2_b] can be obtained as the special case [f := tpair _],
   and Coq can often infer the value for [f], which is declared as an implicit argument. *)
Proof.
  intros. induction p. change _ with (b1 = b2) in q. induction q. reflexivity.
Defined.

Lemma dirprod_paths {A : UU} {B :  UU} {s s' : A × B}
      (p : pr1 s = pr1 s') (q : pr2 s = pr2 s') : s = s'.
Proof.
  intros.
  induction s as [a b]; induction s' as [a' b']; simpl in *.
  exact (two_arg_paths p q).
Defined.

Lemma total2_paths_f {A : UU} {B : A -> UU} {s s' : ∑ x, B x}
      (p : pr1 s = pr1 s')
      (q : transportf B p (pr2 s) = pr2 s') : s = s'.
Proof.
  intros.
  induction s as [a b]; induction s' as [a' b']; simpl in *.
  exact (two_arg_paths_f p q).
Defined.

Lemma total2_paths_b {A : UU} {B : A -> UU} {s s' : ∑ x, B x}
      (p : pr1 s = pr1 s')
      (q : pr2 s = transportb B p (pr2 s')) : s = s'.
Proof.
  intros.
  induction s as [a b]; induction s' as [a' b']; simpl in *.
  exact (two_arg_paths_b p q).
Defined.

Lemma total2_paths2 {A : UU} {B : UU} {a1 a2:A} {b1 b2:B}
      (p : a1 = a2) (q : b1 = b2) : a1,,b1 = a2,,b2.
Proof.
  intros. exact (two_arg_paths p q).
Defined.

Lemma total2_paths2_f {A : UU} {B : A -> UU} {a1 : A} {b1 : B a1}
      {a2 : A} {b2 : B a2} (p : a1 = a2)
      (q : transportf B p b1 = b2) : a1,,b1 = a2,,b2.
Proof.
  intros. exact (two_arg_paths_f p q).
Defined.

Lemma total2_paths2_b {A : UU} {B : A -> UU} {a1 : A} {b1 : B a1}
  {a2 : A} {b2 : B a2} (p : a1 = a2)
  (q : b1 = transportb B p b2) : a1,,b1 = a2,,b2.
Proof.
  intros. exact (two_arg_paths_b p q).
Defined.

Definition pair_path_in2 {X : UU} (P : X -> UU) {x : X} {p q : P x} (e : p = q) :
  x,,p = x,,q.
(* this function can often replaced by [maponpaths _] or by [maponpaths (tpair _ _)],
   except when the pairs in the goal have not been simplified enough to make the
   equality of their first parts evident, in which case this can be useful *)
Proof.
  intros. now apply maponpaths.
Defined.

Definition fiber_paths {A : UU} {B : A -> UU} {u v : ∑ x, B x} (p : u = v) :
  transportf (fun x => B x) (base_paths _ _ p) (pr2 u) = pr2 v.
Proof.
  induction p.
  apply idpath.
Defined.

Lemma total2_fiber_paths {A : UU} {B : A -> UU} {x y : ∑ x, B x} (p : x = y) :
  total2_paths_f  _ (fiber_paths p) = p.
Proof.
  induction p.
  induction x.
  apply idpath.
Defined.

Lemma base_total2_paths {A : UU} {B : A -> UU} {x y : ∑ x, B x}
      {p : pr1 x = pr1 y} (q : transportf _ p (pr2 x) = pr2 y) :
  (base_paths _ _ (total2_paths_f _ q)) = p.
Proof.
  induction x as [x H].
  induction y as [y K].
  simpl in *.
  induction p.
  induction q.
  apply idpath.
Defined.


Lemma transportf_fiber_total2_paths {A : UU} (B : A -> UU)
      (x y : ∑ x, B x)
      (p : pr1 x = pr1 y) (q : transportf _ p (pr2 x) = pr2 y) :
  transportf (fun p' : pr1 x = pr1 y => transportf _ p' (pr2 x) = pr2 y)
             (base_total2_paths q)  (fiber_paths (total2_paths_f _ q)) = q.
Proof.
  induction x as [x H].
  induction y as [y K].
  simpl in *.
  induction p.
  induction q.
  apply idpath.
Defined.

<<<<<<< HEAD
Definition total2_base_map {S T:UU} {P: T -> UU} (f : S->T) : (∑ i, P(f i)) -> (∑ j, P j).
Proof.
  intros ? ? ? ? x.
  exact (f(pr1 x),,pr2 x).
=======
Lemma total2_section_path {X:UU} {Y:X->UU} (a:X) (b:Y a) (e:∏ x, Y x) : (a,,e a) = (a,,b) -> e a = b.
(* this is called "Voldemort's theorem" by David McAllester, https://arxiv.org/pdf/1407.7274.pdf *)
Proof.
  intros ? ? ? ? ? p. simple refine (_ @ fiber_paths p). unfold base_paths. simpl.
  apply pathsinv0, transport_section.
>>>>>>> ad4feb07
Defined.

(** *** Lemmas about transport adapted from the HoTT library and the HoTT book *)

Definition transportD {A : UU} (B : A -> UU) (C : ∏ a : A, B a -> UU)
           {x1 x2 : A} (p : x1 = x2) (y : B x1) (z : C x1 y) :
  C x2 (transportf _ p y).
Proof.
  intros.
  induction p.
  exact z.
Defined.


Definition transportf_total2 {A : UU} {B : A -> UU} {C : ∏ a:A, B a -> UU}
           {x1 x2 : A} (p : x1 = x2) (yz : ∑ y : B x1, C x1 y) :
  transportf (fun x => ∑ y : B x, C x y) p yz =
  tpair (fun y => C x2 y) (transportf _ p  (pr1 yz))
        (transportD _ _ p (pr1 yz) (pr2 yz)).
Proof.
  intros.
  induction p.
  induction yz.
  apply idpath.
Defined.

Definition transportf_dirprod (A : UU) (B B' : A -> UU)
           (x x' : ∑ a, B a × B' a) (p : pr1 x = pr1 x') :
  transportf (fun a => dirprod (B a) (B' a)) p (pr2 x) =
  dirprodpair (transportf (fun a => B a) p (pr1 (pr2 x)))
              (transportf (fun a => B' a) p (pr2 (pr2 x))).
Proof.
  induction p.
  apply tppr.
Defined.

Definition transportb_dirprod (A : UU) (B B' : A -> UU)
  (x x' : ∑ a,  B a × B' a)  (p : pr1 x = pr1 x') :
  transportb (fun a => dirprod (B a) (B' a)) p (pr2 x') =
    dirprodpair (transportb (fun a => B a) p (pr1 (pr2 x')))
                (transportb (fun a => B' a) p (pr2 (pr2 x'))).
Proof.
  intros.
  apply transportf_dirprod.
Defined.

Definition transportf_id1 {A : UU} {a x1 x2 : A}
           (p : x1 = x2) (q : a = x1) :
  transportf (fun (x : A) => a = x) p q = q @ p.
Proof.
  intros. induction p. induction q. apply idpath.
Defined.

Definition transportf_id2 {A : UU} {a x1 x2 : A}
           (p : x1 = x2) (q : x1 = a) :
  transportf (fun (x : A) => x = a) p q = !p @ q.
Proof.
  intros. induction p. induction q. apply idpath.
Defined.

Definition transportf_id3 {A : UU} {x1 x2 : A}
           (p : x1 = x2) (q : x1 = x1) :
  transportf (fun (x : A) => x = x) p q = !p @ q @ p.
Proof.
  intros. induction p. simpl. apply pathsinv0. apply pathscomp0rid.
Defined.


(** *** Homotopies between families and the total spaces *)

Definition famhomotfun {X : UU} {P Q : X -> UU}
           (h : P ~ Q) (xp : total2 P) : total2 Q.
Proof.
  intros.
  induction xp as [ x p ].
  split with x.
  induction (h x).
  apply p.
Defined.

Definition famhomothomothomot {X : UU} {P Q : X -> UU} (h1 h2 : P ~ Q)
           (H : h1 ~ h2) : famhomotfun h1 ~ famhomotfun h2.
Proof.
  intros.
  intro xp.
  induction xp as [x p].
  simpl.
  apply (maponpaths (fun q => tpair Q x q)).
  induction (H x).
  apply idpath.
Defined.


(** ** First fundamental notions *)

(** *** Contractibility [ iscontr ] *)

Definition iscontr (T:UU) : UU := ∑ cntr:T, ∏ t:T, t=cntr.

Notation "'∃!' x .. y , P"
  := (iscontr (∑ x, .. (∑ y, P) ..))
       (at level 200, x binder, y binder, right associativity) : type_scope.
(* type this in emacs in agda-input method with \ex ! *)

Definition iscontrpair {T : UU} : ∏ x : T, (∏ t : T, t = x) -> iscontr T
  := tpair _.

Definition iscontrpr1 {T : UU} : iscontr T -> T := pr1.

Lemma iscontrretract {X Y : UU} (p : X -> Y) (s : Y -> X)
      (eps : ∏ y : Y, p (s y) = y) (is : iscontr X) : iscontr Y.
Proof.
  intros. set (x := iscontrpr1 is). set (fe := pr2 is). split with (p x).
  intro t. apply (! (eps t) @ maponpaths p (fe (s t))).
Defined.

Lemma proofirrelevancecontr {X : UU} (is : iscontr X) (x x' : X) : x = x'.
Proof.
  intros.
  induction is as [y fe].
  apply (fe x @ !(fe x')).
Defined.

Lemma path_to_ctr (A : UU) (B : A -> UU) (isc : ∃! a, B a)
      (a : A) (p : B a) : a = pr1 (pr1 isc).
Proof.
  intros A B isc a p.
  set (Hi := tpair _ a p).
  apply (maponpaths pr1 (pr2 isc Hi)).
Defined.


(** *** Homotopy fibers [ hfiber ] *)

Definition hfiber {X Y : UU}  (f : X -> Y) (y : Y) : UU := ∑ x:X, f x = y.

Definition hfiberpair {X Y : UU} (f : X -> Y) {y : Y}
           (x : X) (e : f x = y) : hfiber f y :=
  tpair _ x e.

Definition hfiberpr1 {X Y : UU} (f : X -> Y) (y : Y) : hfiber f y -> X := pr1.

Definition hfiberpr2 {X Y : UU} (f : X -> Y) (y : Y) (y' : hfiber f y) : f (hfiberpr1 f y y') = y :=
  pr2 y'.

(** *** The functions between the hfibers of homotopic functions over the same point *)

Lemma hfibershomotftog {X Y : UU} (f g : X -> Y)
      (h : f ~ g) (y : Y) : hfiber f y -> hfiber g y.
Proof.
  intros X Y f g h y xe.
  induction xe as [x e].
  split with x.
  apply (!(h x) @ e).
Defined.

Lemma hfibershomotgtof {X Y : UU} (f g : X -> Y)
      (h : f ~ g) (y : Y) : hfiber g y -> hfiber f y.
Proof.
  intros X Y f g h y xe.
  induction xe as [x e].
  split with x.
  apply (h x @ e).
Defined.

(** *** Paths in homotopy fibers *)

Lemma hfibertriangle1 {X Y : UU} (f : X -> Y) {y : Y} {xe1 xe2 : hfiber f y}
      (e : xe1 = xe2) :
  pr2 xe1 = maponpaths f (maponpaths pr1 e) @ pr2 xe2.
Proof.
  intros. induction e. simpl. apply idpath.
Defined.

Corollary hfibertriangle1' {X Y : UU} (f : X -> Y) {x : X} {xe1: hfiber f (f x)}
          (e : xe1 = (x,,idpath (f x))) :
  pr2 xe1 = maponpaths f (maponpaths pr1 e).
Proof.
  intros.
  intermediate_path (maponpaths f (maponpaths pr1 e) @ idpath (f x)).
  - apply hfibertriangle1.
  - apply pathscomp0rid.
Defined.

Lemma hfibertriangle1inv0 {X Y : UU} (f : X -> Y) {y : Y} {xe1 xe2: hfiber f y}
      (e : xe1 = xe2) :
  maponpaths f (! (maponpaths pr1 e)) @ (pr2 xe1) = pr2 xe2.
Proof.
  intros. induction e. apply idpath.
Defined.

Corollary hfibertriangle1inv0' {X Y : UU} (f : X -> Y) {x : X}
          {xe2: hfiber f (f x)} (e : (x,,idpath (f x)) = xe2) :
  maponpaths f (! (maponpaths pr1 e)) = pr2 xe2.
Proof.
  intros.
  intermediate_path (maponpaths f (! (maponpaths pr1 e)) @ idpath (f x)).
  - apply pathsinv0, pathscomp0rid.
  - apply hfibertriangle1inv0.
Defined.

Lemma hfibertriangle2 {X Y : UU} (f : X -> Y) {y : Y} (xe1 xe2: hfiber f y)
      (ee: pr1 xe1 = pr1 xe2) (eee: pr2 xe1 = maponpaths f ee @ (pr2 xe2)) :
  xe1 = xe2.
Proof.
  intros.
  induction xe1 as [t e1].
  induction xe2 as [t' e2].
  simpl in *.
  fold (hfiberpair f t e1).
  fold (hfiberpair f t' e2).
  induction ee.
  simpl in eee.
  apply (maponpaths (fun e: f t = y => hfiberpair f t e) eee).
Defined.


(** *** Coconuses: spaces of paths that begin [ coconusfromt ] or end [ coconustot ] at a given point *)

Definition coconusfromt (T : UU) (t : T) := ∑ t' : T, t = t'.

Definition coconusfromtpair (T : UU) {t t' : T} (e: t = t') : coconusfromt T t
  := tpair _ t' e.

Definition coconusfromtpr1 (T : UU) (t : T) : coconusfromt T t -> T := pr1.

Definition coconustot (T : UU) (t : T) := ∑ t' : T, t' = t.

Definition coconustotpair (T : UU) {t t' : T} (e: t' = t) : coconustot T t
  := tpair _ t' e.

Definition coconustotpr1 (T : UU) (t : T) : coconustot T t -> T := pr1.

(* There is a path between any two points in a coconus. As we always have a point
in a coconus, namely the one that is given by the pair of t and the path that
starts at t and ends at t, the coconuses are contractible. *)

Lemma connectedcoconustot {T : UU} {t : T} (c1 c2 : coconustot T t) : c1 = c2.
Proof.
  intros.
  induction c1 as [x0 x].
  induction x.
  induction c2 as [x1 y].
  induction y.
  apply idpath.
Defined.

Lemma iscontrcoconustot (T : UU) (t : T) : iscontr (coconustot T t).
Proof.
  intros.
  unfold iscontr.
  split with (tpair (fun (t' : T) => t' = t) t (idpath t)).
  intros.
  apply connectedcoconustot.
Defined.

Lemma connectedcoconusfromt {T : UU} {t : T} (c1 c2 : coconusfromt T t) :
  c1 = c2.
Proof.
  intros.
  induction c1 as [x0 x].
  induction x.
  induction c2 as [x1 y].
  induction y.
  apply idpath.
Defined.

Lemma iscontrcoconusfromt (T : UU) (t : T) : iscontr (coconusfromt T t).
Proof.
  intros. unfold iscontr.
  split with (tpair (fun (t' : T) => t = t') t (idpath t)).
  intros.
  apply connectedcoconusfromt.
Defined.

(** *** The total paths space of a type - two definitions

The definitions differ by the (non) associativity of the [ total2 ].  *)

Definition pathsspace (T : UU) := ∑ t:T, coconusfromt T t.

Definition pathsspacetriple (T : UU) {t1 t2 : T}
           (e : t1 = t2) : pathsspace T := tpair _ t1 (coconusfromtpair T e).

Definition deltap (T : UU) : T -> pathsspace T :=
  fun (t : T) => pathsspacetriple T (idpath t).

Definition pathsspace' (T : UU) := ∑ xy : dirprod T T, pr1 xy = pr2 xy.


(** *** Coconus of a function: the total space of the family of h-fibers *)

Definition coconusf {X Y : UU} (f : X -> Y) := ∑ y:Y, hfiber f y.

Definition fromcoconusf {X Y : UU} (f : X -> Y) : coconusf f -> X :=
  fun (yxe : coconusf f) => pr1 (pr2 yxe).

Definition tococonusf {X Y : UU} (f : X -> Y) : X -> coconusf f :=
  fun (x : _) => tpair _ (f x) (hfiberpair f x (idpath _)).

Lemma homottofromcoconusf {X Y : UU} (f : X -> Y) :
  ∏ yxe : coconusf f, tococonusf f (fromcoconusf f yxe) = yxe.
Proof.
  intros.
  induction yxe as [y xe].
  induction xe as [x e].
  unfold fromcoconusf.
  unfold tococonusf.
  simpl.
  induction e.
  apply idpath.
Defined.

Lemma homotfromtococonusf {X Y : UU} (f : X -> Y) :
  ∏ x : X, fromcoconusf f (tococonusf f x) = x.
Proof.
  intros.
  unfold fromcoconusf.
  unfold tococonusf.
  simpl.
  apply idpath.
Defined.


(** ** Weak equivalences *)

(** *** Basics - [ isweq ] and [ weq ] *)

Definition isweq {X Y : UU} (f : X -> Y) : UU :=
  ∏ y : Y, iscontr (hfiber f y).

Lemma idisweq (T : UU) : isweq (idfun T).
Proof.
  intros. unfold isweq. intro y.
  unfold iscontr.
  split with (tpair (fun (x : T) => idfun T x = y) y (idpath y)).
  intro t.
  induction t as [x e].
  induction e.
  apply idpath.
Defined.

Definition weq (X Y : UU) : UU := ∑ f:X->Y, isweq f.

Notation "X ≃ Y" := (weq X Y) (at level 80, no associativity) : type_scope.
(* written \simeq in Agda input method *)

Definition pr1weq {X Y : UU} := pr1 : X ≃ Y -> (X -> Y).
Coercion pr1weq : weq >-> Funclass.

Definition weqproperty {X Y} (f:X≃Y) : isweq f := pr2 f.

Definition weqccontrhfiber {X Y : UU} (w : X ≃ Y) (y : Y) : hfiber w y.
Proof.
  intros. apply (iscontrpr1 (weqproperty w y)).
Defined.

Definition weqccontrhfiber2 {X Y : UU} (w : X ≃ Y) (y : Y) :
  ∏ x : hfiber w y, x = weqccontrhfiber w y.
Proof.
  intros. unfold weqccontrhfiber. apply (pr2 (pr2 w y)).
Defined.

Definition weqpair {X Y : UU} (f : X -> Y) (is: isweq f) : X ≃ Y :=
  tpair (fun (f : X -> Y) => isweq f) f is.

Definition idweq (X : UU) : X ≃ X :=
  tpair (fun (f : X -> X) => isweq f) (fun (x : X) => x) (idisweq X).

Definition isweqtoempty {X : UU} (f : X -> empty) : isweq f.
Proof.
  intros. intro y. apply (fromempty y).
Defined.

Definition weqtoempty {X : UU} (f : X -> empty) :=
  weqpair _ (isweqtoempty f).

Lemma isweqtoempty2 {X Y : UU} (f : X -> Y) (is : ¬ Y) : isweq f.
Proof.
  intros. intro y. induction (is y).
Defined.

Definition weqtoempty2 {X Y : UU} (f : X -> Y) (is : ¬ Y) :=
  weqpair _ (isweqtoempty2 f is).

Definition weqempty {X Y : UU} : ¬X → ¬Y → X≃Y.
Proof.
  intros ? ? nx ny.
  use weqpair.
  - intro x. now apply fromempty, nx.
  - intro y. now apply fromempty, ny.
Defined.

Definition invmap {X Y : UU} (w : X ≃ Y) : Y -> X :=
  fun (y : Y) => hfiberpr1 _ _ (weqccontrhfiber w y).

(** *** Weak equivalences and paths spaces (more results in further sections) *)

(** We now define different homotopies and maps between the paths
    spaces corresponding to a weak equivalence. What may look like
    unnecessary complexity in the definition of [ homotinvweqweq ] is due to the
    fact that the "naive" definition needs to be
    corrected in order for lemma [ homotweqinvweqweq ] to hold. *)

Definition homotweqinvweq {X Y : UU} (w : X ≃ Y) :
  ∏ y : Y, w (invmap w y) = y.
Proof.
  intros.
  unfold invmap.
  apply (pr2 (weqccontrhfiber w y)).
Defined.

Definition homotinvweqweq0 {X Y : UU} (w : X ≃ Y) :
  ∏ x : X, x = invmap w (w x).
Proof.
  intros.
  unfold invmap.
  set (xe1 := weqccontrhfiber w (w x)).
  set (xe2 := hfiberpair w x (idpath (w x))).
  set (p := weqccontrhfiber2 w (w x) xe2).
  apply (maponpaths pr1 p).
Defined.

Definition homotinvweqweq {X Y : UU} (w : X ≃ Y) :
  ∏ x : X, invmap w (w x) = x
  := fun (x : X) => ! (homotinvweqweq0 w x).

Definition invmaponpathsweq {X Y : UU} (w : X ≃ Y) (x x' : X) :
  w x = w x' -> x = x'
  := pathssec2 w (invmap w) (homotinvweqweq w) x x'.

Definition invmaponpathsweqid {X Y : UU} (w : X ≃ Y) (x : X) :
  invmaponpathsweq w _ _ (idpath (w x)) = idpath x
  := pathssec2id w (invmap w) (homotinvweqweq w) x.

Definition pathsweq1 {X Y : UU} (w : X ≃ Y) (x : X) (y : Y) :
  w x = y -> x = invmap w y
  := λ e, maponpaths pr1 (pr2 (weqproperty w y) (x,,e)).

Definition pathsweq1' {X Y : UU} (w : weq X Y) (x : X) (y : Y) :
  x = invmap w y -> w x = y
  := λ e, maponpaths w e @ homotweqinvweq w y.

Definition pathsweq3 {X Y : UU} (w : weq X Y) {x x' : X}
           (e : x = x') : invmaponpathsweq w x x' (maponpaths w e) = e
  := pathssec3 w (invmap w) (homotinvweqweq w) _.

Definition pathsweq4 {X Y : UU} (w : weq X Y) (x x' : X)
           (e : w x = w x') : maponpaths w (invmaponpathsweq w x x' e) = e.
Proof.
  intros.
  induction w as [f is1].
  set (w := weqpair f is1).
  set (g := invmap w).
  set (ee := maponpaths g e).
  simpl in *.
  set (eee := maponpathshomidinv (g ∘ f) (homotinvweqweq w) x x' ee).

  assert (e1 : maponpaths f eee = e).
  {
    assert (e2 : maponpaths (g ∘ f) eee = ee).
    apply maponpathshomid2.
    assert (e3 : maponpaths g (maponpaths f eee) = maponpaths g e).
    apply (maponpathscomp f g eee @ e2).
    set (s := @maponpaths _ _ g (f x) (f x')).
    set (p := @pathssec2 _ _ g f (homotweqinvweq w) (f x) (f x')).
    set (eps := @pathssec3 _ _ g f (homotweqinvweq w) (f x) (f x')).
    apply (pathssec2 s p eps _ _ e3).
  }

  assert (e4:
            maponpaths f  (invmaponpathsweq w x x' (maponpaths f eee)) =
            maponpaths f (invmaponpathsweq w x x' e)).
  {
    apply (maponpaths (fun (e0: f x = f x') =>
                         maponpaths f (invmaponpathsweq w x x' e0))
                      e1).
  }

  assert (X0 : invmaponpathsweq w x x' (maponpaths f eee) = eee).
  { apply (pathsweq3 w). }

  assert (e5: maponpaths f (invmaponpathsweq w x x' (maponpaths f eee))
              = maponpaths f eee).
  { apply (maponpaths (fun eee0: x = x' => maponpaths f eee0) X0). }

  apply (! e4 @ e5 @ e1).
Defined.

Lemma homotweqinv  {X Y Z} (f:X->Z) (w:X≃Y) (g:Y->Z) : f ~ g ∘ w -> f ∘ invmap w ~ g.
Proof.
  intros ? ? ? ? ? ? p y.
  simple refine (p (invmap w y) @ _); clear p.
  unfold funcomp. apply maponpaths. apply homotweqinvweq.
Defined.

Lemma homotweqinv' {X Y Z} (f:X->Z) (w:X≃Y) (g:Y->Z) : f ~ g ∘ w <- f ∘ invmap w ~ g.
Proof.
  intros ? ? ? ? ? ? q x.
  simple refine (_ @ q (w x)).
  unfold funcomp. apply maponpaths, pathsinv0. apply homotinvweqweq.
Defined.

Definition isinjinvmap {X Y} (v w:X≃Y) : invmap v ~ invmap w -> v ~ w.
Proof. intros ? ? ? ? h x.
  intermediate_path (w ((invmap w) (v x))).
  { apply pathsinv0. apply homotweqinvweq. }
  rewrite <- h. rewrite homotinvweqweq. reflexivity. Defined.

Definition isinjinvmap' {X Y} (v w:X->Y) (v' w':Y->X) : w ∘ w' ~ idfun Y -> v' ∘ v ~ idfun X -> v' ~ w' -> v ~ w.
Proof. intros ? ? ? ? ? ? p q h x .
  intermediate_path (w (w' (v x))).
  { apply pathsinv0. apply p. }
  apply maponpaths. rewrite <- h. apply q. Defined.

(** *** Adjointness property of a weak equivalence and its inverse *)

Lemma diaglemma2 {X Y : UU} (f : X -> Y) {x x' : X}
      (e1 : x = x') (e2 : f x' = f x)
      (ee : idpath (f x) = maponpaths f e1 @ e2) : maponpaths f (! e1) = e2.
Proof.
  intros. induction e1. simpl in *. apply ee.
Defined.

(* this is the adjointness relation for w and its homotopy inverse: *)
Definition homotweqinvweqweq {X Y : UU} (w : X ≃ Y) (x : X) :
  maponpaths w (homotinvweqweq w x) = homotweqinvweq w (w x).
Proof.
  intros.
  unfold homotinvweqweq.
  unfold homotinvweqweq0.
  set (hfid := hfiberpair w x (idpath (w x))).
  set (hfcc := weqccontrhfiber w (w x)).
  unfold homotweqinvweq.
  apply diaglemma2.
  apply (@hfibertriangle1 _ _ w _ hfid hfcc (weqccontrhfiber2 w (w x) hfid)).
Defined.

(* another way the adjointness relation may occur (added by D. Grayson, Oct. 2015): *)
Definition weq_transportf_adjointness {X Y : UU} (w : X ≃ Y) (P : Y -> UU)
           (x : X) (p : P (w x)) :
  transportf (P ∘ w) (! homotinvweqweq w x) p
  = transportf P (! homotweqinvweq w (w x)) p.
Proof.
  intros. refine (functtransportf w P (!homotinvweqweq w x) p @ _).
  apply (maponpaths (λ e, transportf P e p)).
  rewrite maponpathsinv0. apply maponpaths. apply homotweqinvweqweq.
Defined.

Definition weq_transportb_adjointness {X Y : UU} (w : X ≃ Y) (P : Y -> UU)
           (x : X) (p : P (w x)) :
  transportb (P ∘ w) (homotinvweqweq w x) p
  = transportb P (homotweqinvweq w (w x)) p.
Proof.
  intros.
  refine (functtransportb w P (homotinvweqweq w x) p @ _).
  apply (maponpaths (λ e, transportb P e p)).
  apply homotweqinvweqweq.
Defined.

(** *** Transport functions are weak equivalences *)

Lemma isweqtransportf {X : UU} (P : X -> UU) {x x' : X}
      (e : x = x') : isweq (transportf P e).
Proof.
  intros. induction e. unfold transportf. simpl. apply idisweq.
Defined.

Lemma isweqtransportb {X : UU} (P : X -> UU) {x x' : X}
      (e : x = x') : isweq (transportb P e).
Proof.
  intros. apply (isweqtransportf _ (pathsinv0 e)).
Defined.

(** *** Weak equivalences between contractible types (one implication) *)

Lemma iscontrweqb {X Y : UU} (w : weq X Y) (is : iscontr Y) : iscontr X.
Proof.
  intros. apply (iscontrretract (invmap w) w (homotinvweqweq w) is).
Defined.

Ltac intermediate_iscontr Y' := apply (iscontrweqb (Y := Y')).

(** *** [ unit ] and contractibility *)

(** [ unit ] is contractible (recall that [ tt ] is the name of the
    canonical term of the type [ unit ]). *)

Lemma isconnectedunit : ∏ x x' : unit, x = x'.
Proof.
  intros. induction x. induction x'. apply idpath.
Defined.

Lemma unitl0 : tt = tt -> coconustot _ tt.
Proof.
  intros e. apply (coconustotpair unit e).
Defined.

Lemma unitl1: coconustot _ tt -> tt = tt.
Proof.
  intro cp. induction cp as [x t]. induction x. apply t.
Defined.

Lemma unitl2: ∏ e : tt = tt, unitl1 (unitl0 e) = e.
Proof.
  intros. unfold unitl0. simpl. apply idpath.
Defined.

Lemma unitl3: ∏ e : tt = tt, e = idpath tt.
Proof.
  intros.

  assert (e0 : unitl0 (idpath tt) = unitl0 e).
  { apply connectedcoconustot. }

  set (e1 := maponpaths unitl1 e0).

  apply (! (unitl2 e) @ (! e1) @ (unitl2 (idpath _))).
Defined.

Theorem iscontrunit: iscontr (unit).
Proof.
  split with tt. intros t. apply (isconnectedunit t tt).
Defined.

(** [ paths ] in [ unit ] are contractible. *)

Theorem iscontrpathsinunit (x x' : unit) : iscontr (x = x').
Proof.
  intros.
  split with (isconnectedunit x x').
  intros e'.
  induction x.
  induction x'.
  simpl.
  apply unitl3.
Defined.

(** A type [ T : UU ] is contractible if and only if [ T -> unit ] is
    a weak equivalence. *)

Lemma ifcontrthenunitl0 (e1 e2 : tt = tt) : e1 = e2.
Proof.
  intros.
  apply proofirrelevancecontr.
  apply (iscontrpathsinunit tt tt).
Defined.

Lemma isweqcontrtounit {T : UU} (is : iscontr T) : isweq (fun (t : T) => tt).
Proof.
  intros. unfold isweq. intro y. induction y.
  induction is as [c h].
  set (hc := hfiberpair _ c (isconnectedunit tt tt)).
  split with hc.
  intros ha.
  induction ha as [x e].
  unfold hc. unfold hfiberpair. unfold isconnectedunit.
  simpl.
  apply (fun q => two_arg_paths_f (h x) q).
  apply ifcontrthenunitl0.
Defined.

Definition weqcontrtounit {T : UU} (is : iscontr T) : weq T unit :=
  weqpair _ (isweqcontrtounit is).

Theorem iscontrifweqtounit {X : UU} (w : weq X unit) : iscontr X.
Proof.
  intros.
  apply (iscontrweqb w).
  apply iscontrunit.
Defined.

(** *** Homotopy equivalence is a weak equivalence *)

Definition hfibersgftog {X Y Z : UU} (f : X -> Y) (g : Y -> Z) (z : Z)
           (xe : hfiber (g ∘ f) z) : hfiber g z :=
  hfiberpair g (f (pr1 xe)) (pr2 xe).

Lemma constr2 {X Y : UU} (f : X -> Y) (g : Y -> X)
      (efg: ∏ y : Y, f (g y) = y) (x0 : X) (xe : hfiber g x0) :
  ∑ xe' : hfiber (g ∘ f) x0, xe = hfibersgftog f g x0 xe'.
Proof.
  intros.
  induction xe as [y0 e].
  set (eint := pathssec1 _ _ efg _ _ e).
  set (ee := ! (maponpaths g eint) @ e).
  split with (hfiberpair (g ∘ f) x0 ee).
  unfold hfibersgftog.
  unfold hfiberpair.
  simpl.
  apply (two_arg_paths_f eint).
  induction eint.
  apply idpath.
Defined.

Lemma iscontrhfiberl1 {X Y : UU} (f : X -> Y) (g : Y -> X)
      (efg: ∏ y : Y, f (g y) = y) (x0 : X)
      (is : iscontr (hfiber (g ∘ f) x0)) : iscontr (hfiber g x0).
Proof.
  intros.
  set (f1 := hfibersgftog f g x0).
  set (g1 := fun (xe : hfiber g x0) => pr1 (constr2 f g efg x0 xe)).
  set (efg1 := fun (xe : hfiber g x0) => ! (pr2 (constr2 f g efg x0 xe))).
  apply (iscontrretract f1 g1 efg1).
  apply is.
Defined.

Definition homothfiber1 {X Y : UU} (f g : X -> Y)
           (h : f ~ g) (y : Y) (xe : hfiber f y) : hfiber g y.
Proof.
  intros.
  set (x := pr1 xe).
  set (e := pr2 xe).
  apply (hfiberpair g x (!(h x) @ e)).
Defined.

Definition homothfiber2 {X Y : UU} (f g : X -> Y)
           (h : f ~ g) (y : Y) (xe : hfiber g y) : hfiber f y.
Proof.
  intros.
  set (x := pr1 xe).
  set (e := pr2 xe).
  apply (hfiberpair f x (h x @ e)).
Defined.

Definition homothfiberretr {X Y : UU} (f g : X -> Y)
           (h : f ~ g) (y : Y) (xe : hfiber g y) :
  homothfiber1 f g h y (homothfiber2 f g h y xe) = xe.
Proof.
  intros.
  induction xe as [x e].
  simpl.
  fold (hfiberpair g x e).
  set (xe1 := hfiberpair g x (! h x @ h x @ e)).
  set (xe2 := hfiberpair g x e).
  apply (hfibertriangle2 g xe1 xe2 (idpath _)).
  simpl.

  (* A little lemma: *)
  assert (ee : ∏ a b c : Y, ∏ p : a = b, ∏ q : b = c,
                                               !p @ (p @ q) = q).
  { intros. induction p. induction q. apply idpath. }

  apply ee.
Defined.

Lemma iscontrhfiberl2 {X Y : UU} (f g : X -> Y)
      (h : f ~ g) (y : Y) (is : iscontr (hfiber f y)) : iscontr (hfiber g y).
Proof.
  intros.
  set (a := homothfiber1 f g h y).
  set (b := homothfiber2 f g h y).
  set (eab := homothfiberretr f g h y).
  apply (iscontrretract a b eab is).
Defined.

Corollary isweqhomot {X Y : UU} (f1 f2 : X -> Y)
          (h : f1 ~ f2) : isweq f1 -> isweq f2.
Proof.
  intros X Y f1 f2 h x0.
  unfold isweq.
  intro y.
  apply (iscontrhfiberl2 f1 f2 h).
  apply x0.
Defined.

Corollary remakeweq {X Y : UU} {f:X≃Y} {g:X->Y} : f ~ g -> X≃Y.
(* this lemma may be used to replace an equivalence by one whose forward map has a simpler definition,
   keeping the same inverse map, judgmentally *)
Proof.
  intros ? ? ? ? e.
  exact (g ,, isweqhomot f g e (weqproperty f)).
Defined.

Lemma remakeweq_eq {X Y : UU} (f1:X≃Y) (f2:X->Y) (e:f1~f2) : pr1weq (remakeweq e) = f2.
(* check the claim in the comment above *)
Proof.
  reflexivity.
Defined.

Lemma remakeweq_eq' {X Y : UU} (f1:X≃Y) (f2:X->Y) (e:f1~f2) : invmap (remakeweq e) = invmap f1.
(* check the claim in the comment above *)
Proof.
  reflexivity.
Defined.

Lemma iscontr_move_point {X} : X -> iscontr X -> iscontr X.
Proof.
  intros ? x i.
  exists x.
  intro y.
  now apply proofirrelevancecontr.
Defined.

Lemma iscontr_move_point_eq {X} (x:X) (i:iscontr X) : iscontrpr1 (iscontr_move_point x i) = x.
Proof.
  reflexivity.
Defined.

Corollary remakeweqinv {X Y : UU} {f:X≃Y} {h:Y->X} : invmap f ~ h -> X≃Y.
(* this lemma may be used to replace an equivalence by one whose inverse map is simpler,
   leaving the forward map the same, judgmentally *)
Proof.
  intros ? ? ? ? e. exists f. intro y.
  assert (p : hfiber f y).
  { exists (h y). apply pathsweq1', pathsinv0. apply e. }
  exact (iscontr_move_point p (weqproperty f y)).
Defined.

Lemma remakeweqinv_eq {X Y : UU} (f:X≃Y) (h:Y->X) (e:invmap f ~ h) : pr1weq (remakeweqinv e) = pr1weq f.
(* check the claim in the comment above *)
Proof.
  reflexivity.
Defined.

Lemma remakeweqinv_eq' {X Y : UU} (f:X≃Y) (h:Y->X) (e:invmap f ~ h) : invmap (remakeweqinv e) = h.
(* check the claim in the comment above *)
Proof.
  reflexivity.
Defined.

Corollary remakeweqboth {X Y : UU} {f:X≃Y} {g:X->Y} {h:Y->X} : f ~ g -> invmap f ~ h -> X≃Y.
(* this lemma may be used to replace an equivalence by one whose two maps are simpler *)
Proof.
  intros ? ? ? ? ? r s.
  simple refine (remakeweqinv (f := remakeweq r) s).
Defined.

Lemma remakeweqboth_eq {X Y : UU} (f:X≃Y) (g:X->Y) (h:Y->X) (r:f~g) (s:invmap f ~ h) :
  pr1weq (remakeweqboth r s) = g.
Proof.
  reflexivity.
Defined.

Lemma remakeweqboth_eq' {X Y : UU} (f:X≃Y) (g:X->Y) (h:Y->X) (r:f~g) (s:invmap f ~ h) :
  invmap (remakeweqboth r s) = h.
Proof.
  reflexivity.
Defined.

Corollary isweqhomot_iff {X Y : UU} (f1 f2 : X -> Y)
          (h : f1 ~ f2) : isweq f1 <-> isweq f2.
Proof.
  intros. split.
  - apply isweqhomot; assumption.
  - apply isweqhomot, invhomot; assumption.
Defined.

Lemma isweq_to_isweq_unit {X:UU} (f g:X->unit) : isweq f -> isweq g.
Proof.
  intros ? ? ? i.
  assert (h : f ~ g).
  { intros t. apply isconnectedunit. }
  exact (isweqhomot f g h i).
Defined.

Theorem gradth {X Y : UU} (f : X -> Y) (g : Y -> X)
        (egf: ∏ x : X, g (f x) = x)
        (efg: ∏ y : Y, f (g y) = y) : isweq f.
Proof.
  intros.
  unfold isweq.
  intro y.
  assert (X0 : iscontr (hfiber (f ∘ g) y)).
  assert (efg' : ∏ y : Y, y = f (g y)).
  { intro y0.
    apply pathsinv0.
    apply (efg y0). }
  apply (iscontrhfiberl2 (idfun _) (f ∘ g) efg' y (idisweq Y y)).
  apply (iscontrhfiberl1 g f egf y).
  apply X0.
Defined.

Definition weqgradth {X Y : UU} (f : X -> Y) (g : Y -> X)
           (egf: ∏ x : X, g (f x) = x)
           (efg: ∏ y : Y, f (g y) = y) : X ≃ Y :=
  weqpair _ (gradth _ _ egf efg).

Definition bijective {X Y:UU} (f:X->Y) :=
  (∏ y, ∑ x, f x = y) × (∏ x x', f x = f x' -> x = x').

Corollary bijection_to_weq {X Y:UU} (f:X->Y) : bijective f -> isweq f.
Proof.
  intros ? ? ? bij. assert (sur := pr1 bij). assert (inj := pr2 bij).
  unshelve refine (gradth f _ _ _).
  - intros y. exact (pr1 (sur y)).
  - intros. simpl. apply inj. exact (pr2 (sur (f x))).
  - intros. simpl. exact (pr2 (sur y)).
Defined.

(** *** Some weak equivalences *)

(* ### *)

Corollary isweqinvmap {X Y : UU} (w : weq X Y) : isweq (invmap w).
Proof.
  intros.
  assert (efg : ∏ (y : Y), w (invmap w y) = y).
  apply homotweqinvweq.
  assert (egf : ∏ (x : X), invmap w (w x) = x).
  apply homotinvweqweq.
  apply (gradth _ _ efg egf).
Defined.

Definition invweq {X Y : UU} (w : weq X Y) : weq Y X :=
  weqpair (invmap w) (isweqinvmap w).

Lemma invinv {X Y : UU} (w : weq X Y) (x : X) :
  invmap (invweq w) x = w x.
Proof.
  reflexivity.
Defined.

Lemma pr1_invweq {X Y : UU} (w : weq X Y) : pr1weq (invweq w) = invmap w.
(* useful for rewriting *)
Proof.
  reflexivity.
Defined.

Corollary iscontrweqf {X Y : UU} (w : weq X Y) (is : iscontr X) : iscontr Y.
Proof.
  intros. apply (iscontrweqb (invweq w) is).
Defined.

(** Equality between pairs is equivalent to pairs of equalities
    between components. Theorem adapted from HoTT library
    http://github.com/HoTT/HoTT.
 *)

Definition PathPair {A : UU} {B : A -> UU} (x y : ∑ x, B x) :=
  ∑ p : pr1 x = pr1 y, transportf _ p (pr2 x) = pr2 y.

Notation "a ╝ b" := (PathPair a b) (at level 70, no associativity) : type_scope.
(* the two horizontal lines represent an equality in the base and
   the two vertical lines represent an equality in the fiber *)
(* in agda input mode use \--= and select the 6-th one in the first set,
   or use \chimney *)

Theorem total2_paths_equiv {A : UU} (B : A -> UU) (x y : ∑ x, B x) :
  x = y  ≃  x ╝ y.
Proof.
  intros A B x y.
  exists (fun (r : x = y) =>
            tpair (fun p : pr1 x = pr1 y => transportf _ p (pr2 x) = pr2 y)
                  (base_paths _ _ r) (fiber_paths r)).
  apply (gradth _
                (fun (pq : ∑ p : pr1 x = pr1 y, transportf _ p (pr2 x) = pr2 y) =>
                   total2_paths_f (pr1 pq) (pr2 pq))).
  - intro p.
    apply total2_fiber_paths.
  - intros [p q]. simpl in *.
    apply (two_arg_paths_f (base_total2_paths q)).
    apply transportf_fiber_total2_paths.
Defined.

(** The standard weak equivalence from [ unit ] to a contractible type *)

Definition wequnittocontr {X : UU} (is : iscontr X) : weq unit X.
Proof.
  intros.
  set (f := fun (t : unit) => pr1 is).
  set (g := fun (x : X) => tt).
  split with f.
  assert (egf : ∏ t : unit, g (f t) = t).
  { intro. induction t. apply idpath. }
  assert (efg : ∏ x : X, f (g x) = x).
  { intro. apply (! (pr2 is x)). }
  apply (gradth _ _ egf efg).
Defined.

(** A weak equivalence between types defines weak equivalences on the
    corresponding [ paths ] types. *)

Corollary isweqmaponpaths {X Y : UU} (w : weq X Y) (x x' : X) :
  isweq (@maponpaths _ _ w x x').
Proof.
  intros.
  apply (gradth (@maponpaths _ _ w x x')
                (@invmaponpathsweq _ _ w x x')
                (@pathsweq3 _ _ w x x')
                (@pathsweq4 _ _ w x x')).
Defined.

Definition weqonpaths {X Y : UU} (w : weq X Y) (x x' : X) :=
  weqpair _ (isweqmaponpaths w x x').

(** The inverse path and the composition with a path functions are weak equivalences *)

Corollary isweqpathsinv0 {X : UU} (x x' : X) : isweq (@pathsinv0 _ x x').
Proof.
  intros.
  apply (gradth (@pathsinv0 _ x x')
                (@pathsinv0 _ x' x)
                (@pathsinv0inv0 _ _ _)
                (@pathsinv0inv0 _ _ _)).
Defined.

Definition weqpathsinv0 {X : UU} (x x' : X) :=
  weqpair _ (isweqpathsinv0 x x').

Corollary isweqpathscomp0r {X : UU} (x : X) {x' x'' : X} (e' : x' = x'') :
  isweq (fun (e : x = x') => e @ e').
Proof.
  intros.
  set (f := fun (e : x = x') => e @ e').
  set (g := fun (e'' : x = x'') => e'' @ (! e')).
  assert (egf : ∏ e : _, g (f e) = e).
  { intro e. induction e. induction e'. apply idpath. }
  assert (efg : ∏ e : _, f (g e) = e).
  { intro e. induction e. induction e'. apply idpath. }
  apply (gradth f g egf efg).
Defined.

(** Weak equivalences to and from coconuses and total path spaces *)

Corollary isweqtococonusf {X Y : UU} (f : X -> Y) : isweq (tococonusf f).
Proof.
  intros.
  apply (gradth _ _ (homotfromtococonusf f) (homottofromcoconusf f)).
Defined.

Definition weqtococonusf {X Y : UU} (f : X -> Y) : weq X (coconusf f) :=
  weqpair _ (isweqtococonusf f).

Corollary isweqfromcoconusf {X Y : UU} (f : X -> Y) : isweq (fromcoconusf f).
Proof.
  intros.
  apply (gradth _ _ (homottofromcoconusf f) (homotfromtococonusf f)).
Defined.

Definition weqfromcoconusf {X Y : UU} (f : X -> Y) : weq (coconusf f) X :=
  weqpair _ (isweqfromcoconusf f).

Corollary isweqdeltap (T : UU) : isweq (deltap T).
Proof.
  intros.
  set (ff := deltap T). set (gg := fun (z : pathsspace T) => pr1 z).
  assert (egf : ∏ t : T, gg (ff t) = t).
  { intro. apply idpath. }
  assert (efg : ∏ (tte : _), ff (gg tte) = tte).
  { intro tte. induction tte as [t c].
    induction c as [x e]. induction e.
    apply idpath.
  }
  apply (gradth _ _ egf efg).
Defined.

Corollary isweqpr1pr1 (T : UU) :
  isweq (fun (a : pathsspace' T) => pr1 (pr1 a)).
Proof.
  intros.
  set (f := fun (a : pathsspace' T) => pr1 (pr1 a)).
  set (g := fun (t : T) =>
              tpair _ (dirprodpair t t) (idpath t) : pathsspace' T).
  assert (efg : ∏ t : T, f (g t) = t).
  { intros t. unfold f. unfold g. simpl. apply idpath. }
  assert (egf : ∏ a : _, g (f a) = a).
  { intros a. induction a as [xy e].
    induction xy as [x y]. simpl in e.
    induction e. unfold f. unfold g.
    apply idpath.
  }
  apply (gradth _ _ egf efg).
Defined.

(** The weak equivalence between hfibers of homotopic functions *)

Theorem weqhfibershomot {X Y : UU} (f g : X -> Y)
        (h : f ~ g) (y : Y) : weq (hfiber f y) (hfiber g y).
Proof.
  intros X Y f g h y.
  set (ff := hfibershomotftog f g h y).
  set (gg := hfibershomotgtof f g h y).

  split with ff.

  assert (effgg : ∏ xe : _, ff (gg xe) = xe).
  {
    intro xe.
    induction xe as [x e].
    simpl.
    assert (eee : ! h x @ h x @ e = maponpaths g (idpath x) @ e).
    { simpl.  induction e. induction (h x). apply idpath. }
    set (xe1 := hfiberpair g x (! h x @ h x @ e)).
    set (xe2 := hfiberpair g x e).
    apply (hfibertriangle2 g xe1 xe2 (idpath x) eee).
  }

  assert (eggff : ∏ xe : _, gg (ff xe) = xe).
  {
    intro xe.
    induction xe as [x e].
    simpl.
    assert (eee :  h x @ !h x @ e = maponpaths f (idpath x) @ e).
    { simpl.  induction e. induction (h x). apply idpath. }
    set (xe1 := hfiberpair f x (h x @ ! h x @ e)).
    set (xe2 := hfiberpair f x e).
    apply (hfibertriangle2 f xe1 xe2 (idpath x) eee).
  }

  apply (gradth _ _ eggff effgg).
Defined.

(** *** The 2-out-of-3 property of weak equivalences

    Theorems showing that if any two of three functions f, g, gf are
    weak equivalences then so is the third - the 2-out-of-3 property.
 *)

Theorem twooutof3a {X Y Z : UU} (f : X -> Y) (g : Y -> Z)
        (isgf: isweq (g ∘ f)) (isg: isweq g) : isweq f.
Proof.
  intros.
  set (gw := weqpair g isg).
  set (gfw := weqpair (g ∘ f) isgf).
  set (invg := invmap gw).
  set (invgf := invmap gfw).

  set (invf := invgf ∘ g).

  assert (efinvf : ∏ y : Y, f (invf y) = y).
  {
    intro y.
    assert (int1 : g (f (invf y)) = g y).
    { unfold invf. apply (homotweqinvweq gfw (g y)). }
    apply (invmaponpathsweq gw _ _  int1).
  }

  assert (einvff: ∏ x : X, invf (f x) = x).
  { intro. unfold invf. apply (homotinvweqweq gfw x). }

  apply (gradth f invf einvff efinvf).
Defined.

Theorem twooutof3b {X Y Z : UU} (f : X -> Y) (g : Y -> Z)
        (isf : isweq f) (isgf : isweq (g ∘ f)) : isweq g.
Proof.
  intros.
  set (wf := weqpair f isf).
  set (wgf := weqpair (g ∘ f) isgf).
  set (invf := invmap wf).
  set (invgf := invmap wgf).

  set (invg := f ∘ invgf).

  assert (eginvg : ∏ z : Z, g (invg z) = z).
  { intro. unfold invg. apply (homotweqinvweq wgf z). }

  assert (einvgg : ∏ y : Y, invg (g y) = y).
  { intro. unfold invg.

    assert (isinvf: isweq invf).
    { apply isweqinvmap. }
    assert (isinvgf: isweq invgf).
    { apply isweqinvmap. }

    assert (int1 : g y = (g ∘ f) (invf y)).
    apply (maponpaths g (! homotweqinvweq wf y)).

    assert (int2 : (g ∘ f) (invgf (g y)) = (g ∘ f) (invf y)).
    {
      assert (int3: (g ∘ f) (invgf (g y)) = g y).
      { apply (homotweqinvweq wgf). }
      induction int1.
      apply int3.
    }

    assert (int4: (invgf (g y)) = (invf y)).
    { apply (invmaponpathsweq wgf). apply int2. }

    assert (int5: (invf (f (invgf (g y)))) = (invgf (g y))).
    { apply (homotinvweqweq wf). }

    assert (int6: (invf (f (invgf (g (y))))) = (invf y)).
    { induction int4. apply int5. }

    apply (invmaponpathsweq (weqpair invf isinvf)).
    simpl.
    apply int6.
  }

  apply (gradth g invg einvgg eginvg).
Defined.

Lemma isweql3 {X Y : UU} (f : X -> Y) (g : Y -> X)
      (egf : ∏ x : X, g (f x) = x) : isweq f -> isweq g.
Proof.
  intros X Y f g egf w.
  assert (int1 : isweq (g ∘ f)).
  {
    apply (isweqhomot (idfun X) (g ∘ f) (fun (x : X) => ! (egf x))).
    apply idisweq.
  }
  apply (twooutof3b f g w int1).
Defined.

Theorem twooutof3c {X Y Z : UU} (f : X -> Y) (g : Y -> Z)
        (isf : isweq f) (isg : isweq g) : isweq (g ∘ f).
Proof.
  intros.
  set (wf := weqpair f isf).
  set (wg := weqpair g isg).
  set (invf := invmap wf).
  set (invg := invmap wg).

  set (gf := g ∘ f).
  set (invgf := invf ∘ invg).

  assert (egfinvgf : ∏ x : X, invgf (gf x) = x).
  {
    intros x.
    assert (int1 : invf (invg (g (f x))) = invf (f x)).
    { apply (maponpaths invf (homotinvweqweq wg (f x))). }
    assert (int2 : invf (f x) = x).
    { apply (homotinvweqweq wf x). }
    induction int1.
    apply int2.
  }

  assert (einvgfgf : ∏ z : Z, gf (invgf z) = z).
  {
    intros z.
    assert (int1 : g (f (invgf z)) = g (invg z)).
    {
      unfold invgf.
      apply (maponpaths g (homotweqinvweq wf (invg z))).
    }
    assert (int2 : g (invg z) = z).
    { apply (homotweqinvweq wg z). }
    induction int1.
    apply int2.
  }

  apply (gradth gf invgf egfinvgf einvgfgf).
Defined.

Corollary twooutof3c_iff_2 {X Y Z : UU} (f : X -> Y) (g : Y -> Z) :
  isweq f -> (isweq g <-> isweq (g ∘ f)).
Proof.
  intros ? ? ? ? ? i. split.
  - intro j. exact (twooutof3c f g i j).
  - intro j. exact (twooutof3b f g i j).
Defined.

Corollary twooutof3c_iff_1 {X Y Z : UU} (f : X -> Y) (g : Y -> Z) :
  isweq g -> (isweq f <-> isweq (g ∘ f)).
Proof.
  intros ? ? ? ? ? i. split.
  - intro j. exact (twooutof3c f g j i).
  - intro j. exact (twooutof3a f g j i).
Defined.

Corollary twooutof3c_iff_1_homot {X Y Z : UU}
          (f : X -> Y) (g : Y -> Z) (h : X -> Z) :
  g ∘ f ~ h  -> isweq g -> (isweq f <-> isweq h).
Proof.
  intros ? ? ? ? ? ? r i.
  apply (logeq_trans (Y := isweq (g ∘ f))).
  - apply twooutof3c_iff_1; assumption.
  - apply isweqhomot_iff; assumption.
Defined.

Corollary twooutof3c_iff_2_homot {X Y Z : UU}
          (f : X -> Y) (g : Y -> Z) (h : X -> Z) :
  g ∘ f ~ h  -> isweq f -> (isweq g <-> isweq h).
Proof.
  intros ? ? ? ? ? ? r i.
  apply (logeq_trans (Y := isweq (g ∘ f))).
  - apply twooutof3c_iff_2; assumption.
  - apply isweqhomot_iff; assumption.
Defined.

(** *** Any function between contractible types is a weak equivalence *)

Corollary isweqcontrcontr {X Y : UU} (f : X -> Y)
          (isx : iscontr X) (isy: iscontr Y): isweq f.
Proof.
  intros.
  set (py := fun (y : Y) => tt).
  apply (twooutof3a f py (isweqcontrtounit isx) (isweqcontrtounit isy)).
Defined.

Definition weqcontrcontr {X Y : UU} (isx : iscontr X) (isy : iscontr Y) :=
  weqpair _ (isweqcontrcontr (fun (x : X) => pr1 isy) isx isy).

(** *** Composition of weak equivalences *)

Definition weqcomp {X Y Z : UU} (w1 : weq X Y) (w2 : weq Y Z) : (weq X Z) :=
  weqpair (fun (x : X) => w2 (w1 x)) (twooutof3c w1 w2 (pr2 w1) (pr2 w2)).

Notation "g ∘ f" := (weqcomp f g) (at level 50, left associativity) : weq_scope.

Delimit Scope weq_scope with weq.

Ltac intermediate_weq Y' := apply (weqcomp (Y := Y')).

Definition weqcomp_to_funcomp_app {X Y Z : UU} {x : X} {f : X ≃ Y} {g : Y ≃ Z} :
  (weqcomp f g) x = pr1weq g (pr1weq f x).
Proof. reflexivity. Defined.

Definition weqcomp_to_funcomp {X Y Z : UU} {f : X ≃ Y} {g : Y ≃ Z} :
  pr1weq (weqcomp f g) = pr1weq g ∘ pr1weq f.
Proof. reflexivity. Defined.

Definition invmap_weqcomp_expand {X Y Z : UU} {f : X ≃ Y} {g : Y ≃ Z} :
  invmap (weqcomp f g) = invmap f ∘ invmap g.
Proof. reflexivity. Defined.

(** *** The 2-out-of-6 (two-out-of-six) property of weak equivalences *)

Theorem twooutofsixu {X Y Z K : UU} {u : X -> Y} {v : Y -> Z} {w : Z -> K}
        (isuv : isweq (funcomp u v)) (isvw : isweq (funcomp v w)) : isweq u.
Proof.
  intros.

  set (invuv := invmap (weqpair _ isuv)).
  set (pu := funcomp v invuv).
  set (hupu := homotinvweqweq (weqpair _ isuv)
               : homot (funcomp u pu) (idfun X)).

  set (invvw := invmap (weqpair _ isvw)).
  set (pv := funcomp w invvw).
  set (hvpv := homotinvweqweq (weqpair _ isvw)
               : homot (funcomp v pv) (idfun Y)).

  set (h0 := funhomot v (homotweqinvweq (weqpair _ isuv))).
  set (h1 := funhomot (funcomp pu u) (invhomot hvpv)).
  set (h2 := homotfun h0 pv).

  set (hpuu := homotcomp (homotcomp h1 h2) hvpv).

  exact (gradth u pu hupu hpuu).
Defined.

Theorem twooutofsixv {X Y Z K : UU} {u : X -> Y} {v : Y -> Z} {w : Z -> K}
        (isuv : isweq (funcomp u v))(isvw : isweq (funcomp v w)) : isweq v.
Proof.
  intros. exact (twooutof3b _ _ (twooutofsixu isuv isvw) isuv).
Defined.

Theorem twooutofsixw {X Y Z K : UU} {u : X -> Y} {v : Y -> Z} {w : Z -> K}
        (isuv : isweq (funcomp u v))(isvw : isweq (funcomp v w)) : isweq w.
Proof.
  intros. exact (twooutof3b _ _ (twooutofsixv isuv isvw) isvw).
Defined.

(** *** Pairwise direct products of weak equivalences *)

Theorem isweqdirprodf {X Y X' Y' : UU} (w : X ≃ Y) (w' : weq X' Y') :
  isweq (dirprodf w w').
Proof.
  intros.
  set (f := dirprodf w w'). set (g := dirprodf (invweq w) (invweq w')).
  assert (egf : ∏ a : _, (g (f a)) = a).
  intro a. induction a as [ x x' ].  simpl. apply pathsdirprod.
  apply (homotinvweqweq w x).  apply (homotinvweqweq w' x').
  assert (efg : ∏ a : _, (f (g a)) = a).
  intro a. induction a as [ x x' ].  simpl. apply pathsdirprod.
  apply (homotweqinvweq w x). apply (homotweqinvweq w' x').
  apply (gradth _ _ egf efg).
Defined.

Definition weqdirprodf {X Y X' Y' : UU} (w : X ≃ Y) (w' : weq X' Y')
  := weqpair _ (isweqdirprodf w w').

(** *** Weak equivalence of a type and its direct product with the unit *)

Definition weqtodirprodwithunit (X : UU): weq X (dirprod X unit).
Proof.
  intros.
  set (f := fun x : X => dirprodpair x tt).
  split with f.
  set (g := fun xu : dirprod X unit => pr1 xu).
  assert (egf : ∏ x : X, (g (f x)) = x). intro. apply idpath.
  assert (efg : ∏ xu : _, (f (g xu)) = xu). intro. induction xu as [ t x ].
  induction x. apply idpath.
  apply (gradth f g egf efg).
Defined.


(** *** Associativity of [ total2 ] as a weak equivalence *)

Lemma total2asstor {X : UU} (P : X -> UU) (Q : total2 P -> UU) :
  total2 Q ->  ∑ x:X, ∑ p : P x, Q (tpair P x p).
Proof.
  intros X P Q xpq.
  exists (pr1 (pr1 xpq)).
  exists (pr2 (pr1 xpq)).
  induction xpq as [ xp q ].
  induction xp as [ x p ].
  assumption.
Defined.

Lemma total2asstol {X : UU} (P : X -> UU) (Q : total2 P -> UU) :
  (∑ x : X, ∑ p : P x, Q (tpair P x p)) -> total2 Q.
Proof.
  intros X P Q xpq.
  mkpair.
  - mkpair.
    + apply (pr1 xpq).
    + apply (pr1 (pr2 xpq)).
  - induction xpq as [ x pq ].
    induction pq as [ p q ].
    assumption.
Defined.


Theorem weqtotal2asstor {X : UU} (P : X -> UU) (Q : total2 P -> UU) :
  weq (total2 Q) (∑ x : X, ∑ p : P x, Q (tpair P x p)).
Proof.
  intros.
  set (f := total2asstor P Q). set (g:= total2asstol P Q).
  split with f.
  assert (egf : ∏ xpq : _ , (g (f xpq)) = xpq).
  intro. induction xpq as [ xp q ]. induction xp as [ x p ]. apply idpath.
  assert (efg : ∏ xpq : _ , (f (g xpq)) = xpq).
  intro. induction xpq as [ x pq ]. induction pq as [ p q ]. apply idpath.
  apply (gradth _ _ egf efg).
Defined.

Definition weqtotal2asstol {X : UU} (P : X -> UU) (Q : total2 P -> UU) :
  weq (∑ x : X, ∑ p : P x, Q (tpair P x p)) (total2 Q)
  := invweq (weqtotal2asstor P Q).

(** *** Associativity and commutativity of direct products as weak equivalences *)

Definition weqdirprodasstor (X Y Z : UU) :
  weq (dirprod (dirprod X Y) Z) (dirprod X (dirprod Y Z)).
Proof.
  intros. apply weqtotal2asstor.
Defined.

Definition weqdirprodasstol (X Y Z : UU) :
  weq (dirprod X (dirprod Y Z)) (dirprod (dirprod X Y) Z)
  := invweq (weqdirprodasstor X Y Z).

Definition weqdirprodcomm (X Y : UU) : weq (dirprod X Y) (dirprod Y X).
Proof.
  intros.
  set (f := fun xy : dirprod X Y => dirprodpair (pr2 xy) (pr1 xy)).
  set (g := fun yx : dirprod Y X => dirprodpair (pr2 yx) (pr1 yx)).
  assert (egf : ∏ xy : _, (g (f xy)) = xy).
  intro. induction xy. apply idpath.
  assert (efg : ∏ yx : _, (f (g yx)) = yx).
  intro. induction yx. apply idpath.
  split with f. apply (gradth _ _ egf efg).
Defined.

Definition weqtotal2dirprodcomm {X Y : UU} (P : X × Y -> UU) :
  (∑ xy : X × Y, P xy) ≃ (∑ xy : Y × X, P (weqdirprodcomm _ _ xy)).
Proof.
  intros.
  use weqgradth.
  - intros xyp. induction xyp as [xy p]. induction xy as [x y].
    exact ((y,,x),,p).
  - intros yxp. induction yxp as [yx p]. induction yx as [y x].
    exact ((x,,y),,p).
  - intros xyp. induction xyp as [xy p]. induction xy as [x y].
    reflexivity.
  - intros yxp. induction yxp as [yx p]. induction yx as [y x].
    reflexivity.
Defined.

Definition weqtotal2dirprodassoc  {X Y : UU} (P : X × Y -> UU) :
  (∑ xy : X × Y, P xy) ≃ (∑ (x : X) (y : Y), P (x,,y)).
  intros.
  simple refine (weqgradth _ _ _ _).
  - intros xyp. induction xyp as [xy p]. induction xy as [x y].
    exact (x,,y,,p).
  - intros xyp. induction xyp as [x yp]. induction yp as [y p].
    exact ((x,,y),,p).
  - intros xyp. induction xyp as [xy p]. induction xy as [x y].
    reflexivity.
  - intros xyp. induction xyp as [x yp]. induction yp as [y p].
    reflexivity.
Defined.

Definition weqtotal2dirprodassoc' {X Y : UU} (P : X × Y -> UU) :
  (∑ xy : X × Y, P xy) ≃ (∑ (y : Y) (x : X), P (x,,y)).
Proof.
  intros.
  simple refine (weqgradth _ _ _ _).
  - intros xyp. induction xyp as [xy p]. induction xy as [x y].
    exact (y,,x,,p).
  - intros yxp. induction yxp as [x yp]. induction yp as [y p].
    exact ((y,,x),,p).
  - intros xyp. induction xyp as [xy p]. induction xy as [x y].
    reflexivity.
  - intros yxp. induction yxp as [x yp]. induction yp as [y p].
    reflexivity.
Defined.

Definition weqtotal2comm12 {X} (P Q : X -> UU) :
  (∑ (w : ∑ x, P x), Q (pr1 w)) ≃ (∑ (w : ∑ x, Q x), P (pr1 w)).
Proof.
  intros.
  simple refine (weqgradth _ _ _ _).
  - intros [[x p] q]. exact ((x,,q),,p).
  - intros [[x q] p]. exact ((x,,p),,q).
  - intros [[x p] q]. reflexivity.
  - intros [[x q] p]. reflexivity.
Defined.

(** ** Binary coproducts and their basic properties *)

(** Binary coproducts have not been introduced or used earlier except for the
lines in the Preamble.v that define [ coprod ] and [ ⨿ ] as a notation for
the inductive type family [ sum ] that is defined in Coq.Init. *)

(** *** Distributivity of coproducts and direct products as a weak equivalence *)

Definition rdistrtocoprod (X Y Z : UU) :
  dirprod X (Y ⨿ Z) -> (X × Y) ⨿ (X × Z).
Proof.
  intros X Y Z X0.
  induction X0 as [ t x ]. induction x as [ y | z ].
  apply (ii1 (dirprodpair t y)).
  apply (ii2 (dirprodpair t z)).
Defined.


Definition rdistrtoprod (X Y Z : UU) : (X × Y) ⨿ (X × Z) -> X × (Y ⨿ Z).
Proof.
  intros X Y Z X0.
  induction X0 as [ d | d ]. induction d as [ t x ].
  apply (dirprodpair t (ii1 x)).
  induction d as [ t x ]. apply (dirprodpair t (ii2 x)).
Defined.


Theorem isweqrdistrtoprod (X Y Z : UU) : isweq (rdistrtoprod X Y Z).
Proof.
  intros.
  set (f := rdistrtoprod X Y Z). set (g := rdistrtocoprod X Y Z).

  assert (egf: ∏ a:_, (g (f a)) = a).
  intro. induction a as [ d | d ]. induction d. apply idpath. induction d.
  apply idpath.

  assert (efg: ∏ a:_, (f (g a)) = a). intro. induction a as [ t x ].
  induction x. apply idpath. apply idpath.

  apply (gradth f g egf efg).
Defined.

Definition weqrdistrtoprod (X Y Z : UU) := weqpair _ (isweqrdistrtoprod X Y Z).

Corollary isweqrdistrtocoprod (X Y Z : UU) : isweq (rdistrtocoprod X Y Z).
Proof. intros. apply (isweqinvmap (weqrdistrtoprod X Y Z)). Defined.

Definition weqrdistrtocoprod (X Y Z : UU)
  := weqpair _ (isweqrdistrtocoprod X Y Z).


(** *** Total space of a family over a coproduct *)

Definition fromtotal2overcoprod {X Y : UU} (P : X ⨿ Y -> UU) (xyp : total2 P) :
  coprod (∑ x : X, P (ii1 x)) (∑ y : Y, P (ii2 y)).
Proof.
  intros.
  set (PX := fun x : X => P (ii1 x)). set (PY := fun y : Y => P (ii2 y)).
  induction xyp as [ xy p ]. induction xy as [ x | y ].
  apply (ii1 (tpair PX x p)). apply (ii2 (tpair PY y p)).
Defined.

Definition tototal2overcoprod {X Y : UU} (P : X ⨿ Y -> UU)
           (xpyp : coprod (∑ x : X, P (ii1 x)) (∑ y : Y, P (ii2 y))) : total2 P.
Proof.
  intros.
  induction xpyp as [ xp | yp ]. induction xp as [ x p ].
  apply (tpair P (ii1 x) p).
  induction yp as [ y p ]. apply (tpair P (ii2 y) p).
Defined.

Theorem weqtotal2overcoprod {X Y : UU} (P : X ⨿ Y -> UU) :
  (∑ xy, P xy) ≃ (∑ x : X, P (ii1 x)) ⨿ (∑ y : Y, P (ii2 y)).
Proof.
  intros.
  set (f := fromtotal2overcoprod P). set (g := tototal2overcoprod P).
  split with f.
  assert (egf : ∏ a : _ , (g (f a)) = a).
  { intro a.
    induction a as [ xy p ].
    induction xy as [ x | y ].
    simpl.
    apply idpath.
    simpl.
    apply idpath. }
  assert (efg : ∏ a : _ , (f (g a)) = a).
  { intro a.
    induction a as [ xp | yp ].
    induction xp as [ x p ].
    simpl.
    apply idpath.
    induction yp as [ y p ].
    apply idpath. }
  apply (gradth _ _ egf efg).
Defined.

(** *** Pairwise sum of functions, coproduct associativity and commutativity  *)

Definition sumofmaps {X Y Z : UU} (fx : X -> Z)(fy : Y -> Z) :
  (X ⨿ Y) -> Z := fun xy : _ => match xy with ii1 x => fx x | ii2 y => fy y end.

Definition coprodasstor (X Y Z : UU) : (X ⨿ Y) ⨿ Z -> X ⨿ (Y ⨿ Z).
Proof.
  intros X Y Z X0.
  induction X0 as [ c | z ]. induction c as [ x | y ].
  apply (ii1 x). apply (ii2 (ii1 y)). apply (ii2 (ii2 z)).
Defined.

Definition coprodasstol (X Y Z : UU): X ⨿ (Y ⨿ Z) -> (X ⨿ Y) ⨿ Z.
Proof.
  intros X Y Z X0.
  induction X0 as [ x | c ]. apply (ii1 (ii1 x)). induction c as [ y | z ].
  apply (ii1 (ii2 y)). apply (ii2 z).
Defined.

Definition sumofmaps_assoc_left {X Y Z T : UU} (f : X -> T) (g : Y -> T)
           (h : Z -> T) :
  sumofmaps (sumofmaps f g) h ∘ coprodasstol _ _ _ ~ sumofmaps f (sumofmaps g h).
Proof.
  intros. intros [x|[y|z]]; reflexivity.
Defined.

Definition sumofmaps_assoc_right {X Y Z T : UU} (f : X -> T) (g : Y -> T)
           (h : Z -> T) :
  sumofmaps f (sumofmaps g h) ∘ coprodasstor _ _ _ ~ sumofmaps (sumofmaps f g) h.
Proof.
  intros. intros [[x|y]|z]; reflexivity.
Defined.

Theorem isweqcoprodasstor (X Y Z : UU): isweq (coprodasstor X Y Z).
Proof.
  intros. set (f := coprodasstor X Y Z). set (g := coprodasstol X Y Z).
  assert (egf : ∏ xyz:_, (g (f xyz)) = xyz).
  intro xyz. induction xyz as [ c | z ].  induction c.
  apply idpath. apply idpath. apply idpath.
  assert (efg : ∏ xyz:_, (f (g xyz)) = xyz). intro xyz.
  induction xyz as [ x | c ].  apply idpath. induction c.
  apply idpath. apply idpath.
  apply (gradth f g egf efg).
Defined.

Definition weqcoprodasstor (X Y Z : UU) := weqpair _ (isweqcoprodasstor X Y Z).

Corollary isweqcoprodasstol (X Y Z : UU) : isweq (coprodasstol X Y Z).
Proof. intros. apply (isweqinvmap (weqcoprodasstor X Y Z)). Defined.

Definition weqcoprodasstol (X Y Z : UU) := weqpair _ (isweqcoprodasstol X Y Z).

Definition coprodcomm (X Y : UU) : X ⨿ Y -> Y ⨿ X
  := fun xy : _ => match xy with ii1 x => ii2 x | ii2 y => ii1 y end.

Theorem isweqcoprodcomm (X Y : UU) : isweq (coprodcomm X Y).
Proof.
  intros.
  set (f := coprodcomm X Y). set (g := coprodcomm Y X).
  assert (egf : ∏ xy : _, (g (f xy)) = xy). intro.
  induction xy. apply idpath. apply idpath.
  assert (efg : ∏ yx : _, (f (g yx)) = yx). intro.
  induction yx. apply idpath. apply idpath.
  apply (gradth f g egf efg).
Defined.

Definition weqcoprodcomm (X Y : UU) := weqpair _ (isweqcoprodcomm X Y).

(** *** Coproduct with a "negative" type *)

Theorem isweqii1withneg (X : UU) {Y : UU} (nf : Y -> empty) : isweq (@ii1 X Y).
Proof.
  intros.
  set (f := @ii1 X Y).
  set (g := fun xy : X ⨿ Y => match xy with
                              | ii1 x => x
                              | ii2 y => fromempty (nf y)
                              end).
  assert (egf : ∏ x : X, (g (f x)) = x). intro. apply idpath.
  assert (efg : ∏ xy : X ⨿ Y, (f (g xy)) = xy). intro.
  induction xy as [ x | y ]. apply idpath. apply (fromempty (nf y)).
  apply (gradth f g egf efg).
Defined.

Definition weqii1withneg (X : UU) {Y : UU} (nf : ¬ Y)
  := weqpair _ (isweqii1withneg X nf).

Theorem isweqii2withneg {X : UU} (Y : UU) (nf : X -> empty) : isweq (@ii2 X Y).
Proof.
  intros.
  set (f:= @ii2 X Y).
  set (g:= fun xy : X ⨿ Y => match xy with
                             | ii1 x => fromempty (nf x)
                             | ii2 y => y
                             end).
  assert (egf : ∏ y : Y, (g (f y)) = y). intro. apply idpath.
  assert (efg : ∏ xy : X ⨿ Y, (f (g xy)) = xy). intro.
  induction xy as [ x | y ]. apply (fromempty (nf x)). apply idpath.
  apply (gradth f g egf efg).
Defined.

Definition weqii2withneg {X : UU} (Y : UU) (nf : ¬ X)
  := weqpair _ (isweqii2withneg Y nf).

(** *** Coproduct of two functions *)

Definition coprodf {X Y X' Y' : UU} (f : X -> X') (g : Y-> Y') : X ⨿ Y -> X' ⨿ Y'
  := fun xy: X ⨿ Y =>
       match xy with
       | ii1 x => ii1 (f x)
       | ii2 y => ii2 (g y)
       end.

Definition coprodf1 {X Y X' : UU} : (X -> X') -> X ⨿ Y -> X' ⨿ Y.
Proof.
  intros ? ? ? f. exact (coprodf f (idfun Y)).
Defined.

Definition coprodf2 {X Y Y' : UU} : (Y -> Y') -> X ⨿ Y -> X ⨿ Y'.
Proof.
  intros ? ? ? g. exact (coprodf (idfun X) g).
Defined.

Definition homotcoprodfcomp {X X' Y Y' Z Z' : UU} (f : X -> Y)
           (f' : X' -> Y') (g : Y -> Z) (g' : Y' -> Z') :
  homot (funcomp (coprodf f f') (coprodf g g'))
        (coprodf (funcomp f g) (funcomp f' g')).
Proof.
  intros. intro xx'. induction xx' as [ x | x' ].
  apply idpath. apply idpath.
Defined.


Definition homotcoprodfhomot {X X' Y Y' : UU} (f g : X -> Y)
           (f' g' : X' -> Y') (h : homot f g) (h' : homot f' g') :
  homot (coprodf f f') (coprodf g g')
  := fun xx' : _ => match xx' with
                    | (ii1 x) => maponpaths (@ii1 _ _) (h x)
                    | (ii2 x') => maponpaths (@ii2 _ _) (h' x')
                    end.


Theorem isweqcoprodf {X Y X' Y' : UU} (w : weq X X') (w' : weq Y Y') :
  isweq (coprodf w w').
Proof.
  intros.
  set (finv := invmap w). set (ginv := invmap w').
  set (ff := coprodf w w'). set (gg := coprodf finv ginv).
  assert (egf : ∏ xy : X ⨿ Y, (gg (ff xy)) = xy).
  intro. induction xy as [ x | y ]. simpl.
  apply (maponpaths (@ii1 X Y) (homotinvweqweq w x)).
  apply (maponpaths (@ii2 X Y) (homotinvweqweq w' y)).
  assert (efg : ∏ xy' : coprod X' Y', (ff (gg xy')) = xy').
  intro. induction xy' as [ x | y ]. simpl.
  apply (maponpaths (@ii1 X' Y') (homotweqinvweq w x)).
  apply (maponpaths (@ii2 X' Y') (homotweqinvweq w' y)).
  apply (gradth ff gg egf efg).
Defined.

Definition weqcoprodf {X Y X' Y' : UU} : X ≃ X' -> Y ≃ Y' -> X ⨿ Y ≃ X' ⨿ Y'.
Proof.
  intros ? ? ? ? w1 w2. exact (weqpair _ (isweqcoprodf w1 w2)).
Defined.

Definition weqcoprodf1 {X Y X' : UU} : X ≃ X' -> X ⨿ Y ≃ X' ⨿ Y.
Proof.
  intros ? ? ? w. exact (weqcoprodf w (idweq Y)).
Defined.

Definition weqcoprodf2 {X Y Y' : UU} : Y ≃ Y' -> X ⨿ Y ≃ X ⨿ Y'.
Proof.
  intros ? ? ? w. exact (weqcoprodf (idweq X) w).
Defined.

(** *** The [ equality_cases ] construction and four applications to [ ii1 ] and [ ii2 ] *)

(* Added by D. Grayson, Nov. 2015 *)

Definition equality_cases {P Q : UU} (x x' : P ⨿ Q) : UU.
Proof.                          (* "codes" *)
  intros. induction x as [p|q].
  - induction x' as [p'|q'].
    + exact (p = p').
    + exact empty.
  - induction x' as [p'|q'].
    + exact empty.
    + exact (q = q').
Defined.

Definition equality_by_case {P Q : UU} {x x' : P ⨿ Q} :
  x = x'-> equality_cases x x'.
Proof.
  intros ? ? ? ? e. induction x as [p|q].
  - induction x' as [p'|q'].
    + simpl.
      exact (maponpaths (@coprod_rect P Q (λ _, P) (λ p, p) (λ _, p)) e).
    + simpl.
      exact (transportf (@coprod_rect P Q (λ _, UU) (λ _, unit) (λ _, empty))
                        e tt).
  - induction x' as [p'|q'].
    + simpl.
      exact (transportb (@coprod_rect P Q (λ _, UU) (λ _, unit) (λ _, empty))
                        e tt).
    + simpl.
      exact (maponpaths (@coprod_rect P Q (λ _,Q) (λ _, q) (λ q, q)) e).
Defined.

Definition inv_equality_by_case {P Q : UU} {x x' : P ⨿ Q} :
  equality_cases x x' -> x = x'.
Proof.
  intros ? ? ? ? e.
  induction x as [p|q].
  - induction x' as [p'|q'].
    + exact (maponpaths (@ii1 P Q) e).
    + induction e.
  - induction x' as [p'|q'].
    + induction e.
    + exact (maponpaths (@ii2 P Q) e).
Defined.

(* the same proof proves 4 lemmas: *)

Lemma ii1_injectivity {P Q : UU} (p p' : P) :
  ii1 (B := Q) p = ii1 (B := Q) p' -> p = p'.
Proof. intros ? ? ? ?. exact equality_by_case. Defined.

Lemma ii2_injectivity {P Q : UU} (q q' : Q) :
  ii2 (A := P) q = ii2 (A := P) q' -> q = q'.
Proof. intros ? ? ? ?. exact equality_by_case. Defined.

Lemma negpathsii1ii2 {X Y : UU} (x : X) (y : Y) : ii1 x != ii2 y.
Proof. intros ? ? ? ?. exact equality_by_case. Defined.

Lemma negpathsii2ii1 {X Y : UU} (x : X) (y : Y) : ii2 y != ii1 x.
Proof. intros ? ? ? ?. exact equality_by_case. Defined.


(** *** Bool as coproduct *)

Definition boolascoprod: unit ⨿ unit ≃ bool.
Proof.
  set (f := fun xx : coprod unit unit
            => match xx with ii1 t => true | ii2 t => false end).
  split with f.
  set (g := fun t:bool => match t with true => ii1 tt | false => ii2 tt end).

  assert (egf : ∏ xx : _, g (f xx) = xx).
  intro xx. induction xx as [ u | u ]. induction u. apply idpath.
  induction u. apply idpath.

  assert (efg : ∏ t : _, f (g t) = t). induction t. apply idpath.
  apply idpath.

  apply (gradth f g egf efg).
Defined.


(** *** Pairwise coproducts as dependent sums of families over [ bool ] *)

Definition coprodtobool {X Y : UU} (xy : X ⨿ Y) : bool
  := match xy with
     | ii1 x => true
     | ii2 y => false
     end.

Definition boolsumfun (X Y : UU) : bool -> UU
  := fun t : _ => match t with
                  | true => X
                  | false => Y
                  end.

Definition coprodtoboolsum (X Y : UU) : X ⨿ Y -> total2 (boolsumfun X Y)
  := fun xy : _ => match xy with
                   | ii1 x => tpair (boolsumfun X Y) true x
                   | ii2 y => tpair (boolsumfun X Y) false y
                   end.

Definition boolsumtocoprod (X Y : UU): (total2 (boolsumfun X Y)) -> X ⨿ Y
  := fun xy:_ => match xy with
                 | tpair _ true x => ii1 x
                 | tpair _ false y => ii2 y
                 end.

Theorem isweqcoprodtoboolsum (X Y : UU) : isweq (coprodtoboolsum X Y).
Proof.
  intros.
  set (f := coprodtoboolsum X Y). set (g := boolsumtocoprod X Y).
  assert (egf : ∏ xy : X ⨿ Y , (g (f xy)) = xy).
  induction xy. apply idpath. apply idpath.
  assert (efg : ∏ xy : total2 (boolsumfun X Y), (f (g xy)) = xy).
  intro. induction xy as [ t x ]. induction t. apply idpath. apply idpath.
  apply (gradth f g egf efg).
Defined.

Definition weqcoprodtoboolsum (X Y : UU) := weqpair _ (isweqcoprodtoboolsum X Y).

Corollary isweqboolsumtocoprod (X Y : UU): isweq (boolsumtocoprod X Y).
Proof. intros. apply (isweqinvmap (weqcoprodtoboolsum X Y)). Defined.

Definition weqboolsumtocoprod (X Y : UU) := weqpair _ (isweqboolsumtocoprod X Y).


(** *** Splitting of [ X ] into a coproduct defined by a function [ X -> Y ⨿ Z ] *)

Definition weqcoprodsplit {X Y Z : UU} (f : X -> coprod Y Z) :
  X ≃ (∑ y : Y, hfiber f (ii1 y)) ⨿ (∑ z : Z, hfiber f (ii2 z)).
Proof.
  intros.
  set (w1 := weqtococonusf f).
  set (w2 := weqtotal2overcoprod (fun yz : coprod Y Z => hfiber f yz)).
  apply (weqcomp w1 w2).
Defined.


(** *** Some properties of [ bool ] *)

Definition boolchoice (x : bool) : coprod (x = true) (x = false).
Proof.
  intro. induction x. apply (ii1 (idpath _)). apply (ii2 (idpath _)).
Defined.

Definition bool_to_type : bool -> UU.
Proof.
  intros b. induction b as [|]. { exact unit. } { exact empty. }
Defined.

Theorem nopathstruetofalse : true = false -> empty.
Proof. intro X. apply (transportf bool_to_type X tt). Defined.

Corollary nopathsfalsetotrue : false = true -> empty.
Proof. intro X. apply (transportb bool_to_type X tt). Defined.

Definition truetonegfalse (x : bool) : x = true -> x != false.
Proof. intros x e. rewrite e. unfold neg. apply nopathstruetofalse. Defined.

Definition falsetonegtrue (x : bool) : x = false -> x != true.
Proof. intros x e. rewrite e. unfold neg. apply nopathsfalsetotrue. Defined.

Definition negtruetofalse (x : bool) : x != true -> x = false.
Proof.
  intros x ne. induction (boolchoice x) as [t | f]. induction (ne t). apply f.
Defined.

Definition negfalsetotrue (x : bool) : x != false -> x = true.
Proof.
  intros x ne. induction (boolchoice x) as [t | f]. apply t. induction (ne f).
Defined.


(** *** Fibrations with only one non-empty fiber

Theorem saying that if a fibration has only one non-empty fiber then the total
space is weakly equivalent to this fiber. *)

(* The current proof added by P. L. Lumsdaine, 2016 *)

Theorem onefiber {X : UU} (P : X -> UU) (x : X)
        (c : ∏ x' : X, (x = x') ⨿ ¬ P x') : isweq (λ p, tpair P x p).
Proof.
  intros.
  set (f := fun p : P x => tpair _ x p).
  set (cx := c x).
  transparent assert (cnew : (∏ x' : X, (x = x') ⨿ ¬ P x')).
  { intro x'. refine (coprod_rect (fun _ => _) _ _ (cx)).
    - intro x0. refine (coprod_rect (fun _ => _) _ _ (c x')).
      + intro ee. apply ii1; exact (pathscomp0 (pathsinv0 x0) ee).
      + intro phi. apply ii2, phi.
    - intro phi. exact (c x'). }


  set (g := fun pp : total2 P =>
              match (cnew (pr1 pp)) with
              | ii1 e => transportb P e (pr2 pp)
              | ii2 phi => fromempty (phi (pr2 pp))
              end).


  assert (efg : ∏ pp : total2 P, (f (g pp)) = pp).
  intro. induction pp as [ t x0 ]. set (cnewt := cnew t).
  unfold g. unfold f. simpl. change (cnew t) with cnewt.
  induction cnewt as [ x1 | y ].
  apply (pathsinv0 (pr1 (pr2 (constr1 P (pathsinv0 x1))) x0)).
  induction (y x0).

  set (cnewx := cnew x).
  assert (e1 : (cnew x) = cnewx). apply idpath.
  unfold cnew in cnewx. change (c x) with cx in cnewx.
  induction cx as [ x0 | e0 ].
  assert (e : (cnewx) = (ii1  (idpath x))).
  apply (maponpaths (@ii1 (x = x) (P x -> empty)) (pathsinv0l x0)).

  assert (egf : ∏ p: P x, (g (f p)) = p). intro. simpl in g.
  unfold g. unfold f. simpl.

  set (ff := fun cc:coprod (x = x) (P x -> empty) =>
               match cc with
               | ii1 e0 => transportb P e0 p
               | ii2 phi => fromempty  (phi p)
               end).
  assert (ee : (ff (cnewx)) = (ff (@ii1 (x = x) (P x -> empty) (idpath x)))).
  apply (maponpaths ff e).
  assert (eee : (ff (@ii1 (x = x) (P x -> empty) (idpath x))) = p). apply idpath.
  fold (ff (cnew x)).
  assert (e2 : (ff (cnew x)) = (ff cnewx)). apply (maponpaths ff e1).
  apply (pathscomp0 (pathscomp0 e2 ee) eee).
  apply (gradth f g egf efg).

  unfold isweq. intro y0. induction (e0 (g y0)).
Defined.




(** ** Basics about fibration sequences. *)



(** *** Fibrations sequences and their first "left shifts"

The group of constructions related to fibration sequences forms one of the most
important computational toolboxes of homotopy theory.

Given a pair of functions [ (f : X -> Y) (g : Y -> Z) ] and a point [ z : Z ] ,
a structure of the complex on such a triple is a homotopy from the composition
[ funcomp f g ] to the constant function [ X -> Z ] corresponding to [ z ] i.e.
a term [ ez : ∏ x : X, (g (f x)) = z ]. Specifing such a structure is
essentially equivalent to specifing a structure of the form
[ ezmap : X -> hfiber g z ]. The mapping in one direction is given in the
definition of [ ezmap ] below. The mapping in another is given by
[ f := fun x : X => pr1 (ezmap x) ] and [ ez := fun x : X => pr2 (ezmap x) ].

A complex is called a fibration sequence if [ ezmap ] is a weak equivalence.
Correspondingly, the structure of a fibration sequence on [ f g z ] is a pair
[ (ez , is) ] where [ is : isweq (ezmap f g z ez) ]. For a fibration sequence
[ f g z fs ]  where [ fs : fibseqstr f g z ] and any [ y : Y ] there is defined
a function [ diff1 : (g y) = z -> X ] and a structure of the fibration
sequence [ fibseqdiff1 ] on the triple [ diff1 g y ]. This new fibration
sequence is called the derived fibration sequence of the original one.

The first function of the second derived of [ f g z fs ] corresponding to
[ (y : Y) (x : X) ]  is of the form [ (f x) = y -> (g y) = z ] and it is
homotopic to the function defined by
[ e => pathscomp0 (maponpaths g (pathsinv0 e)) (ez x) ]. The first function of
the third derived of [ f g z fs ] corresponding to
[ (y : Y) (x : X) (e : (g y) = z) ] is of the form
[ (diff1 e) = x -> (f x) = y ]. Therefore, the third derived of a sequence based
on [ X Y Z ] is based entirely on types = of [ X ], [ Y ] and [ Z ]. When this
construction is applied to types of finite h-level (see below) and combined with
the fact that the h-level of a path type is strictly lower than the h-level of
the ambient type it leads to the possibility of building proofs about types by
induction on h-level.

There are three important special cases in which fibration sequences arise:

( pr1 - case ) The fibration sequence [ fibseqpr1 P z ] defined by family
[ P : Z -> UU ] and a term [ z : Z ]. It is based on the sequence of functions
[ (tpair P z : P z -> total2 P) (pr1 : total2 P -> Z) ]. The corresponding
[ ezmap ] is defined by an obvious rule and the fact that it is a weak
equivalence is proved in [ isweqfibertohfiber ].

( g - case ) The fibration sequence [ fibseqg g z ]  defined by a function
[ g : Y -> Z ] and a term [ z : Z ]. It is based on the sequence of functions
[ (hfiberpr1 : hfiber g z -> Y) (g : Y -> Z) ] and the corresponding [ ezmap ]
is the function which takes a term [ ye : hfiber ] to
[ hfiberpair g (pr1 ye) (pr2 ye) ]. If we had eta-concersion for the depndent
sums it would be the identiry function. Since we do not have this conversion
in Coq this function is only homotopic to the identity function by [ tppr ]
which is sufficient to ensure that it is a weak equivalence. The first derived
of [ fibseqg g z ] corresponding to [ y : Y ] coincides with
[ fibseqpr1 (fun y' : Y  => (g y') = z) y ].

( hf -case ) The fibration sequence of homotopy fibers defined for any pair of
functions [ (f : X -> Y) (g : Y -> Z) ] and any terms
[ (z : Z) (ye : hfiber g z) ]. It is based on functions
[ hfiberftogf : hfiber f (pr1 ye) -> hfiber (funcomp f g) z ] and
[ hfibergftog : hfiber (funcomp f g) z -> hfiber g z ] which are defined below.
 *)

(** *** The structures of a complex and of a fibration sequence on a composable pair of functions *)

(** The structure of a complex on a composable pair of functions
  [ (f : X -> Y) (g : Y -> Z) ] relative to a term [ z : Z ]. *)

Definition complxstr {X Y Z : UU} (f : X -> Y) (g : Y -> Z) (z : Z)
  := ∏ x : X, (g (f x)) = z.


(** The structure of a fibration sequence on a complex. *)

Definition ezmap {X Y Z : UU} (f : X -> Y) (g : Y -> Z) (z : Z)
           (ez : complxstr f g z) :
  X -> hfiber g z := fun x : X => hfiberpair g (f x) (ez x).

Definition isfibseq {X Y Z : UU} (f : X -> Y) (g : Y -> Z) (z : Z)
           (ez : complxstr f g z) := isweq (ezmap f g z ez).

Definition fibseqstr {X Y Z : UU} (f : X -> Y) (g : Y -> Z) (z : Z)
  := ∑ ez : complxstr f g z, isfibseq f g z ez.
Definition fibseqstrpair {X Y Z : UU} (f : X -> Y) (g : Y -> Z) (z : Z)
  := tpair (fun ez : complxstr f g z => isfibseq f g z ez).
Definition fibseqstrtocomplxstr {X Y Z : UU} (f : X -> Y) (g : Y -> Z) (z : Z) :
  fibseqstr f g z -> complxstr f g z
  := @pr1 _ (fun ez : complxstr f g z => isfibseq f g z ez).
Coercion fibseqstrtocomplxstr : fibseqstr >-> complxstr.

Definition ezweq {X Y Z : UU} (f : X -> Y) (g : Y -> Z) (z : Z)
           (fs : fibseqstr f g z) : weq X (hfiber g z)
  := weqpair _ (pr2 fs).



(** *** Construction of the derived fibration sequence *)


Definition d1 {X Y Z : UU} (f : X -> Y) (g : Y -> Z) (z : Z)
           (fs : fibseqstr f g z) (y : Y) : (g y) = z -> X
  := fun e : _ => invmap (ezweq f g z fs) (hfiberpair g y e).

Definition ezmap1 {X Y Z : UU} (f : X -> Y) (g : Y -> Z) (z : Z)
           (fs : fibseqstr f g z) (y : Y) (e : (g y) = z) : hfiber f y.
Proof.
  intros.
  split with (d1 f g z fs y e).
  unfold d1.
  change (f (invmap (ezweq f g z fs) (hfiberpair g y e)))
  with (hfiberpr1 _ _ (ezweq f g z fs (invmap (ezweq f g z fs)
                                              (hfiberpair g y e)))).
  apply (maponpaths (hfiberpr1 g z)
                    (homotweqinvweq (ezweq f g z fs) (hfiberpair g y e))).
Defined.

Definition invezmap1 {X Y Z : UU} (f : X -> Y) (g : Y -> Z) (z : Z)
           (ez : complxstr f g z) (y : Y) : hfiber f y -> (g y) = z
  := fun xe: hfiber f y
     => match xe with
          tpair _ x e => pathscomp0 (maponpaths g (pathsinv0 e)) (ez x)
        end.

Theorem isweqezmap1 {X Y Z : UU} (f : X -> Y) (g : Y -> Z) (z : Z)
        (fs : fibseqstr f g z) (y : Y) : isweq (ezmap1 f g z fs y).
Proof.
  intros.
  set (ff := ezmap1 f g z fs y). set (gg := invezmap1 f g z (pr1 fs) y).
  assert (egf : ∏ e : _, (gg (ff e)) = e).
  intro. simpl.
  apply (hfibertriangle1inv0 g (homotweqinvweq (ezweq f g z fs)
                                               (hfiberpair g y e))).
  assert (efg : ∏ xe : _, (ff (gg xe)) = xe).
  intro. induction xe as [ x e ]. induction e. simpl.
  unfold ff. unfold ezmap1. unfold d1.
  change (hfiberpair g (f x) (pr1 fs x)) with (ezmap f g z fs x).
  apply (hfibertriangle2
           f (hfiberpair f (invmap (ezweq f g z fs) (ezmap f g z fs x)) _)
           (hfiberpair f x (idpath _))
           (homotinvweqweq (ezweq f g z fs) x)).
  simpl.
  set (e1 := pathsinv0 (pathscomp0rid (maponpaths f (homotinvweqweq
                                                       (ezweq f g z fs) x)))).
  assert (e2 : (maponpaths (hfiberpr1 g z)
                           (homotweqinvweq (ezweq f g z fs)
                                           ((ezmap f g z fs) x)))
               = (maponpaths f (homotinvweqweq (ezweq f g z fs) x))).
  set (e3 := maponpaths (fun e : _ => maponpaths (hfiberpr1 g z) e)
                        (pathsinv0 (homotweqinvweqweq (ezweq f g z fs) x))).
  simpl in e3.
  set (e4 := maponpathscomp (ezmap f g z (pr1 fs)) (hfiberpr1 g z)
                            (homotinvweqweq (ezweq f g z fs) x)).
  simpl in e4. apply (pathscomp0 e3 e4). apply (pathscomp0 e2 e1).
  apply (gradth _ _ egf efg).
Defined.

Definition ezweq1 {X Y Z : UU} (f : X -> Y) (g : Y -> Z) (z : Z)
           (fs : fibseqstr f g z) (y : Y) := weqpair _ (isweqezmap1 f g z fs y).

Definition fibseq1 {X Y Z : UU} (f :X -> Y) (g : Y -> Z) (z : Z)
           (fs : fibseqstr f g z) (y : Y) : fibseqstr (d1 f g z fs y) f y
  := fibseqstrpair _ _ _ _ (isweqezmap1 f g z fs y).



(** *** Explicit description of the first map in the second derived sequence *)

Definition d2 {X Y Z : UU} (f : X -> Y) (g : Y -> Z) (z : Z)
           (fs : fibseqstr f g z) (y : Y) (x : X) (e : (f x) = y) :
  (g y) = z := pathscomp0 (maponpaths g (pathsinv0 e)) ((pr1 fs) x).
Definition ezweq2 {X Y Z : UU} (f : X -> Y) (g : Y -> Z) (z : Z)
           (fs : fibseqstr f g z) (y : Y) (x : X) :
  weq ((f x) = y) (hfiber (d1 f g z fs y) x)
  := ezweq1 (d1 f g z fs y) f y (fibseq1 f g z fs y) x.
Definition fibseq2 {X Y Z : UU} (f : X -> Y) (g : Y->Z) (z : Z)
           (fs : fibseqstr f g z) (y : Y) (x : X) :
  fibseqstr (d2 f g z fs y x) (d1 f g z fs y) x
  := fibseqstrpair _ _ _ _
                   (isweqezmap1 (d1 f g z fs y) f y (fibseq1 f g z fs y) x).



(** *** Fibration sequences based on [ tpair P z ] and [ pr1 : total2 P -> Z ] ( the "pr1-case" ) *)


(** Construction of the fibration sequence. *)

Definition ezmappr1 {Z : UU} (P : Z -> UU) (z : Z) :
  P z -> hfiber (@pr1 Z P) z
  := fun p : P z => tpair _ (tpair _  z p) (idpath z).

Definition invezmappr1 {Z : UU} (P : Z -> UU) (z : Z) :
  hfiber (@pr1 Z P) z -> P z
  := fun te : hfiber (@pr1 Z P) z => match te with
                                     | tpair _ t e => transportf P e (pr2 t)
                                     end.

Definition isweqezmappr1 {Z : UU} (P : Z -> UU) (z : Z) :
  isweq (ezmappr1 P z).
Proof.
  intros.
  assert (egf : ∏ x: P z , (invezmappr1 _ z ((ezmappr1 P z) x)) = x).
  intro. unfold ezmappr1. unfold invezmappr1. simpl. apply idpath.
  assert (efg : ∏ x: hfiber (@pr1 Z P) z ,
                     (ezmappr1 _ z (invezmappr1 P z x)) = x).
  intros. induction x as [ x t0 ]. induction t0. simpl in x. simpl.
  induction x. simpl. unfold transportf. unfold ezmappr1. apply idpath.
  apply (gradth _ _ egf efg).
Defined.

Definition ezweqpr1 {Z : UU} (P : Z -> UU) (z : Z)
  := weqpair _ (isweqezmappr1 P z).

Lemma isfibseqpr1 {Z : UU} (P : Z -> UU) (z : Z) :
  isfibseq (fun p : P z => tpair _ z p) (@pr1 Z P) z (fun p : P z => idpath z).
Proof. intros. unfold isfibseq. unfold ezmap. apply isweqezmappr1. Defined.

Definition fibseqpr1 {Z : UU} (P : Z -> UU) (z : Z) :
  fibseqstr (fun p : P z => tpair _ z p) (@pr1 Z P) z
  := fibseqstrpair _ _ _ _ (isfibseqpr1 P z).


(** The main weak equivalence defined by the first derived of [ fibseqpr1 ]. *)

Definition ezweq1pr1 {Z : UU} (P : Z -> UU) (z : Z) (zp : total2 P) :
  weq ((pr1 zp) = z) (hfiber (tpair P z) zp)
  := ezweq1 _ _ z (fibseqpr1 P z) zp.







(** *** Fibration sequences based on [ hfiberpr1 : hfiber g z -> Y ] and [ g : Y -> Z ] (the "g-case") *)


Theorem isfibseqg {Y Z : UU} (g : Y -> Z) (z : Z) :
  isfibseq (hfiberpr1 g z) g z (fun ye: _ => pr2 ye).
Proof.
  intros.
  assert (Y0 : ∏ ye' : hfiber g z,
                       ye' = (ezmap (hfiberpr1 g z) g z (fun ye: _ => pr2 ye)
                                    ye')).
  intro. apply tppr. apply (isweqhomot _ _ Y0 (idisweq _)).
Defined.

Definition ezweqg {Y Z : UU} (g : Y -> Z) (z : Z) := weqpair _ (isfibseqg g z).
Definition fibseqg {Y Z : UU} (g : Y -> Z) (z : Z)
  : fibseqstr (hfiberpr1 g z) g z := fibseqstrpair _ _ _ _ (isfibseqg g z).


(** The first derived of [ fibseqg ]. *)

Definition d1g {Y Z : UU} (g : Y -> Z) (z : Z) (y : Y) :
  (g y) = z -> hfiber g z := hfiberpair g y.

(** note that [ d1g ] coincides with [ d1 _ _ _ (fibseqg g z) ] which makes
  the following two definitions possible. *)

Definition ezweq1g {Y Z : UU} (g : Y -> Z) (z : Z) (y : Y) :
  weq ((g y) = z) (hfiber (hfiberpr1 g z) y)
  := weqpair _ (isweqezmap1 (hfiberpr1  g z) g z (fibseqg g z) y).
Definition fibseq1g {Y Z : UU} (g : Y -> Z) (z : Z) (y : Y) :
  fibseqstr (d1g g z y) (hfiberpr1 g z) y
  := fibseqstrpair _ _ _ _ (isweqezmap1 (hfiberpr1 g z) g z (fibseqg g z) y).


(** The second derived of [ fibseqg ]. *)

Definition d2g {Y Z : UU} (g : Y -> Z) {z : Z} (y : Y) (ye' : hfiber g z)
           (e: (pr1 ye') = y) : (g y) = z
  := pathscomp0 (maponpaths g (pathsinv0 e)) (pr2  ye').

(** note that [ d2g ] coincides with [ d2 _ _ _ (fibseqg g z) ] which makes
  the following two definitions possible. *)

Definition ezweq2g
           {Y Z : UU} (g : Y -> Z) {z : Z} (y : Y) (ye' : hfiber g z) :
  weq ((pr1 ye') = y) (hfiber (hfiberpair g y) ye')
  := ezweq2 _ _ _ (fibseqg g z) _ _.
Definition fibseq2g {Y Z : UU} (g : Y -> Z) {z : Z} (y : Y) (ye' : hfiber g z) :
  fibseqstr (d2g g y ye') (hfiberpair g y) ye'
  := fibseq2 _ _ _ (fibseqg g z) _ _.


(** The third derived of [ fibseqg ] and an explicit description of the
  corresponding first map. *)

Definition d3g {Y Z : UU} (g : Y -> Z) {z : Z} (y : Y) (ye' : hfiber g z)
           (e : (g y) = z) : (hfiberpair g y e) = ye' -> (pr1 ye') = y
  := d2 (d1g  g z y) (hfiberpr1 g z) y (fibseq1g g z y) ye' e.

Lemma homotd3g {Y Z : UU} (g : Y -> Z) {z : Z} (y : Y) (ye' : hfiber g z)
      (e : (g y) = z) (ee : (hfiberpair g y e) = ye') :
  (d3g g y ye' e ee) = (maponpaths (@pr1 _ _) (pathsinv0 ee)).
Proof. intros. unfold d3g. unfold d2. simpl. apply pathscomp0rid. Defined.

Definition ezweq3g {Y Z : UU} (g : Y -> Z) {z : Z} (y : Y) (ye' : hfiber g z)
           (e : (g y) = z)
  := ezweq2 (d1g g z y) (hfiberpr1 g z) y (fibseq1g g z y) ye' e.
Definition fibseq3g {Y Z : UU} (g : Y -> Z) {z : Z} (y : Y) (ye' : hfiber g z)
           (e : (g y) = z)
  := fibseq2 (d1g g z y) (hfiberpr1 g z) y (fibseq1g g z y) ye' e.



(** *** Fibration sequence of h-fibers defined by a composable pair of functions (the "hf-case")

  We construct a fibration sequence based on [ hfibersftogf f g z ye : hfiber f (pr1 ye) -> hfiber gf z) ]
  and [ hfibersgftog f g z : hfiber gf z -> hfiber g z) ].

*)




Definition hfibersftogf {X Y Z : UU} (f : X -> Y) (g : Y -> Z) (z : Z)
           (ye : hfiber g z) (xe : hfiber f (pr1 ye)) : hfiber (funcomp f g) z.
Proof.
  intros.
  split with (pr1 xe).
  apply (pathscomp0 (maponpaths g (pr2 xe)) (pr2 ye)).
Defined.



Definition ezmaphf {X Y Z : UU} (f : X -> Y) (g : Y -> Z) (z : Z)
           (ye : hfiber g z) (xe : hfiber f (pr1 ye)) :
  hfiber (hfibersgftog f g z) ye.
Proof.
  intros.
  split with (hfibersftogf f g z ye xe). simpl.
  apply (hfibertriangle2
           g (hfiberpair g (f (pr1 xe)) (pathscomp0 (maponpaths g (pr2 xe))
                                                    (pr2 ye))) ye (pr2 xe)).
  simpl. apply idpath.
Defined.

Definition invezmaphf {X Y Z : UU} (f : X -> Y) (g : Y -> Z) (z : Z)
           (ye : hfiber g z) (xee' : hfiber (hfibersgftog f g z) ye) :
  hfiber f (pr1 ye).
Proof.
  intros.
  split with (pr1 (pr1 xee')).
  apply (maponpaths (hfiberpr1 _ _) (pr2 xee')).
Defined.

Definition ffgg {X Y Z : UU} (f : X -> Y) (g : Y -> Z) (z : Z)
           (ye : hfiber g z) (xee' : hfiber (hfibersgftog f g z) ye) :
  hfiber (hfibersgftog f g z) ye.
Proof.
  intros.
  induction ye as [ y e ]. induction e. unfold hfibersgftog.
  unfold hfibersgftog in xee'.
  induction xee' as [ xe e' ]. induction xe as [ x e ].
  set (e'' := (maponpaths g (maponpaths (hfiberpr1 g (g y)) e'))).
  simpl in e'.
  split with (hfiberpair (funcomp f g) x (pathscomp0 e'' (idpath (g y)))).
  simpl.
  apply (hfibertriangle2 _ (hfiberpair g (f x) (pathscomp0 e'' (idpath (g y))))
                         (hfiberpair g y (idpath _))
                         (maponpaths (hfiberpr1 _ _) e') (idpath _)).
Defined.

Definition homotffggid {X Y Z : UU} (f : X -> Y) (g : Y -> Z) (z : Z)
           (ye : hfiber g z) (xee' : hfiber (hfibersgftog f g z) ye) :
  (ffgg f g z ye xee') = xee'.
Proof.
  intros.
  induction ye as [ y e ]. induction e.
  induction xee' as [ xe e' ]. induction e'.
  induction xe as [ x e ]. induction e.
  simpl. apply idpath.
Defined.

Theorem isweqezmaphf {X Y Z : UU} (f : X -> Y) (g : Y -> Z)
        (z : Z) (ye : hfiber g z) : isweq (ezmaphf f g z ye).
Proof.
  intros.
  set (ff := ezmaphf f g z ye). set (gg := invezmaphf f g z ye).
  assert (egf : ∏ xe : _ , (gg (ff xe)) = xe).
  induction ye as [ y e ]. induction e. intro xe.
  apply (hfibertriangle2 f (gg (ff xe)) xe (idpath (pr1 xe))).
  induction xe as [ x ex ]. simpl in ex. induction ex. simpl. apply idpath.
  assert (efg : ∏ xee' : _ , (ff (gg xee')) = xee').
  induction ye as [ y e ]. induction e. intro xee'.
  assert (hint : (ff (gg xee'))
                 = (ffgg f g (g y) (hfiberpair g y (idpath _)) xee')).
  induction xee' as [ xe e' ]. induction xe as [ x e ]. apply idpath.
  apply (pathscomp0 hint (homotffggid _ _ _ _ xee')).
  apply (gradth _ _ egf efg).
Defined.


Definition ezweqhf {X Y Z : UU} (f : X -> Y) (g : Y -> Z) (z : Z)
           (ye : hfiber g z) :
  weq (hfiber f (pr1 ye)) (hfiber (hfibersgftog f g z) ye)
  := weqpair _ (isweqezmaphf f g z ye).

Definition fibseqhf {X Y Z : UU} (f : X -> Y) (g : Y -> Z) (z : Z)
           (ye : hfiber g z) :
  fibseqstr (hfibersftogf f g z ye) (hfibersgftog f g z) ye
  := fibseqstrpair _ _ _ _ (isweqezmaphf f g z ye).

Definition isweqinvezmaphf {X Y Z : UU} (f : X -> Y) (g : Y -> Z) (z : Z)
           (ye : hfiber g z) :
  isweq (invezmaphf f g z ye) := pr2 (invweq (ezweqhf f g z ye)).


Corollary weqhfibersgwtog {X Y Z : UU} (w : X ≃ Y) (g : Y -> Z) (z : Z) :
  weq (hfiber (funcomp w g) z) (hfiber g z).
Proof.
  intros.
  split with (hfibersgftog w g z).
  intro ye.
  apply (iscontrweqf (ezweqhf w g z ye) ((pr2 w) (pr1 ye))).
Defined.



(** ** Functions between total spaces of families


(** *** Function [ totalfun ] between total spaces from a family of functions between the fibers

Including theorems saying that a fiber-wise morphism between total spaces is a weak
equivalence if and only if all the morphisms between the fibers are weak
equivalences. *)

*)

Definition totalfun {X : UU} (P Q : X -> UU) (f : ∏ x : X, P x -> Q x)
  := (fun z: total2 P => tpair Q (pr1 z) (f (pr1 z) (pr2 z))).


Theorem isweqtotaltofib {X : UU} (P Q : X -> UU) (f : ∏ x : X, P x -> Q x):
  isweq (totalfun _ _ f) -> ∏ x : X, isweq (f x).
Proof.
  intros X P Q f X0 x.
  set (totp := total2 P). set (totq := total2 Q).
  set (totf := (totalfun _ _ f)).
  set (pip := fun z: totp => pr1  z). set (piq:= fun z: totq => pr1  z).
  set (hfx := hfibersgftog totf piq x). simpl in hfx.
  assert (H : isweq hfx). unfold isweq. intro y.
  set (int := invezmaphf totf piq x y).
  assert (X1 : isweq int). apply (isweqinvezmaphf totf piq x y).
  induction y as [ t e ].
  assert (is1 : iscontr (hfiber totf t)).
  apply (X0 t). apply (iscontrweqb (weqpair int X1) is1).
  set (ip := ezmappr1 P x). set (iq := ezmappr1 Q x).
  set (h := fun p: P x => hfx (ip p)).
  assert (is2 : isweq h).
  apply (twooutof3c ip hfx (isweqezmappr1 P x) H).
  set (h':= fun p: P x => iq ((f x) p)).
  assert (ee : ∏ p:P x, (h p) = (h' p)). intro. apply idpath.
  assert (X2 : isweq h'). apply (isweqhomot h h' ee is2).
  apply (twooutof3a (f x) iq X2).
  apply (isweqezmappr1 Q x).
Defined.


Definition weqtotaltofib {X : UU} (P Q : X -> UU) (f : ∏ x : X , P x -> Q x)
           (is : isweq (totalfun _ _ f)) (x : X) : weq (P x) (Q x)
  := weqpair _ (isweqtotaltofib P Q f is x).


Theorem isweqfibtototal {X : UU} (P Q : X -> UU) (f : ∏ x : X, weq (P x) (Q x)) :
  isweq (totalfun _ _ f).
Proof.
  intros X P Q f.
  set (fpq := totalfun P Q f). set (pr1p := fun z : total2 P => pr1 z).
  set (pr1q := fun z : total2 Q => pr1  z).
  unfold isweq. intro xq.
  set (x:= pr1q xq).
  set (xqe:= hfiberpair pr1q xq (idpath _)).
  set (hfpqx:= hfibersgftog fpq pr1q x).

  assert (isint : iscontr (hfiber hfpqx xqe)).
  assert (isint1 : isweq hfpqx).
  set (ipx := ezmappr1 P x). set (iqx := ezmappr1 Q x).
  set (diag := fun p : P x => (iqx ((f x) p))).
  assert (is2: isweq diag).
  apply (twooutof3c (f x) iqx (pr2 (f x)) (isweqezmappr1 Q x)).
  apply (twooutof3b ipx hfpqx (isweqezmappr1 P x) is2).
  unfold isweq in isint1. apply (isint1 xqe).
  set (intmap := invezmaphf fpq pr1q x xqe).
  apply (iscontrweqf (weqpair intmap (isweqinvezmaphf fpq pr1q x xqe)) isint).
Defined.

Definition weqfibtototal {X : UU} (P Q : X -> UU) (f : ∏ x, P x ≃ Q x) :
  (∑ x, P x) ≃ (∑ x, Q x) := weqpair _ (isweqfibtototal P Q f).


(** *** Function [ fpmap ] between the total spaces from a function between the bases

Given [ X Y ] in [ UU ], [ P:Y -> UU ] and [ f: X -> Y ] we get a function
[ fpmap: total2 X (P f) -> total2 Y P ]. The main theorem of this section
asserts that the homotopy fiber of fpmap over [ yp:total Y P ] is naturally
weakly equivalent to the homotopy fiber of [ f ] over [ pr1 yp ]. In
particular, if  [ f ] is a weak equivalence then so is [ fpmap ]. *)


Definition fpmap {X Y : UU} (f : X -> Y) (P : Y -> UU) :
  (∑ x, P (f x)) -> (∑ y, P y) := λ z, tpair P (f (pr1 z)) (pr2 z).

Definition hffpmap2 {X Y : UU} (f : X -> Y) (P : Y -> UU) :
  (∑ x, P (f x)) -> ∑ u : total2 P, hfiber f (pr1 u).
Proof.
  intros X Y f P X0.
  set (u:= fpmap f P X0).
  split with u.
  set (x:= pr1  X0).
  split with x.
  simpl. apply idpath.
Defined.

Lemma centralfiber {X : UU} (P : X -> UU) (x : X) :
  isweq (fun p : P x => tpair (fun u : coconusfromt X x => P (pr1 u))
                              (coconusfromtpair X (idpath x)) p).
Proof.
  intros.
  set (f := fun p: P x => tpair (fun u: coconusfromt X x => P(pr1 u))
                                (coconusfromtpair X (idpath x)) p).
  set (g := fun z: total2 (fun u: coconusfromt X x => P (pr1 u))
            => transportf P (pathsinv0 (pr2 (pr1 z))) (pr2 z)).

  assert (efg : ∏ z : total2 (fun u : coconusfromt X x => P (pr1 u)),
                      (f (g z)) = z).
  intro.
  induction z as [ t x0 ]. induction t as [ t x1 ].
  simpl. induction x1. simpl. apply idpath.

  assert (egf : ∏ p : P x , (g (f p)) = p). intro. apply idpath.

  apply (gradth f g egf efg).
Defined.


Lemma isweqhff {X Y : UU} (f : X -> Y) (P : Y -> UU) : isweq (hffpmap2 f P).
Proof.
  intros.
  set (int := total2 (fun x : X => total2 (fun u : coconusfromt Y (f x)
                                           => P (pr1  u)))).
  set (intpair := tpair (fun x:X => total2 (fun u : coconusfromt Y (f x)
                                            => P (pr1  u)))).
  set (toint :=
         fun z : (total2 (fun u : total2 P => hfiber f (pr1 u)))
         => intpair (pr1 (pr2 z))
                    (tpair (fun u: coconusfromt Y (f (pr1 (pr2 z))) => P (pr1 u))
                           (coconusfromtpair _ (pr2 (pr2 z))) (pr2 (pr1 z)))).
  set (fromint := fun z : int
                  => tpair (fun u : total2 P => hfiber f (pr1 u))
                           (tpair P (pr1 (pr1 (pr2 z))) (pr2 (pr2 z)))
                           (hfiberpair f (pr1 z) (pr2 (pr1 (pr2 z))))).

  assert (fromto : ∏ u : (total2 (fun u : total2 P => hfiber f (pr1 u))),
                         (fromint (toint u)) = u).
  simpl in toint. simpl in fromint. simpl.
  intro u. induction u as [ t x ]. induction x. induction t as [ p0 p1 ].
  simpl. unfold toint. unfold fromint. simpl. apply idpath.

  assert (tofrom : ∏ u : int, (toint (fromint u)) = u).
  intro. induction u as [ t x ]. induction x as [ t0 x ]. induction t0.
  simpl in x. simpl. unfold fromint. unfold toint. simpl. apply idpath.

  assert (is : isweq toint). apply (gradth toint fromint fromto tofrom).

  clear tofrom. clear fromto. clear fromint.
  set (h := fun u : total2 (fun x : X => P (f x)) => toint ((hffpmap2 f P) u)).
  simpl in h.

  assert (l1 : ∏ x : X, isweq (fun p: P (f x) =>
                                 tpair (fun u : coconusfromt _ (f x) => P (pr1 u))
                                       (coconusfromtpair _ (idpath (f x))) p)).
  intro. apply (centralfiber P (f x)).

  assert (X0 : isweq h).
  apply (isweqfibtototal
           (fun x : X => P (f x))
           (fun x : X => total2 (fun u : coconusfromt _ (f x) => P (pr1 u)))
           (fun x : X => weqpair _ (l1 x))).

  apply (twooutof3a (hffpmap2 f P) toint X0 is).
Defined.

(** *** Homotopy fibers of [ fpmap ] *)

Definition hfiberfpmap {X Y : UU} (f : X -> Y) (P : Y -> UU) (yp : total2 P) :
  hfiber (fpmap f P) yp -> hfiber f (pr1 yp).
Proof.
  intros X Y f P yp X0.
  set (int1:= hfibersgftog (hffpmap2 f P)
                           (fun u : (∑ u : total2 P, hfiber f (pr1  u))
                            => (pr1 u)) yp).
  set (phi := invezmappr1 (fun u:total2 P => hfiber f (pr1 u)) yp).
  apply (phi (int1 X0)).
Defined.


Theorem isweqhfiberfp {X Y : UU} (f : X -> Y) (P : Y -> UU) (yp : total2 P) :
  isweq (hfiberfpmap f P yp).
Proof.
  intros.

  set (int1 := hfibersgftog
                 (hffpmap2  f P)
                 (fun u : (total2 (fun u : total2 P => hfiber f (pr1 u))) => (pr1 u))
                 yp).
  assert (is1 : isweq int1). simpl in int1.
  apply (pr2 (weqhfibersgwtog
                (weqpair _ (isweqhff f P))
                (fun u : total2 (fun u : total2 P => hfiber f (pr1 u)) => pr1 u) yp)).

  set (phi := invezmappr1 (fun u : total2 P => hfiber f (pr1 u)) yp).
  assert (is2 : isweq phi).
  apply (pr2 (invweq (ezweqpr1 (fun u : total2 P => hfiber f (pr1 u)) yp))).

  apply (twooutof3c int1 phi is1 is2).
Defined.

(** *** The [ fpmap ] from a weak equivalence is a weak equivalence *)

Corollary isweqfpmap {X Y : UU} (w : X ≃ Y)(P : Y -> UU) : isweq (fpmap w P).
Proof.
  intros.
  unfold isweq. intro y. set (h := hfiberfpmap w P y).
  assert (X1 : isweq h). apply isweqhfiberfp.
  assert (is : iscontr (hfiber w (pr1 y))). apply (pr2 w).
  apply (iscontrweqb (weqpair h X1) is).
Defined.

Definition weqfp_map {X Y : UU} (w : X ≃ Y) (P : Y -> UU) :
  (∑ x, P(w x)) -> (∑ y, P y).
Proof.
  intros ? ? ? ? xp. exact (w (pr1 xp),,pr2 xp).
Defined.

Definition weqfp_invmap {X Y : UU} (w : X ≃ Y) (P : Y -> UU) :
  (∑ y, P y) -> (∑ x, P(w x)).
Proof.
  intros ? ? ? ? yp.
  exact (invmap w (pr1 yp),,
                transportf P (! homotweqinvweq w (pr1 yp)) (pr2 yp)).
Defined.

Definition weqfp {X Y : UU} (w : X ≃ Y) (P : Y -> UU) :
  (∑ x : X, P (w x)) ≃ (∑ y, P y).
Proof.
  intros.
  exists (weqfp_map w P).
  refine (gradth _ (weqfp_invmap w P) _ _).
  { intros xp. use total2_paths_f.
    { simpl. apply homotinvweqweq. }
    simpl. rewrite <- weq_transportf_adjointness.
    rewrite transport_f_f. rewrite pathsinv0l.
    reflexivity. }
  { intros yp. simple refine (total2_paths_f _ _).
    { simpl. apply homotweqinvweq. }
    simpl. rewrite transport_f_f. rewrite pathsinv0l. reflexivity. }
Defined.

Definition weqfp_compute_1 {X Y : UU} (w : X ≃ Y) (P : Y -> UU) :
  weqfp w P ~ weqfp_map w P.
Proof.
  intros. intros xp. reflexivity.
Defined.

Definition weqfp_compute_2 {X Y : UU} (w : X ≃ Y) (P : Y -> UU) :
  invmap (weqfp w P) ~ weqfp_invmap w P.
Proof.
  intros. intros yp. reflexivity.
Defined.

Definition weqtotal2overcoprod' {W X Y : UU} (P : W -> UU) (f : X ⨿ Y ≃ W) :
  (∑ w, P w) ≃ (∑ x : X, P (f (ii1 x))) ⨿ (∑ y : Y, P (f (ii2 y))).
Proof.
  intros.
  exact (weqcomp (invweq (weqfp f _)) (weqtotal2overcoprod (P ∘ f))).
Defined.

(** *** Total spaces of families over a contractible base *)

Definition fromtotal2overunit (P : unit -> UU) (tp : total2 P) : P tt.
Proof.
  intros. induction tp as [ t p ]. induction t. apply p.
Defined.

Definition tototal2overunit (P : unit -> UU) (p : P tt) : total2 P
  := tpair P tt p.

Theorem weqtotal2overunit (P : unit -> UU) : (∑ u, P u) ≃ P tt.
Proof.
  intro.
  set (f := fromtotal2overunit P). set (g := tototal2overunit P).
  split with f.
  assert (egf : ∏ a : _ , (g (f a)) = a).
  intro a. induction a as [ t p ]. induction t. apply idpath.
  assert (efg : ∏ a : _ , (f (g a)) = a).
  intro a. apply idpath. apply (gradth _ _ egf efg).
Defined.

(** *** The function on the total spaces from functions on the bases and on the fibers *)

Definition bandfmap {X Y : UU} (f : X -> Y) (P : X -> UU) (Q : Y -> UU)
           (fm : ∏ x : X, P x -> (Q (f x))) :
  (∑ x, P x) -> (∑ x, Q x) := λ xp, f (pr1 xp) ,, fm (pr1 xp) (pr2 xp).

Theorem isweqbandfmap {X Y : UU} (w : X ≃ Y) (P : X -> UU) (Q : Y -> UU)
        (fw : ∏ x : X, weq (P x) (Q (w x))) : isweq (bandfmap  _ P Q fw).
Proof.
  intros.
  set (f1 := totalfun P _ fw).
  set (is1 := isweqfibtototal P (fun x:X => Q (w x)) fw).
  set (f2:= fpmap w Q).
  set (is2:= isweqfpmap w Q).
  assert (h: ∏ xp: total2 P, (f2 (f1 xp)) = (bandfmap w P Q fw xp)).
  intro. induction xp. apply idpath.
  apply (isweqhomot _ _ h (twooutof3c f1 f2 is1 is2)).
Defined.

Definition weqbandf {X Y : UU} (w : X ≃ Y) (P : X -> UU) (Q : Y -> UU)
           (fw : ∏ x : X, weq (P x) (Q (w x)))
  := weqpair _ (isweqbandfmap w P Q fw).



(** ** Homotopy fiber squares *)

(** *** Homotopy commutative squares *)

Definition commsqstr {X X' Y Z : UU} (g' : Z -> X') (f' : X' -> Y) (g : Z -> X)
           (f : X -> Y) := ∏ (z : Z), (f' (g' z)) = (f (g z)).

Definition hfibersgtof' {X X' Y Z : UU} (f : X -> Y) (f' : X' -> Y) (g : Z -> X)
           (g' : Z -> X') (h : commsqstr g' f' g f) (x : X) (ze : hfiber g x) :
  hfiber f' (f x).
Proof.
  intros.
  induction ze as [ z e ].
  split with (g' z).
  apply (pathscomp0 (h z) (maponpaths f e)).
Defined.

Definition hfibersg'tof {X X' Y Z : UU} (f : X -> Y) (f' : X' -> Y)
           (g : Z -> X) (g' : Z -> X') (h : commsqstr g' f' g f) (x' : X')
           (ze : hfiber g' x') : hfiber f (f' x').
Proof.
  intros.
  induction ze as [ z e ].
  split with (g z).
  apply (pathscomp0 (pathsinv0 (h z)) (maponpaths f' e)).
Defined.

Definition transposcommsqstr {X X' Y Z : UU} (f : X -> Y) (f' : X' -> Y)
           (g : Z -> X) (g' : Z -> X') :
  commsqstr g' f' g f -> commsqstr g f g' f'
  := fun h : _ => fun z : Z => (pathsinv0 (h z)).


(** *** Short complexes and homotopy commutative squares *)

Lemma complxstrtocommsqstr {X Y Z : UU} (f : X -> Y) (g : Y -> Z) (z : Z)
      (h : complxstr f g z) :
  commsqstr f g (fun x : X => tt) (fun t : unit => z).
Proof. intros. assumption. Defined.


Lemma commsqstrtocomplxstr {X Y Z : UU} (f : X -> Y) (g : Y -> Z) (z : Z)
      (h : commsqstr f g (fun x : X => tt) (fun t : unit => z)) :
  complxstr f g z.
Proof. intros. assumption. Defined.


(** *** Homotopy fiber products *)



Definition hfp {X X' Y : UU} (f : X -> Y) (f' : X' -> Y)
  := total2 (fun xx' : dirprod X X' => (f' (pr2 xx')) = (f (pr1 xx'))).
Definition hfpg {X X' Y : UU} (f : X -> Y) (f' : X' -> Y) :
  hfp f f' -> X := fun xx'e => (pr1 (pr1 xx'e)).
Definition hfpg' {X X' Y : UU} (f : X -> Y) (f' : X' -> Y) :
  hfp f f' -> X' := fun xx'e => (pr2 (pr1 xx'e)).

Definition commsqZtohfp {X X' Y Z : UU} (f : X -> Y) (f' : X' -> Y)
           (g : Z -> X) (g' : Z -> X') (h : commsqstr g' f' g f) :
  Z -> hfp f f' := fun z : _ => tpair _ (dirprodpair (g z) (g' z)) (h z).

Definition commsqZtohfphomot {X X' Y Z : UU} (f : X -> Y) (f' : X' -> Y)
           (g : Z -> X) (g' : Z -> X') (h : commsqstr g' f' g f) :
  ∏ z : Z, (hfpg _ _ (commsqZtohfp _ _ _ _ h z)) = (g z)
  := fun z : _ => idpath _.

Definition commsqZtohfphomot' {X X' Y Z : UU} (f : X -> Y) (f' : X' -> Y)
           (g : Z -> X) (g' : Z -> X') (h : commsqstr g' f' g f) :
  ∏ z : Z, (hfpg' _ _ (commsqZtohfp _ _ _ _ h z)) = (g' z)
  := fun z : _ => idpath _.


Definition hfpoverX {X X' Y : UU} (f : X -> Y) (f' : X' -> Y)
  := total2 (fun x : X => hfiber f' (f x)).
Definition hfpoverX' {X X' Y : UU} (f : X -> Y) (f' : X' -> Y)
  := total2 (fun x' : X' => hfiber f (f' x')).


Definition weqhfptohfpoverX {X X' Y : UU} (f : X -> Y) (f' : X' -> Y) :
  weq (hfp f f') (hfpoverX f f').
Proof.
  intros.
  apply (weqtotal2asstor (fun x : X => X')
                         (fun xx' : dirprod X X'
                          =>  (f' (pr2 xx')) = (f (pr1 xx')))).
Defined.


Definition weqhfptohfpoverX' {X X' Y : UU} (f : X -> Y) (f' : X' -> Y) :
  weq (hfp f f') (hfpoverX' f f').
Proof.
  intros.
  set (w1 := weqfp (weqdirprodcomm X X')
                   (fun xx' : dirprod X' X  => (f' (pr1 xx')) = (f (pr2 xx')))).
  simpl in w1.
  set (w2 := weqfibtototal
               (fun x'x : dirprod X' X => (f' (pr1 x'x)) = (f (pr2 x'x)))
               (fun x'x : dirprod X' X => (f (pr2 x'x)) = (f' (pr1 x'x)))
               (fun x'x : _ => weqpathsinv0  (f' (pr1 x'x)) (f (pr2 x'x)))).
  set (w3 := weqtotal2asstor
               (fun x' : X' => X)
               (fun x'x : dirprod X' X => (f (pr2 x'x)) = (f' (pr1 x'x)))).
  simpl in w3.
  apply (weqcomp (weqcomp w1 w2) w3).
Defined.


Lemma weqhfpcomm {X X' Y : UU} (f : X -> Y) (f' : X' -> Y):
  weq (hfp f f') (hfp f' f).
Proof.
  intros.
  set (w1 := weqfp (weqdirprodcomm X X')
                   (fun xx' : dirprod X' X => (f' (pr1 xx')) = (f (pr2 xx')))).
  simpl in w1.
  set (w2 := weqfibtototal
               (fun x'x : dirprod X' X => (f' (pr1 x'x)) = (f (pr2 x'x)))
               (fun x'x : dirprod X' X => (f (pr2 x'x)) = (f' (pr1 x'x)))
               (fun x'x : _ => weqpathsinv0 (f' (pr1 x'x)) (f (pr2 x'x)))).
  apply (weqcomp w1 w2).
Defined.

Definition commhfp {X X' Y : UU} (f : X -> Y) (f' : X' -> Y) :
  commsqstr (hfpg' f f') f' (hfpg f f') f
  := fun xx'e : hfp f f' => pr2 xx'e.


(** *** Homotopy fiber products and homotopy fibers *)

Definition  hfibertohfp {X Y : UU} (f : X -> Y) (y : Y) (xe : hfiber f y) :
  hfp (fun t : unit => y) f := tpair (fun tx : dirprod unit X => (f (pr2 tx)) = y)
                                     (dirprodpair tt (pr1 xe)) (pr2 xe).

Definition hfptohfiber {X Y : UU} (f : X -> Y) (y : Y)
           (hf : hfp (fun t : unit => y) f) : hfiber f y
  := hfiberpair f (pr2 (pr1 hf)) (pr2 hf).

Lemma weqhfibertohfp {X Y : UU} (f : X -> Y) (y : Y) :
  weq (hfiber f y) (hfp (fun t : unit => y) f).
Proof.
  intros.
  set (ff := hfibertohfp f y).
  set (gg := hfptohfiber f y).
  split with ff.
  assert (egf : ∏ xe : _, (gg (ff xe)) = xe).
  intro. induction xe. apply idpath.
  assert (efg : ∏ hf : _, (ff (gg hf)) = hf).
  intro.
  induction hf as [ tx e ]. induction tx as [ t x ].
  induction t. apply idpath. apply (gradth _ _ egf efg).
Defined.

Lemma hfp_left {X Y Z : UU} (f : X -> Z) (g : Y -> Z) :
  hfp f g ≃ ∑ x, hfiber g (f x).
Proof. intros. apply weqtotal2dirprodassoc. Defined.

Definition hfp_right {X Y Z : UU} (f : X -> Z) (g : Y -> Z) :
  hfp f g ≃ ∑ y, hfiber f (g y).
Proof.
  intros. simple refine (weqgradth _ _ _ _).
  - intros [[x y] e]. exact (y,,x,,!e).
  - intros [x [y e]]. exact ((y,,x),,!e).
  - intros [[x y] e]. apply maponpaths, pathsinv0inv0.
  - intros [x [y e]]. apply maponpaths, maponpaths, pathsinv0inv0.
Defined.

Definition hfiber_comm {X Y Z : UU} (f : X -> Z) (g : Y -> Z) :
  (∑ x, hfiber g (f x)) ≃ (∑ y, hfiber f (g y)).
Proof.
  intros. simple refine (weqgradth _ _ _ _).
  - intros [x [y e]]. exact (y,,x,,!e).
  - intros [y [x e]]. exact (x,,y,,!e).
  - intros [x [y e]]. apply maponpaths, maponpaths, pathsinv0inv0.
  - intros [y [x e]]. apply maponpaths, maponpaths, pathsinv0inv0.
Defined.


(** *** Homotopy fiber squares *)

Definition ishfsq {X X' Y Z : UU} (f : X -> Y) (f' : X' -> Y)
           (g : Z -> X) (g' : Z -> X') (h : commsqstr g' f' g f)
  := isweq (commsqZtohfp f f' g g' h).

Definition hfsqstr {X X' Y Z : UU} (f : X -> Y) (f' : X' -> Y)
           (g : Z -> X) (g' : Z -> X')
  := total2 (fun h : commsqstr g' f' g f => isweq (commsqZtohfp f f' g g' h)).

Definition hfsqstrpair {X X' Y Z : UU} (f : X -> Y) (f' : X' -> Y)
           (g : Z -> X) (g' : Z -> X')
  := tpair (fun h : commsqstr g' f' g f => isweq (commsqZtohfp f f' g g' h)).

Definition hfsqstrtocommsqstr {X X' Y Z : UU} (f : X -> Y) (f' : X' -> Y)
           (g : Z -> X) (g' : Z -> X') :
  hfsqstr f f' g g' -> commsqstr g' f' g f
  := @pr1 _ (fun h : commsqstr g' f' g f => isweq (commsqZtohfp f f' g g' h)).
Coercion hfsqstrtocommsqstr : hfsqstr >-> commsqstr.

Definition weqZtohfp {X X' Y Z : UU} (f : X -> Y) (f' : X' -> Y) (g : Z -> X)
           (g' : Z -> X') (hf : hfsqstr f f' g g') : weq Z (hfp f f')
  := weqpair _ (pr2 hf).

Lemma isweqhfibersgtof' {X X' Y Z : UU} (f : X -> Y) (f' : X' -> Y) (g : Z -> X)
      (g' : Z -> X') (hf : hfsqstr f f' g g') (x : X) :
  isweq (hfibersgtof' f f' g g' hf x).
Proof.
  intros.
  set (is := pr2 hf).
  set (h := pr1 hf).
  set (a := weqtococonusf g).
  set (c := weqpair _ is).
  set (d := weqhfptohfpoverX f f').
  set (b0 := totalfun _ _ (hfibersgtof' f f' g g' h)).

  assert (h1 : ∏ z : Z, (d (c z)) = (b0 (a z))).
  intro. simpl. unfold b0. unfold a. unfold weqtococonusf. unfold tococonusf.
  simpl. unfold totalfun, total2asstor, hfibersgtof'; simpl.
  assert (e : (h z) = (pathscomp0 (h z) (idpath (f (g z))))).
  apply (pathsinv0 (pathscomp0rid _)). induction e. apply idpath.

  assert (is1 : isweq (fun z : _ => b0 (a z))).
  apply (isweqhomot _ _ h1). apply (twooutof3c _ _ (pr2 c) (pr2 d)).

  assert (is2 : isweq b0).
  apply (twooutof3b _ _ (pr2 a) is1).

  apply (isweqtotaltofib _ _ _ is2 x).
Defined.

Definition weqhfibersgtof' {X X' Y Z : UU} (f : X -> Y) (f' : X' -> Y)
           (g : Z -> X) (g' : Z -> X') (hf : hfsqstr f f' g g') (x : X)
  := weqpair _ (isweqhfibersgtof' _ _ _ _ hf x).

Lemma ishfsqweqhfibersgtof' {X X' Y Z : UU} (f : X -> Y) (f' : X' -> Y)
      (g : Z -> X) (g' : Z -> X') (h : commsqstr g' f' g f)
      (is : ∏ x : X, isweq (hfibersgtof' f f' g g' h x)) : hfsqstr f f' g g'.
Proof.
  intros. split with h.
  set (a := weqtococonusf g).
  set (c0 := commsqZtohfp f f' g g' h).
  set (d := weqhfptohfpoverX f f').
  set (b := weqfibtototal _ _ (fun x : X => weqpair _ (is x))).

  assert (h1 : ∏ z : Z, (d (c0 z)) = (b (a z))).
  intro. simpl. unfold b. unfold a. unfold weqtococonusf. unfold tococonusf.
  simpl. unfold totalfun, total2asstor, hfibersgtof'; simpl.
  assert (e : (h z) = (pathscomp0 (h z) (idpath (f (g z))))).
  apply (pathsinv0 (pathscomp0rid _)). induction e. apply idpath.

  assert (is1 : isweq (fun z : _ => d (c0 z))).
  apply (isweqhomot _ _ (fun z : Z => (pathsinv0 (h1 z)))).
  apply (twooutof3c _ _ (pr2 a) (pr2 b)).

  apply (twooutof3a _ _ is1 (pr2 d)).
Defined.

Lemma isweqhfibersg'tof {X X' Y Z : UU} (f : X -> Y) (f' : X' -> Y) (g : Z -> X)
      (g' : Z -> X') (hf : hfsqstr f f' g g') (x' : X') :
  isweq (hfibersg'tof f f' g g' hf x').
Proof.
  intros.
  set (is := pr2 hf).
  set (h := pr1 hf).
  set (a' := weqtococonusf g').
  set (c' := weqpair _ is).
  set (d' := weqhfptohfpoverX' f f').
  set (b0' := totalfun _ _ (hfibersg'tof f f' g g' h)).

  assert (h1 : ∏ z : Z, (d' (c' z)) = (b0' (a' z))).
  intro. unfold b0'. unfold a'. unfold weqtococonusf. unfold tococonusf.
  unfold totalfun, hfibersg'tof; simpl.
  assert (e : (pathsinv0 (h z))
              = (pathscomp0 (pathsinv0 (h z)) (idpath (f' (g' z))))).
  apply (pathsinv0 (pathscomp0rid _)). induction e. apply idpath.

  assert (is1 : isweq (fun z : _ => b0'(a' z))).
  apply (isweqhomot _ _ h1). apply (twooutof3c _ _ (pr2 c') (pr2 d')).

  assert (is2 : isweq b0'). apply (twooutof3b _ _ (pr2 a') is1).

  apply (isweqtotaltofib _ _ _ is2 x').
Defined.

Definition weqhfibersg'tof {X X' Y Z : UU} (f : X -> Y) (f' : X' -> Y)
           (g : Z -> X) (g' : Z -> X') (hf : hfsqstr f f' g g') (x' : X')
  := weqpair _ (isweqhfibersg'tof _ _ _ _ hf x').

Lemma ishfsqweqhfibersg'tof {X X' Y Z : UU} (f : X -> Y) (f' : X' -> Y)
      (g : Z -> X) (g' : Z -> X') (h : commsqstr g' f' g f)
      (is : ∏ x' : X', isweq (hfibersg'tof f f' g g' h x')) : hfsqstr f f' g g'.
Proof.
  intros.
  split with h.
  set (a' := weqtococonusf g').
  set (c0' := commsqZtohfp f f' g g' h).
  set (d' := weqhfptohfpoverX' f f').
  set (b' := weqfibtototal _ _ (fun x' : X' => weqpair _ (is x'))).

  assert (h1 : ∏ z : Z, (d' (c0' z)) = (b' (a' z))).
  intro. simpl. unfold b'. unfold a'. unfold weqtococonusf. unfold tococonusf.
  unfold totalfun, total2asstor, hfibersg'tof; simpl.
  assert (e : (pathsinv0 (h z)) =
              (pathscomp0 (pathsinv0 (h z)) (idpath (f' (g' z))))).
  apply (pathsinv0 (pathscomp0rid _)). induction e. apply idpath.

  assert (is1 : isweq (fun z : _ => d' (c0' z))).
  apply (isweqhomot _ _ (fun z : Z => (pathsinv0 (h1 z)))).
  apply (twooutof3c _ _ (pr2 a') (pr2 b')).

  apply (twooutof3a _ _ is1 (pr2 d')).
Defined.

Theorem transposhfpsqstr {X X' Y Z : UU} (f : X -> Y) (f' : X' -> Y) (g : Z -> X)
        (g' : Z -> X') (hf : hfsqstr f f' g g') : hfsqstr f' f g' g.
Proof.
  intros.
  set (is := pr2 hf). set (h := pr1 hf).
  set (th := transposcommsqstr f f' g g' h).
  split with th.
  set (w1 := weqhfpcomm f f').
  assert (h1 : ∏ z : Z, (w1 (commsqZtohfp f f' g g' h z))
                        = (commsqZtohfp f' f g' g th z)).
  intro. unfold commsqZtohfp. simpl. unfold fpmap. unfold totalfun.
  simpl. apply idpath.
  apply (isweqhomot _ _ h1). apply (twooutof3c _ _ is (pr2 w1)).
Defined.


(** *** Fiber sequences and homotopy fiber squares *)

Theorem fibseqstrtohfsqstr {X Y Z : UU} (f : X -> Y) (g : Y -> Z) (z : Z)
        (hf : fibseqstr f g z) : hfsqstr (fun t : unit => z) g (fun x : X => tt) f.
Proof.
  intros.
  split with (pr1 hf).
  set (ff := ezweq f g z hf).
  set (ggff := commsqZtohfp (fun t : unit => z) g (fun x : X => tt) f (pr1 hf)).
  set (gg := weqhfibertohfp g z).
  apply (pr2 (weqcomp ff gg)).
Defined.


Theorem hfsqstrtofibseqstr {X Y Z : UU} (f : X -> Y) (g : Y -> Z) (z : Z)
        (hf : hfsqstr (fun t : unit => z) g (fun x : X => tt) f) : fibseqstr f g z.
Proof.
  intros. split with (pr1 hf).  set (ff := ezmap f g z (pr1 hf)).
  set (ggff := weqZtohfp (fun t : unit => z) g (fun x : X => tt) f hf).
  set (gg := weqhfibertohfp g z).
  apply (twooutof3a ff gg (pr2 ggff) (pr2 gg)).
Defined.

(* End of the file PartA.v *)<|MERGE_RESOLUTION|>--- conflicted
+++ resolved
@@ -211,6 +211,11 @@
 
 Definition dirprodpair {X Y : UU} := tpair (fun x : X => Y).
 
+Lemma dirprodEquality {X Y} {w w':X × Y} : pr1 w = pr1 w' -> pr2 w = pr2 w' -> w = w'.
+Proof.
+  intros ? ? ? ? p q. induction w as [x y]. induction w' as [x' y']. simpl in *. now induction p, q.
+Defined.
+
 Definition dirprodadj {X Y Z : UU} (f : dirprod X Y -> Z) : X -> Y -> Z :=
   (fun (x : X) => (fun (y : Y) => f (dirprodpair x y))).
 
@@ -881,18 +886,17 @@
   apply idpath.
 Defined.
 
-<<<<<<< HEAD
 Definition total2_base_map {S T:UU} {P: T -> UU} (f : S->T) : (∑ i, P(f i)) -> (∑ j, P j).
 Proof.
   intros ? ? ? ? x.
   exact (f(pr1 x),,pr2 x).
-=======
+Defined.
+
 Lemma total2_section_path {X:UU} {Y:X->UU} (a:X) (b:Y a) (e:∏ x, Y x) : (a,,e a) = (a,,b) -> e a = b.
 (* this is called "Voldemort's theorem" by David McAllester, https://arxiv.org/pdf/1407.7274.pdf *)
 Proof.
   intros ? ? ? ? ? p. simple refine (_ @ fiber_paths p). unfold base_paths. simpl.
   apply pathsinv0, transport_section.
->>>>>>> ad4feb07
 Defined.
 
 (** *** Lemmas about transport adapted from the HoTT library and the HoTT book *)
