(** * Univalent Foundations, Part A

Vladimir Voevodsky.
Feb. 2010 - Sep. 2011.


This file is based on the first part of the original uu0 file.

The uu0 file contained the basic results of the univalent foundations
that required the use of only one universe.

Eventually the requirement concerning one universe was removed because of the
general uncertainty in what does it mean for a construction to require only one universe.
For example, [ boolsumfun ], when written in terms of the eliminatior [ bool_rect ]
instead of the  [ match ], requires application of [ bool_rect ] to an argument that is
not a member of the base universe [ UU ]. This would be different if the universe management
in Coq was constructed differently. Due to this uncertainty we do not consider any more the
single universe requirement as a defining one when selecting results for the inclusion in Foundations.

Part A was created as a separate file on Dec. 3, 2014.

Together with Part B it contains those results that do not require any axioms.

This file was edited and expanded by Benedikt Ahrens 2014-2016, Dan Grayson 2014-2016,
Vladimir Voevodsky 2014-2016, Alex Kavvos 2014, Peter LeFanu Lumsdaine 2016 and
Tomi Pannila 2016.
*)

(** ** Contents
- Preamble
 - Settings
 - Imports

- Some standard constructions not using identity types (paths)
 - Canonical functions from [ empty ] and to [unit ]
 - Identity functions and function composition, curry and uncurry
 - Iteration of an endomorphism
 - Basic constructions related to the adjoint evaluation function [ X -> ((X -> Y) -> Y) ]
 - Pairwise direct products
 - Negation and double negation
 - Logical equivalence

- Paths and operations on paths
 - Associativity of function composition and mutual invertibility of curry/uncurry
 - Composition of paths and inverse paths
 - Direct product of paths
 - The function [ maponpaths ] between paths types defined by a function between ambient types
 - [ maponpaths ] for the identity functions and compositions of functions
 - Homotopy between functions
 - Equality between functions defines a homotopy
 - [ maponpaths ] for a function homotopic to the identity
 - [ maponpaths ] in the case of a projection p with a section s
 - Fibrations and paths - the transport functions
 - A series of lemmas about paths and [ total2 ]
 - Lemmas about transport adapted from the HoTT library and the HoTT book
 - Homotopies between families and the total spaces

- First fundamental notions
 - Contractibility [ iscontr ]
 - Homotopy fibers [ hfiber ]
 - The functions between the hfibers of homotopic functions over the same point
 - Paths in homotopy fibers
 - Coconuses: spaces of paths that begin (coconusfromt) or end (coconustot) at a given point
 - The total paths space of a type - two definitions
 - Coconus of a function: the total space of the family of h-fibers

- Weak equivalences
 - Basics - [ isweq ] and [ weq ]
 - Weak equivalences and paths spaces (more results in further sections)
 - Adjointness property of a weak equivalence and its inverse
 - Transport functions are weak equivalences
 - Weak equivalences between contractible types (one implication)
 - Unit and contractibility
 - Homotopy equivalence is a weak equivalence
 - Some weak equivalences
 - 2-out-of-3 property  of weak equivalences
 - Any function between contractible types is a weak equivalence
 - Composition of weak equivalences
 - 2-out-of-6 property  of weak equivalences
 - Pairwise direct products of weak equivalences
 - Weak equivalence of a type and its direct product with the unit
 - Associativity of total2 as a weak equivalence
 - Associativity and commutativity of direct products as weak equivalences

- Binary coproducts and their basic properties
 - Distributivity of coproducts and direct products as a weak equivalence
 - Total space of a family over a coproduct
 - Pairwise sum of functions, coproduct associativity and commutativity
 - Coproduct with a "negative" type
 - Coproduct of two functions
 - The [ equality_cases ] construction and four applications to [ ii1 ] and [ ii2 ]
 - Bool as coproduct
 - Pairwise coproducts as dependent sums of families over [ bool ]
 - Splitting of [ X ] into a coproduct defined by a function [ X -> Y ⨿ Z ]
 - Some properties of bool
 - Fibrations with only one non-empty fiber

- Basics about fibration sequences
 - The structures of a complex and of a fibration sequence on a composable pair of functions
 - Construction of the derived fibration sequence
 - Explicit description of the first map in the second derived sequence
 - Fibration sequences based on [ tpair P z ] and [ pr1 : total2 P -> Z ] ( the "pr1-case" )
 - Fibration sequences based on [ hfiberpr1 : hfiber g z -> Y ] and [ g : Y -> Z ] (the "g-case")
 - Fibration sequence of h-fibers defined by a composable pair of functions (the "hf-case")

- Functions between total spaces of families
 - Function [ totalfun ] between total spaces from a family of functions between the fibers
 - Function [ fpmap ] between the total spaces from a function between the bases
 - Homotopy fibers of [ fpmap ]
 - The [ fpmap ] from a weak equivalence is a weak equivalence
 - Total spaces of families over a contractible base
 - Function on the total spaces from functions between the bases and between the fibers

- Homotopy fiber squares
 - Homotopy commutative squares
 - Short complexes and homotopy commutative squares
 - Homotopy fiber products
 - Homotopy fiber products and homotopy fibers
 - Homotopy fiber squares
 - Fiber sequences and homotopy fiber squares
 *)






(** ** Preamble *)

(** *** Settings *)

Unset Automatic Introduction.
(* The above line has to be removed for the file to compile with Coq8.2 *)


(** *** Imports *)

Require Export UniMath.Foundations.Preamble.

(* end of "Preamble" *)


(** ** Some standard constructions not using identity types (paths) *)

(** *** Canonical functions from [ empty ] and to [ unit ] *)

Definition fromempty  : ∏ X : UU , empty -> X. (* type this in emacs in agda-input method
with \prod *)
Proof.
  intro X.
  intro H.
  induction H.
Defined.

Arguments fromempty { X } _.

Definition tounit {X : UU} : X -> unit := fun (x : X) => tt.

(** *** Functions from [ unit ] corresponding to terms *)

Definition termfun {X : UU} (x : X) : unit -> X := fun (t : unit) => x.

(** *** Identity functions and function composition, curry and uncurry *)

Definition idfun (T : UU) := λ t:T, t.

Definition funcomp {X Y : UU} {Z:Y->UU} (f : X -> Y) (g : ∏ y:Y, Z y) := λ x, g (f x).

Notation "g ∘ f" := (funcomp f g) (at level 50, left associativity).

(** back and forth between functions of pairs and functions returning
  functions *)

Definition curry {X Z : UU} {Y : X -> UU} (f : (∑ x : X, Y x) -> Z) :
  ∏ x, Y x -> Z.
Proof. intros ? ? ? ? ? y. exact (f (x,,y)). Defined.

Definition uncurry {X Z : UU} {Y : X -> UU} (g : ∏ x : X, Y x -> Z) :
  (∑ x, Y x) -> Z.
Proof. intros ? ? ? ? xy. exact (g (pr1 xy) (pr2 xy)). Defined.

(** *** Definition of binary operation *)

Definition binop (X : UU) : UU := X -> X -> X.

(** *** Iteration of an endomorphism *)

Definition iteration {T : UU} (f : T -> T) (n : nat) : T -> T.
Proof.
  intros T f n.
  induction n as [ | n IHn ].
  + exact (idfun T).
  + exact (f ∘ IHn).
Defined.

(** *** Basic constructions related to the adjoint evaluation function [ X -> ((X -> Y) -> Y) ] *)

Definition adjev {X Y : UU} (x : X) (f : X -> Y) : Y := f x.

Definition adjev2 {X Y : UU} (phi : ((X -> Y) -> Y) -> Y) : X -> Y :=
  fun  (x : X) => phi (fun (f : X -> Y) => f x).

(** *** Pairwise direct products *)

Definition dirprod (X Y : UU) := ∑ x:X, Y.

Notation "A × B" := (dirprod A B) (at level 75, right associativity) : type_scope.

Definition dirprod_pr1 {X Y : UU} := pr1 : X × Y -> X.
Definition dirprod_pr2 {X Y : UU} := pr2 : X × Y -> Y.

Definition dirprodpair {X Y : UU} := tpair (fun x : X => Y).

Definition dirprodadj {X Y Z : UU} (f : dirprod X Y -> Z) : X -> Y -> Z :=
  (fun (x : X) => (fun (y : Y) => f (dirprodpair x y))).

Definition dirprodf {X Y X' Y' : UU}
           (f : X -> Y) (f' : X' -> Y') (xx' : dirprod X X')  : dirprod Y Y' :=
  dirprodpair (f (pr1 xx')) (f' (pr2 xx')).

Definition ddualand {X Y P : UU}
           (xp : (X -> P) -> P) (yp : (Y -> P) -> P) : (dirprod X Y -> P) -> P.
Proof.
  intros X Y P xp yp X0.
  apply xp. intro x.
  apply yp. intro y.
  apply (X0 (dirprodpair x y)).
Defined.

(** *** Negation and double negation *)

Definition neg (X : UU) : UU := X -> empty.

Notation "'¬' X" := (neg X) (at level 35, right associativity).
(* type this in emacs in agda-input method with \neg *)

Notation "x != y" := (neg (x = y)) (at level 70).

(* Apply this tactic to a proof of ([X] and [neg X]), in either order: *)
Ltac contradicts a b := solve [ induction (a b) | induction (b a) ].

Definition negf {X Y : UU} (f : X -> Y) : ¬ Y -> ¬ X := λ phi x, phi (f x).

Definition dneg (X : UU) : UU := ¬ ¬ X.

Notation "'¬¬' X" := (dneg X) (at level 35, right associativity).
(* type this in emacs in agda-input method with \neg twice *)


Definition dnegf {X Y : UU} (f : X -> Y) : dneg X -> dneg Y :=
  negf (negf f).

Definition todneg (X : UU) : X -> dneg X := adjev.

Definition dnegnegtoneg {X : UU} : ¬¬ ¬ X -> ¬ X := adjev2.

Lemma dneganddnegl1 {X Y : UU} (dnx : ¬¬ X) (dny : ¬¬ Y) : ¬ (X -> ¬ Y).
Proof.
  intros.
  intros X2.
  apply (dnegf X2).
  + apply dnx.
  + apply dny.
Defined.

Definition dneganddnegimpldneg {X Y : UU}
           (dnx : ¬¬ X) (dny : ¬¬ Y) : ¬¬ (X × Y) := ddualand dnx dny.

(** *** Logical equivalence *)

Definition logeq (X Y : UU) := dirprod (X -> Y) (Y -> X).
Notation " X <-> Y " := (logeq X Y) : type_scope.

Lemma isrefl_logeq (X : UU) : X<->X.
Proof. intros. split; apply idfun. Defined.

Lemma issymm_logeq (X Y : UU) : (X <-> Y) -> (Y <-> X).
Proof. intros ? ? e. exact (pr2 e,,pr1 e). Defined.

Definition logeqnegs {X Y : UU} (l : X <-> Y) : (¬ X) <-> (¬ Y) :=
  dirprodpair (negf (pr2 l)) (negf (pr1 l)).

Definition logeq_both_true {X Y : UU} : X -> Y -> (X <-> Y).
Proof.
  intros ? ? x y.
  split.
  - intros x'. exact y.
  - intros y'. exact x.
Defined.

Definition logeq_both_false {X Y : UU} : ¬X -> ¬Y -> (X <-> Y).
Proof.
  intros ? ? nx ny.
  split.
  - intros x. induction (nx x).
  - intros y. induction (ny y).
Defined.

Definition logeq_trans {X Y Z : UU} : (X <-> Y) -> (Y <-> Z) -> (X <-> Z).
Proof. intros ? ? ? i j. exact (pr1 j ∘ pr1 i,, pr2 i ∘ pr2 j). Defined.

Ltac intermediate_logeq Y' := apply (logeq_trans (Y := Y')).

(* end of "Some standard constructions not using identity types (paths)". *)


(** ** Paths and operations on [ paths ] *)

(** *** Associativity of function composition and mutual invertibility of curry/uncurry  *)

(** While the paths in two of the three following lemmas are trivial, having them as
lemmas turns out to be convenient in some future proofs. They are used to apply a particular
definitional equalities to modify the syntactic form of the goal in order to make the
next tactic, which uses the syntactic form of the goal to guess how to proceed, to work.

The same applies to other lemmas below whose proof is by immediate "reflexivity" or
"idpath". *)

Lemma funcomp_assoc {X Y Z W : UU} (f : X -> Y) (g : Y -> Z) (h : Z -> W)
: h ∘ (g ∘ f) = (h ∘ g) ∘ f.
Proof.
  intros .
  apply idpath.
Defined.

Lemma uncurry_curry {X Z : UU} {Y : X -> UU} (f : (∑ x : X, Y x) -> Z) :
  ∏ p, uncurry (curry f) p = f p.
Proof. intros. induction p as [x y]. reflexivity. Defined.

Lemma curry_uncurry {X Z : UU} {Y : X -> UU} (g : ∏ x : X, Y x -> Z) :
  ∏ x y, curry (uncurry g) x y = g x y.
Proof. reflexivity. Defined.


(** *** Composition of paths and inverse paths *)

Definition pathscomp0 {X : UU} {a b c : X} (e1 : a = b) (e2 : b = c) : a = c.
Proof.
  intros. induction e1. apply e2.
Defined.

Hint Resolve @pathscomp0 : pathshints.

Ltac intermediate_path x := apply (pathscomp0 (b := x)).
Ltac etrans := eapply pathscomp0.

(** Notation [p @ q] added by B.A., oct 2014 *)

Notation "p @ q" := (pathscomp0 p q) (at level 60, right associativity).


Definition pathscomp0rid {X : UU} {a b : X} (e1 : a = b) : e1 @ idpath b = e1.
Proof.
  intros. induction e1. simpl. apply idpath.
Defined.

(** Note that we do not introduce [ pathscomp0lid ] since the corresponding
    two terms are convertible to each other due to our definition of
    [ pathscomp0 ]. If we defined it by inductioning [ e2 ] and
    applying [ e1 ] then [ pathscomp0rid ] would be trivial but
    [ pathscomp0lid ] would require a proof. Similarly we do not introduce a
    lemma to connect [ pathsinv0 (idpath _) ] to [ idpath ].
 *)

Definition pathsinv0 {X : UU} {a b : X} (e : a = b) : b = a.
Proof.
  intros. induction e. apply idpath.
Defined.

Hint Resolve @pathsinv0 : pathshints.

Definition path_assoc {X} {a b c d:X}
           (f : a = b) (g : b = c) (h : c = d)
  : f @ (g @ h) = (f @ g) @ h.
Proof.
  intros. induction f. reflexivity.
Defined.

(** Notation [! p] added by B.A., oct 2014 *)

Notation "! p " := (pathsinv0 p) (at level 50).


Definition pathsinv0l {X : UU} {a b : X} (e : a = b) : !e @ e = idpath _.
Proof.
  intros. induction e. apply idpath.
Defined.

Definition pathsinv0r {X : UU} {a b : X} (e : a = b) : e @ !e = idpath _.
Proof.
  intros. induction e. apply idpath.
Defined.

Definition pathsinv0inv0 {X : UU} {x x' : X} (e : x = x') : !(!e) = e.
Proof.
  intros. induction e. apply idpath.
Defined.

Lemma pathscomp_cancel_left {X : UU} {x y z : X} (p : x = y) (r s : y = z) :
  p @ r= p @ s -> r = s.
Proof.
  intros ? ? ? ? ? ? ? e. induction p. exact e.
Defined.

Lemma pathscomp_cancel_right {X : UU} {x y z : X} (p q : x = y) (s : y = z) :
  p @ s = q @ s -> p = q.
Proof.
  intros ? ? ? ? ? ? ? e. induction s. refine (_ @ e @ _).
  - apply pathsinv0, pathscomp0rid.
  - apply pathscomp0rid.
Defined.

Lemma pathscomp_inv {X : UU} {x y z : X} (p : x = y) (q : y = z)
  : !(p @ q) = !q @ !p.
Proof.
  intros ? ? ? ? p q. induction p. induction q.
  apply idpath.
Defined.

(** *** Direct product of paths  *)


Definition pathsdirprod {X Y : UU} {x1 x2 : X} {y1 y2 : Y}
           (ex : x1 = x2) (ey : y1 = y2) :
  dirprodpair x1 y1 = dirprodpair x2 y2.
Proof.
  intros. induction ex. induction ey. apply idpath.
Defined.

Lemma dirprodeq (A B : UU) (ab ab' : A × B) :
  pr1 ab = pr1 ab' -> pr2 ab = pr2 ab' -> ab = ab'.
Proof.
  intros A B ab ab' H H'.
  induction ab as [a b].
  induction ab' as [a' b']; simpl in *.
  induction H.
  induction H'.
  apply idpath.
Defined.


(** *** The function [ maponpaths ] between paths types defined by a function between ambient types

and its behavior relative to [ @ ] and [ ! ] *)

Definition maponpaths {T1 T2 : UU} (f : T1 -> T2) {t1 t2 : T1}
           (e: t1 = t2) : f t1 = f t2.
Proof.
  intros. induction e. apply idpath.
Defined.

(* useful with apply, to save typing *)
Definition map_on_two_paths {X Y Z : UU} (f : X -> Y -> Z) {x x' y y'} (ex : x = x') (ey: y = y') :
  f x y = f x' y'.
Proof.
  intros. induction ex. induction ey. reflexivity.
Defined.


Definition maponpathscomp0 {X Y : UU} {x1 x2 x3 : X}
           (f : X -> Y) (e1 : x1 = x2) (e2 : x2 = x3) :
  maponpaths f (e1 @ e2) = maponpaths f e1 @ maponpaths f e2.
Proof.
  intros. induction e1. induction e2. apply idpath.
Defined.

Definition maponpathsinv0 {X Y : UU} (f : X -> Y)
           {x1 x2 : X} (e : x1 = x2) : maponpaths f (! e) = ! (maponpaths f e).
Proof.
  intros. induction e. apply idpath.
Defined.


(** *** [ maponpaths ] for the identity functions and compositions of functions *)

Lemma maponpathsidfun {X : UU} {x x' : X}
      (e : x = x') : maponpaths (idfun _) e = e.
Proof.
  intros. induction e. apply idpath.
Defined.

Lemma maponpathscomp {X Y Z : UU} {x x' : X} (f : X -> Y) (g : Y -> Z)
      (e : x = x') : maponpaths g (maponpaths f e) = maponpaths (g ∘ f) e.
Proof.
  intros. induction e. apply idpath.
Defined.

(** *** Homotopy between functions *)

Definition homot {X : UU} {P : X -> UU} (f g : ∏ x : X, P x) :=
  ∏ x : X , f x = g x.

Notation "f ~ g" := (homot f g) (at level 70, no associativity).

Definition homotcomp {X Y : UU} {f f' f'' : X -> Y}
           (h : f ~ f') (h' : f' ~ f'') : f ~ f'' := fun (x : X) => h x @ h' x.

Definition invhomot {X Y : UU} {f f' : X -> Y}
           (h : f ~ f') : f' ~ f := fun (x : X) => !(h x).

Definition funhomot {X Y Z : UU} (f : X -> Y) {g g' : Y -> Z}
           (h : g ~ g') : (g ∘ f) ~ (g' ∘ f) := fun (x : X) => h (f x).

Definition homotfun {X Y Z : UU} {f f' : X -> Y} (h : f ~ f')
           (g : Y -> Z) : (g ∘ f) ~ (g ∘ f') := fun (x : X) => maponpaths g (h x).


(** *** Equality between functions defines a homotopy *)

Definition toforallpaths {T:UU} (P:T->UU) (f g:∏ t:T, P t) : f = g -> f ~ g.
Proof. intros ? ? ? ? h t. induction h.  apply (idpath _). Defined.

Definition eqtohomot     {T:UU} {P:T->UU} {f g:∏ t:T, P t} : f = g -> f ~ g.
(* the same as toforallpaths, but with different implicit arguments *)
Proof.
  intros ? ? ? ? e t. induction e. reflexivity.
Defined.

(** *** [ maponpaths ] for a function homotopic to the identity

The following three statements show that [ maponpaths ] defined by
a function f which is homotopic to the identity is
"surjective". It is later used to show that the maponpaths defined
by a function which is a weak equivalence is itself a weak
equivalence. *)

(** Note that the type of the assumption h below can equivalently be written as
[ homot f ( idfun X ) ] *)

Definition maponpathshomidinv {X : UU} (f : X -> X)
           (h : ∏ x : X, f x = x) (x x' : X) (e : f x = f x') :
  x = x' := ! (h x) @ e @ (h x').

Lemma maponpathshomid1 {X : UU} (f : X -> X) (h: ∏ x : X, f x = x)
      {x x' : X} (e : x = x') : maponpaths f e = (h x) @ e @ (! h x').
Proof.
  intros. induction e. simpl.
  apply pathsinv0.
  apply pathsinv0r.
Defined.

Lemma maponpathshomid2 {X : UU} (f : X -> X) (h : ∏ x : X, f x = x)
      (x x' : X) (e: f x = f x') :
  maponpaths f (maponpathshomidinv f h _ _ e) = e.
Proof.
  intros.
  unfold maponpathshomidinv.
  apply (pathscomp0 (maponpathshomid1 f h (! h x @ e @ h x'))).

  assert (l : ∏ (X : UU) (a b c d : X) (p : a = b) (q : a = c) (r : c = d),
              p @ (!p @ q @ r) @ !r = q).
  { intros. induction p. induction q. induction r. apply idpath. }

  apply (l _ _ _ _ _ (h x) e (h x')).
Defined.


(** *** [ maponpaths ] in the case of a projection p with a section s *)

(** Note that the type of the assumption eps below can equivalently be written as
[ homot ( funcomp s p ) ( idfun X ) ] *)

Definition pathssec1 {X Y : UU} (s : X -> Y) (p : Y -> X)
           (eps : ∏ (x : X) , p (s x) = x)
           (x : X) (y : Y) (e : s x = y) : x = p y.
Proof.
  intros.
  apply (pathscomp0 (! eps x)).
  apply (maponpaths p e).
Defined.

Definition pathssec2 {X Y : UU} (s : X -> Y) (p : Y -> X)
           (eps : ∏ (x : X), p (s x) = x)
           (x x' : X) (e : s x = s x') : x = x'.
Proof.
  intros.
  set (e' := pathssec1 s p eps _ _ e).
  apply (e' @ (eps x')).
Defined.

Definition pathssec2id {X Y : UU} (s : X -> Y) (p : Y -> X)
           (eps : ∏ x : X, p (s x) = x)
           (x : X) : pathssec2 s p eps _ _ (idpath (s x)) = idpath x.
Proof.
  intros.
  unfold pathssec2. unfold pathssec1. simpl.
  assert (e : ∏ X : UU, ∏ a b : X,
                                ∏ p : a = b, (! p @ idpath _) @ p = idpath _).
  { intros. induction p0. simpl. apply idpath. }
  apply e.
Defined.

Definition pathssec3 {X Y : UU} (s : X -> Y) (p : Y -> X)
           (eps : ∏ x : X, p (s x) = x) {x x' : X} (e : x = x') :
  pathssec2 s p eps  _ _ (maponpaths s e) = e.
Proof.
  intros. induction e. simpl.
  apply pathssec2id.
Defined.



(** *** Fibrations and paths - the transport functions *)

Definition tppr {T : UU} {P : T -> UU}
           (x : total2 P) : x = tpair _ (pr1 x) (pr2 x).
Proof.
  intros.
  tryif primitive_projections then idtac else induction x.
  reflexivity.
Defined.

Definition constr1 {X : UU} (P : X -> UU) {x x' : X} (e : x = x') :
  ∑ (f : P x -> P x'),
  ∑ (ee : ∏ p : P x, tpair _ x p = tpair _ x' (f p)),
  ∏ (pp : P x), maponpaths pr1 (ee pp) = e.
Proof.
  intros. induction e.
  split with (idfun (P x)).
  split with (fun p : P x => idpath _).
  unfold maponpaths. simpl.
  intro. apply idpath.
Defined.

Definition transportf {X : UU} (P : X -> UU) {x x' : X}
           (e : x = x') : P x -> P x' := pr1 (constr1 P e).

Definition transportf_eq {X : UU} (P : X -> UU) {x x' : X} (e : x = x') ( p : P x ) :
  tpair _ x p = tpair  _ x' ( transportf P e p ) := ( pr1 ( pr2 ( constr1 P e ))) p .

Definition transportb {X : UU} (P : X -> UU) {x x' : X}
           (e : x = x') : P x' -> P x := transportf P (!e).

Notation "p # x" := (transportf _ p x)
  (right associativity, at level 65, only parsing) : transport.
Notation "p #' x" := (transportb _ p x)
  (right associativity, at level 65, only parsing) : transport.
Delimit Scope transport with transport.

Definition idpath_transportf {X : UU} (P : X -> UU) {x : X} (p : P x) :
  transportf P (idpath x) p = p.
Proof.
  reflexivity.
Defined.

Lemma functtransportf {X Y : UU} (f : X -> Y) (P : Y -> UU) {x x' : X}
      (e : x = x') (p : P (f x)) :
  transportf (fun x => P (f x)) e p = transportf P (maponpaths f e) p.
Proof.
  intros. induction e. apply idpath.
Defined.

Lemma functtransportb {X Y : UU} (f : X -> Y) (P : Y -> UU) {x x' : X}
      (e : x' = x) (p : P (f x)) :
  transportb (fun x => P (f x)) e p = transportb P (maponpaths f e) p.
Proof.
  intros. induction e. apply idpath.
Defined.

Definition transport_f_b {X : UU} (P : X ->UU) {x y z : X} (e : y = x)
           (e' : y = z) (p : P x) :
  transportf P e' (transportb P e p) = transportf P (!e @ e') p.
Proof.
  intros. induction e'. induction e. reflexivity.
Defined.

Definition transport_b_f {X : UU} (P : X ->UU) {x y z : X} (e : x = y)
           (e' : z = y) (p : P x) :
  transportb P e' (transportf P e p) = transportf P (e @ !e') p.
Proof.
  intros. induction e'. induction e. reflexivity.
Defined.

Definition transport_f_f {X : UU} (P : X ->UU) {x y z : X} (e : x = y)
           (e' : y = z) (p : P x) :
  transportf P e' (transportf P e p) = transportf P (e @ e') p.
Proof.
  intros. induction e'. induction e. reflexivity.
Defined.

Definition transport_b_b {X : UU} (P : X ->UU) {x y z : X} (e : x = y)
           (e' : y = z) (p : P z) :
  transportb P e (transportb P e' p) = transportb P (e @ e') p.
Proof.
  intros. induction e'. induction e. reflexivity.
Defined.

Definition transport_map {X : UU} {P Q : X -> UU} (f : ∏ x, P x -> Q x)
           {x : X} {y : X} (e : x = y) (p : P x) :
  transportf Q e (f x p) = f y (transportf P e p).
Proof.
  intros. induction e. reflexivity.
Defined.

Definition transport_section {X : UU} {P:X -> UU} (f : ∏ x, P x)
           {x : X} {y : X} (e : x = y) :
  transportf P e (f x) = f y.
Proof.
  intros. exact (transport_map (P:= λ _,unit) (λ x _,f x) e tt).
Defined.

Definition transportf_fun {X Y : UU}(P : X -> UU)
           {x1 x2 : X}(e : x1 = x2)(f : P x1 -> Y) :
  transportf (fun x => (P x -> Y)) e f = funcomp (transportb P e) f .
Proof.
  intros. induction e. apply idpath .
Defined.

Definition transportf_const {X : UU}{x1 x2 : X}(e : x1 = x2)(Y : UU) :
  transportf (fun x => Y) e = idfun Y.
Proof.
  intros. induction e. apply idpath.
Defined.

Definition transportb_const {X : UU}{x1 x2 : X}(e : x1 = x2)(Y : UU) :
  transportb (fun x => Y) e = idfun Y.
Proof.
  intros. induction e. apply idpath.
Defined.

Lemma transportf_paths {X : UU} (P : X -> UU) {x1 x2 : X} {e1 e2 : x1 = x2} (e : e1 = e2)
      (p : P x1) : transportf P e1 p = transportf P e2 p.
Proof.
  intros X P x1 x2 e1 e2 e p. induction e. apply idpath.
Defined.
Opaque transportf_paths.

Local Open Scope transport.

Definition transportbfinv {T} (P:T->Type) {t u:T} (e:t = u) (p:P t) : e#'e#p = p.
Proof. intros. destruct e. reflexivity. Defined.

Definition transportfbinv {T} (P:T->Type) {t u:T} (e:t = u) (p:P u) : e#e#'p = p.
Proof. intros. destruct e. reflexivity. Defined.

Close Scope transport.

(** *** A series of lemmas about paths and [ total2 ]

    Some lemmas are adapted from the HoTT library http://github.com/HoTT/HoTT *)

Lemma base_paths {A : UU} {B : A -> UU}
      (a b : total2 B) : a = b -> pr1 a = pr1 b.
Proof.
  intros.
  apply maponpaths; assumption.
Defined.

Lemma two_arg_paths {A B C:UU} {f : A -> B -> C} {a1 b1 a2 b2} (p : a1 = a2)
      (q : b1 = b2) : f a1 b1 = f a2 b2.
(* This lemma is an analogue of [maponpaths] for functions of two arguments. *)
Proof.
  intros. induction p. induction q. reflexivity.
Defined.

Lemma two_arg_paths_f {A : UU} {B : A -> UU} {C:UU} {f : ∏ a, B a -> C} {a1 b1 a2  b2}
      (p : a1 = a2) (q : transportf B p b1 = b2) : f a1 b1 = f a2 b2.
(* This lemma is a replacement for and a generalization of [total2_paths2_f], formerly called
   [total2_paths2], which does not refer to [total2].  The lemma [total2_paths2_f] can be obtained
   as the special case [f := tpair _], and Coq can often infer the value for [f], which is declared
   as an implicit argument. *)
Proof.
  intros. induction p. induction q. reflexivity.
Defined.

Lemma two_arg_paths_b {A : UU} {B : A -> UU} {C:UU} {f : ∏ a, B a -> C} {a1 b1 a2 b2}
      (p : a1 = a2) (q : b1 = transportb B p b2) : f a1 b1 = f a2 b2.
(* This lemma is a replacement for and a generalization of [total2_paths2_b], which does not refer
   to [total2].  The lemma [total2_paths2_b] can be obtained as the special case [f := tpair _],
   and Coq can often infer the value for [f], which is declared as an implicit argument. *)
Proof.
  intros. induction p. change _ with (b1 = b2) in q. induction q. reflexivity.
Defined.

Lemma dirprod_paths {A : UU} {B :  UU} {s s' : A × B}
      (p : pr1 s = pr1 s') (q : pr2 s = pr2 s') : s = s'.
Proof.
  intros.
  induction s as [a b]; induction s' as [a' b']; simpl in *.
  exact (two_arg_paths p q).
Defined.

Lemma total2_paths_f {A : UU} {B : A -> UU} {s s' : ∑ x, B x}
      (p : pr1 s = pr1 s')
      (q : transportf B p (pr2 s) = pr2 s') : s = s'.
Proof.
  intros.
  induction s as [a b]; induction s' as [a' b']; simpl in *.
  exact (two_arg_paths_f p q).
Defined.

Lemma total2_paths_b {A : UU} {B : A -> UU} {s s' : ∑ x, B x}
      (p : pr1 s = pr1 s')
      (q : pr2 s = transportb B p (pr2 s')) : s = s'.
Proof.
  intros.
  induction s as [a b]; induction s' as [a' b']; simpl in *.
  exact (two_arg_paths_b p q).
Defined.

Lemma total2_paths2 {A : UU} {B : UU} {a1 a2:A} {b1 b2:B}
      (p : a1 = a2) (q : b1 = b2) : a1,,b1 = a2,,b2.
Proof.
  intros. exact (two_arg_paths p q).
Defined.

Lemma total2_paths2_f {A : UU} {B : A -> UU} {a1 : A} {b1 : B a1}
      {a2 : A} {b2 : B a2} (p : a1 = a2)
      (q : transportf B p b1 = b2) : a1,,b1 = a2,,b2.
Proof.
  intros. exact (two_arg_paths_f p q).
Defined.

Lemma total2_paths2_b {A : UU} {B : A -> UU} {a1 : A} {b1 : B a1}
  {a2 : A} {b2 : B a2} (p : a1 = a2)
  (q : b1 = transportb B p b2) : a1,,b1 = a2,,b2.
Proof.
  intros. exact (two_arg_paths_b p q).
Defined.

Definition pair_path_in2 {X : UU} (P : X -> UU) {x : X} {p q : P x} (e : p = q) :
  x,,p = x,,q.
(* this function can often replaced by [maponpaths _] or by [maponpaths (tpair _ _)],
   except when the pairs in the goal have not been simplified enough to make the
   equality of their first parts evident, in which case this can be useful *)
Proof.
  intros. now apply maponpaths.
Defined.

Definition fiber_paths {A : UU} {B : A -> UU} {u v : ∑ x, B x} (p : u = v) :
  transportf (fun x => B x) (base_paths _ _ p) (pr2 u) = pr2 v.
Proof.
  induction p.
  apply idpath.
Defined.

Lemma total2_fiber_paths {A : UU} {B : A -> UU} {x y : ∑ x, B x} (p : x = y) :
  total2_paths_f  _ (fiber_paths p) = p.
Proof.
  induction p.
  induction x.
  apply idpath.
Defined.

Lemma base_total2_paths {A : UU} {B : A -> UU} {x y : ∑ x, B x}
      {p : pr1 x = pr1 y} (q : transportf _ p (pr2 x) = pr2 y) :
  (base_paths _ _ (total2_paths_f _ q)) = p.
Proof.
  induction x as [x H].
  induction y as [y K].
  simpl in *.
  induction p.
  induction q.
  apply idpath.
Defined.


Lemma transportf_fiber_total2_paths {A : UU} (B : A -> UU)
      (x y : ∑ x, B x)
      (p : pr1 x = pr1 y) (q : transportf _ p (pr2 x) = pr2 y) :
  transportf (fun p' : pr1 x = pr1 y => transportf _ p' (pr2 x) = pr2 y)
             (base_total2_paths q)  (fiber_paths (total2_paths_f _ q)) = q.
Proof.
  induction x as [x H].
  induction y as [y K].
  simpl in *.
  induction p.
  induction q.
  apply idpath.
Defined.


(** *** Lemmas about transport adapted from the HoTT library and the HoTT book *)

Definition transportD {A : UU} (B : A -> UU) (C : ∏ a : A, B a -> UU)
           {x1 x2 : A} (p : x1 = x2) (y : B x1) (z : C x1 y) :
  C x2 (transportf _ p y).
Proof.
  intros.
  induction p.
  exact z.
Defined.


Definition transportf_total2 {A : UU} {B : A -> UU} {C : ∏ a:A, B a -> UU}
           {x1 x2 : A} (p : x1 = x2) (yz : ∑ y : B x1, C x1 y) :
  transportf (fun x => ∑ y : B x, C x y) p yz =
  tpair (fun y => C x2 y) (transportf _ p  (pr1 yz))
        (transportD _ _ p (pr1 yz) (pr2 yz)).
Proof.
  intros.
  induction p.
  induction yz.
  apply idpath.
Defined.

Definition transportf_dirprod (A : UU) (B B' : A -> UU)
           (x x' : ∑ a, B a × B' a) (p : pr1 x = pr1 x') :
  transportf (fun a => dirprod (B a) (B' a)) p (pr2 x) =
  dirprodpair (transportf (fun a => B a) p (pr1 (pr2 x)))
              (transportf (fun a => B' a) p (pr2 (pr2 x))).
Proof.
  induction p.
  apply tppr.
Defined.

Definition transportb_dirprod (A : UU) (B B' : A -> UU)
  (x x' : ∑ a,  B a × B' a)  (p : pr1 x = pr1 x') :
  transportb (fun a => dirprod (B a) (B' a)) p (pr2 x') =
    dirprodpair (transportb (fun a => B a) p (pr1 (pr2 x')))
                (transportb (fun a => B' a) p (pr2 (pr2 x'))).
Proof.
  intros.
  apply transportf_dirprod.
Defined.

Definition transportf_id1 {A : UU} {a x1 x2 : A}
           (p : x1 = x2) (q : a = x1) :
  transportf (fun (x : A) => a = x) p q = q @ p.
Proof.
  intros. induction p. induction q. apply idpath.
Defined.

Definition transportf_id2 {A : UU} {a x1 x2 : A}
           (p : x1 = x2) (q : x1 = a) :
  transportf (fun (x : A) => x = a) p q = !p @ q.
Proof.
  intros. induction p. induction q. apply idpath.
Defined.

Definition transportf_id3 {A : UU} {x1 x2 : A}
           (p : x1 = x2) (q : x1 = x1) :
  transportf (fun (x : A) => x = x) p q = !p @ q @ p.
Proof.
  intros. induction p. simpl. apply pathsinv0. apply pathscomp0rid.
Defined.


(** *** Homotopies between families and the total spaces *)

Definition famhomotfun {X : UU} {P Q : X -> UU}
           (h : P ~ Q) (xp : total2 P) : total2 Q.
Proof.
  intros.
  induction xp as [ x p ].
  split with x.
  induction (h x).
  apply p.
Defined.

Definition famhomothomothomot {X : UU} {P Q : X -> UU} (h1 h2 : P ~ Q)
           (H : h1 ~ h2) : famhomotfun h1 ~ famhomotfun h2.
Proof.
  intros.
  intro xp.
  induction xp as [x p].
  simpl.
  apply (maponpaths (fun q => tpair Q x q)).
  induction (H x).
  apply idpath.
Defined.


(** ** First fundamental notions *)

(** *** Contractibility [ iscontr ] *)

Definition iscontr (T:UU) : UU := ∑ cntr:T, ∏ t:T, t=cntr.

Notation "'∃!' x .. y , P"
  := (iscontr (∑ x, .. (∑ y, P) ..))
       (at level 200, x binder, y binder, right associativity) : type_scope.
(* type this in emacs in agda-input method with \ex ! *)

Definition iscontrpair {T : UU} : ∏ x : T, (∏ t : T, t = x) -> iscontr T
  := tpair _.

Definition iscontrpr1 {T : UU} : iscontr T -> T := pr1.

Lemma iscontrretract {X Y : UU} (p : X -> Y) (s : Y -> X)
      (eps : ∏ y : Y, p (s y) = y) (is : iscontr X) : iscontr Y.
Proof.
  intros.
  induction is as [x fe].
  split with (p x).
  intro t.
  apply (! (eps t) @ maponpaths p (fe (s t))).
Defined.

Lemma proofirrelevancecontr {X : UU} (is : iscontr X) (x x' : X) : x = x'.
Proof.
  intros.
  induction is as [y fe].
  apply (fe x @ !(fe x')).
Defined.

Lemma path_to_ctr (A : UU) (B : A -> UU) (isc : ∃! a, B a)
      (a : A) (p : B a) : a = pr1 (pr1 isc).
Proof.
  intros A B isc a p.
  set (Hi := tpair _ a p).
  apply (maponpaths pr1 (pr2 isc Hi)).
Defined.


(** *** Homotopy fibers [ hfiber ] *)

<<<<<<< HEAD
Definition hfiber {X Y : UU} (f : X -> Y) (y : Y) : UU := Σ x:X, f x = y.
=======
Definition hfiber {X Y : UU}  (f : X -> Y) (y : Y) : UU := ∑ x:X, f x = y.
>>>>>>> 8aeb4456

Definition hfiberpair {X Y : UU} (f : X -> Y) {y : Y}
           (x : X) (e : f x = y) : hfiber f y :=
  tpair _ x e.

Definition hfiberpr1 {X Y : UU} (f : X -> Y) (y : Y) : hfiber f y -> X := pr1.

Definition hfiberpr2 {X Y : UU} (f : X -> Y) (y : Y) (y' : hfiber f y) : f (hfiberpr1 f y y') = y :=
  pr2 y'.

(** *** The functions between the hfibers of homotopic functions over the same point *)

Lemma hfibershomotftog {X Y : UU} (f g : X -> Y)
      (h : f ~ g) (y : Y) : hfiber f y -> hfiber g y.
Proof.
  intros X Y f g h y xe.
  induction xe as [x e].
  split with x.
  apply (!(h x) @ e).
Defined.

Lemma hfibershomotgtof {X Y : UU} (f g : X -> Y)
      (h : f ~ g) (y : Y) : hfiber g y -> hfiber f y.
Proof.
  intros X Y f g h y xe.
  induction xe as [x e].
  split with x.
  apply (h x @ e).
Defined.

(** *** Paths in homotopy fibers *)

Lemma hfibertriangle1 {X Y : UU} (f : X -> Y) {y : Y} {xe1 xe2 : hfiber f y}
      (e : xe1 = xe2) :
  pr2 xe1 = maponpaths f (maponpaths pr1 e) @ pr2 xe2.
Proof.
  intros. induction e. simpl. apply idpath.
Defined.

Corollary hfibertriangle1' {X Y : UU} (f : X -> Y) {x : X} {xe1: hfiber f (f x)}
          (e : xe1 = (x,,idpath (f x))) :
  pr2 xe1 = maponpaths f (maponpaths pr1 e).
Proof.
  intros.
  intermediate_path (maponpaths f (maponpaths pr1 e) @ idpath (f x)).
  - apply hfibertriangle1.
  - apply pathscomp0rid.
Defined.

Lemma hfibertriangle1inv0 {X Y : UU} (f : X -> Y) {y : Y} {xe1 xe2: hfiber f y}
      (e : xe1 = xe2) :
  maponpaths f (! (maponpaths pr1 e)) @ (pr2 xe1) = pr2 xe2.
Proof.
  intros. induction e. apply idpath.
Defined.

Corollary hfibertriangle1inv0' {X Y : UU} (f : X -> Y) {x : X}
          {xe2: hfiber f (f x)} (e : (x,,idpath (f x)) = xe2) :
  maponpaths f (! (maponpaths pr1 e)) = pr2 xe2.
Proof.
  intros.
  intermediate_path (maponpaths f (! (maponpaths pr1 e)) @ idpath (f x)).
  - apply pathsinv0, pathscomp0rid.
  - apply hfibertriangle1inv0.
Defined.

Lemma hfibertriangle2 {X Y : UU} (f : X -> Y) {y : Y} (xe1 xe2: hfiber f y)
      (ee: pr1 xe1 = pr1 xe2) (eee: pr2 xe1 = maponpaths f ee @ (pr2 xe2)) :
  xe1 = xe2.
Proof.
  intros.
  induction xe1 as [t e1].
  induction xe2 as [t' e2].
  simpl in *.
  fold (hfiberpair f t e1).
  fold (hfiberpair f t' e2).
  induction ee.
  simpl in eee.
  apply (maponpaths (fun e: f t = y => hfiberpair f t e) eee).
Defined.


(** *** Coconuses: spaces of paths that begin [ coconusfromt ] or end [ coconustot ] at a given point *)

Definition coconusfromt (T : UU) (t : T) := ∑ t' : T, t = t'.

Definition coconusfromtpair (T : UU) {t t' : T} (e: t = t') : coconusfromt T t
  := tpair _ t' e.

Definition coconusfromtpr1 (T : UU) (t : T) : coconusfromt T t -> T := pr1.

Definition coconustot (T : UU) (t : T) := ∑ t' : T, t' = t.

Definition coconustotpair (T : UU) {t t' : T} (e: t' = t) : coconustot T t
  := tpair _ t' e.

Definition coconustotpr1 (T : UU) (t : T) : coconustot T t -> T := pr1.

(* There is a path between any two points in a coconus. As we always have a point
in a coconus, namely the one that is given by the pair of t and the path that
starts at t and ends at t, the coconuses are contractible. *)

Lemma connectedcoconustot {T : UU} {t : T} (c1 c2 : coconustot T t) : c1 = c2.
Proof.
  intros.
  induction c1 as [x0 x].
  induction x.
  induction c2 as [x1 y].
  induction y.
  apply idpath.
Defined.

Lemma iscontrcoconustot (T : UU) (t : T) : iscontr (coconustot T t).
Proof.
  intros.
  unfold iscontr.
  split with (tpair (fun (t' : T) => t' = t) t (idpath t)).
  intros.
  apply connectedcoconustot.
Defined.

Lemma connectedcoconusfromt {T : UU} {t : T} (c1 c2 : coconusfromt T t) :
  c1 = c2.
Proof.
  intros.
  induction c1 as [x0 x].
  induction x.
  induction c2 as [x1 y].
  induction y.
  apply idpath.
Defined.

Lemma iscontrcoconusfromt (T : UU) (t : T) : iscontr (coconusfromt T t).
Proof.
  intros. unfold iscontr.
  split with (tpair (fun (t' : T) => t = t') t (idpath t)).
  intros.
  apply connectedcoconusfromt.
Defined.

(** *** The total paths space of a type - two definitions

The definitions differ by the (non) associativity of the [ total2 ].  *)

Definition pathsspace (T : UU) := ∑ t:T, coconusfromt T t.

Definition pathsspacetriple (T : UU) {t1 t2 : T}
           (e : t1 = t2) : pathsspace T := tpair _ t1 (coconusfromtpair T e).

Definition deltap (T : UU) : T -> pathsspace T :=
  fun (t : T) => pathsspacetriple T (idpath t).

Definition pathsspace' (T : UU) := ∑ xy : dirprod T T, pr1 xy = pr2 xy.


(** *** Coconus of a function: the total space of the family of h-fibers *)

Definition coconusf {X Y : UU} (f : X -> Y) := ∑ y:Y, hfiber f y.

Definition fromcoconusf {X Y : UU} (f : X -> Y) : coconusf f -> X :=
  fun (yxe : coconusf f) => pr1 (pr2 yxe).

Definition tococonusf {X Y : UU} (f : X -> Y) : X -> coconusf f :=
  fun (x : _) => tpair _ (f x) (hfiberpair f x (idpath _)).

Lemma homottofromcoconusf {X Y : UU} (f : X -> Y) :
  ∏ yxe : coconusf f, tococonusf f (fromcoconusf f yxe) = yxe.
Proof.
  intros.
  induction yxe as [y xe].
  induction xe as [x e].
  unfold fromcoconusf.
  unfold tococonusf.
  simpl.
  induction e.
  apply idpath.
Defined.

Lemma homotfromtococonusf {X Y : UU} (f : X -> Y) :
  ∏ x : X, fromcoconusf f (tococonusf f x) = x.
Proof.
  intros.
  unfold fromcoconusf.
  unfold tococonusf.
  simpl.
  apply idpath.
Defined.


(** ** Weak equivalences *)

(** *** Basics - [ isweq ] and [ weq ] *)

Definition isweq {X Y : UU} (f : X -> Y) : UU :=
  ∏ y : Y, iscontr (hfiber f y).

Lemma idisweq (T : UU) : isweq (idfun T).
Proof.
  intros. unfold isweq. intro y.
  unfold iscontr.
  split with (tpair (fun (x : T) => idfun T x = y) y (idpath y)).
  intro t.
  induction t as [x e].
  induction e.
  apply idpath.
Defined.

Definition weq (X Y : UU) : UU := ∑ f:X->Y, isweq f.

Notation "X ≃ Y" := (weq X Y) (at level 80, no associativity) : type_scope.
(* written \simeq in Agda input method *)

Definition pr1weq {X Y : UU} := pr1 : X ≃ Y -> (X -> Y).
Coercion pr1weq : weq >-> Funclass.

Definition weqproperty {X Y} (f:X≃Y) : isweq f := pr2 f.

Definition weqccontrhfiber {X Y : UU} (w : X ≃ Y) (y : Y) : hfiber w y.
Proof.
  intros. apply (pr1 (pr2 w y)).
Defined.

Definition weqccontrhfiber2 {X Y : UU} (w : X ≃ Y) (y : Y) :
  ∏ x : hfiber w y, x = weqccontrhfiber w y.
Proof.
  intros. unfold weqccontrhfiber. apply (pr2 (pr2 w y)).
Defined.

Definition weqpair {X Y : UU} (f : X -> Y) (is: isweq f) : X ≃ Y :=
  tpair (fun (f : X -> Y) => isweq f) f is.

Definition idweq (X : UU) : X ≃ X :=
  tpair (fun (f : X -> X) => isweq f) (fun (x : X) => x) (idisweq X).

Definition isweqtoempty {X : UU} (f : X -> empty) : isweq f.
Proof.
  intros. intro y. apply (fromempty y).
Defined.

Definition weqtoempty {X : UU} (f : X -> empty) :=
  weqpair _ (isweqtoempty f).

Lemma isweqtoempty2 {X Y : UU} (f : X -> Y) (is : ¬ Y) : isweq f.
Proof.
  intros. intro y. induction (is y).
Defined.

Definition weqtoempty2 {X Y : UU} (f : X -> Y) (is : ¬ Y) :=
  weqpair _ (isweqtoempty2 f is).

Definition invmap {X Y : UU} (w : X ≃ Y) : Y -> X :=
  fun (y : Y) => pr1 (weqccontrhfiber w y).

(** *** Weak equivalences and paths spaces (more results in further sections) *)

(** We now define different homotopies and maps between the paths
    spaces corresponding to a weak equivalence. What may look like
    unnecessary complexity in the definition of [ homotinvweqweq ] is due to the
    fact that the "naive" definition needs to be
    corrected in order for lemma [ homotweqinvweqweq ] to hold. *)

Definition homotweqinvweq {X Y : UU} (w : X ≃ Y) :
  ∏ y : Y, w (invmap w y) = y.
Proof.
  intros.
  unfold invmap.
  apply (pr2 (weqccontrhfiber w y)).
Defined.

Definition homotinvweqweq0 {X Y : UU} (w : X ≃ Y) :
  ∏ x : X, x = invmap w (w x).
Proof.
  intros.
  unfold invmap.
  set (xe1 := weqccontrhfiber w (w x)).
  set (xe2 := hfiberpair w x (idpath (w x))).
  set (p := weqccontrhfiber2 w (w x) xe2).
  apply (maponpaths pr1 p).
Defined.

Definition homotinvweqweq {X Y : UU} (w : X ≃ Y) :
  ∏ x : X, invmap w (w x) = x
  := fun (x : X) => ! (homotinvweqweq0 w x).

Definition invmaponpathsweq {X Y : UU} (w : X ≃ Y) (x x' : X) :
  w x = w x' -> x = x'
  := pathssec2 w (invmap w) (homotinvweqweq w) x x'.

Definition invmaponpathsweqid {X Y : UU} (w : X ≃ Y) (x : X) :
  invmaponpathsweq w _ _ (idpath (w x)) = idpath x
  := pathssec2id w (invmap w) (homotinvweqweq w) x.

Definition pathsweq1 {X Y : UU} (w : X ≃ Y) (x : X) (y : Y) :
  w x = y -> x = invmap w y
  := λ e, maponpaths pr1 (pr2 (weqproperty w y) (x,,e)).

Definition pathsweq1' {X Y : UU} (w : weq X Y) (x : X) (y : Y) :
  x = invmap w y -> w x = y
  := λ e, maponpaths w e @ homotweqinvweq w y.

Definition pathsweq3 {X Y : UU} (w : weq X Y) {x x' : X}
           (e : x = x') : invmaponpathsweq w x x' (maponpaths w e) = e
  := pathssec3 w (invmap w) (homotinvweqweq w) _.

Definition pathsweq4 {X Y : UU} (w : weq X Y) (x x' : X)
           (e : w x = w x') : maponpaths w (invmaponpathsweq w x x' e) = e.
Proof.
  intros.
  induction w as [f is1].
  set (w := weqpair f is1).
  set (g := invmap w).
  set (ee := maponpaths g e).
  simpl in *.
  set (eee := maponpathshomidinv (g ∘ f) (homotinvweqweq w) x x' ee).

  assert (e1 : maponpaths f eee = e).
  {
    assert (e2 : maponpaths (g ∘ f) eee = ee).
    apply maponpathshomid2.
    assert (e3 : maponpaths g (maponpaths f eee) = maponpaths g e).
    apply (maponpathscomp f g eee @ e2).
    set (s := @maponpaths _ _ g (f x) (f x')).
    set (p := @pathssec2 _ _ g f (homotweqinvweq w) (f x) (f x')).
    set (eps := @pathssec3 _ _ g f (homotweqinvweq w) (f x) (f x')).
    apply (pathssec2 s p eps _ _ e3).
  }

  assert (e4:
            maponpaths f  (invmaponpathsweq w x x' (maponpaths f eee)) =
            maponpaths f (invmaponpathsweq w x x' e)).
  {
    apply (maponpaths (fun (e0: f x = f x') =>
                         maponpaths f (invmaponpathsweq w x x' e0))
                      e1).
  }

  assert (X0 : invmaponpathsweq w x x' (maponpaths f eee) = eee).
  { apply (pathsweq3 w). }

  assert (e5: maponpaths f (invmaponpathsweq w x x' (maponpaths f eee))
              = maponpaths f eee).
  { apply (maponpaths (fun eee0: x = x' => maponpaths f eee0) X0). }

  apply (! e4 @ e5 @ e1).
Defined.

(** *** Adjointness property of a weak equivalence and its inverse *)

Lemma diaglemma2 {X Y : UU} (f : X -> Y) {x x' : X}
      (e1 : x = x') (e2 : f x' = f x)
      (ee : idpath (f x) = maponpaths f e1 @ e2) : maponpaths f (! e1) = e2.
Proof.
  intros. induction e1. simpl in *. apply ee.
Defined.

(* this is the adjointness relation for w and its homotopy inverse: *)
Definition homotweqinvweqweq {X Y : UU} (w : X ≃ Y) (x : X) :
  maponpaths w (homotinvweqweq w x) = homotweqinvweq w (w x).
Proof.
  intros.
  unfold homotinvweqweq.
  unfold homotinvweqweq0.
  set (hfid := hfiberpair w x (idpath (w x))).
  set (hfcc := weqccontrhfiber w (w x)).
  unfold homotweqinvweq.
  apply diaglemma2.
  apply (@hfibertriangle1 _ _ w _ hfid hfcc (weqccontrhfiber2 w (w x) hfid)).
Defined.

(* another way the adjointness relation may occur (added by D. Grayson, Oct. 2015): *)
Definition weq_transportf_adjointness {X Y : UU} (w : X ≃ Y) (P : Y -> UU)
           (x : X) (p : P (w x)) :
  transportf (P ∘ w) (! homotinvweqweq w x) p
  = transportf P (! homotweqinvweq w (w x)) p.
Proof.
  intros. refine (functtransportf w P (!homotinvweqweq w x) p @ _).
  apply (maponpaths (λ e, transportf P e p)).
  rewrite maponpathsinv0. apply maponpaths. apply homotweqinvweqweq.
Defined.

Definition weq_transportb_adjointness {X Y : UU} (w : X ≃ Y) (P : Y -> UU)
           (x : X) (p : P (w x)) :
  transportb (P ∘ w) (homotinvweqweq w x) p
  = transportb P (homotweqinvweq w (w x)) p.
Proof.
  intros.
  refine (functtransportb w P (homotinvweqweq w x) p @ _).
  apply (maponpaths (λ e, transportb P e p)).
  apply homotweqinvweqweq.
Defined.

(** *** Transport functions are weak equivalences *)

Lemma isweqtransportf {X : UU} (P : X -> UU) {x x' : X}
      (e : x = x') : isweq (transportf P e).
Proof.
  intros. induction e. unfold transportf. simpl. apply idisweq.
Defined.

Lemma isweqtransportb {X : UU} (P : X -> UU) {x x' : X}
      (e : x = x') : isweq (transportb P e).
Proof.
  intros. apply (isweqtransportf _ (pathsinv0 e)).
Defined.

(** *** Weak equivalences between contractible types (one implication) *)

Lemma iscontrweqb {X Y : UU} (w : weq X Y) (is : iscontr Y) : iscontr X.
Proof.
  intros. apply (iscontrretract (invmap w) w (homotinvweqweq w) is).
Defined.

Ltac intermediate_iscontr Y' := apply (iscontrweqb (Y := Y')).

(** *** [ unit ] and contractibility *)

(** [ unit ] is contractible (recall that [ tt ] is the name of the
    canonical term of the type [ unit ]). *)

Lemma isconnectedunit : ∏ x x' : unit, x = x'.
Proof.
  intros. induction x. induction x'. apply idpath.
Defined.

Lemma unitl0 : tt = tt -> coconustot _ tt.
Proof.
  intros e. apply (coconustotpair unit e).
Defined.

Lemma unitl1: coconustot _ tt -> tt = tt.
Proof.
  intro cp. induction cp as [x t]. induction x. apply t.
Defined.

Lemma unitl2: ∏ e : tt = tt, unitl1 (unitl0 e) = e.
Proof.
  intros. unfold unitl0. simpl. apply idpath.
Defined.

Lemma unitl3: ∏ e : tt = tt, e = idpath tt.
Proof.
  intros.

  assert (e0 : unitl0 (idpath tt) = unitl0 e).
  { apply connectedcoconustot. }

  set (e1 := maponpaths unitl1 e0).

  apply (! (unitl2 e) @ (! e1) @ (unitl2 (idpath _))).
Defined.

Theorem iscontrunit: iscontr (unit).
Proof.
  split with tt. intros t. apply (isconnectedunit t tt).
Defined.

(** [ paths ] in [ unit ] are contractible. *)

Theorem iscontrpathsinunit (x x' : unit) : iscontr (x = x').
Proof.
  intros.
  split with (isconnectedunit x x').
  intros e'.
  induction x.
  induction x'.
  simpl.
  apply unitl3.
Defined.

(** A type [ T : UU ] is contractible if and only if [ T -> unit ] is
    a weak equivalence. *)

Lemma ifcontrthenunitl0 (e1 e2 : tt = tt) : e1 = e2.
Proof.
  intros.
  apply proofirrelevancecontr.
  apply (iscontrpathsinunit tt tt).
Defined.

Lemma isweqcontrtounit {T : UU} (is : iscontr T) : isweq (fun (t : T) => tt).
Proof.
  intros. unfold isweq. intro y. induction y.
  induction is as [c h].
  set (hc := hfiberpair _ c (isconnectedunit tt tt)).
  split with hc.
  intros ha.
  induction ha as [x e].
  unfold hc. unfold hfiberpair. unfold isconnectedunit.
  simpl.
  apply (fun q => two_arg_paths_f (h x) q).
  apply ifcontrthenunitl0.
Defined.

Definition weqcontrtounit {T : UU} (is : iscontr T) : weq T unit :=
  weqpair _ (isweqcontrtounit is).

Theorem iscontrifweqtounit {X : UU} (w : weq X unit) : iscontr X.
Proof.
  intros.
  apply (iscontrweqb w).
  apply iscontrunit.
Defined.

(** *** Homotopy equivalence is a weak equivalence *)

Definition hfibersgftog {X Y Z : UU} (f : X -> Y) (g : Y -> Z) (z : Z)
           (xe : hfiber (g ∘ f) z) : hfiber g z :=
  hfiberpair g (f (pr1 xe)) (pr2 xe).

Lemma constr2 {X Y : UU} (f : X -> Y) (g : Y -> X)
      (efg: ∏ y : Y, f (g y) = y) (x0 : X) (xe : hfiber g x0) :
  ∑ xe' : hfiber (g ∘ f) x0, xe = hfibersgftog f g x0 xe'.
Proof.
  intros.
  induction xe as [y0 e].
  set (eint := pathssec1 _ _ efg _ _ e).
  set (ee := ! (maponpaths g eint) @ e).
  split with (hfiberpair (g ∘ f) x0 ee).
  unfold hfibersgftog.
  unfold hfiberpair.
  simpl.
  apply (two_arg_paths_f eint).
  induction eint.
  apply idpath.
Defined.

Lemma iscontrhfiberl1 {X Y : UU} (f : X -> Y) (g : Y -> X)
      (efg: ∏ y : Y, f (g y) = y) (x0 : X)
      (is : iscontr (hfiber (g ∘ f) x0)) : iscontr (hfiber g x0).
Proof.
  intros.
  set (f1 := hfibersgftog f g x0).
  set (g1 := fun (xe : hfiber g x0) => pr1 (constr2 f g efg x0 xe)).
  set (efg1 := fun (xe : hfiber g x0) => ! (pr2 (constr2 f g efg x0 xe))).
  apply (iscontrretract f1 g1 efg1).
  apply is.
Defined.

Definition homothfiber1 {X Y : UU} (f g : X -> Y)
           (h : f ~ g) (y : Y) (xe : hfiber f y) : hfiber g y.
Proof.
  intros. induction xe as [x e].
  apply (hfiberpair g x (!(h x) @ e)).
Defined.

Definition homothfiber2 {X Y : UU} (f g : X -> Y)
           (h : f ~ g) (y : Y) (xe : hfiber g y) : hfiber f y.
Proof.
  intros. induction xe as [x e].
  apply (hfiberpair f x (h x @ e)).
Defined.

Definition homothfiberretr {X Y : UU} (f g : X -> Y)
           (h : f ~ g) (y : Y) (xe : hfiber g y) :
  homothfiber1 f g h y (homothfiber2 f g h y xe) = xe.
Proof.
  intros.
  induction xe as [x e].
  simpl.
  fold (hfiberpair g x e).
  set (xe1 := hfiberpair g x (! h x @ h x @ e)).
  set (xe2 := hfiberpair g x e).
  apply (hfibertriangle2 g xe1 xe2 (idpath _)).
  simpl.

  (* A little lemma: *)
  assert (ee : ∏ a b c : Y, ∏ p : a = b, ∏ q : b = c,
                                               !p @ (p @ q) = q).
  { intros. induction p. induction q. apply idpath. }

  apply ee.
Defined.

Lemma iscontrhfiberl2 {X Y : UU} (f g : X -> Y)
      (h : f ~ g) (y : Y) (is : iscontr (hfiber f y)) : iscontr (hfiber g y).
Proof.
  intros.
  set (a := homothfiber1 f g h y).
  set (b := homothfiber2 f g h y).
  set (eab := homothfiberretr f g h y).
  apply (iscontrretract a b eab is).
Defined.

Corollary isweqhomot {X Y : UU} (f1 f2 : X -> Y)
          (h : f1 ~ f2) : isweq f1 -> isweq f2.
Proof.
  intros X Y f1 f2 h x0.
  unfold isweq.
  intro y.
  apply (iscontrhfiberl2 f1 f2 h).
  apply x0.
Defined.

Corollary isweqhomot_iff {X Y : UU} (f1 f2 : X -> Y)
          (h : f1 ~ f2) : isweq f1 <-> isweq f2.
Proof.
  intros. split.
  - apply isweqhomot; assumption.
  - apply isweqhomot, invhomot; assumption.
Defined.

Lemma isweq_to_isweq_unit {X:UU} (f g:X->unit) : isweq f -> isweq g.
Proof.
  intros ? ? ? i.
  assert (h : f ~ g).
  { intros t. apply isconnectedunit. }
  exact (isweqhomot f g h i).
Defined.

Theorem gradth {X Y : UU} (f : X -> Y) (g : Y -> X)
        (egf: ∏ x : X, g (f x) = x)
        (efg: ∏ y : Y, f (g y) = y) : isweq f.
Proof.
  intros.
  unfold isweq.
  intro y.
  assert (X0 : iscontr (hfiber (f ∘ g) y)).
  assert (efg' : ∏ y : Y, y = f (g y)).
  { intro y0.
    apply pathsinv0.
    apply (efg y0). }
  apply (iscontrhfiberl2 (idfun _) (f ∘ g) efg' y (idisweq Y y)).
  apply (iscontrhfiberl1 g f egf y).
  apply X0.
Defined.

Definition weqgradth {X Y : UU} (f : X -> Y) (g : Y -> X)
           (egf: ∏ x : X, g (f x) = x)
           (efg: ∏ y : Y, f (g y) = y) : X ≃ Y :=
  weqpair _ (gradth _ _ egf efg).

Definition bijective {X Y:UU} (f:X->Y) :=
  (∏ y, ∑ x, f x = y) × (∏ x x', f x = f x' -> x = x').

Corollary bijection_to_weq {X Y:UU} (f:X->Y) : bijective f -> isweq f.
Proof.
  intros ? ? ? bij. assert (sur := pr1 bij). assert (inj := pr2 bij).
  unshelve refine (gradth f _ _ _).
  - intros y. exact (pr1 (sur y)).
  - intros. simpl. apply inj. exact (pr2 (sur (f x))).
  - intros. simpl. exact (pr2 (sur y)).
Defined.

(** *** Some weak equivalences *)

(* ### *)

Corollary isweqinvmap {X Y : UU} (w : weq X Y) : isweq (invmap w).
Proof.
  intros.
  assert (efg : ∏ (y : Y), w (invmap w y) = y).
  apply homotweqinvweq.
  assert (egf : ∏ (x : X), invmap w (w x) = x).
  apply homotinvweqweq.
  apply (gradth _ _ efg egf).
Defined.

Definition invweq {X Y : UU} (w : weq X Y) : weq Y X :=
  weqpair (invmap w) (isweqinvmap w).

Corollary invinv {X Y : UU} (w : weq X Y) (x : X) :
  invmap (invweq w) x = w x.
Proof.
  intros. apply idpath.
Defined.

Corollary iscontrweqf {X Y : UU} (w : weq X Y) (is : iscontr X) : iscontr Y.
Proof.
  intros. apply (iscontrweqb (invweq w) is).
Defined.

(** Equality between pairs is equivalent to pairs of equalities
    between components. Theorem adapted from HoTT library
    http://github.com/HoTT/HoTT.
 *)

Definition PathPair {A : UU} {B : A -> UU} (x y : ∑ x, B x) :=
  ∑ p : pr1 x = pr1 y, transportf _ p (pr2 x) = pr2 y.

Notation "a ╝ b" := (PathPair a b) (at level 70, no associativity) : type_scope.
(* the two horizontal lines represent an equality in the base and
   the two vertical lines represent an equality in the fiber *)
(* in agda input mode use \--= and select the 6-th one in the first set,
   or use \chimney *)

Theorem total2_paths_equiv {A : UU} (B : A -> UU) (x y : ∑ x, B x) :
  x = y  ≃  x ╝ y.
Proof.
  intros A B x y.
  exists (fun (r : x = y) =>
            tpair (fun p : pr1 x = pr1 y => transportf _ p (pr2 x) = pr2 y)
                  (base_paths _ _ r) (fiber_paths r)).
  apply (gradth _
                (fun (pq : ∑ p : pr1 x = pr1 y, transportf _ p (pr2 x) = pr2 y) =>
                   total2_paths_f (pr1 pq) (pr2 pq))).
  - intro p.
    apply total2_fiber_paths.
  - intros [p q]. simpl in *.
    apply (two_arg_paths_f (base_total2_paths q)).
    apply transportf_fiber_total2_paths.
Defined.

(** The standard weak equivalence from [ unit ] to a contractible type *)

Definition wequnittocontr {X : UU} (is : iscontr X) : weq unit X.
Proof.
  intros.
  set (f := fun (t : unit) => pr1 is).
  set (g := fun (x : X) => tt).
  split with f.
  assert (egf : ∏ t : unit, g (f t) = t).
  { intro. induction t. apply idpath. }
  assert (efg : ∏ x : X, f (g x) = x).
  { intro. apply (! (pr2 is x)). }
  apply (gradth _ _ egf efg).
Defined.

(** A weak equivalence between types defines weak equivalences on the
    corresponding [ paths ] types. *)

Corollary isweqmaponpaths {X Y : UU} (w : weq X Y) (x x' : X) :
  isweq (@maponpaths _ _ w x x').
Proof.
  intros.
  apply (gradth (@maponpaths _ _ w x x')
                (@invmaponpathsweq _ _ w x x')
                (@pathsweq3 _ _ w x x')
                (@pathsweq4 _ _ w x x')).
Defined.

Definition weqonpaths {X Y : UU} (w : weq X Y) (x x' : X) :=
  weqpair _ (isweqmaponpaths w x x').

(** The inverse path and the composition with a path functions are weak equivalences *)

Corollary isweqpathsinv0 {X : UU} (x x' : X) : isweq (@pathsinv0 _ x x').
Proof.
  intros.
  apply (gradth (@pathsinv0 _ x x')
                (@pathsinv0 _ x' x)
                (@pathsinv0inv0 _ _ _)
                (@pathsinv0inv0 _ _ _)).
Defined.

Definition weqpathsinv0 {X : UU} (x x' : X) :=
  weqpair _ (isweqpathsinv0 x x').

Corollary isweqpathscomp0r {X : UU} (x : X) {x' x'' : X} (e' : x' = x'') :
  isweq (fun (e : x = x') => e @ e').
Proof.
  intros.
  set (f := fun (e : x = x') => e @ e').
  set (g := fun (e'' : x = x'') => e'' @ (! e')).
  assert (egf : ∏ e : _, g (f e) = e).
  { intro e. induction e. induction e'. apply idpath. }
  assert (efg : ∏ e : _, f (g e) = e).
  { intro e. induction e. induction e'. apply idpath. }
  apply (gradth f g egf efg).
Defined.

(** Weak equivalences to and from coconuses and total path spaces *)

Corollary isweqtococonusf {X Y : UU} (f : X -> Y) : isweq (tococonusf f).
Proof.
  intros.
  apply (gradth _ _ (homotfromtococonusf f) (homottofromcoconusf f)).
Defined.

Definition weqtococonusf {X Y : UU} (f : X -> Y) : weq X (coconusf f) :=
  weqpair _ (isweqtococonusf f).

Corollary isweqfromcoconusf {X Y : UU} (f : X -> Y) : isweq (fromcoconusf f).
Proof.
  intros.
  apply (gradth _ _ (homottofromcoconusf f) (homotfromtococonusf f)).
Defined.

Definition weqfromcoconusf {X Y : UU} (f : X -> Y) : weq (coconusf f) X :=
  weqpair _ (isweqfromcoconusf f).

Corollary isweqdeltap (T : UU) : isweq (deltap T).
Proof.
  intros.
  set (ff := deltap T). set (gg := fun (z : pathsspace T) => pr1 z).
  assert (egf : ∏ t : T, gg (ff t) = t).
  { intro. apply idpath. }
  assert (efg : ∏ (tte : _), ff (gg tte) = tte).
  { intro tte. induction tte as [t c].
    induction c as [x e]. induction e.
    apply idpath.
  }
  apply (gradth _ _ egf efg).
Defined.

Corollary isweqpr1pr1 (T : UU) :
  isweq (fun (a : pathsspace' T) => pr1 (pr1 a)).
Proof.
  intros.
  set (f := fun (a : pathsspace' T) => pr1 (pr1 a)).
  set (g := fun (t : T) =>
              tpair _ (dirprodpair t t) (idpath t) : pathsspace' T).
  assert (efg : ∏ t : T, f (g t) = t).
  { intros t. unfold f. unfold g. simpl. apply idpath. }
  assert (egf : ∏ a : _, g (f a) = a).
  { intros a. induction a as [xy e].
    induction xy as [x y]. simpl in e.
    induction e. unfold f. unfold g.
    apply idpath.
  }
  apply (gradth _ _ egf efg).
Defined.

(** The weak equivalence between hfibers of homotopic functions *)

Theorem weqhfibershomot {X Y : UU} (f g : X -> Y)
        (h : f ~ g) (y : Y) : weq (hfiber f y) (hfiber g y).
Proof.
  intros X Y f g h y.
  set (ff := hfibershomotftog f g h y).
  set (gg := hfibershomotgtof f g h y).

  split with ff.

  assert (effgg : ∏ xe : _, ff (gg xe) = xe).
  {
    intro xe.
    induction xe as [x e].
    simpl.
    assert (eee : ! h x @ h x @ e = maponpaths g (idpath x) @ e).
    { simpl.  induction e. induction (h x). apply idpath. }
    set (xe1 := hfiberpair g x (! h x @ h x @ e)).
    set (xe2 := hfiberpair g x e).
    apply (hfibertriangle2 g xe1 xe2 (idpath x) eee).
  }

  assert (eggff : ∏ xe : _, gg (ff xe) = xe).
  {
    intro xe.
    induction xe as [x e].
    simpl.
    assert (eee :  h x @ !h x @ e = maponpaths f (idpath x) @ e).
    { simpl.  induction e. induction (h x). apply idpath. }
    set (xe1 := hfiberpair f x (h x @ ! h x @ e)).
    set (xe2 := hfiberpair f x e).
    apply (hfibertriangle2 f xe1 xe2 (idpath x) eee).
  }

  apply (gradth _ _ eggff effgg).
Defined.

(** *** The 2-out-of-3 property of weak equivalences

    Theorems showing that if any two of three functions f, g, gf are
    weak equivalences then so is the third - the 2-out-of-3 property.
 *)

Theorem twooutof3a {X Y Z : UU} (f : X -> Y) (g : Y -> Z)
        (isgf: isweq (g ∘ f)) (isg: isweq g) : isweq f.
Proof.
  intros.
  set (gw := weqpair g isg).
  set (gfw := weqpair (g ∘ f) isgf).
  set (invg := invmap gw).
  set (invgf := invmap gfw).

  set (invf := invgf ∘ g).

  assert (efinvf : ∏ y : Y, f (invf y) = y).
  {
    intro y.
    assert (int1 : g (f (invf y)) = g y).
    { unfold invf. apply (homotweqinvweq gfw (g y)). }
    apply (invmaponpathsweq gw _ _  int1).
  }

  assert (einvff: ∏ x : X, invf (f x) = x).
  { intro. unfold invf. apply (homotinvweqweq gfw x). }

  apply (gradth f invf einvff efinvf).
Defined.

Theorem twooutof3b {X Y Z : UU} (f : X -> Y) (g : Y -> Z)
        (isf : isweq f) (isgf : isweq (g ∘ f)) : isweq g.
Proof.
  intros.
  set (wf := weqpair f isf).
  set (wgf := weqpair (g ∘ f) isgf).
  set (invf := invmap wf).
  set (invgf := invmap wgf).

  set (invg := f ∘ invgf).

  assert (eginvg : ∏ z : Z, g (invg z) = z).
  { intro. unfold invg. apply (homotweqinvweq wgf z). }

  assert (einvgg : ∏ y : Y, invg (g y) = y).
  { intro. unfold invg.

    assert (isinvf: isweq invf).
    { apply isweqinvmap. }
    assert (isinvgf: isweq invgf).
    { apply isweqinvmap. }

    assert (int1 : g y = (g ∘ f) (invf y)).
    apply (maponpaths g (! homotweqinvweq wf y)).

    assert (int2 : (g ∘ f) (invgf (g y)) = (g ∘ f) (invf y)).
    {
      assert (int3: (g ∘ f) (invgf (g y)) = g y).
      { apply (homotweqinvweq wgf). }
      induction int1.
      apply int3.
    }

    assert (int4: (invgf (g y)) = (invf y)).
    { apply (invmaponpathsweq wgf). apply int2. }

    assert (int5: (invf (f (invgf (g y)))) = (invgf (g y))).
    { apply (homotinvweqweq wf). }

    assert (int6: (invf (f (invgf (g (y))))) = (invf y)).
    { induction int4. apply int5. }

    apply (invmaponpathsweq (weqpair invf isinvf)).
    simpl.
    apply int6.
  }

  apply (gradth g invg einvgg eginvg).
Defined.

Lemma isweql3 {X Y : UU} (f : X -> Y) (g : Y -> X)
      (egf : ∏ x : X, g (f x) = x) : isweq f -> isweq g.
Proof.
  intros X Y f g egf w.
  assert (int1 : isweq (g ∘ f)).
  {
    apply (isweqhomot (idfun X) (g ∘ f) (fun (x : X) => ! (egf x))).
    apply idisweq.
  }
  apply (twooutof3b f g w int1).
Defined.

Theorem twooutof3c {X Y Z : UU} (f : X -> Y) (g : Y -> Z)
        (isf : isweq f) (isg : isweq g) : isweq (g ∘ f).
Proof.
  intros.
  set (wf := weqpair f isf).
  set (wg := weqpair g isg).
  set (invf := invmap wf).
  set (invg := invmap wg).

  set (gf := g ∘ f).
  set (invgf := invf ∘ invg).

  assert (egfinvgf : ∏ x : X, invgf (gf x) = x).
  {
    intros x.
    assert (int1 : invf (invg (g (f x))) = invf (f x)).
    { apply (maponpaths invf (homotinvweqweq wg (f x))). }
    assert (int2 : invf (f x) = x).
    { apply (homotinvweqweq wf x). }
    induction int1.
    apply int2.
  }

  assert (einvgfgf : ∏ z : Z, gf (invgf z) = z).
  {
    intros z.
    assert (int1 : g (f (invgf z)) = g (invg z)).
    {
      unfold invgf.
      apply (maponpaths g (homotweqinvweq wf (invg z))).
    }
    assert (int2 : g (invg z) = z).
    { apply (homotweqinvweq wg z). }
    induction int1.
    apply int2.
  }

  apply (gradth gf invgf egfinvgf einvgfgf).
Defined.

Corollary twooutof3c_iff_2 {X Y Z : UU} (f : X -> Y) (g : Y -> Z) :
  isweq f -> (isweq g <-> isweq (g ∘ f)).
Proof.
  intros ? ? ? ? ? i. split.
  - intro j. exact (twooutof3c f g i j).
  - intro j. exact (twooutof3b f g i j).
Defined.

Corollary twooutof3c_iff_1 {X Y Z : UU} (f : X -> Y) (g : Y -> Z) :
  isweq g -> (isweq f <-> isweq (g ∘ f)).
Proof.
  intros ? ? ? ? ? i. split.
  - intro j. exact (twooutof3c f g j i).
  - intro j. exact (twooutof3a f g j i).
Defined.

Corollary twooutof3c_iff_1_homot {X Y Z : UU}
          (f : X -> Y) (g : Y -> Z) (h : X -> Z) :
  g ∘ f ~ h  -> isweq g -> (isweq f <-> isweq h).
Proof.
  intros ? ? ? ? ? ? r i.
  apply (logeq_trans (Y := isweq (g ∘ f))).
  - apply twooutof3c_iff_1; assumption.
  - apply isweqhomot_iff; assumption.
Defined.

Corollary twooutof3c_iff_2_homot {X Y Z : UU}
          (f : X -> Y) (g : Y -> Z) (h : X -> Z) :
  g ∘ f ~ h  -> isweq f -> (isweq g <-> isweq h).
Proof.
  intros ? ? ? ? ? ? r i.
  apply (logeq_trans (Y := isweq (g ∘ f))).
  - apply twooutof3c_iff_2; assumption.
  - apply isweqhomot_iff; assumption.
Defined.

(** *** Any function between contractible types is a weak equivalence *)

Corollary isweqcontrcontr {X Y : UU} (f : X -> Y)
          (isx : iscontr X) (isy: iscontr Y): isweq f.
Proof.
  intros.
  set (py := fun (y : Y) => tt).
  apply (twooutof3a f py (isweqcontrtounit isx) (isweqcontrtounit isy)).
Defined.

Definition weqcontrcontr {X Y : UU} (isx : iscontr X) (isy : iscontr Y) :=
  weqpair _ (isweqcontrcontr (fun (x : X) => pr1 isy) isx isy).

(** *** Composition of weak equivalences *)

Definition weqcomp {X Y Z : UU} (w1 : weq X Y) (w2 : weq Y Z) : (weq X Z) :=
  weqpair (fun (x : X) => w2 (w1 x)) (twooutof3c w1 w2 (pr2 w1) (pr2 w2)).

Notation "g ∘ f" := (weqcomp f g) (at level 50, left associativity) : weq_scope.

Delimit Scope weq_scope with weq.

Ltac intermediate_weq Y' := apply (weqcomp (Y := Y')).

Definition weqcomp_to_funcomp_app {X Y Z : UU} {x : X} {f : X ≃ Y} {g : Y ≃ Z} :
  (weqcomp f g) x = pr1weq g (pr1weq f x).
Proof. reflexivity. Defined.

Definition weqcomp_to_funcomp {X Y Z : UU} {f : X ≃ Y} {g : Y ≃ Z} :
  pr1weq (weqcomp f g) = pr1weq g ∘ pr1weq f.
Proof. reflexivity. Defined.

Definition invmap_weqcomp_expand {X Y Z : UU} {f : X ≃ Y} {g : Y ≃ Z} :
  invmap (weqcomp f g) = invmap f ∘ invmap g.
Proof. reflexivity. Defined.


(** *** The 2-out-of-6 (two-out-of-six) property of weak equivalences *)

Theorem twooutofsixu {X Y Z K : UU} {u : X -> Y} {v : Y -> Z} {w : Z -> K}
        (isuv : isweq (funcomp u v)) (isvw : isweq (funcomp v w)) : isweq u.
Proof.
  intros.

  set (invuv := invmap (weqpair _ isuv)).
  set (pu := funcomp v invuv).
  set (hupu := homotinvweqweq (weqpair _ isuv)
               : homot (funcomp u pu) (idfun X)).

  set (invvw := invmap (weqpair _ isvw)).
  set (pv := funcomp w invvw).
  set (hvpv := homotinvweqweq (weqpair _ isvw)
               : homot (funcomp v pv) (idfun Y)).

  set (h0 := funhomot v (homotweqinvweq (weqpair _ isuv))).
  set (h1 := funhomot (funcomp pu u) (invhomot hvpv)).
  set (h2 := homotfun h0 pv).

  set (hpuu := homotcomp (homotcomp h1 h2) hvpv).

  exact (gradth u pu hupu hpuu).
Defined.

Theorem twooutofsixv {X Y Z K : UU} {u : X -> Y} {v : Y -> Z} {w : Z -> K}
        (isuv : isweq (funcomp u v))(isvw : isweq (funcomp v w)) : isweq v.
Proof.
  intros. exact (twooutof3b _ _ (twooutofsixu isuv isvw) isuv).
Defined.

Theorem twooutofsixw {X Y Z K : UU} {u : X -> Y} {v : Y -> Z} {w : Z -> K}
        (isuv : isweq (funcomp u v))(isvw : isweq (funcomp v w)) : isweq w.
Proof.
  intros. exact (twooutof3b _ _ (twooutofsixv isuv isvw) isvw).
Defined.

(** *** Pairwise direct products of weak equivalences *)

Theorem isweqdirprodf {X Y X' Y' : UU} (w : X ≃ Y) (w' : weq X' Y') :
  isweq (dirprodf w w').
Proof.
  intros.
  set (f := dirprodf w w'). set (g := dirprodf (invweq w) (invweq w')).
  assert (egf : ∏ a : _, (g (f a)) = a).
  intro a. induction a as [ x x' ].  simpl. apply pathsdirprod.
  apply (homotinvweqweq w x).  apply (homotinvweqweq w' x').
  assert (efg : ∏ a : _, (f (g a)) = a).
  intro a. induction a as [ x x' ].  simpl. apply pathsdirprod.
  apply (homotweqinvweq w x). apply (homotweqinvweq w' x').
  apply (gradth _ _ egf efg).
Defined.

Definition weqdirprodf {X Y X' Y' : UU} (w : X ≃ Y) (w' : weq X' Y')
  := weqpair _ (isweqdirprodf w w').

(** *** Weak equivalence of a type and its direct product with the unit *)

Definition weqtodirprodwithunit (X : UU): weq X (dirprod X unit).
Proof.
  intros.
  set (f := fun x : X => dirprodpair x tt).
  split with f.
  set (g := fun xu : dirprod X unit => pr1 xu).
  assert (egf : ∏ x : X, (g (f x)) = x). intro. apply idpath.
  assert (efg : ∏ xu : _, (f (g xu)) = xu). intro. induction xu as [ t x ].
  induction x. apply idpath.
  apply (gradth f g egf efg).
Defined.


(** *** Associativity of [ total2 ] as a weak equivalence *)

Lemma total2asstor {X : UU} (P : X -> UU) (Q : total2 P -> UU) :
  total2 Q ->  ∑ x:X, ∑ p : P x, Q (tpair P x p).
Proof.
  intros X P Q xpq.
  exists (pr1 (pr1 xpq)).
  exists (pr2 (pr1 xpq)).
  induction xpq as [ xp q ].
  induction xp as [ x p ].
  assumption.
Defined.

Lemma total2asstol {X : UU} (P : X -> UU) (Q : total2 P -> UU) :
  (∑ x : X, ∑ p : P x, Q (tpair P x p)) -> total2 Q.
Proof.
  intros X P Q xpq.
  mkpair.
  - mkpair.
    + apply (pr1 xpq).
    + apply (pr1 (pr2 xpq)).
  - induction xpq as [ x pq ].
    induction pq as [ p q ].
    assumption.
Defined.


Theorem weqtotal2asstor {X : UU} (P : X -> UU) (Q : total2 P -> UU) :
  weq (total2 Q) (∑ x : X, ∑ p : P x, Q (tpair P x p)).
Proof.
  intros.
  set (f := total2asstor P Q). set (g:= total2asstol P Q).
  split with f.
  assert (egf : ∏ xpq : _ , (g (f xpq)) = xpq).
  intro. induction xpq as [ xp q ]. induction xp as [ x p ]. apply idpath.
  assert (efg : ∏ xpq : _ , (f (g xpq)) = xpq).
  intro. induction xpq as [ x pq ]. induction pq as [ p q ]. apply idpath.
  apply (gradth _ _ egf efg).
Defined.

Definition weqtotal2asstol {X : UU} (P : X -> UU) (Q : total2 P -> UU) :
  weq (∑ x : X, ∑ p : P x, Q (tpair P x p)) (total2 Q)
  := invweq (weqtotal2asstor P Q).

(** *** Associativity and commutativity of direct products as weak equivalences *)

Definition weqdirprodasstor (X Y Z : UU) :
  weq (dirprod (dirprod X Y) Z) (dirprod X (dirprod Y Z)).
Proof.
  intros. apply weqtotal2asstor.
Defined.

Definition weqdirprodasstol (X Y Z : UU) :
  weq (dirprod X (dirprod Y Z)) (dirprod (dirprod X Y) Z)
  := invweq (weqdirprodasstor X Y Z).

Definition weqdirprodcomm (X Y : UU) : weq (dirprod X Y) (dirprod Y X).
Proof.
  intros.
  set (f := fun xy : dirprod X Y => dirprodpair (pr2 xy) (pr1 xy)).
  set (g := fun yx : dirprod Y X => dirprodpair (pr2 yx) (pr1 yx)).
  assert (egf : ∏ xy : _, (g (f xy)) = xy).
  intro. induction xy. apply idpath.
  assert (efg : ∏ yx : _, (f (g yx)) = yx).
  intro. induction yx. apply idpath.
  split with f. apply (gradth _ _ egf efg).
Defined.

Definition weqtotal2dirprodcomm {X Y : UU} (P : X × Y -> UU) :
  (∑ xy : X × Y, P xy) ≃ (∑ xy : Y × X, P (weqdirprodcomm _ _ xy)).
Proof.
  intros.
  use weqgradth.
  - intros xyp. induction xyp as [xy p]. induction xy as [x y].
    exact ((y,,x),,p).
  - intros yxp. induction yxp as [yx p]. induction yx as [y x].
    exact ((x,,y),,p).
  - intros xyp. induction xyp as [xy p]. induction xy as [x y].
    reflexivity.
  - intros yxp. induction yxp as [yx p]. induction yx as [y x].
    reflexivity.
Defined.

Definition weqtotal2dirprodassoc  {X Y : UU} (P : X × Y -> UU) :
  (∑ xy : X × Y, P xy) ≃ (∑ (x : X) (y : Y), P (x,,y)).
  intros.
  simple refine (weqgradth _ _ _ _).
  - intros xyp. induction xyp as [xy p]. induction xy as [x y].
    exact (x,,y,,p).
  - intros xyp. induction xyp as [x yp]. induction yp as [y p].
    exact ((x,,y),,p).
  - intros xyp. induction xyp as [xy p]. induction xy as [x y].
    reflexivity.
  - intros xyp. induction xyp as [x yp]. induction yp as [y p].
    reflexivity.
Defined.

Definition weqtotal2dirprodassoc' {X Y : UU} (P : X × Y -> UU) :
  (∑ xy : X × Y, P xy) ≃ (∑ (y : Y) (x : X), P (x,,y)).
Proof.
  intros.
  simple refine (weqgradth _ _ _ _).
  - intros xyp. induction xyp as [xy p]. induction xy as [x y].
    exact (y,,x,,p).
  - intros yxp. induction yxp as [x yp]. induction yp as [y p].
    exact ((y,,x),,p).
  - intros xyp. induction xyp as [xy p]. induction xy as [x y].
    reflexivity.
  - intros yxp. induction yxp as [x yp]. induction yp as [y p].
    reflexivity.
Defined.

Definition weqtotal2comm12 {X} (P Q : X -> UU) :
  (∑ (w : ∑ x, P x), Q (pr1 w)) ≃ (∑ (w : ∑ x, Q x), P (pr1 w)).
Proof.
  intros.
  simple refine (weqgradth _ _ _ _).
  - intros [[x p] q]. exact ((x,,q),,p).
  - intros [[x q] p]. exact ((x,,p),,q).
  - intros [[x p] q]. reflexivity.
  - intros [[x q] p]. reflexivity.
Defined.

(** ** Binary coproducts and their basic properties *)

(** Binary coproducts have not been introduced or used earlier except for the
lines in the Preamble.v that define [ coprod ] and [ ⨿ ] as a notation for
the inductive type family [ sum ] that is defined in Coq.Init. *)

(** *** Distributivity of coproducts and direct products as a weak equivalence *)

Definition rdistrtocoprod (X Y Z : UU) :
  dirprod X (Y ⨿ Z) -> (X × Y) ⨿ (X × Z).
Proof.
  intros X Y Z X0.
  induction X0 as [ t x ]. induction x as [ y | z ].
  apply (ii1 (dirprodpair t y)).
  apply (ii2 (dirprodpair t z)).
Defined.


Definition rdistrtoprod (X Y Z : UU) : (X × Y) ⨿ (X × Z) -> X × (Y ⨿ Z).
Proof.
  intros X Y Z X0.
  induction X0 as [ d | d ]. induction d as [ t x ].
  apply (dirprodpair t (ii1 x)).
  induction d as [ t x ]. apply (dirprodpair t (ii2 x)).
Defined.


Theorem isweqrdistrtoprod (X Y Z : UU) : isweq (rdistrtoprod X Y Z).
Proof.
  intros.
  set (f := rdistrtoprod X Y Z). set (g := rdistrtocoprod X Y Z).

  assert (egf: ∏ a:_, (g (f a)) = a).
  intro. induction a as [ d | d ]. induction d. apply idpath. induction d.
  apply idpath.

  assert (efg: ∏ a:_, (f (g a)) = a). intro. induction a as [ t x ].
  induction x. apply idpath. apply idpath.

  apply (gradth f g egf efg).
Defined.

Definition weqrdistrtoprod (X Y Z : UU) := weqpair _ (isweqrdistrtoprod X Y Z).

Corollary isweqrdistrtocoprod (X Y Z : UU) : isweq (rdistrtocoprod X Y Z).
Proof. intros. apply (isweqinvmap (weqrdistrtoprod X Y Z)). Defined.

Definition weqrdistrtocoprod (X Y Z : UU)
  := weqpair _ (isweqrdistrtocoprod X Y Z).


(** *** Total space of a family over a coproduct *)

Definition fromtotal2overcoprod {X Y : UU} (P : X ⨿ Y -> UU) (xyp : total2 P) :
  coprod (∑ x : X, P (ii1 x)) (∑ y : Y, P (ii2 y)).
Proof.
  intros.
  set (PX := fun x : X => P (ii1 x)). set (PY := fun y : Y => P (ii2 y)).
  induction xyp as [ xy p ]. induction xy as [ x | y ].
  apply (ii1 (tpair PX x p)). apply (ii2 (tpair PY y p)).
Defined.

Definition tototal2overcoprod {X Y : UU} (P : X ⨿ Y -> UU)
           (xpyp : coprod (∑ x : X, P (ii1 x)) (∑ y : Y, P (ii2 y))) : total2 P.
Proof.
  intros.
  induction xpyp as [ xp | yp ]. induction xp as [ x p ].
  apply (tpair P (ii1 x) p).
  induction yp as [ y p ]. apply (tpair P (ii2 y) p).
Defined.

Theorem weqtotal2overcoprod {X Y : UU} (P : X ⨿ Y -> UU) :
  (∑ xy, P xy) ≃ (∑ x : X, P (ii1 x)) ⨿ (∑ y : Y, P (ii2 y)).
Proof.
  intros.
  set (f := fromtotal2overcoprod P). set (g := tototal2overcoprod P).
  split with f.
  assert (egf : ∏ a : _ , (g (f a)) = a).
  { intro a.
    induction a as [ xy p ].
    induction xy as [ x | y ].
    simpl.
    apply idpath.
    simpl.
    apply idpath. }
  assert (efg : ∏ a : _ , (f (g a)) = a).
  { intro a.
    induction a as [ xp | yp ].
    induction xp as [ x p ].
    simpl.
    apply idpath.
    induction yp as [ y p ].
    apply idpath. }
  apply (gradth _ _ egf efg).
Defined.


(** *** Pairwise sum of functions, coproduct associativity and commutativity  *)

Definition sumofmaps {X Y Z : UU} (fx : X -> Z)(fy : Y -> Z) :
  (X ⨿ Y) -> Z := fun xy : _ => match xy with ii1 x => fx x | ii2 y => fy y end.

Definition coprodasstor (X Y Z : UU) : (X ⨿ Y) ⨿ Z -> X ⨿ (Y ⨿ Z).
Proof.
  intros X Y Z X0.
  induction X0 as [ c | z ]. induction c as [ x | y ].
  apply (ii1 x). apply (ii2 (ii1 y)). apply (ii2 (ii2 z)).
Defined.

Definition coprodasstol (X Y Z : UU): X ⨿ (Y ⨿ Z) -> (X ⨿ Y) ⨿ Z.
Proof.
  intros X Y Z X0.
  induction X0 as [ x | c ]. apply (ii1 (ii1 x)). induction c as [ y | z ].
  apply (ii1 (ii2 y)). apply (ii2 z).
Defined.

Definition sumofmaps_assoc_left {X Y Z T : UU} (f : X -> T) (g : Y -> T)
           (h : Z -> T) :
  sumofmaps (sumofmaps f g) h ∘ coprodasstol _ _ _ ~ sumofmaps f (sumofmaps g h).
Proof.
  intros. intros [x|[y|z]]; reflexivity.
Defined.

Definition sumofmaps_assoc_right {X Y Z T : UU} (f : X -> T) (g : Y -> T)
           (h : Z -> T) :
  sumofmaps f (sumofmaps g h) ∘ coprodasstor _ _ _ ~ sumofmaps (sumofmaps f g) h.
Proof.
  intros. intros [[x|y]|z]; reflexivity.
Defined.

Theorem isweqcoprodasstor (X Y Z : UU): isweq (coprodasstor X Y Z).
Proof.
  intros. set (f := coprodasstor X Y Z). set (g := coprodasstol X Y Z).
  assert (egf : ∏ xyz:_, (g (f xyz)) = xyz).
  intro xyz. induction xyz as [ c | z ].  induction c.
  apply idpath. apply idpath. apply idpath.
  assert (efg : ∏ xyz:_, (f (g xyz)) = xyz). intro xyz.
  induction xyz as [ x | c ].  apply idpath. induction c.
  apply idpath. apply idpath.
  apply (gradth f g egf efg).
Defined.

Definition weqcoprodasstor (X Y Z : UU) := weqpair _ (isweqcoprodasstor X Y Z).

Corollary isweqcoprodasstol (X Y Z : UU) : isweq (coprodasstol X Y Z).
Proof. intros. apply (isweqinvmap (weqcoprodasstor X Y Z)). Defined.

Definition weqcoprodasstol (X Y Z : UU) := weqpair _ (isweqcoprodasstol X Y Z).

Definition coprodcomm (X Y : UU) : X ⨿ Y -> Y ⨿ X
  := fun xy : _ => match xy with ii1 x => ii2 x | ii2 y => ii1 y end.

Theorem isweqcoprodcomm (X Y : UU) : isweq (coprodcomm X Y).
Proof.
  intros.
  set (f := coprodcomm X Y). set (g := coprodcomm Y X).
  assert (egf : ∏ xy : _, (g (f xy)) = xy). intro.
  induction xy. apply idpath. apply idpath.
  assert (efg : ∏ yx : _, (f (g yx)) = yx). intro.
  induction yx. apply idpath. apply idpath.
  apply (gradth f g egf efg).
Defined.

Definition weqcoprodcomm (X Y : UU) := weqpair _ (isweqcoprodcomm X Y).

(** *** Coproduct with a "negative" type *)

Theorem isweqii1withneg (X : UU) {Y : UU} (nf : Y -> empty) : isweq (@ii1 X Y).
Proof.
  intros.
  set (f := @ii1 X Y).
  set (g := fun xy : X ⨿ Y => match xy with
                              | ii1 x => x
                              | ii2 y => fromempty (nf y)
                              end).
  assert (egf : ∏ x : X, (g (f x)) = x). intro. apply idpath.
  assert (efg : ∏ xy : X ⨿ Y, (f (g xy)) = xy). intro.
  induction xy as [ x | y ]. apply idpath. apply (fromempty (nf y)).
  apply (gradth f g egf efg).
Defined.

Definition weqii1withneg (X : UU) {Y : UU} (nf : ¬ Y)
  := weqpair _ (isweqii1withneg X nf).

Theorem isweqii2withneg {X : UU} (Y : UU) (nf : X -> empty) : isweq (@ii2 X Y).
Proof.
  intros.
  set (f:= @ii2 X Y).
  set (g:= fun xy : X ⨿ Y => match xy with
                             | ii1 x => fromempty (nf x)
                             | ii2 y => y
                             end).
  assert (egf : ∏ y : Y, (g (f y)) = y). intro. apply idpath.
  assert (efg : ∏ xy : X ⨿ Y, (f (g xy)) = xy). intro.
  induction xy as [ x | y ]. apply (fromempty (nf x)). apply idpath.
  apply (gradth f g egf efg).
Defined.

Definition weqii2withneg {X : UU} (Y : UU) (nf : ¬ X)
  := weqpair _ (isweqii2withneg Y nf).

(** *** Coproduct of two functions *)

Definition coprodf {X Y X' Y' : UU} (f : X -> X') (g : Y-> Y') :
  X ⨿ Y -> coprod X' Y'
  := fun xy: X ⨿ Y =>
       match xy with
       | ii1 x => ii1 (f x)
       | ii2 y => ii2 (g y)
       end.

Definition homotcoprodfcomp {X X' Y Y' Z Z' : UU} (f : X -> Y)
           (f' : X' -> Y') (g : Y -> Z) (g' : Y' -> Z') :
  homot (funcomp (coprodf f f') (coprodf g g'))
        (coprodf (funcomp f g) (funcomp f' g')).
Proof.
  intros. intro xx'. induction xx' as [ x | x' ].
  apply idpath. apply idpath.
Defined.


Definition homotcoprodfhomot {X X' Y Y' : UU} (f g : X -> Y)
           (f' g' : X' -> Y') (h : homot f g) (h' : homot f' g') :
  homot (coprodf f f') (coprodf g g')
  := fun xx' : _ => match xx' with
                    | (ii1 x) => maponpaths (@ii1 _ _) (h x)
                    | (ii2 x') => maponpaths (@ii2 _ _) (h' x')
                    end.


Theorem isweqcoprodf {X Y X' Y' : UU} (w : weq X X') (w' : weq Y Y') :
  isweq (coprodf w w').
Proof.
  intros.
  set (finv := invmap w). set (ginv := invmap w').
  set (ff := coprodf w w'). set (gg := coprodf finv ginv).
  assert (egf : ∏ xy : X ⨿ Y, (gg (ff xy)) = xy).
  intro. induction xy as [ x | y ]. simpl.
  apply (maponpaths (@ii1 X Y) (homotinvweqweq w x)).
  apply (maponpaths (@ii2 X Y) (homotinvweqweq w' y)).
  assert (efg : ∏ xy' : coprod X' Y', (ff (gg xy')) = xy').
  intro. induction xy' as [ x | y ]. simpl.
  apply (maponpaths (@ii1 X' Y') (homotweqinvweq w x)).
  apply (maponpaths (@ii2 X' Y') (homotweqinvweq w' y)).
  apply (gradth ff gg egf efg).
Defined.

Definition weqcoprodf {X Y X' Y' : UU} : X ≃ X' -> Y ≃ Y' -> X ⨿ Y ≃ X' ⨿ Y'.
Proof.
  intros ? ? ? ? w1 w2. exact (weqpair _ (isweqcoprodf w1 w2)).
Defined.


(** *** The [ equality_cases ] construction and four applications to [ ii1 ] and [ ii2 ] *)

(* Added by D. Grayson, Nov. 2015 *)

Definition equality_cases {P Q : UU} (x x' : P ⨿ Q) : UU.
Proof.                          (* "codes" *)
  intros. induction x as [p|q].
  - induction x' as [p'|q'].
    + exact (p = p').
    + exact empty.
  - induction x' as [p'|q'].
    + exact empty.
    + exact (q = q').
Defined.

Definition equality_by_case {P Q : UU} {x x' : P ⨿ Q} :
  x = x'-> equality_cases x x'.
Proof.
  intros ? ? ? ? e. induction x as [p|q].
  - induction x' as [p'|q'].
    + simpl.
      exact (maponpaths (@coprod_rect P Q (λ _, P) (λ p, p) (λ _, p)) e).
    + simpl.
      exact (transportf (@coprod_rect P Q (λ _, UU) (λ _, unit) (λ _, empty))
                        e tt).
  - induction x' as [p'|q'].
    + simpl.
      exact (transportb (@coprod_rect P Q (λ _, UU) (λ _, unit) (λ _, empty))
                        e tt).
    + simpl.
      exact (maponpaths (@coprod_rect P Q (λ _,Q) (λ _, q) (λ q, q)) e).
Defined.

Definition inv_equality_by_case {P Q : UU} {x x' : P ⨿ Q} :
  equality_cases x x' -> x = x'.
Proof.
  intros ? ? ? ? e.
  induction x as [p|q].
  - induction x' as [p'|q'].
    + exact (maponpaths (@ii1 P Q) e).
    + induction e.
  - induction x' as [p'|q'].
    + induction e.
    + exact (maponpaths (@ii2 P Q) e).
Defined.

(* the same proof proves 4 lemmas: *)

Lemma ii1_injectivity {P Q : UU} (p p' : P) :
  ii1 (B := Q) p = ii1 (B := Q) p' -> p = p'.
Proof. intros ? ? ? ?. exact equality_by_case. Defined.

Lemma ii2_injectivity {P Q : UU} (q q' : Q) :
  ii2 (A := P) q = ii2 (A := P) q' -> q = q'.
Proof. intros ? ? ? ?. exact equality_by_case. Defined.

Lemma negpathsii1ii2 {X Y : UU} (x : X) (y : Y) : ii1 x != ii2 y.
Proof. intros ? ? ? ?. exact equality_by_case. Defined.

Lemma negpathsii2ii1 {X Y : UU} (x : X) (y : Y) : ii2 y != ii1 x.
Proof. intros ? ? ? ?. exact equality_by_case. Defined.


(** *** Bool as coproduct *)

Definition boolascoprod: unit ⨿ unit ≃ bool.
Proof.
  set (f := fun xx : coprod unit unit
            => match xx with ii1 t => true | ii2 t => false end).
  split with f.
  set (g := fun t:bool => match t with true => ii1 tt | false => ii2 tt end).

  assert (egf : ∏ xx : _, g (f xx) = xx).
  intro xx. induction xx as [ u | u ]. induction u. apply idpath.
  induction u. apply idpath.

  assert (efg : ∏ t : _, f (g t) = t). induction t. apply idpath.
  apply idpath.

  apply (gradth f g egf efg).
Defined.


(** *** Pairwise coproducts as dependent sums of families over [ bool ] *)

Definition coprodtobool {X Y : UU} (xy : X ⨿ Y) : bool
  := match xy with
     | ii1 x => true
     | ii2 y => false
     end.

Definition boolsumfun (X Y : UU) : bool -> UU
  := fun t : _ => match t with
                  | true => X
                  | false => Y
                  end.

Definition coprodtoboolsum (X Y : UU) : X ⨿ Y -> total2 (boolsumfun X Y)
  := fun xy : _ => match xy with
                   | ii1 x => tpair (boolsumfun X Y) true x
                   | ii2 y => tpair (boolsumfun X Y) false y
                   end.

Definition boolsumtocoprod (X Y : UU): (total2 (boolsumfun X Y)) -> X ⨿ Y
  := fun xy:_ => match xy with
                 | tpair _ true x => ii1 x
                 | tpair _ false y => ii2 y
                 end.

Theorem isweqcoprodtoboolsum (X Y : UU) : isweq (coprodtoboolsum X Y).
Proof.
  intros.
  set (f := coprodtoboolsum X Y). set (g := boolsumtocoprod X Y).
  assert (egf : ∏ xy : X ⨿ Y , (g (f xy)) = xy).
  induction xy. apply idpath. apply idpath.
  assert (efg : ∏ xy : total2 (boolsumfun X Y), (f (g xy)) = xy).
  intro. induction xy as [ t x ]. induction t. apply idpath. apply idpath.
  apply (gradth f g egf efg).
Defined.

Definition weqcoprodtoboolsum (X Y : UU) := weqpair _ (isweqcoprodtoboolsum X Y).

Corollary isweqboolsumtocoprod (X Y : UU): isweq (boolsumtocoprod X Y).
Proof. intros. apply (isweqinvmap (weqcoprodtoboolsum X Y)). Defined.

Definition weqboolsumtocoprod (X Y : UU) := weqpair _ (isweqboolsumtocoprod X Y).


(** *** Splitting of [ X ] into a coproduct defined by a function [ X -> Y ⨿ Z ] *)

Definition weqcoprodsplit {X Y Z : UU} (f : X -> coprod Y Z) :
  X ≃ (∑ y : Y, hfiber f (ii1 y)) ⨿ (∑ z : Z, hfiber f (ii2 z)).
Proof.
  intros.
  set (w1 := weqtococonusf f).
  set (w2 := weqtotal2overcoprod (fun yz : coprod Y Z => hfiber f yz)).
  apply (weqcomp w1 w2).
Defined.


(** *** Some properties of [ bool ] *)

Definition boolchoice (x : bool) : coprod (x = true) (x = false).
Proof.
  intro. induction x. apply (ii1 (idpath _)). apply (ii2 (idpath _)).
Defined.

Definition bool_to_type : bool -> UU.
Proof.
  intros b. induction b as [|]. { exact unit. } { exact empty. }
Defined.

Theorem nopathstruetofalse : true = false -> empty.
Proof. intro X. apply (transportf bool_to_type X tt). Defined.

Corollary nopathsfalsetotrue : false = true -> empty.
Proof. intro X. apply (transportb bool_to_type X tt). Defined.

Definition truetonegfalse (x : bool) : x = true -> x != false.
Proof. intros x e. rewrite e. unfold neg. apply nopathstruetofalse. Defined.

Definition falsetonegtrue (x : bool) : x = false -> x != true.
Proof. intros x e. rewrite e. unfold neg. apply nopathsfalsetotrue. Defined.

Definition negtruetofalse (x : bool) : x != true -> x = false.
Proof.
  intros x ne. induction (boolchoice x) as [t | f]. induction (ne t). apply f.
Defined.

Definition negfalsetotrue (x : bool) : x != false -> x = true.
Proof.
  intros x ne. induction (boolchoice x) as [t | f]. apply t. induction (ne f).
Defined.


(** *** Fibrations with only one non-empty fiber

Theorem saying that if a fibration has only one non-empty fiber then the total
space is weakly equivalent to this fiber. *)

(* The current proof added by P. L. Lumsdaine, 2016 *)

Theorem onefiber {X : UU} (P : X -> UU) (x : X)
        (c : ∏ x' : X, (x = x') ⨿ ¬ P x') : isweq (λ p, tpair P x p).
Proof.
  intros.
  set (f := fun p : P x => tpair _ x p).
  set (cx := c x).
  transparent assert (cnew : (∏ x' : X, (x = x') ⨿ ¬ P x')).
  { intro x'. refine (coprod_rect (fun _ => _) _ _ (cx)).
    - intro x0. refine (coprod_rect (fun _ => _) _ _ (c x')).
      + intro ee. apply ii1; exact (pathscomp0 (pathsinv0 x0) ee).
      + intro phi. apply ii2, phi.
    - intro phi. exact (c x'). }


  set (g := fun pp : total2 P =>
              match (cnew (pr1 pp)) with
              | ii1 e => transportb P e (pr2 pp)
              | ii2 phi => fromempty (phi (pr2 pp))
              end).


  assert (efg : ∏ pp : total2 P, (f (g pp)) = pp).
  intro. induction pp as [ t x0 ]. set (cnewt := cnew t).
  unfold g. unfold f. simpl. change (cnew t) with cnewt.
  induction cnewt as [ x1 | y ].
  apply (pathsinv0 (pr1 (pr2 (constr1 P (pathsinv0 x1))) x0)).
  induction (y x0).

  set (cnewx := cnew x).
  assert (e1 : (cnew x) = cnewx). apply idpath.
  unfold cnew in cnewx. change (c x) with cx in cnewx.
  induction cx as [ x0 | e0 ].
  assert (e : (cnewx) = (ii1  (idpath x))).
  apply (maponpaths (@ii1 (x = x) (P x -> empty)) (pathsinv0l x0)).

  assert (egf : ∏ p: P x, (g (f p)) = p). intro. simpl in g.
  unfold g. unfold f. simpl.

  set (ff := fun cc:coprod (x = x) (P x -> empty) =>
               match cc with
               | ii1 e0 => transportb P e0 p
               | ii2 phi => fromempty  (phi p)
               end).
  assert (ee : (ff (cnewx)) = (ff (@ii1 (x = x) (P x -> empty) (idpath x)))).
  apply (maponpaths ff e).
  assert (eee : (ff (@ii1 (x = x) (P x -> empty) (idpath x))) = p). apply idpath.
  fold (ff (cnew x)).
  assert (e2 : (ff (cnew x)) = (ff cnewx)). apply (maponpaths ff e1).
  apply (pathscomp0 (pathscomp0 e2 ee) eee).
  apply (gradth f g egf efg).

  unfold isweq. intro y0. induction (e0 (g y0)).
Defined.




(** ** Basics about fibration sequences. *)



(** *** Fibrations sequences and their first "left shifts"

The group of constructions related to fibration sequences forms one of the most
important computational toolboxes of homotopy theory.

Given a pair of functions [ (f : X -> Y) (g : Y -> Z) ] and a point [ z : Z ] ,
a structure of the complex on such a triple is a homotopy from the composition
[ funcomp f g ] to the constant function [ X -> Z ] corresponding to [ z ] i.e.
a term [ ez : ∏ x : X, (g (f x)) = z ]. Specifing such a structure is
essentially equivalent to specifing a structure of the form
[ ezmap : X -> hfiber g z ]. The mapping in one direction is given in the
definition of [ ezmap ] below. The mapping in another is given by
[ f := fun x : X => pr1 (ezmap x) ] and [ ez := fun x : X => pr2 (ezmap x) ].

A complex is called a fibration sequence if [ ezmap ] is a weak equivalence.
Correspondingly, the structure of a fibration sequence on [ f g z ] is a pair
[ (ez , is) ] where [ is : isweq (ezmap f g z ez) ]. For a fibration sequence
[ f g z fs ]  where [ fs : fibseqstr f g z ] and any [ y : Y ] there is defined
a function [ diff1 : (g y) = z -> X ] and a structure of the fibration
sequence [ fibseqdiff1 ] on the triple [ diff1 g y ]. This new fibration
sequence is called the derived fibration sequence of the original one.

The first function of the second derived of [ f g z fs ] corresponding to
[ (y : Y) (x : X) ]  is of the form [ (f x) = y -> (g y) = z ] and it is
homotopic to the function defined by
[ e => pathscomp0 (maponpaths g (pathsinv0 e)) (ez x) ]. The first function of
the third derived of [ f g z fs ] corresponding to
[ (y : Y) (x : X) (e : (g y) = z) ] is of the form
[ (diff1 e) = x -> (f x) = y ]. Therefore, the third derived of a sequence based
on [ X Y Z ] is based entirely on types = of [ X ], [ Y ] and [ Z ]. When this
construction is applied to types of finite h-level (see below) and combined with
the fact that the h-level of a path type is strictly lower than the h-level of
the ambient type it leads to the possibility of building proofs about types by
induction on h-level.

There are three important special cases in which fibration sequences arise:

( pr1 - case ) The fibration sequence [ fibseqpr1 P z ] defined by family
[ P : Z -> UU ] and a term [ z : Z ]. It is based on the sequence of functions
[ (tpair P z : P z -> total2 P) (pr1 : total2 P -> Z) ]. The corresponding
[ ezmap ] is defined by an obvious rule and the fact that it is a weak
equivalence is proved in [ isweqfibertohfiber ].

( g - case ) The fibration sequence [ fibseqg g z ]  defined by a function
[ g : Y -> Z ] and a term [ z : Z ]. It is based on the sequence of functions
[ (hfiberpr1 : hfiber g z -> Y) (g : Y -> Z) ] and the corresponding [ ezmap ]
is the function which takes a term [ ye : hfiber ] to
[ hfiberpair g (pr1 ye) (pr2 ye) ]. If we had eta-concersion for the depndent
sums it would be the identiry function. Since we do not have this conversion
in Coq this function is only homotopic to the identity function by [ tppr ]
which is sufficient to ensure that it is a weak equivalence. The first derived
of [ fibseqg g z ] corresponding to [ y : Y ] coincides with
[ fibseqpr1 (fun y' : Y  => (g y') = z) y ].

( hf -case ) The fibration sequence of homotopy fibers defined for any pair of
functions [ (f : X -> Y) (g : Y -> Z) ] and any terms
[ (z : Z) (ye : hfiber g z) ]. It is based on functions
[ hfiberftogf : hfiber f (pr1 ye) -> hfiber (funcomp f g) z ] and
[ hfibergftog : hfiber (funcomp f g) z -> hfiber g z ] which are defined below.
 *)

(** *** The structures of a complex and of a fibration sequence on a composable pair of functions *)

(** The structure of a complex on a composable pair of functions
  [ (f : X -> Y) (g : Y -> Z) ] relative to a term [ z : Z ]. *)

Definition complxstr {X Y Z : UU} (f : X -> Y) (g : Y -> Z) (z : Z)
  := ∏ x : X, (g (f x)) = z.


(** The structure of a fibration sequence on a complex. *)

Definition ezmap {X Y Z : UU} (f : X -> Y) (g : Y -> Z) (z : Z)
           (ez : complxstr f g z) :
  X -> hfiber g z := fun x : X => hfiberpair g (f x) (ez x).

Definition isfibseq {X Y Z : UU} (f : X -> Y) (g : Y -> Z) (z : Z)
           (ez : complxstr f g z) := isweq (ezmap f g z ez).

Definition fibseqstr {X Y Z : UU} (f : X -> Y) (g : Y -> Z) (z : Z)
  := ∑ ez : complxstr f g z, isfibseq f g z ez.
Definition fibseqstrpair {X Y Z : UU} (f : X -> Y) (g : Y -> Z) (z : Z)
  := tpair (fun ez : complxstr f g z => isfibseq f g z ez).
Definition fibseqstrtocomplxstr {X Y Z : UU} (f : X -> Y) (g : Y -> Z) (z : Z) :
  fibseqstr f g z -> complxstr f g z
  := @pr1 _ (fun ez : complxstr f g z => isfibseq f g z ez).
Coercion fibseqstrtocomplxstr : fibseqstr >-> complxstr.

Definition ezweq {X Y Z : UU} (f : X -> Y) (g : Y -> Z) (z : Z)
           (fs : fibseqstr f g z) : weq X (hfiber g z)
  := weqpair _ (pr2 fs).



(** *** Construction of the derived fibration sequence *)


Definition d1 {X Y Z : UU} (f : X -> Y) (g : Y -> Z) (z : Z)
           (fs : fibseqstr f g z) (y : Y) : (g y) = z -> X
  := fun e : _ => invmap (ezweq f g z fs) (hfiberpair g y e).

Definition ezmap1 {X Y Z : UU} (f : X -> Y) (g : Y -> Z) (z : Z)
           (fs : fibseqstr f g z) (y : Y) (e : (g y) = z) : hfiber f y.
Proof.
  intros.
  split with (d1 f g z fs y e).
  unfold d1.
  change (f (invmap (ezweq f g z fs) (hfiberpair g y e)))
  with (hfiberpr1 _ _ (ezweq f g z fs (invmap (ezweq f g z fs)
                                              (hfiberpair g y e)))).
  apply (maponpaths (hfiberpr1 g z)
                    (homotweqinvweq (ezweq f g z fs) (hfiberpair g y e))).
Defined.

Definition invezmap1 {X Y Z : UU} (f : X -> Y) (g : Y -> Z) (z : Z)
           (ez : complxstr f g z) (y : Y) : hfiber f y -> (g y) = z
  := fun xe: hfiber f y
     => match xe with
          tpair _ x e => pathscomp0 (maponpaths g (pathsinv0 e)) (ez x)
        end.

Theorem isweqezmap1 {X Y Z : UU} (f : X -> Y) (g : Y -> Z) (z : Z)
        (fs : fibseqstr f g z) (y : Y) : isweq (ezmap1 f g z fs y).
Proof.
  intros.
  set (ff := ezmap1 f g z fs y). set (gg := invezmap1 f g z (pr1 fs) y).
  assert (egf : ∏ e : _, (gg (ff e)) = e).
  intro. simpl.
  apply (hfibertriangle1inv0 g (homotweqinvweq (ezweq f g z fs)
                                               (hfiberpair g y e))).
  assert (efg : ∏ xe : _, (ff (gg xe)) = xe).
  intro. induction xe as [ x e ]. induction e. simpl.
  unfold ff. unfold ezmap1. unfold d1.
  change (hfiberpair g (f x) (pr1 fs x)) with (ezmap f g z fs x).
  apply (hfibertriangle2
           f (hfiberpair f (invmap (ezweq f g z fs) (ezmap f g z fs x)) _)
           (hfiberpair f x (idpath _))
           (homotinvweqweq (ezweq f g z fs) x)).
  simpl.
  set (e1 := pathsinv0 (pathscomp0rid (maponpaths f (homotinvweqweq
                                                       (ezweq f g z fs) x)))).
  assert (e2 : (maponpaths (hfiberpr1 g z)
                           (homotweqinvweq (ezweq f g z fs)
                                           ((ezmap f g z fs) x)))
               = (maponpaths f (homotinvweqweq (ezweq f g z fs) x))).
  set (e3 := maponpaths (fun e : _ => maponpaths (hfiberpr1 g z) e)
                        (pathsinv0 (homotweqinvweqweq (ezweq f g z fs) x))).
  simpl in e3.
  set (e4 := maponpathscomp (ezmap f g z (pr1 fs)) (hfiberpr1 g z)
                            (homotinvweqweq (ezweq f g z fs) x)).
  simpl in e4. apply (pathscomp0 e3 e4). apply (pathscomp0 e2 e1).
  apply (gradth _ _ egf efg).
Defined.

Definition ezweq1 {X Y Z : UU} (f : X -> Y) (g : Y -> Z) (z : Z)
           (fs : fibseqstr f g z) (y : Y) := weqpair _ (isweqezmap1 f g z fs y).

Definition fibseq1 {X Y Z : UU} (f :X -> Y) (g : Y -> Z) (z : Z)
           (fs : fibseqstr f g z) (y : Y) : fibseqstr (d1 f g z fs y) f y
  := fibseqstrpair _ _ _ _ (isweqezmap1 f g z fs y).



(** *** Explicit description of the first map in the second derived sequence *)

Definition d2 {X Y Z : UU} (f : X -> Y) (g : Y -> Z) (z : Z)
           (fs : fibseqstr f g z) (y : Y) (x : X) (e : (f x) = y) :
  (g y) = z := pathscomp0 (maponpaths g (pathsinv0 e)) ((pr1 fs) x).
Definition ezweq2 {X Y Z : UU} (f : X -> Y) (g : Y -> Z) (z : Z)
           (fs : fibseqstr f g z) (y : Y) (x : X) :
  weq ((f x) = y) (hfiber (d1 f g z fs y) x)
  := ezweq1 (d1 f g z fs y) f y (fibseq1 f g z fs y) x.
Definition fibseq2 {X Y Z : UU} (f : X -> Y) (g : Y->Z) (z : Z)
           (fs : fibseqstr f g z) (y : Y) (x : X) :
  fibseqstr (d2 f g z fs y x) (d1 f g z fs y) x
  := fibseqstrpair _ _ _ _
                   (isweqezmap1 (d1 f g z fs y) f y (fibseq1 f g z fs y) x).



(** *** Fibration sequences based on [ tpair P z ] and [ pr1 : total2 P -> Z ] ( the "pr1-case" ) *)


(** Construction of the fibration sequence. *)

Definition ezmappr1 {Z : UU} (P : Z -> UU) (z : Z) :
  P z -> hfiber (@pr1 Z P) z
  := fun p : P z => tpair _ (tpair _  z p) (idpath z).

Definition invezmappr1 {Z : UU} (P : Z -> UU) (z : Z) :
  hfiber (@pr1 Z P) z -> P z
  := fun te : hfiber (@pr1 Z P) z => match te with
                                     | tpair _ t e => transportf P e (pr2 t)
                                     end.

Definition isweqezmappr1 {Z : UU} (P : Z -> UU) (z : Z) :
  isweq (ezmappr1 P z).
Proof.
  intros.
  assert (egf : ∏ x: P z , (invezmappr1 _ z ((ezmappr1 P z) x)) = x).
  intro. unfold ezmappr1. unfold invezmappr1. simpl. apply idpath.
  assert (efg : ∏ x: hfiber (@pr1 Z P) z ,
                     (ezmappr1 _ z (invezmappr1 P z x)) = x).
  intros. induction x as [ x t0 ]. induction t0. simpl in x. simpl.
  induction x. simpl. unfold transportf. unfold ezmappr1. apply idpath.
  apply (gradth _ _ egf efg).
Defined.

Definition ezweqpr1 {Z : UU} (P : Z -> UU) (z : Z)
  := weqpair _ (isweqezmappr1 P z).

Lemma isfibseqpr1 {Z : UU} (P : Z -> UU) (z : Z) :
  isfibseq (fun p : P z => tpair _ z p) (@pr1 Z P) z (fun p : P z => idpath z).
Proof. intros. unfold isfibseq. unfold ezmap. apply isweqezmappr1. Defined.

Definition fibseqpr1 {Z : UU} (P : Z -> UU) (z : Z) :
  fibseqstr (fun p : P z => tpair _ z p) (@pr1 Z P) z
  := fibseqstrpair _ _ _ _ (isfibseqpr1 P z).


(** The main weak equivalence defined by the first derived of [ fibseqpr1 ]. *)

Definition ezweq1pr1 {Z : UU} (P : Z -> UU) (z : Z) (zp : total2 P) :
  weq ((pr1 zp) = z) (hfiber (tpair P z) zp)
  := ezweq1 _ _ z (fibseqpr1 P z) zp.







(** *** Fibration sequences based on [ hfiberpr1 : hfiber g z -> Y ] and [ g : Y -> Z ] (the "g-case") *)


Theorem isfibseqg {Y Z : UU} (g : Y -> Z) (z : Z) :
  isfibseq (hfiberpr1 g z) g z (fun ye: _ => pr2 ye).
Proof.
  intros.
  assert (Y0 : ∏ ye' : hfiber g z,
                       ye' = (ezmap (hfiberpr1 g z) g z (fun ye: _ => pr2 ye)
                                    ye')).
  intro. apply tppr. apply (isweqhomot _ _ Y0 (idisweq _)).
Defined.

Definition ezweqg {Y Z : UU} (g : Y -> Z) (z : Z) := weqpair _ (isfibseqg g z).
Definition fibseqg {Y Z : UU} (g : Y -> Z) (z : Z)
  : fibseqstr (hfiberpr1 g z) g z := fibseqstrpair _ _ _ _ (isfibseqg g z).


(** The first derived of [ fibseqg ]. *)

Definition d1g {Y Z : UU} (g : Y -> Z) (z : Z) (y : Y) :
  (g y) = z -> hfiber g z := hfiberpair g y.

(** note that [ d1g ] coincides with [ d1 _ _ _ (fibseqg g z) ] which makes
  the following two definitions possible. *)

Definition ezweq1g {Y Z : UU} (g : Y -> Z) (z : Z) (y : Y) :
  weq ((g y) = z) (hfiber (hfiberpr1 g z) y)
  := weqpair _ (isweqezmap1 (hfiberpr1  g z) g z (fibseqg g z) y).
Definition fibseq1g {Y Z : UU} (g : Y -> Z) (z : Z) (y : Y) :
  fibseqstr (d1g g z y) (hfiberpr1 g z) y
  := fibseqstrpair _ _ _ _ (isweqezmap1 (hfiberpr1 g z) g z (fibseqg g z) y).


(** The second derived of [ fibseqg ]. *)

Definition d2g {Y Z : UU} (g : Y -> Z) {z : Z} (y : Y) (ye' : hfiber g z)
           (e: (pr1 ye') = y) : (g y) = z
  := pathscomp0 (maponpaths g (pathsinv0 e)) (pr2  ye').

(** note that [ d2g ] coincides with [ d2 _ _ _ (fibseqg g z) ] which makes
  the following two definitions possible. *)

Definition ezweq2g
           {Y Z : UU} (g : Y -> Z) {z : Z} (y : Y) (ye' : hfiber g z) :
  weq ((pr1 ye') = y) (hfiber (hfiberpair g y) ye')
  := ezweq2 _ _ _ (fibseqg g z) _ _.
Definition fibseq2g {Y Z : UU} (g : Y -> Z) {z : Z} (y : Y) (ye' : hfiber g z) :
  fibseqstr (d2g g y ye') (hfiberpair g y) ye'
  := fibseq2 _ _ _ (fibseqg g z) _ _.


(** The third derived of [ fibseqg ] and an explicit description of the
  corresponding first map. *)

Definition d3g {Y Z : UU} (g : Y -> Z) {z : Z} (y : Y) (ye' : hfiber g z)
           (e : (g y) = z) : (hfiberpair g y e) = ye' -> (pr1 ye') = y
  := d2 (d1g  g z y) (hfiberpr1 g z) y (fibseq1g g z y) ye' e.

Lemma homotd3g {Y Z : UU} (g : Y -> Z) {z : Z} (y : Y) (ye' : hfiber g z)
      (e : (g y) = z) (ee : (hfiberpair g y e) = ye') :
  (d3g g y ye' e ee) = (maponpaths (@pr1 _ _) (pathsinv0 ee)).
Proof. intros. unfold d3g. unfold d2. simpl. apply pathscomp0rid. Defined.

Definition ezweq3g {Y Z : UU} (g : Y -> Z) {z : Z} (y : Y) (ye' : hfiber g z)
           (e : (g y) = z)
  := ezweq2 (d1g g z y) (hfiberpr1 g z) y (fibseq1g g z y) ye' e.
Definition fibseq3g {Y Z : UU} (g : Y -> Z) {z : Z} (y : Y) (ye' : hfiber g z)
           (e : (g y) = z)
  := fibseq2 (d1g g z y) (hfiberpr1 g z) y (fibseq1g g z y) ye' e.



(** *** Fibration sequence of h-fibers defined by a composable pair of functions (the "hf-case")

  We construct a fibration sequence based on [ hfibersftogf f g z ye : hfiber f (pr1 ye) -> hfiber gf z) ]
  and [ hfibersgftog f g z : hfiber gf z -> hfiber g z) ].

*)




Definition hfibersftogf {X Y Z : UU} (f : X -> Y) (g : Y -> Z) (z : Z)
           (ye : hfiber g z) (xe : hfiber f (pr1 ye)) : hfiber (funcomp f g) z.
Proof.
  intros.
  split with (pr1 xe).
  apply (pathscomp0 (maponpaths g (pr2 xe)) (pr2 ye)).
Defined.



Definition ezmaphf {X Y Z : UU} (f : X -> Y) (g : Y -> Z) (z : Z)
           (ye : hfiber g z) (xe : hfiber f (pr1 ye)) :
  hfiber (hfibersgftog f g z) ye.
Proof.
  intros.
  split with (hfibersftogf f g z ye xe). simpl.
  apply (hfibertriangle2
           g (hfiberpair g (f (pr1 xe)) (pathscomp0 (maponpaths g (pr2 xe))
                                                    (pr2 ye))) ye (pr2 xe)).
  simpl. apply idpath.
Defined.

Definition invezmaphf {X Y Z : UU} (f : X -> Y) (g : Y -> Z) (z : Z)
           (ye : hfiber g z) (xee' : hfiber (hfibersgftog f g z) ye) :
  hfiber f (pr1 ye).
Proof.
  intros.
  split with (pr1 (pr1 xee')).
  apply (maponpaths (hfiberpr1 _ _) (pr2 xee')).
Defined.

Definition ffgg {X Y Z : UU} (f : X -> Y) (g : Y -> Z) (z : Z)
           (ye : hfiber g z) (xee' : hfiber (hfibersgftog f g z) ye) :
  hfiber (hfibersgftog f g z) ye.
Proof.
  intros.
  induction ye as [ y e ]. induction e. unfold hfibersgftog.
  unfold hfibersgftog in xee'.
  induction xee' as [ xe e' ]. induction xe as [ x e ].
  set (e'' := (maponpaths g (maponpaths (hfiberpr1 g (g y)) e'))).
  simpl in e'.
  split with (hfiberpair (funcomp f g) x (pathscomp0 e'' (idpath (g y)))).
  simpl.
  apply (hfibertriangle2 _ (hfiberpair g (f x) (pathscomp0 e'' (idpath (g y))))
                         (hfiberpair g y (idpath _))
                         (maponpaths (hfiberpr1 _ _) e') (idpath _)).
Defined.

Definition homotffggid {X Y Z : UU} (f : X -> Y) (g : Y -> Z) (z : Z)
           (ye : hfiber g z) (xee' : hfiber (hfibersgftog f g z) ye) :
  (ffgg f g z ye xee') = xee'.
Proof.
  intros.
  induction ye as [ y e ]. induction e.
  induction xee' as [ xe e' ]. induction e'.
  induction xe as [ x e ]. induction e.
  simpl. apply idpath.
Defined.

Theorem isweqezmaphf {X Y Z : UU} (f : X -> Y) (g : Y -> Z)
        (z : Z) (ye : hfiber g z) : isweq (ezmaphf f g z ye).
Proof.
  intros.
  set (ff := ezmaphf f g z ye). set (gg := invezmaphf f g z ye).
  assert (egf : ∏ xe : _ , (gg (ff xe)) = xe).
  induction ye as [ y e ]. induction e. intro xe.
  apply (hfibertriangle2 f (gg (ff xe)) xe (idpath (pr1 xe))).
  induction xe as [ x ex ]. simpl in ex. induction ex. simpl. apply idpath.
  assert (efg : ∏ xee' : _ , (ff (gg xee')) = xee').
  induction ye as [ y e ]. induction e. intro xee'.
  assert (hint : (ff (gg xee'))
                 = (ffgg f g (g y) (hfiberpair g y (idpath _)) xee')).
  induction xee' as [ xe e' ]. induction xe as [ x e ]. apply idpath.
  apply (pathscomp0 hint (homotffggid _ _ _ _ xee')).
  apply (gradth _ _ egf efg).
Defined.


Definition ezweqhf {X Y Z : UU} (f : X -> Y) (g : Y -> Z) (z : Z)
           (ye : hfiber g z) :
  weq (hfiber f (pr1 ye)) (hfiber (hfibersgftog f g z) ye)
  := weqpair _ (isweqezmaphf f g z ye).

Definition fibseqhf {X Y Z : UU} (f : X -> Y) (g : Y -> Z) (z : Z)
           (ye : hfiber g z) :
  fibseqstr (hfibersftogf f g z ye) (hfibersgftog f g z) ye
  := fibseqstrpair _ _ _ _ (isweqezmaphf f g z ye).

Definition isweqinvezmaphf {X Y Z : UU} (f : X -> Y) (g : Y -> Z) (z : Z)
           (ye : hfiber g z) :
  isweq (invezmaphf f g z ye) := pr2 (invweq (ezweqhf f g z ye)).


Corollary weqhfibersgwtog {X Y Z : UU} (w : X ≃ Y) (g : Y -> Z) (z : Z) :
  weq (hfiber (funcomp w g) z) (hfiber g z).
Proof.
  intros.
  split with (hfibersgftog w g z).
  intro ye.
  apply (iscontrweqf (ezweqhf w g z ye) ((pr2 w) (pr1 ye))).
Defined.



(** ** Functions between total spaces of families


(** *** Function [ totalfun ] between total spaces from a family of functions between the fibers

Including theorems saying that a fiber-wise morphism between total spaces is a weak
equivalence if and only if all the morphisms between the fibers are weak
equivalences. *)

*)

Definition totalfun {X : UU} (P Q : X -> UU) (f : ∏ x : X, P x -> Q x)
  := (fun z: total2 P => tpair Q (pr1 z) (f (pr1 z) (pr2 z))).


Theorem isweqtotaltofib {X : UU} (P Q : X -> UU) (f : ∏ x : X, P x -> Q x):
  isweq (totalfun _ _ f) -> ∏ x : X, isweq (f x).
Proof.
  intros X P Q f X0 x.
  set (totp := total2 P). set (totq := total2 Q).
  set (totf := (totalfun _ _ f)).
  set (pip := fun z: totp => pr1  z). set (piq:= fun z: totq => pr1  z).
  set (hfx := hfibersgftog totf piq x). simpl in hfx.
  assert (H : isweq hfx). unfold isweq. intro y.
  set (int := invezmaphf totf piq x y).
  assert (X1 : isweq int). apply (isweqinvezmaphf totf piq x y).
  induction y as [ t e ].
  assert (is1 : iscontr (hfiber totf t)).
  apply (X0 t). apply (iscontrweqb (weqpair int X1) is1).
  set (ip := ezmappr1 P x). set (iq := ezmappr1 Q x).
  set (h := fun p: P x => hfx (ip p)).
  assert (is2 : isweq h).
  apply (twooutof3c ip hfx (isweqezmappr1 P x) H).
  set (h':= fun p: P x => iq ((f x) p)).
  assert (ee : ∏ p:P x, (h p) = (h' p)). intro. apply idpath.
  assert (X2 : isweq h'). apply (isweqhomot h h' ee is2).
  apply (twooutof3a (f x) iq X2).
  apply (isweqezmappr1 Q x).
Defined.


Definition weqtotaltofib {X : UU} (P Q : X -> UU) (f : ∏ x : X , P x -> Q x)
           (is : isweq (totalfun _ _ f)) (x : X) : weq (P x) (Q x)
  := weqpair _ (isweqtotaltofib P Q f is x).


Theorem isweqfibtototal {X : UU} (P Q : X -> UU) (f : ∏ x : X, weq (P x) (Q x)) :
  isweq (totalfun _ _ f).
Proof.
  intros X P Q f.
  set (fpq := totalfun P Q f). set (pr1p := fun z : total2 P => pr1 z).
  set (pr1q := fun z : total2 Q => pr1  z).
  unfold isweq. intro xq.
  set (x:= pr1q xq).
  set (xqe:= hfiberpair pr1q xq (idpath _)).
  set (hfpqx:= hfibersgftog fpq pr1q x).

  assert (isint : iscontr (hfiber hfpqx xqe)).
  assert (isint1 : isweq hfpqx).
  set (ipx := ezmappr1 P x). set (iqx := ezmappr1 Q x).
  set (diag := fun p : P x => (iqx ((f x) p))).
  assert (is2: isweq diag).
  apply (twooutof3c (f x) iqx (pr2 (f x)) (isweqezmappr1 Q x)).
  apply (twooutof3b ipx hfpqx (isweqezmappr1 P x) is2).
  unfold isweq in isint1. apply (isint1 xqe).
  set (intmap := invezmaphf fpq pr1q x xqe).
  apply (iscontrweqf (weqpair intmap (isweqinvezmaphf fpq pr1q x xqe)) isint).
Defined.

Definition weqfibtototal {X : UU} (P Q : X -> UU) (f : ∏ x, P x ≃ Q x) :
  (∑ x, P x) ≃ (∑ x, Q x) := weqpair _ (isweqfibtototal P Q f).


(** *** Function [ fpmap ] between the total spaces from a function between the bases

Given [ X Y ] in [ UU ], [ P:Y -> UU ] and [ f: X -> Y ] we get a function
[ fpmap: total2 X (P f) -> total2 Y P ]. The main theorem of this section
asserts that the homotopy fiber of fpmap over [ yp:total Y P ] is naturally
weakly equivalent to the homotopy fiber of [ f ] over [ pr1 yp ]. In
particular, if  [ f ] is a weak equivalence then so is [ fpmap ]. *)


Definition fpmap {X Y : UU} (f : X -> Y) (P : Y -> UU) :
  (∑ x, P (f x)) -> (∑ y, P y) := λ z, tpair P (f (pr1 z)) (pr2 z).

Definition hffpmap2 {X Y : UU} (f : X -> Y) (P : Y -> UU) :
  (∑ x, P (f x)) -> ∑ u : total2 P, hfiber f (pr1 u).
Proof.
  intros X Y f P X0.
  set (u:= fpmap f P X0).
  split with u.
  set (x:= pr1  X0).
  split with x.
  simpl. apply idpath.
Defined.

Lemma centralfiber {X : UU} (P : X -> UU) (x : X) :
  isweq (fun p : P x => tpair (fun u : coconusfromt X x => P (pr1 u))
                              (coconusfromtpair X (idpath x)) p).
Proof.
  intros.
  set (f := fun p: P x => tpair (fun u: coconusfromt X x => P(pr1 u))
                                (coconusfromtpair X (idpath x)) p).
  set (g := fun z: total2 (fun u: coconusfromt X x => P (pr1 u))
            => transportf P (pathsinv0 (pr2 (pr1 z))) (pr2 z)).

  assert (efg : ∏ z : total2 (fun u : coconusfromt X x => P (pr1 u)),
                      (f (g z)) = z).
  intro.
  induction z as [ t x0 ]. induction t as [ t x1 ].
  simpl. induction x1. simpl. apply idpath.

  assert (egf : ∏ p : P x , (g (f p)) = p). intro. apply idpath.

  apply (gradth f g egf efg).
Defined.


Lemma isweqhff {X Y : UU} (f : X -> Y) (P : Y -> UU) : isweq (hffpmap2 f P).
Proof.
  intros.
  set (int := total2 (fun x : X => total2 (fun u : coconusfromt Y (f x)
                                           => P (pr1  u)))).
  set (intpair := tpair (fun x:X => total2 (fun u : coconusfromt Y (f x)
                                            => P (pr1  u)))).
  set (toint :=
         fun z : (total2 (fun u : total2 P => hfiber f (pr1 u)))
         => intpair (pr1 (pr2 z))
                    (tpair (fun u: coconusfromt Y (f (pr1 (pr2 z))) => P (pr1 u))
                           (coconusfromtpair _ (pr2 (pr2 z))) (pr2 (pr1 z)))).
  set (fromint := fun z : int
                  => tpair (fun u : total2 P => hfiber f (pr1 u))
                           (tpair P (pr1 (pr1 (pr2 z))) (pr2 (pr2 z)))
                           (hfiberpair f (pr1 z) (pr2 (pr1 (pr2 z))))).

  assert (fromto : ∏ u : (total2 (fun u : total2 P => hfiber f (pr1 u))),
                         (fromint (toint u)) = u).
  simpl in toint. simpl in fromint. simpl.
  intro u. induction u as [ t x ]. induction x. induction t as [ p0 p1 ].
  simpl. unfold toint. unfold fromint. simpl. apply idpath.

  assert (tofrom : ∏ u : int, (toint (fromint u)) = u).
  intro. induction u as [ t x ]. induction x as [ t0 x ]. induction t0.
  simpl in x. simpl. unfold fromint. unfold toint. simpl. apply idpath.

  assert (is : isweq toint). apply (gradth toint fromint fromto tofrom).

  clear tofrom. clear fromto. clear fromint.
  set (h := fun u : total2 (fun x : X => P (f x)) => toint ((hffpmap2 f P) u)).
  simpl in h.

  assert (l1 : ∏ x : X, isweq (fun p: P (f x) =>
                                 tpair (fun u : coconusfromt _ (f x) => P (pr1 u))
                                       (coconusfromtpair _ (idpath (f x))) p)).
  intro. apply (centralfiber P (f x)).

  assert (X0 : isweq h).
  apply (isweqfibtototal
           (fun x : X => P (f x))
           (fun x : X => total2 (fun u : coconusfromt _ (f x) => P (pr1 u)))
           (fun x : X => weqpair _ (l1 x))).

  apply (twooutof3a (hffpmap2 f P) toint X0 is).
Defined.

(** *** Homotopy fibers of [ fpmap ] *)

Definition hfiberfpmap {X Y : UU} (f : X -> Y) (P : Y -> UU) (yp : total2 P) :
  hfiber (fpmap f P) yp -> hfiber f (pr1 yp).
Proof.
  intros X Y f P yp X0.
  set (int1:= hfibersgftog (hffpmap2 f P)
                           (fun u : (∑ u : total2 P, hfiber f (pr1  u))
                            => (pr1 u)) yp).
  set (phi := invezmappr1 (fun u:total2 P => hfiber f (pr1 u)) yp).
  apply (phi (int1 X0)).
Defined.


Theorem isweqhfiberfp {X Y : UU} (f : X -> Y) (P : Y -> UU) (yp : total2 P) :
  isweq (hfiberfpmap f P yp).
Proof.
  intros.

  set (int1 := hfibersgftog
                 (hffpmap2  f P)
                 (fun u : (total2 (fun u : total2 P => hfiber f (pr1 u))) => (pr1 u))
                 yp).
  assert (is1 : isweq int1). simpl in int1.
  apply (pr2 (weqhfibersgwtog
                (weqpair _ (isweqhff f P))
                (fun u : total2 (fun u : total2 P => hfiber f (pr1 u)) => pr1 u) yp)).

  set (phi := invezmappr1 (fun u : total2 P => hfiber f (pr1 u)) yp).
  assert (is2 : isweq phi).
  apply (pr2 (invweq (ezweqpr1 (fun u : total2 P => hfiber f (pr1 u)) yp))).

  apply (twooutof3c int1 phi is1 is2).
Defined.

(** *** The [ fpmap ] from a weak equivalence is a weak equivalence *)

Corollary isweqfpmap {X Y : UU} (w : X ≃ Y)(P : Y -> UU) : isweq (fpmap w P).
Proof.
  intros.
  unfold isweq. intro y. set (h := hfiberfpmap w P y).
  assert (X1 : isweq h). apply isweqhfiberfp.
  assert (is : iscontr (hfiber w (pr1 y))). apply (pr2 w).
  apply (iscontrweqb (weqpair h X1) is).
Defined.

Definition weqfp_map {X Y : UU} (w : X ≃ Y) (P : Y -> UU) :
  (∑ x, P(w x)) -> (∑ y, P y).
Proof.
  intros ? ? ? ? xp. exact (w (pr1 xp),,pr2 xp).
Defined.

Definition weqfp_invmap {X Y : UU} (w : X ≃ Y) (P : Y -> UU) :
  (∑ y, P y) -> (∑ x, P(w x)).
Proof.
  intros ? ? ? ? yp.
  exact (invmap w (pr1 yp),,
                transportf P (! homotweqinvweq w (pr1 yp)) (pr2 yp)).
Defined.

Definition weqfp {X Y : UU} (w : X ≃ Y) (P : Y -> UU) :
  (∑ x : X, P (w x)) ≃ (∑ y, P y).
Proof.
  intros.
  exists (weqfp_map w P).
  refine (gradth _ (weqfp_invmap w P) _ _).
  { intros xp. use total2_paths_f.
    { simpl. apply homotinvweqweq. }
    simpl. rewrite <- weq_transportf_adjointness.
    rewrite transport_f_f. rewrite pathsinv0l.
    reflexivity. }
  { intros yp. simple refine (total2_paths_f _ _).
    { simpl. apply homotweqinvweq. }
    simpl. rewrite transport_f_f. rewrite pathsinv0l. reflexivity. }
Defined.

Definition weqfp_compute_1 {X Y : UU} (w : X ≃ Y) (P : Y -> UU) :
  weqfp w P ~ weqfp_map w P.
Proof.
  intros. intros xp. reflexivity.
Defined.

Definition weqfp_compute_2 {X Y : UU} (w : X ≃ Y) (P : Y -> UU) :
  invmap (weqfp w P) ~ weqfp_invmap w P.
Proof.
  intros. intros yp. reflexivity.
Defined.

(** *** Total spaces of families over a contractible base *)

Definition fromtotal2overunit (P : unit -> UU) (tp : total2 P) : P tt.
Proof.
  intros. induction tp as [ t p ]. induction t. apply p.
Defined.

Definition tototal2overunit (P : unit -> UU) (p : P tt) : total2 P
  := tpair P tt p.

Theorem weqtotal2overunit (P : unit -> UU) : (∑ u, P u) ≃ P tt.
Proof.
  intro.
  set (f := fromtotal2overunit P). set (g := tototal2overunit P).
  split with f.
  assert (egf : ∏ a : _ , (g (f a)) = a).
  intro a. induction a as [ t p ]. induction t. apply idpath.
  assert (efg : ∏ a : _ , (f (g a)) = a).
  intro a. apply idpath. apply (gradth _ _ egf efg).
Defined.

(** *** The function on the total spaces from functions on the bases and on the fibers *)

Definition bandfmap {X Y : UU} (f : X -> Y) (P : X -> UU) (Q : Y -> UU)
           (fm : ∏ x : X, P x -> (Q (f x))) :
  (∑ x, P x) -> (∑ x, Q x) := λ xp, f (pr1 xp) ,, fm (pr1 xp) (pr2 xp).

Theorem isweqbandfmap {X Y : UU} (w : X ≃ Y) (P : X -> UU) (Q : Y -> UU)
        (fw : ∏ x : X, weq (P x) (Q (w x))) : isweq (bandfmap  _ P Q fw).
Proof.
  intros.
  set (f1 := totalfun P _ fw).
  set (is1 := isweqfibtototal P (fun x:X => Q (w x)) fw).
  set (f2:= fpmap w Q).
  set (is2:= isweqfpmap w Q).
  assert (h: ∏ xp: total2 P, (f2 (f1 xp)) = (bandfmap w P Q fw xp)).
  intro. induction xp. apply idpath.
  apply (isweqhomot _ _ h (twooutof3c f1 f2 is1 is2)).
Defined.

Definition weqbandf {X Y : UU} (w : X ≃ Y) (P : X -> UU) (Q : Y -> UU)
           (fw : ∏ x : X, weq (P x) (Q (w x)))
  := weqpair _ (isweqbandfmap w P Q fw).



(** ** Homotopy fiber squares *)

(** *** Homotopy commutative squares *)

Definition commsqstr {X X' Y Z : UU} (g' : Z -> X') (f' : X' -> Y) (g : Z -> X)
           (f : X -> Y) := ∏ (z : Z), (f' (g' z)) = (f (g z)).

Definition hfibersgtof' {X X' Y Z : UU} (f : X -> Y) (f' : X' -> Y) (g : Z -> X)
           (g' : Z -> X') (h : commsqstr g' f' g f) (x : X) (ze : hfiber g x) :
  hfiber f' (f x).
Proof.
  intros.
  induction ze as [ z e ].
  split with (g' z).
  apply (pathscomp0 (h z) (maponpaths f e)).
Defined.

Definition hfibersg'tof {X X' Y Z : UU} (f : X -> Y) (f' : X' -> Y)
           (g : Z -> X) (g' : Z -> X') (h : commsqstr g' f' g f) (x' : X')
           (ze : hfiber g' x') : hfiber f (f' x').
Proof.
  intros.
  induction ze as [ z e ].
  split with (g z).
  apply (pathscomp0 (pathsinv0 (h z)) (maponpaths f' e)).
Defined.

Definition transposcommsqstr {X X' Y Z : UU} (f : X -> Y) (f' : X' -> Y)
           (g : Z -> X) (g' : Z -> X') :
  commsqstr g' f' g f -> commsqstr g f g' f'
  := fun h : _ => fun z : Z => (pathsinv0 (h z)).


(** *** Short complexes and homotopy commutative squares *)

Lemma complxstrtocommsqstr {X Y Z : UU} (f : X -> Y) (g : Y -> Z) (z : Z)
      (h : complxstr f g z) :
  commsqstr f g (fun x : X => tt) (fun t : unit => z).
Proof. intros. assumption. Defined.


Lemma commsqstrtocomplxstr {X Y Z : UU} (f : X -> Y) (g : Y -> Z) (z : Z)
      (h : commsqstr f g (fun x : X => tt) (fun t : unit => z)) :
  complxstr f g z.
Proof. intros. assumption. Defined.


(** *** Homotopy fiber products *)



Definition hfp {X X' Y : UU} (f : X -> Y) (f' : X' -> Y)
  := total2 (fun xx' : dirprod X X' => (f' (pr2 xx')) = (f (pr1 xx'))).
Definition hfpg {X X' Y : UU} (f : X -> Y) (f' : X' -> Y) :
  hfp f f' -> X := fun xx'e => (pr1 (pr1 xx'e)).
Definition hfpg' {X X' Y : UU} (f : X -> Y) (f' : X' -> Y) :
  hfp f f' -> X' := fun xx'e => (pr2 (pr1 xx'e)).

Definition commsqZtohfp {X X' Y Z : UU} (f : X -> Y) (f' : X' -> Y)
           (g : Z -> X) (g' : Z -> X') (h : commsqstr g' f' g f) :
  Z -> hfp f f' := fun z : _ => tpair _ (dirprodpair (g z) (g' z)) (h z).

Definition commsqZtohfphomot {X X' Y Z : UU} (f : X -> Y) (f' : X' -> Y)
           (g : Z -> X) (g' : Z -> X') (h : commsqstr g' f' g f) :
  ∏ z : Z, (hfpg _ _ (commsqZtohfp _ _ _ _ h z)) = (g z)
  := fun z : _ => idpath _.

Definition commsqZtohfphomot' {X X' Y Z : UU} (f : X -> Y) (f' : X' -> Y)
           (g : Z -> X) (g' : Z -> X') (h : commsqstr g' f' g f) :
  ∏ z : Z, (hfpg' _ _ (commsqZtohfp _ _ _ _ h z)) = (g' z)
  := fun z : _ => idpath _.


Definition hfpoverX {X X' Y : UU} (f : X -> Y) (f' : X' -> Y)
  := total2 (fun x : X => hfiber f' (f x)).
Definition hfpoverX' {X X' Y : UU} (f : X -> Y) (f' : X' -> Y)
  := total2 (fun x' : X' => hfiber f (f' x')).


Definition weqhfptohfpoverX {X X' Y : UU} (f : X -> Y) (f' : X' -> Y) :
  weq (hfp f f') (hfpoverX f f').
Proof.
  intros.
  apply (weqtotal2asstor (fun x : X => X')
                         (fun xx' : dirprod X X'
                          =>  (f' (pr2 xx')) = (f (pr1 xx')))).
Defined.


Definition weqhfptohfpoverX' {X X' Y : UU} (f : X -> Y) (f' : X' -> Y) :
  weq (hfp f f') (hfpoverX' f f').
Proof.
  intros.
  set (w1 := weqfp (weqdirprodcomm X X')
                   (fun xx' : dirprod X' X  => (f' (pr1 xx')) = (f (pr2 xx')))).
  simpl in w1.
  set (w2 := weqfibtototal
               (fun x'x : dirprod X' X => (f' (pr1 x'x)) = (f (pr2 x'x)))
               (fun x'x : dirprod X' X => (f (pr2 x'x)) = (f' (pr1 x'x)))
               (fun x'x : _ => weqpathsinv0  (f' (pr1 x'x)) (f (pr2 x'x)))).
  set (w3 := weqtotal2asstor
               (fun x' : X' => X)
               (fun x'x : dirprod X' X => (f (pr2 x'x)) = (f' (pr1 x'x)))).
  simpl in w3.
  apply (weqcomp (weqcomp w1 w2) w3).
Defined.


Lemma weqhfpcomm {X X' Y : UU} (f : X -> Y) (f' : X' -> Y):
  weq (hfp f f') (hfp f' f).
Proof.
  intros.
  set (w1 := weqfp (weqdirprodcomm X X')
                   (fun xx' : dirprod X' X => (f' (pr1 xx')) = (f (pr2 xx')))).
  simpl in w1.
  set (w2 := weqfibtototal
               (fun x'x : dirprod X' X => (f' (pr1 x'x)) = (f (pr2 x'x)))
               (fun x'x : dirprod X' X => (f (pr2 x'x)) = (f' (pr1 x'x)))
               (fun x'x : _ => weqpathsinv0 (f' (pr1 x'x)) (f (pr2 x'x)))).
  apply (weqcomp w1 w2).
Defined.

Definition commhfp {X X' Y : UU} (f : X -> Y) (f' : X' -> Y) :
  commsqstr (hfpg' f f') f' (hfpg f f') f
  := fun xx'e : hfp f f' => pr2 xx'e.


(** *** Homotopy fiber products and homotopy fibers *)

Definition  hfibertohfp {X Y : UU} (f : X -> Y) (y : Y) (xe : hfiber f y) :
  hfp (fun t : unit => y) f := tpair (fun tx : dirprod unit X => (f (pr2 tx)) = y)
                                     (dirprodpair tt (pr1 xe)) (pr2 xe).

Definition hfptohfiber {X Y : UU} (f : X -> Y) (y : Y)
           (hf : hfp (fun t : unit => y) f) : hfiber f y
  := hfiberpair f (pr2 (pr1 hf)) (pr2 hf).

Lemma weqhfibertohfp {X Y : UU} (f : X -> Y) (y : Y) :
  weq (hfiber f y) (hfp (fun t : unit => y) f).
Proof.
  intros.
  set (ff := hfibertohfp f y).
  set (gg := hfptohfiber f y).
  split with ff.
  assert (egf : ∏ xe : _, (gg (ff xe)) = xe).
  intro. induction xe. apply idpath.
  assert (efg : ∏ hf : _, (ff (gg hf)) = hf).
  intro.
  induction hf as [ tx e ]. induction tx as [ t x ].
  induction t. apply idpath. apply (gradth _ _ egf efg).
Defined.

Lemma hfp_left {X Y Z : UU} (f : X -> Z) (g : Y -> Z) :
  hfp f g ≃ ∑ x, hfiber g (f x).
Proof. intros. apply weqtotal2dirprodassoc. Defined.

Definition hfp_right {X Y Z : UU} (f : X -> Z) (g : Y -> Z) :
  hfp f g ≃ ∑ y, hfiber f (g y).
Proof.
  intros. simple refine (weqgradth _ _ _ _).
  - intros [[x y] e]. exact (y,,x,,!e).
  - intros [x [y e]]. exact ((y,,x),,!e).
  - intros [[x y] e]. apply maponpaths, pathsinv0inv0.
  - intros [x [y e]]. apply maponpaths, maponpaths, pathsinv0inv0.
Defined.

Definition hfiber_comm {X Y Z : UU} (f : X -> Z) (g : Y -> Z) :
  (∑ x, hfiber g (f x)) ≃ (∑ y, hfiber f (g y)).
Proof.
  intros. simple refine (weqgradth _ _ _ _).
  - intros [x [y e]]. exact (y,,x,,!e).
  - intros [y [x e]]. exact (x,,y,,!e).
  - intros [x [y e]]. apply maponpaths, maponpaths, pathsinv0inv0.
  - intros [y [x e]]. apply maponpaths, maponpaths, pathsinv0inv0.
Defined.


(** *** Homotopy fiber squares *)

Definition ishfsq {X X' Y Z : UU} (f : X -> Y) (f' : X' -> Y)
           (g : Z -> X) (g' : Z -> X') (h : commsqstr g' f' g f)
  := isweq (commsqZtohfp f f' g g' h).

Definition hfsqstr {X X' Y Z : UU} (f : X -> Y) (f' : X' -> Y)
           (g : Z -> X) (g' : Z -> X')
  := total2 (fun h : commsqstr g' f' g f => isweq (commsqZtohfp f f' g g' h)).

Definition hfsqstrpair {X X' Y Z : UU} (f : X -> Y) (f' : X' -> Y)
           (g : Z -> X) (g' : Z -> X')
  := tpair (fun h : commsqstr g' f' g f => isweq (commsqZtohfp f f' g g' h)).

Definition hfsqstrtocommsqstr {X X' Y Z : UU} (f : X -> Y) (f' : X' -> Y)
           (g : Z -> X) (g' : Z -> X') :
  hfsqstr f f' g g' -> commsqstr g' f' g f
  := @pr1 _ (fun h : commsqstr g' f' g f => isweq (commsqZtohfp f f' g g' h)).
Coercion hfsqstrtocommsqstr : hfsqstr >-> commsqstr.

Definition weqZtohfp {X X' Y Z : UU} (f : X -> Y) (f' : X' -> Y) (g : Z -> X)
           (g' : Z -> X') (hf : hfsqstr f f' g g') : weq Z (hfp f f')
  := weqpair _ (pr2 hf).

Lemma isweqhfibersgtof' {X X' Y Z : UU} (f : X -> Y) (f' : X' -> Y) (g : Z -> X)
      (g' : Z -> X') (hf : hfsqstr f f' g g') (x : X) :
  isweq (hfibersgtof' f f' g g' hf x).
Proof.
  intros.
  set (is := pr2 hf).
  set (h := pr1 hf).
  set (a := weqtococonusf g).
  set (c := weqpair _ is).
  set (d := weqhfptohfpoverX f f').
  set (b0 := totalfun _ _ (hfibersgtof' f f' g g' h)).

  assert (h1 : ∏ z : Z, (d (c z)) = (b0 (a z))).
  intro. simpl. unfold b0. unfold a. unfold weqtococonusf. unfold tococonusf.
  simpl. unfold totalfun, total2asstor, hfibersgtof'; simpl.
  assert (e : (h z) = (pathscomp0 (h z) (idpath (f (g z))))).
  apply (pathsinv0 (pathscomp0rid _)). induction e. apply idpath.

  assert (is1 : isweq (fun z : _ => b0 (a z))).
  apply (isweqhomot _ _ h1). apply (twooutof3c _ _ (pr2 c) (pr2 d)).

  assert (is2 : isweq b0).
  apply (twooutof3b _ _ (pr2 a) is1).

  apply (isweqtotaltofib _ _ _ is2 x).
Defined.

Definition weqhfibersgtof' {X X' Y Z : UU} (f : X -> Y) (f' : X' -> Y)
           (g : Z -> X) (g' : Z -> X') (hf : hfsqstr f f' g g') (x : X)
  := weqpair _ (isweqhfibersgtof' _ _ _ _ hf x).

Lemma ishfsqweqhfibersgtof' {X X' Y Z : UU} (f : X -> Y) (f' : X' -> Y)
      (g : Z -> X) (g' : Z -> X') (h : commsqstr g' f' g f)
      (is : ∏ x : X, isweq (hfibersgtof' f f' g g' h x)) : hfsqstr f f' g g'.
Proof.
  intros. split with h.
  set (a := weqtococonusf g).
  set (c0 := commsqZtohfp f f' g g' h).
  set (d := weqhfptohfpoverX f f').
  set (b := weqfibtototal _ _ (fun x : X => weqpair _ (is x))).

  assert (h1 : ∏ z : Z, (d (c0 z)) = (b (a z))).
  intro. simpl. unfold b. unfold a. unfold weqtococonusf. unfold tococonusf.
  simpl. unfold totalfun, total2asstor, hfibersgtof'; simpl.
  assert (e : (h z) = (pathscomp0 (h z) (idpath (f (g z))))).
  apply (pathsinv0 (pathscomp0rid _)). induction e. apply idpath.

  assert (is1 : isweq (fun z : _ => d (c0 z))).
  apply (isweqhomot _ _ (fun z : Z => (pathsinv0 (h1 z)))).
  apply (twooutof3c _ _ (pr2 a) (pr2 b)).

  apply (twooutof3a _ _ is1 (pr2 d)).
Defined.

Lemma isweqhfibersg'tof {X X' Y Z : UU} (f : X -> Y) (f' : X' -> Y) (g : Z -> X)
      (g' : Z -> X') (hf : hfsqstr f f' g g') (x' : X') :
  isweq (hfibersg'tof f f' g g' hf x').
Proof.
  intros.
  set (is := pr2 hf).
  set (h := pr1 hf).
  set (a' := weqtococonusf g').
  set (c' := weqpair _ is).
  set (d' := weqhfptohfpoverX' f f').
  set (b0' := totalfun _ _ (hfibersg'tof f f' g g' h)).

  assert (h1 : ∏ z : Z, (d' (c' z)) = (b0' (a' z))).
  intro. unfold b0'. unfold a'. unfold weqtococonusf. unfold tococonusf.
  unfold totalfun, hfibersg'tof; simpl.
  assert (e : (pathsinv0 (h z))
              = (pathscomp0 (pathsinv0 (h z)) (idpath (f' (g' z))))).
  apply (pathsinv0 (pathscomp0rid _)). induction e. apply idpath.

  assert (is1 : isweq (fun z : _ => b0'(a' z))).
  apply (isweqhomot _ _ h1). apply (twooutof3c _ _ (pr2 c') (pr2 d')).

  assert (is2 : isweq b0'). apply (twooutof3b _ _ (pr2 a') is1).

  apply (isweqtotaltofib _ _ _ is2 x').
Defined.

Definition weqhfibersg'tof {X X' Y Z : UU} (f : X -> Y) (f' : X' -> Y)
           (g : Z -> X) (g' : Z -> X') (hf : hfsqstr f f' g g') (x' : X')
  := weqpair _ (isweqhfibersg'tof _ _ _ _ hf x').

Lemma ishfsqweqhfibersg'tof {X X' Y Z : UU} (f : X -> Y) (f' : X' -> Y)
      (g : Z -> X) (g' : Z -> X') (h : commsqstr g' f' g f)
      (is : ∏ x' : X', isweq (hfibersg'tof f f' g g' h x')) : hfsqstr f f' g g'.
Proof.
  intros.
  split with h.
  set (a' := weqtococonusf g').
  set (c0' := commsqZtohfp f f' g g' h).
  set (d' := weqhfptohfpoverX' f f').
  set (b' := weqfibtototal _ _ (fun x' : X' => weqpair _ (is x'))).

  assert (h1 : ∏ z : Z, (d' (c0' z)) = (b' (a' z))).
  intro. simpl. unfold b'. unfold a'. unfold weqtococonusf. unfold tococonusf.
  unfold totalfun, total2asstor, hfibersg'tof; simpl.
  assert (e : (pathsinv0 (h z)) =
              (pathscomp0 (pathsinv0 (h z)) (idpath (f' (g' z))))).
  apply (pathsinv0 (pathscomp0rid _)). induction e. apply idpath.

  assert (is1 : isweq (fun z : _ => d' (c0' z))).
  apply (isweqhomot _ _ (fun z : Z => (pathsinv0 (h1 z)))).
  apply (twooutof3c _ _ (pr2 a') (pr2 b')).

  apply (twooutof3a _ _ is1 (pr2 d')).
Defined.

Theorem transposhfpsqstr {X X' Y Z : UU} (f : X -> Y) (f' : X' -> Y) (g : Z -> X)
        (g' : Z -> X') (hf : hfsqstr f f' g g') : hfsqstr f' f g' g.
Proof.
  intros.
  set (is := pr2 hf). set (h := pr1 hf).
  set (th := transposcommsqstr f f' g g' h).
  split with th.
  set (w1 := weqhfpcomm f f').
  assert (h1 : ∏ z : Z, (w1 (commsqZtohfp f f' g g' h z))
                        = (commsqZtohfp f' f g' g th z)).
  intro. unfold commsqZtohfp. simpl. unfold fpmap. unfold totalfun.
  simpl. apply idpath.
  apply (isweqhomot _ _ h1). apply (twooutof3c _ _ is (pr2 w1)).
Defined.


(** *** Fiber sequences and homotopy fiber squares *)

Theorem fibseqstrtohfsqstr {X Y Z : UU} (f : X -> Y) (g : Y -> Z) (z : Z)
        (hf : fibseqstr f g z) : hfsqstr (fun t : unit => z) g (fun x : X => tt) f.
Proof.
  intros.
  split with (pr1 hf).
  set (ff := ezweq f g z hf).
  set (ggff := commsqZtohfp (fun t : unit => z) g (fun x : X => tt) f (pr1 hf)).
  set (gg := weqhfibertohfp g z).
  apply (pr2 (weqcomp ff gg)).
Defined.


Theorem hfsqstrtofibseqstr {X Y Z : UU} (f : X -> Y) (g : Y -> Z) (z : Z)
        (hf : hfsqstr (fun t : unit => z) g (fun x : X => tt) f) : fibseqstr f g z.
Proof.
  intros. split with (pr1 hf).  set (ff := ezmap f g z (pr1 hf)).
  set (ggff := weqZtohfp (fun t : unit => z) g (fun x : X => tt) f hf).
  set (gg := weqhfibertohfp g z).
  apply (twooutof3a ff gg (pr2 ggff) (pr2 gg)).
Defined.

(* End of the file PartA.v *)<|MERGE_RESOLUTION|>--- conflicted
+++ resolved
@@ -1005,11 +1005,7 @@
 
 (** *** Homotopy fibers [ hfiber ] *)
 
-<<<<<<< HEAD
-Definition hfiber {X Y : UU} (f : X -> Y) (y : Y) : UU := Σ x:X, f x = y.
-=======
-Definition hfiber {X Y : UU}  (f : X -> Y) (y : Y) : UU := ∑ x:X, f x = y.
->>>>>>> 8aeb4456
+Definition hfiber {X Y : UU} (f : X -> Y) (y : Y) : UU := ∑ x : X, f x = y.
 
 Definition hfiberpair {X Y : UU} (f : X -> Y) {y : Y}
            (x : X) (e : f x = y) : hfiber f y :=
