(** * Univalent Foundations, Part A

Vladimir Voevodsky.
Feb. 2010 - Sep. 2011.


This file is based on the first part of the original uu0 file.

The uu0 file contained the basic results of the univalent foundations
that required the use of only one universe.

Eventually the requirement concerning one universe was removed because of the
general uncertainty in what does it mean for a construction to require only one universe.
For example, [ boolsumfun ], when written in terms of the eliminatior [ bool_rect ]
instead of the  [ match ], requires application of [ bool_rect ] to an argument that is
not a member of the base universe [ UU ]. This would be different if the universe management
in Coq was constructed differently. Due to this uncertainty we do not consider any more the
single universe requirement as a defining one when selecting results for the inclusion in Foundations.

Part A was created as a separate file on Dec. 3, 2014.

Together with Part B it contains those results that do not require any axioms.

This file was edited and expanded by Benedikt Ahrens 2014-2016, Dan Grayson 2014-2016,
Vladimir Voevodsky 2014-2016, Alex Kavvos 2014, Peter LeFanu Lumsdaine 2016 and
Tomi Pannila 2016.
*)

(** ** Contents
- Preamble
 - Settings
 - Imports

- Some standard constructions not using identity types (paths)
 - Canonical functions from [ empty ] and to [unit ]
 - Identity functions and function composition, curry and uncurry
 - Iteration of an endomorphism
 - Basic constructions related to the adjoint evaluation function [ X -> ((X -> Y) -> Y) ]
 - Pairwise direct products
 - Negation and double negation
 - Logical equivalence

- Paths and operations on paths
 - Associativity of function composition and mutual invertibility of curry/uncurry
 - Composition of paths and inverse paths
 - Direct product of paths
 - The function [ maponpaths ] between paths types defined by a function between ambient types
 - [ maponpaths ] for the identity functions and compositions of functions
 - Homotopy between functions
 - Equality between functions defines a homotopy
 - [ maponpaths ] for a function homotopic to the identity
 - [ maponpaths ] in the case of a projection p with a section s
 - Fibrations and paths - the transport functions
 - A series of lemmas about paths and [ total2 ]
 - Lemmas about transport adapted from the HoTT library and the HoTT book
 - Homotopies between families and the total spaces

- First fundamental notions
 - Contractibility [ iscontr ]
 - Homotopy fibers [ hfiber ]
 - The functions between the hfibers of homotopic functions over the same point
 - Paths in homotopy fibers
 - Coconuses: spaces of paths that begin (coconusfromt) or end (coconustot) at a given point
 - The total paths space of a type - two definitions
 - Coconus of a function: the total space of the family of h-fibers

- Weak equivalences
 - Basics - [ isweq ] and [ weq ]
 - Weak equivalences and paths spaces (more results in further sections)
 - Adjointness property of a weak equivalence and its inverse
 - Transport functions are weak equivalences
 - Weak equivalences between contractible types (one implication)
 - Unit and contractibility
 - Homotopy equivalence is a weak equivalence
 - Some weak equivalences
 - 2-out-of-3 property  of weak equivalences
 - Any function between contractible types is a weak equivalence
 - Composition of weak equivalences
 - 2-out-of-6 property  of weak equivalences
 - Pairwise direct products of weak equivalences
 - Weak equivalence of a type and its direct product with the unit
 - Associativity of total2 as a weak equivalence
 - Associativity and commutativity of direct products as weak equivalences

- Binary coproducts and their basic properties
 - Distributivity of coproducts and direct products as a weak equivalence
 - Total space of a family over a coproduct
 - Pairwise sum of functions, coproduct associativity and commutativity
 - Coproduct with a "negative" type
 - Coproduct of two functions
 - The [ equality_cases ] construction and four applications to [ ii1 ] and [ ii2 ]
 - Bool as coproduct
 - Pairwise coproducts as dependent sums of families over [ bool ]
 - Splitting of [ X ] into a coproduct defined by a function [ X -> Y ⨿ Z ]
 - Some properties of bool
 - Fibrations with only one non-empty fiber

- Basics about fibration sequences
 - The structures of a complex and of a fibration sequence on a composable pair of functions
 - Construction of the derived fibration sequence
 - Explicit description of the first map in the second derived sequence
 - Fibration sequences based on [ tpair P z ] and [ pr1 : total2 P -> Z ] ( the "pr1-case" )
 - Fibration sequences based on [ hfiberpr1 : hfiber g z -> Y ] and [ g : Y -> Z ] (the "g-case")
 - Fibration sequence of h-fibers defined by a composable pair of functions (the "hf-case")

- Functions between total spaces of families
 - Function [ totalfun ] between total spaces from a family of functions between the fibers
 - Function [ fpmap ] between the total spaces from a function between the bases
 - Homotopy fibers of [ fpmap ]
 - The [ fpmap ] from a weak equivalence is a weak equivalence
 - Total spaces of families over a contractible base
 - Function on the total spaces from functions between the bases and between the fibers

- Homotopy fiber squares
 - Homotopy commutative squares
 - Short complexes and homotopy commutative squares
 - Homotopy fiber products
 - Homotopy fiber products and homotopy fibers
 - Homotopy fiber squares
 - Fiber sequences and homotopy fiber squares
 *)






(** ** Preamble *)

(** *** Settings *)

Unset Automatic Introduction.
(* The above line has to be removed for the file to compile with Coq8.2 *)


(** *** Imports *)

Require Export UniMath.Foundations.Preamble.

(* end of "Preamble" *)


(** ** Some standard constructions not using identity types (paths) *)

(** *** Canonical functions from [ empty ] and to [ unit ] *)

Definition fromempty  : ∏ X : UU , empty -> X. (* type this in emacs in agda-input method
with \prod *)
Proof.
  intro X.
  intro H.
  induction H.
Defined.

Arguments fromempty { X } _.

Definition tounit {X : UU} : X -> unit := fun (x : X) => tt.

(** *** Functions from [ unit ] corresponding to terms *)

Definition termfun {X : UU} (x : X) : unit -> X := fun (t : unit) => x.

(** *** Identity functions and function composition, curry and uncurry *)

Definition idfun (T : UU) := λ t:T, t.

Definition funcomp {X Y : UU} {Z:Y->UU} (f : X -> Y) (g : ∏ y:Y, Z y) := λ x, g (f x).

Notation "g ∘ f" := (funcomp f g) (at level 50, left associativity).

(** back and forth between functions of pairs and functions returning
  functions *)

Definition curry {X Z : UU} {Y : X -> UU} (f : (∑ x : X, Y x) -> Z) :
  ∏ x, Y x -> Z.
Proof. intros ? ? ? ? ? y. exact (f (x,,y)). Defined.

Definition uncurry {X Z : UU} {Y : X -> UU} (g : ∏ x : X, Y x -> Z) :
  (∑ x, Y x) -> Z.
Proof. intros ? ? ? ? xy. exact (g (pr1 xy) (pr2 xy)). Defined.

(** *** Definition of binary operation *)

Definition binop (X : UU) : UU := X -> X -> X.

(** *** Iteration of an endomorphism *)

Definition iteration {T : UU} (f : T -> T) (n : nat) : T -> T.
Proof.
  intros T f n.
  induction n as [ | n IHn ].
  + exact (idfun T).
  + exact (f ∘ IHn).
Defined.

(** *** Basic constructions related to the adjoint evaluation function [ X -> ((X -> Y) -> Y) ] *)

Definition adjev {X Y : UU} (x : X) (f : X -> Y) : Y := f x.

Definition adjev2 {X Y : UU} (phi : ((X -> Y) -> Y) -> Y) : X -> Y :=
  fun  (x : X) => phi (fun (f : X -> Y) => f x).

(** *** Pairwise direct products *)

Definition dirprod (X Y : UU) := ∑ x:X, Y.

Notation "A × B" := (dirprod A B) (at level 75, right associativity) : type_scope.

Definition dirprod_pr1 {X Y : UU} := pr1 : X × Y -> X.
Definition dirprod_pr2 {X Y : UU} := pr2 : X × Y -> Y.

Definition dirprodpair {X Y : UU} := tpair (fun x : X => Y).

Lemma dirprodEquality {X Y} {w w':X × Y} : pr1 w = pr1 w' -> pr2 w = pr2 w' -> w = w'.
Proof.
  intros ? ? ? ? p q. induction w as [x y]. induction w' as [x' y']. simpl in *. now induction p, q.
Defined.

Definition dirprodadj {X Y Z : UU} (f : dirprod X Y -> Z) : X -> Y -> Z :=
  (fun (x : X) => (fun (y : Y) => f (dirprodpair x y))).

Definition dirprodf {X Y X' Y' : UU}
           (f : X -> Y) (f' : X' -> Y') (xx' : dirprod X X')  : dirprod Y Y' :=
  dirprodpair (f (pr1 xx')) (f' (pr2 xx')).

Definition ddualand {X Y P : UU}
           (xp : (X -> P) -> P) (yp : (Y -> P) -> P) : (dirprod X Y -> P) -> P.
Proof.
  intros X Y P xp yp X0.
  apply xp. intro x.
  apply yp. intro y.
  apply (X0 (dirprodpair x y)).
Defined.

(** *** Negation and double negation *)

Definition neg (X : UU) : UU := X -> empty.

Notation "'¬' X" := (neg X) (at level 35, right associativity).
(* type this in emacs in agda-input method with \neg *)

Notation "x != y" := (neg (x = y)) (at level 70).

(* Apply this tactic to a proof of ([X] and [neg X]), in either order: *)
Ltac contradicts a b := solve [ induction (a b) | induction (b a) ].

Definition negf {X Y : UU} (f : X -> Y) : ¬ Y -> ¬ X := λ phi x, phi (f x).

Definition dneg (X : UU) : UU := ¬ ¬ X.

Notation "'¬¬' X" := (dneg X) (at level 35, right associativity).
(* type this in emacs in agda-input method with \neg twice *)


Definition dnegf {X Y : UU} (f : X -> Y) : dneg X -> dneg Y :=
  negf (negf f).

Definition todneg (X : UU) : X -> dneg X := adjev.

Definition dnegnegtoneg {X : UU} : ¬¬ ¬ X -> ¬ X := adjev2.

Lemma dneganddnegl1 {X Y : UU} (dnx : ¬¬ X) (dny : ¬¬ Y) : ¬ (X -> ¬ Y).
Proof.
  intros.
  intros X2.
  apply (dnegf X2).
  + apply dnx.
  + apply dny.
Defined.

Definition dneganddnegimpldneg {X Y : UU}
           (dnx : ¬¬ X) (dny : ¬¬ Y) : ¬¬ (X × Y) := ddualand dnx dny.

(** *** Logical equivalence *)

Definition logeq (X Y : UU) := dirprod (X -> Y) (Y -> X).
Notation " X <-> Y " := (logeq X Y) : type_scope.

Lemma isrefl_logeq (X : UU) : X<->X.
Proof. intros. split; apply idfun. Defined.

Lemma issymm_logeq (X Y : UU) : (X <-> Y) -> (Y <-> X).
Proof. intros ? ? e. exact (pr2 e,,pr1 e). Defined.

Definition logeqnegs {X Y : UU} (l : X <-> Y) : (¬ X) <-> (¬ Y) :=
  dirprodpair (negf (pr2 l)) (negf (pr1 l)).

Definition logeq_both_true {X Y : UU} : X -> Y -> (X <-> Y).
Proof.
  intros ? ? x y.
  split.
  - intros x'. exact y.
  - intros y'. exact x.
Defined.

Definition logeq_both_false {X Y : UU} : ¬X -> ¬Y -> (X <-> Y).
Proof.
  intros ? ? nx ny.
  split.
  - intros x. induction (nx x).
  - intros y. induction (ny y).
Defined.

Definition logeq_trans {X Y Z : UU} : (X <-> Y) -> (Y <-> Z) -> (X <-> Z).
Proof. intros ? ? ? i j. exact (pr1 j ∘ pr1 i,, pr2 i ∘ pr2 j). Defined.

Ltac intermediate_logeq Y' := apply (logeq_trans (Y := Y')).

(* end of "Some standard constructions not using identity types (paths)". *)


(** ** Paths and operations on [ paths ] *)

(** *** Associativity of function composition and mutual invertibility of curry/uncurry  *)

(** While the paths in two of the three following lemmas are trivial, having them as
lemmas turns out to be convenient in some future proofs. They are used to apply a particular
definitional equalities to modify the syntactic form of the goal in order to make the
next tactic, which uses the syntactic form of the goal to guess how to proceed, to work.

The same applies to other lemmas below whose proof is by immediate "reflexivity" or
"idpath". *)

Lemma funcomp_assoc {X Y Z W : UU} (f : X -> Y) (g : Y -> Z) (h : Z -> W)
: h ∘ (g ∘ f) = (h ∘ g) ∘ f.
Proof.
  intros .
  apply idpath.
Defined.

Lemma uncurry_curry {X Z : UU} {Y : X -> UU} (f : (∑ x : X, Y x) -> Z) :
  ∏ p, uncurry (curry f) p = f p.
Proof. intros. induction p as [x y]. reflexivity. Defined.

Lemma curry_uncurry {X Z : UU} {Y : X -> UU} (g : ∏ x : X, Y x -> Z) :
  ∏ x y, curry (uncurry g) x y = g x y.
Proof. reflexivity. Defined.


(** *** Composition of paths and inverse paths *)

Definition pathscomp0 {X : UU} {a b c : X} (e1 : a = b) (e2 : b = c) : a = c.
Proof.
  intros. induction e1. apply e2.
Defined.

Hint Resolve @pathscomp0 : pathshints.

Ltac intermediate_path x := apply (pathscomp0 (b := x)).
Ltac etrans := eapply pathscomp0.

(** Notation [p @ q] added by B.A., oct 2014 *)

Notation "p @ q" := (pathscomp0 p q) (at level 60, right associativity).


Definition pathscomp0rid {X : UU} {a b : X} (e1 : a = b) : e1 @ idpath b = e1.
Proof.
  intros. induction e1. simpl. apply idpath.
Defined.

(** Note that we do not introduce [ pathscomp0lid ] since the corresponding
    two terms are convertible to each other due to our definition of
    [ pathscomp0 ]. If we defined it by inductioning [ e2 ] and
    applying [ e1 ] then [ pathscomp0rid ] would be trivial but
    [ pathscomp0lid ] would require a proof. Similarly we do not introduce a
    lemma to connect [ pathsinv0 (idpath _) ] to [ idpath ].
 *)

Definition pathsinv0 {X : UU} {a b : X} (e : a = b) : b = a.
Proof.
  intros. induction e. apply idpath.
Defined.

Hint Resolve @pathsinv0 : pathshints.

Definition path_assoc {X} {a b c d:X}
           (f : a = b) (g : b = c) (h : c = d)
  : f @ (g @ h) = (f @ g) @ h.
Proof.
  intros. induction f. reflexivity.
Defined.

(** Notation [! p] added by B.A., oct 2014 *)

Notation "! p " := (pathsinv0 p) (at level 50).


Definition pathsinv0l {X : UU} {a b : X} (e : a = b) : !e @ e = idpath _.
Proof.
  intros. induction e. apply idpath.
Defined.

Definition pathsinv0r {X : UU} {a b : X} (e : a = b) : e @ !e = idpath _.
Proof.
  intros. induction e. apply idpath.
Defined.

Definition pathsinv0inv0 {X : UU} {x x' : X} (e : x = x') : !(!e) = e.
Proof.
  intros. induction e. apply idpath.
Defined.

Lemma pathscomp_cancel_left {X : UU} {x y z : X} (p : x = y) (r s : y = z) :
  p @ r= p @ s -> r = s.
Proof.
  intros ? ? ? ? ? ? ? e. induction p. exact e.
Defined.

Lemma pathscomp_cancel_right {X : UU} {x y z : X} (p q : x = y) (s : y = z) :
  p @ s = q @ s -> p = q.
Proof.
  intros ? ? ? ? ? ? ? e. induction s. refine (_ @ e @ _).
  - apply pathsinv0, pathscomp0rid.
  - apply pathscomp0rid.
Defined.

Lemma pathscomp_inv {X : UU} {x y z : X} (p : x = y) (q : y = z)
  : !(p @ q) = !q @ !p.
Proof.
  intros ? ? ? ? p q. induction p. induction q.
  apply idpath.
Defined.

(** *** Direct product of paths  *)


Definition pathsdirprod {X Y : UU} {x1 x2 : X} {y1 y2 : Y}
           (ex : x1 = x2) (ey : y1 = y2) :
  dirprodpair x1 y1 = dirprodpair x2 y2.
Proof.
  intros. induction ex. induction ey. apply idpath.
Defined.

Lemma dirprodeq (A B : UU) (ab ab' : A × B) :
  pr1 ab = pr1 ab' -> pr2 ab = pr2 ab' -> ab = ab'.
Proof.
  intros A B ab ab' H H'.
  induction ab as [a b].
  induction ab' as [a' b']; simpl in *.
  induction H.
  induction H'.
  apply idpath.
Defined.


(** *** The function [ maponpaths ] between paths types defined by a function between ambient types

and its behavior relative to [ @ ] and [ ! ] *)

Definition maponpaths {T1 T2 : UU} (f : T1 -> T2) {t1 t2 : T1}
           (e: t1 = t2) : f t1 = f t2.
Proof.
  intros. induction e. apply idpath.
Defined.

(* useful with apply, to save typing *)
Definition map_on_two_paths {X Y Z : UU} (f : X -> Y -> Z) {x x' y y'} (ex : x = x') (ey: y = y') :
  f x y = f x' y'.
Proof.
  intros. induction ex. induction ey. reflexivity.
Defined.


Definition maponpathscomp0 {X Y : UU} {x1 x2 x3 : X}
           (f : X -> Y) (e1 : x1 = x2) (e2 : x2 = x3) :
  maponpaths f (e1 @ e2) = maponpaths f e1 @ maponpaths f e2.
Proof.
  intros. induction e1. induction e2. apply idpath.
Defined.

Definition maponpathsinv0 {X Y : UU} (f : X -> Y)
           {x1 x2 : X} (e : x1 = x2) : maponpaths f (! e) = ! (maponpaths f e).
Proof.
  intros. induction e. apply idpath.
Defined.


(** *** [ maponpaths ] for the identity functions and compositions of functions *)

Lemma maponpathsidfun {X : UU} {x x' : X}
      (e : x = x') : maponpaths (idfun _) e = e.
Proof.
  intros. induction e. apply idpath.
Defined.

Lemma maponpathscomp {X Y Z : UU} {x x' : X} (f : X -> Y) (g : Y -> Z)
      (e : x = x') : maponpaths g (maponpaths f e) = maponpaths (g ∘ f) e.
Proof.
  intros. induction e. apply idpath.
Defined.

(** *** Homotopy between sections *)

Definition homot {X : UU} {P : X -> UU} (f g : ∏ x : X, P x) := ∏ x : X , f x = g x.

Notation "f ~ g" := (homot f g) (at level 70, no associativity).

<<<<<<< HEAD
Definition homotcomp {X:UU} {Y:X->UU} {f f' f'' : ∏ x : X, Y x}
=======
Definition homotrefl {X Y : UU} {f: X -> Y} : f ~ f.
Proof.
  intros ? ? ? x. reflexivity.
Defined.

Definition homotcomp {X Y : UU} {f f' f'' : X -> Y}
>>>>>>> d254c9ef
           (h : f ~ f') (h' : f' ~ f'') : f ~ f'' := fun (x : X) => h x @ h' x.

Definition invhomot {X:UU} {Y:X->UU} {f f' : ∏ x : X, Y x}
           (h : f ~ f') : f' ~ f := fun (x : X) => !(h x).

Definition funhomot {X Y:UU} {Z:Y->UU} (f : X -> Y) {g g' : ∏ y:Y, Z y}
           (h : g ~ g') : (g ∘ f) ~ (g' ∘ f) := fun (x : X) => h (f x).

Definition homotfun {X Y Z : UU} {f f' : X -> Y} (h : f ~ f')
           (g : Y -> Z) : (g ∘ f) ~ (g ∘ f') := fun (x : X) => maponpaths g (h x).

(** *** Equality between functions defines a homotopy *)

Definition toforallpaths {T:UU} (P:T->UU) (f g:∏ t:T, P t) : f = g -> f ~ g.
Proof. intros ? ? ? ? h t. induction h.  apply (idpath _). Defined.

Definition eqtohomot     {T:UU} {P:T->UU} {f g:∏ t:T, P t} : f = g -> f ~ g.
(* the same as toforallpaths, but with different implicit arguments *)
Proof.
  intros ? ? ? ? e t. induction e. reflexivity.
Defined.

(** *** [ maponpaths ] for a function homotopic to the identity

The following three statements show that [ maponpaths ] defined by
a function f which is homotopic to the identity is
"surjective". It is later used to show that the maponpaths defined
by a function which is a weak equivalence is itself a weak
equivalence. *)

(** Note that the type of the assumption h below can equivalently be written as
[ homot f ( idfun X ) ] *)

Definition maponpathshomidinv {X : UU} (f : X -> X)
           (h : ∏ x : X, f x = x) (x x' : X) (e : f x = f x') :
  x = x' := ! (h x) @ e @ (h x').

Lemma maponpathshomid1 {X : UU} (f : X -> X) (h: ∏ x : X, f x = x)
      {x x' : X} (e : x = x') : maponpaths f e = (h x) @ e @ (! h x').
Proof.
  intros. induction e. simpl.
  apply pathsinv0.
  apply pathsinv0r.
Defined.

Lemma maponpathshomid2 {X : UU} (f : X -> X) (h : ∏ x : X, f x = x)
      (x x' : X) (e: f x = f x') :
  maponpaths f (maponpathshomidinv f h _ _ e) = e.
Proof.
  intros.
  unfold maponpathshomidinv.
  apply (pathscomp0 (maponpathshomid1 f h (! h x @ e @ h x'))).

  assert (l : ∏ (X : UU) (a b c d : X) (p : a = b) (q : a = c) (r : c = d),
              p @ (!p @ q @ r) @ !r = q).
  { intros. induction p. induction q. induction r. apply idpath. }

  apply (l _ _ _ _ _ (h x) e (h x')).
Defined.


(** *** [ maponpaths ] in the case of a projection p with a section s *)

(** Note that the type of the assumption eps below can equivalently be written as
[ homot ( funcomp s p ) ( idfun X ) ] *)

Definition pathssec1 {X Y : UU} (s : X -> Y) (p : Y -> X)
           (eps : ∏ (x : X) , p (s x) = x)
           (x : X) (y : Y) (e : s x = y) : x = p y.
Proof.
  intros.
  apply (pathscomp0 (! eps x)).
  apply (maponpaths p e).
Defined.

Definition pathssec2 {X Y : UU} (s : X -> Y) (p : Y -> X)
           (eps : ∏ (x : X), p (s x) = x)
           (x x' : X) (e : s x = s x') : x = x'.
Proof.
  intros.
  set (e' := pathssec1 s p eps _ _ e).
  apply (e' @ (eps x')).
Defined.

Definition pathssec2id {X Y : UU} (s : X -> Y) (p : Y -> X)
           (eps : ∏ x : X, p (s x) = x)
           (x : X) : pathssec2 s p eps _ _ (idpath (s x)) = idpath x.
Proof.
  intros.
  unfold pathssec2. unfold pathssec1. simpl.
  assert (e : ∏ X : UU, ∏ a b : X,
                                ∏ p : a = b, (! p @ idpath _) @ p = idpath _).
  { intros. induction p0. simpl. apply idpath. }
  apply e.
Defined.

Definition pathssec3 {X Y : UU} (s : X -> Y) (p : Y -> X)
           (eps : ∏ x : X, p (s x) = x) {x x' : X} (e : x = x') :
  pathssec2 s p eps  _ _ (maponpaths s e) = e.
Proof.
  intros. induction e. simpl.
  apply pathssec2id.
Defined.



(** *** Fibrations and paths - the transport functions *)

Definition tppr {T : UU} {P : T -> UU}
           (x : total2 P) : x = tpair _ (pr1 x) (pr2 x).
Proof.
  intros.
  tryif primitive_projections then idtac else induction x.
  reflexivity.
Defined.

Definition constr1 {X : UU} (P : X -> UU) {x x' : X} (e : x = x') :
  ∑ (f : P x -> P x'),
  ∑ (ee : ∏ p : P x, tpair _ x p = tpair _ x' (f p)),
  ∏ (pp : P x), maponpaths pr1 (ee pp) = e.
Proof.
  intros. induction e.
  split with (idfun (P x)).
  split with (fun p : P x => idpath _).
  unfold maponpaths. simpl.
  intro. apply idpath.
Defined.

Definition transportf {X : UU} (P : X -> UU) {x x' : X}
           (e : x = x') : P x -> P x' := pr1 (constr1 P e).

Definition transportf_eq {X : UU} (P : X -> UU) {x x' : X} (e : x = x') ( p : P x ) :
  tpair _ x p = tpair  _ x' ( transportf P e p ) := ( pr1 ( pr2 ( constr1 P e ))) p .

Definition transportb {X : UU} (P : X -> UU) {x x' : X}
           (e : x = x') : P x' -> P x := transportf P (!e).

Notation "p # x" := (transportf _ p x)
  (right associativity, at level 65, only parsing) : transport.
Notation "p #' x" := (transportb _ p x)
  (right associativity, at level 65, only parsing) : transport.
Delimit Scope transport with transport.

Definition idpath_transportf {X : UU} (P : X -> UU) {x : X} (p : P x) :
  transportf P (idpath x) p = p.
Proof.
  reflexivity.
Defined.

Lemma functtransportf {X Y : UU} (f : X -> Y) (P : Y -> UU) {x x' : X}
      (e : x = x') (p : P (f x)) :
  transportf (fun x => P (f x)) e p = transportf P (maponpaths f e) p.
Proof.
  intros. induction e. apply idpath.
Defined.

Lemma functtransportb {X Y : UU} (f : X -> Y) (P : Y -> UU) {x x' : X}
      (e : x' = x) (p : P (f x)) :
  transportb (fun x => P (f x)) e p = transportb P (maponpaths f e) p.
Proof.
  intros. induction e. apply idpath.
Defined.

Definition transport_f_b {X : UU} (P : X ->UU) {x y z : X} (e : y = x)
           (e' : y = z) (p : P x) :
  transportf P e' (transportb P e p) = transportf P (!e @ e') p.
Proof.
  intros. induction e'. induction e. reflexivity.
Defined.

Definition transport_b_f {X : UU} (P : X ->UU) {x y z : X} (e : x = y)
           (e' : z = y) (p : P x) :
  transportb P e' (transportf P e p) = transportf P (e @ !e') p.
Proof.
  intros. induction e'. induction e. reflexivity.
Defined.

Definition transport_f_f {X : UU} (P : X ->UU) {x y z : X} (e : x = y)
           (e' : y = z) (p : P x) :
  transportf P e' (transportf P e p) = transportf P (e @ e') p.
Proof.
  intros. induction e'. induction e. reflexivity.
Defined.

Definition transport_b_b {X : UU} (P : X ->UU) {x y z : X} (e : x = y)
           (e' : y = z) (p : P z) :
  transportb P e (transportb P e' p) = transportb P (e @ e') p.
Proof.
  intros. induction e'. induction e. reflexivity.
Defined.

Definition transport_map {X : UU} {P Q : X -> UU} (f : ∏ x, P x -> Q x)
           {x : X} {y : X} (e : x = y) (p : P x) :
  transportf Q e (f x p) = f y (transportf P e p).
Proof.
  intros. induction e. reflexivity.
Defined.

Definition transport_section {X : UU} {P:X -> UU} (f : ∏ x, P x)
           {x : X} {y : X} (e : x = y) :
  transportf P e (f x) = f y.
Proof.
  intros. exact (transport_map (P:= λ _,unit) (λ x _,f x) e tt).
Defined.

Definition transportf_fun {X Y : UU}(P : X -> UU)
           {x1 x2 : X}(e : x1 = x2)(f : P x1 -> Y) :
  transportf (fun x => (P x -> Y)) e f = f ∘ transportb P e .
Proof.
  intros. induction e. apply idpath .
Defined.

Lemma transportb_fun' {X:UU} {P:X->UU} {Z:UU}
      {x x':X} (f:P x'->Z) (p:x=x') (y:P x) :
  f (transportf P p y) = transportb (λ x, P x->Z) p f y.
Proof.
  intros. now induction p.
Defined.

Definition transportf_const {X : UU}{x1 x2 : X}(e : x1 = x2)(Y : UU) :
  transportf (fun x => Y) e = idfun Y.
Proof.
  intros. induction e. apply idpath.
Defined.

Definition transportb_const {X : UU}{x1 x2 : X}(e : x1 = x2)(Y : UU) :
  transportb (fun x => Y) e = idfun Y.
Proof.
  intros. induction e. apply idpath.
Defined.

Lemma transportf_paths {X : UU} (P : X -> UU) {x1 x2 : X} {e1 e2 : x1 = x2} (e : e1 = e2)
      (p : P x1) : transportf P e1 p = transportf P e2 p.
Proof.
  intros X P x1 x2 e1 e2 e p. induction e. apply idpath.
Defined.
Opaque transportf_paths.

Local Open Scope transport.

Definition transportbfinv {T} (P:T->Type) {t u:T} (e:t = u) (p:P t) : e#'e#p = p.
Proof. intros. destruct e. reflexivity. Defined.

Definition transportfbinv {T} (P:T->Type) {t u:T} (e:t = u) (p:P u) : e#e#'p = p.
Proof. intros. destruct e. reflexivity. Defined.

Close Scope transport.

(** *** A series of lemmas about paths and [ total2 ]

    Some lemmas are adapted from the HoTT library http://github.com/HoTT/HoTT *)

Lemma base_paths {A : UU} {B : A -> UU}
      (a b : total2 B) : a = b -> pr1 a = pr1 b.
Proof.
  intros.
  apply maponpaths; assumption.
Defined.

Lemma two_arg_paths {A B C:UU} {f : A -> B -> C} {a1 b1 a2 b2} (p : a1 = a2)
      (q : b1 = b2) : f a1 b1 = f a2 b2.
(* This lemma is an analogue of [maponpaths] for functions of two arguments. *)
Proof.
  intros. induction p. induction q. reflexivity.
Defined.

Lemma two_arg_paths_f {A : UU} {B : A -> UU} {C:UU} {f : ∏ a, B a -> C} {a1 b1 a2  b2}
      (p : a1 = a2) (q : transportf B p b1 = b2) : f a1 b1 = f a2 b2.
(* This lemma is a replacement for and a generalization of [total2_paths2_f], formerly called
   [total2_paths2], which does not refer to [total2].  The lemma [total2_paths2_f] can be obtained
   as the special case [f := tpair _], and Coq can often infer the value for [f], which is declared
   as an implicit argument. *)
Proof.
  intros. induction p. induction q. reflexivity.
Defined.

Lemma two_arg_paths_b {A : UU} {B : A -> UU} {C:UU} {f : ∏ a, B a -> C} {a1 b1 a2 b2}
      (p : a1 = a2) (q : b1 = transportb B p b2) : f a1 b1 = f a2 b2.
(* This lemma is a replacement for and a generalization of [total2_paths2_b], which does not refer
   to [total2].  The lemma [total2_paths2_b] can be obtained as the special case [f := tpair _],
   and Coq can often infer the value for [f], which is declared as an implicit argument. *)
Proof.
  intros. induction p. change _ with (b1 = b2) in q. induction q. reflexivity.
Defined.

Lemma dirprod_paths {A : UU} {B :  UU} {s s' : A × B}
      (p : pr1 s = pr1 s') (q : pr2 s = pr2 s') : s = s'.
Proof.
  intros.
  induction s as [a b]; induction s' as [a' b']; simpl in *.
  exact (two_arg_paths p q).
Defined.

Lemma total2_paths_f {A : UU} {B : A -> UU} {s s' : ∑ x, B x}
      (p : pr1 s = pr1 s')
      (q : transportf B p (pr2 s) = pr2 s') : s = s'.
Proof.
  intros.
  induction s as [a b]; induction s' as [a' b']; simpl in *.
  exact (two_arg_paths_f p q).
Defined.

Lemma total2_paths_b {A : UU} {B : A -> UU} {s s' : ∑ x, B x}
      (p : pr1 s = pr1 s')
      (q : pr2 s = transportb B p (pr2 s')) : s = s'.
Proof.
  intros.
  induction s as [a b]; induction s' as [a' b']; simpl in *.
  exact (two_arg_paths_b p q).
Defined.

Lemma total2_paths2 {A : UU} {B : UU} {a1 a2:A} {b1 b2:B}
      (p : a1 = a2) (q : b1 = b2) : a1,,b1 = a2,,b2.
Proof.
  intros. exact (two_arg_paths p q).
Defined.

Lemma total2_paths2_f {A : UU} {B : A -> UU} {a1 : A} {b1 : B a1}
      {a2 : A} {b2 : B a2} (p : a1 = a2)
      (q : transportf B p b1 = b2) : a1,,b1 = a2,,b2.
Proof.
  intros. exact (two_arg_paths_f p q).
Defined.

Lemma total2_paths2_b {A : UU} {B : A -> UU} {a1 : A} {b1 : B a1}
  {a2 : A} {b2 : B a2} (p : a1 = a2)
  (q : b1 = transportb B p b2) : a1,,b1 = a2,,b2.
Proof.
  intros. exact (two_arg_paths_b p q).
Defined.

Definition pair_path_in2 {X : UU} (P : X -> UU) {x : X} {p q : P x} (e : p = q) :
  x,,p = x,,q.
(* this function can often replaced by [maponpaths _] or by [maponpaths (tpair _ _)],
   except when the pairs in the goal have not been simplified enough to make the
   equality of their first parts evident, in which case this can be useful *)
Proof.
  intros. now apply maponpaths.
Defined.

Definition fiber_paths {A : UU} {B : A -> UU} {u v : ∑ x, B x} (p : u = v) :
  transportf (fun x => B x) (base_paths _ _ p) (pr2 u) = pr2 v.
Proof.
  induction p.
  apply idpath.
Defined.

Lemma total2_fiber_paths {A : UU} {B : A -> UU} {x y : ∑ x, B x} (p : x = y) :
  total2_paths_f  _ (fiber_paths p) = p.
Proof.
  induction p.
  induction x.
  apply idpath.
Defined.

Lemma base_total2_paths {A : UU} {B : A -> UU} {x y : ∑ x, B x}
      {p : pr1 x = pr1 y} (q : transportf _ p (pr2 x) = pr2 y) :
  (base_paths _ _ (total2_paths_f _ q)) = p.
Proof.
  induction x as [x H].
  induction y as [y K].
  simpl in *.
  induction p.
  induction q.
  apply idpath.
Defined.


Lemma transportf_fiber_total2_paths {A : UU} (B : A -> UU)
      (x y : ∑ x, B x)
      (p : pr1 x = pr1 y) (q : transportf _ p (pr2 x) = pr2 y) :
  transportf (fun p' : pr1 x = pr1 y => transportf _ p' (pr2 x) = pr2 y)
             (base_total2_paths q)  (fiber_paths (total2_paths_f _ q)) = q.
Proof.
  induction x as [x H].
  induction y as [y K].
  simpl in *.
  induction p.
  induction q.
  apply idpath.
Defined.

Definition total2_base_map {S T:UU} {P: T -> UU} (f : S->T) : (∑ i, P(f i)) -> (∑ j, P j).
Proof.
  intros ? ? ? ? x.
  exact (f(pr1 x),,pr2 x).
Defined.

Lemma total2_section_path {X:UU} {Y:X->UU} (a:X) (b:Y a) (e:∏ x, Y x) : (a,,e a) = (a,,b) -> e a = b.
(* this is called "Voldemort's theorem" by David McAllester, https://arxiv.org/pdf/1407.7274.pdf *)
Proof.
  intros ? ? ? ? ? p. simple refine (_ @ fiber_paths p). unfold base_paths. simpl.
  apply pathsinv0, transport_section.
Defined.

(** *** Lemmas about transport adapted from the HoTT library and the HoTT book *)

Definition transportD {A : UU} (B : A -> UU) (C : ∏ a : A, B a -> UU)
           {x1 x2 : A} (p : x1 = x2) (y : B x1) (z : C x1 y) :
  C x2 (transportf _ p y).
Proof.
  intros.
  induction p.
  exact z.
Defined.


Definition transportf_total2 {A : UU} {B : A -> UU} {C : ∏ a:A, B a -> UU}
           {x1 x2 : A} (p : x1 = x2) (yz : ∑ y : B x1, C x1 y) :
  transportf (fun x => ∑ y : B x, C x y) p yz =
  tpair (fun y => C x2 y) (transportf _ p  (pr1 yz))
        (transportD _ _ p (pr1 yz) (pr2 yz)).
Proof.
  intros.
  induction p.
  induction yz.
  apply idpath.
Defined.

Definition transportf_dirprod (A : UU) (B B' : A -> UU)
           (x x' : ∑ a, B a × B' a) (p : pr1 x = pr1 x') :
  transportf (fun a => dirprod (B a) (B' a)) p (pr2 x) =
  dirprodpair (transportf (fun a => B a) p (pr1 (pr2 x)))
              (transportf (fun a => B' a) p (pr2 (pr2 x))).
Proof.
  induction p.
  apply tppr.
Defined.

Definition transportb_dirprod (A : UU) (B B' : A -> UU)
  (x x' : ∑ a,  B a × B' a)  (p : pr1 x = pr1 x') :
  transportb (fun a => dirprod (B a) (B' a)) p (pr2 x') =
    dirprodpair (transportb (fun a => B a) p (pr1 (pr2 x')))
                (transportb (fun a => B' a) p (pr2 (pr2 x'))).
Proof.
  intros.
  apply transportf_dirprod.
Defined.

Definition transportf_id1 {A : UU} {a x1 x2 : A}
           (p : x1 = x2) (q : a = x1) :
  transportf (fun (x : A) => a = x) p q = q @ p.
Proof.
  intros. induction p. induction q. apply idpath.
Defined.

Definition transportf_id2 {A : UU} {a x1 x2 : A}
           (p : x1 = x2) (q : x1 = a) :
  transportf (fun (x : A) => x = a) p q = !p @ q.
Proof.
  intros. induction p. induction q. apply idpath.
Defined.

Definition transportf_id3 {A : UU} {x1 x2 : A}
           (p : x1 = x2) (q : x1 = x1) :
  transportf (fun (x : A) => x = x) p q = !p @ q @ p.
Proof.
  intros. induction p. simpl. apply pathsinv0. apply pathscomp0rid.
Defined.


(** *** Homotopies between families and the total spaces *)

Definition famhomotfun {X : UU} {P Q : X -> UU}
           (h : P ~ Q) (xp : total2 P) : total2 Q.
Proof.
  intros.
  induction xp as [ x p ].
  split with x.
  induction (h x).
  apply p.
Defined.

Definition famhomothomothomot {X : UU} {P Q : X -> UU} (h1 h2 : P ~ Q)
           (H : h1 ~ h2) : famhomotfun h1 ~ famhomotfun h2.
Proof.
  intros.
  intro xp.
  induction xp as [x p].
  simpl.
  apply (maponpaths (fun q => tpair Q x q)).
  induction (H x).
  apply idpath.
Defined.


(** ** First fundamental notions *)

(** *** Contractibility [ iscontr ] *)

Definition iscontr (T:UU) : UU := ∑ cntr:T, ∏ t:T, t=cntr.

Notation "'∃!' x .. y , P"
  := (iscontr (∑ x, .. (∑ y, P) ..))
       (at level 200, x binder, y binder, right associativity) : type_scope.
(* type this in emacs in agda-input method with \ex ! *)

Definition iscontrpair {T : UU} : ∏ x : T, (∏ t : T, t = x) -> iscontr T
  := tpair _.

Definition iscontrpr1 {T : UU} : iscontr T -> T := pr1.

Definition iscontr_uniqueness {T} (i:iscontr T) (t:T) : t = iscontrpr1 i
  := pr2 i t.

Lemma iscontrretract {X Y : UU} (p : X -> Y) (s : Y -> X)
      (eps : ∏ y : Y, p (s y) = y) (is : iscontr X) : iscontr Y.
Proof.
  intros. set (x := iscontrpr1 is). set (fe := pr2 is). split with (p x).
  intro t. apply (! (eps t) @ maponpaths p (fe (s t))).
Defined.

Lemma proofirrelevancecontr {X : UU} (is : iscontr X) (x x' : X) : x = x'.
Proof.
  intros.
  induction is as [y fe].
  apply (fe x @ !(fe x')).
Defined.

Lemma path_to_ctr (A : UU) (B : A -> UU) (isc : ∃! a, B a)
      (a : A) (p : B a) : a = pr1 (pr1 isc).
Proof.
  intros A B isc a p.
  set (Hi := tpair _ a p).
  apply (maponpaths pr1 (pr2 isc Hi)).
Defined.


(** *** Homotopy fibers [ hfiber ] *)

Definition hfiber {X Y : UU}  (f : X -> Y) (y : Y) : UU := ∑ x:X, f x = y.

Definition hfiberpair {X Y : UU} (f : X -> Y) {y : Y}
           (x : X) (e : f x = y) : hfiber f y :=
  tpair _ x e.

Definition hfiberpr1 {X Y : UU} (f : X -> Y) (y : Y) : hfiber f y -> X := pr1.

Definition hfiberpr2 {X Y : UU} (f : X -> Y) (y : Y) (y' : hfiber f y) : f (hfiberpr1 f y y') = y :=
  pr2 y'.

(** *** The functions between the hfibers of homotopic functions over the same point *)

Lemma hfibershomotftog {X Y : UU} (f g : X -> Y)
      (h : f ~ g) (y : Y) : hfiber f y -> hfiber g y.
Proof.
  intros X Y f g h y xe.
  induction xe as [x e].
  split with x.
  apply (!(h x) @ e).
Defined.

Lemma hfibershomotgtof {X Y : UU} (f g : X -> Y)
      (h : f ~ g) (y : Y) : hfiber g y -> hfiber f y.
Proof.
  intros X Y f g h y xe.
  induction xe as [x e].
  split with x.
  apply (h x @ e).
Defined.

(** *** Paths in homotopy fibers *)

Lemma hfibertriangle1 {X Y : UU} (f : X -> Y) {y : Y} {xe1 xe2 : hfiber f y}
      (e : xe1 = xe2) :
  pr2 xe1 = maponpaths f (maponpaths pr1 e) @ pr2 xe2.
Proof.
  intros. induction e. simpl. apply idpath.
Defined.

Corollary hfibertriangle1' {X Y : UU} (f : X -> Y) {x : X} {xe1: hfiber f (f x)}
          (e : xe1 = (x,,idpath (f x))) :
  pr2 xe1 = maponpaths f (maponpaths pr1 e).
Proof.
  intros.
  intermediate_path (maponpaths f (maponpaths pr1 e) @ idpath (f x)).
  - apply hfibertriangle1.
  - apply pathscomp0rid.
Defined.

Lemma hfibertriangle1inv0 {X Y : UU} (f : X -> Y) {y : Y} {xe1 xe2: hfiber f y}
      (e : xe1 = xe2) :
  maponpaths f (! (maponpaths pr1 e)) @ (pr2 xe1) = pr2 xe2.
Proof.
  intros. induction e. apply idpath.
Defined.

Corollary hfibertriangle1inv0' {X Y : UU} (f : X -> Y) {x : X}
          {xe2: hfiber f (f x)} (e : (x,,idpath (f x)) = xe2) :
  maponpaths f (! (maponpaths pr1 e)) = pr2 xe2.
Proof.
  intros.
  intermediate_path (maponpaths f (! (maponpaths pr1 e)) @ idpath (f x)).
  - apply pathsinv0, pathscomp0rid.
  - apply hfibertriangle1inv0.
Defined.

Lemma hfibertriangle2 {X Y : UU} (f : X -> Y) {y : Y} (xe1 xe2: hfiber f y)
      (ee: pr1 xe1 = pr1 xe2) (eee: pr2 xe1 = maponpaths f ee @ (pr2 xe2)) :
  xe1 = xe2.
Proof.
  intros.
  induction xe1 as [t e1].
  induction xe2 as [t' e2].
  simpl in *.
  fold (hfiberpair f t e1).
  fold (hfiberpair f t' e2).
  induction ee.
  simpl in eee.
  apply (maponpaths (fun e: f t = y => hfiberpair f t e) eee).
Defined.


(** *** Coconuses: spaces of paths that begin [ coconusfromt ] or end [ coconustot ] at a given point *)

Definition coconusfromt (T : UU) (t : T) := ∑ t' : T, t = t'.

Definition coconusfromtpair (T : UU) {t t' : T} (e: t = t') : coconusfromt T t
  := tpair _ t' e.

Definition coconusfromtpr1 (T : UU) (t : T) : coconusfromt T t -> T := pr1.

Definition coconustot (T : UU) (t : T) := ∑ t' : T, t' = t.

Definition coconustotpair (T : UU) {t t' : T} (e: t' = t) : coconustot T t
  := tpair _ t' e.

Definition coconustotpr1 (T : UU) (t : T) : coconustot T t -> T := pr1.

(* There is a path between any two points in a coconus. As we always have a point
in a coconus, namely the one that is given by the pair of t and the path that
starts at t and ends at t, the coconuses are contractible. *)

Lemma connectedcoconustot {T : UU} {t : T} (c1 c2 : coconustot T t) : c1 = c2.
Proof.
  intros.
  induction c1 as [x0 x].
  induction x.
  induction c2 as [x1 y].
  induction y.
  apply idpath.
Defined.

Lemma iscontrcoconustot (T : UU) (t : T) : iscontr (coconustot T t).
Proof.
  intros.
  unfold iscontr.
  split with (tpair (fun (t' : T) => t' = t) t (idpath t)).
  intros.
  apply connectedcoconustot.
Defined.

Lemma connectedcoconusfromt {T : UU} {t : T} (c1 c2 : coconusfromt T t) :
  c1 = c2.
Proof.
  intros.
  induction c1 as [x0 x].
  induction x.
  induction c2 as [x1 y].
  induction y.
  apply idpath.
Defined.

Lemma iscontrcoconusfromt (T : UU) (t : T) : iscontr (coconusfromt T t).
Proof.
  intros. unfold iscontr.
  split with (tpair (fun (t' : T) => t = t') t (idpath t)).
  intros.
  apply connectedcoconusfromt.
Defined.

(** *** The total paths space of a type - two definitions

The definitions differ by the (non) associativity of the [ total2 ].  *)

Definition pathsspace (T : UU) := ∑ t:T, coconusfromt T t.

Definition pathsspacetriple (T : UU) {t1 t2 : T}
           (e : t1 = t2) : pathsspace T := tpair _ t1 (coconusfromtpair T e).

Definition deltap (T : UU) : T -> pathsspace T :=
  fun (t : T) => pathsspacetriple T (idpath t).

Definition pathsspace' (T : UU) := ∑ xy : dirprod T T, pr1 xy = pr2 xy.


(** *** Coconus of a function: the total space of the family of h-fibers *)

Definition coconusf {X Y : UU} (f : X -> Y) := ∑ y:Y, hfiber f y.

Definition fromcoconusf {X Y : UU} (f : X -> Y) : coconusf f -> X :=
  fun (yxe : coconusf f) => pr1 (pr2 yxe).

Definition tococonusf {X Y : UU} (f : X -> Y) : X -> coconusf f :=
  fun (x : _) => tpair _ (f x) (hfiberpair f x (idpath _)).

Lemma homottofromcoconusf {X Y : UU} (f : X -> Y) :
  ∏ yxe : coconusf f, tococonusf f (fromcoconusf f yxe) = yxe.
Proof.
  intros.
  induction yxe as [y xe].
  induction xe as [x e].
  unfold fromcoconusf.
  unfold tococonusf.
  simpl.
  induction e.
  apply idpath.
Defined.

Lemma homotfromtococonusf {X Y : UU} (f : X -> Y) :
  ∏ x : X, fromcoconusf f (tococonusf f x) = x.
Proof.
  intros.
  unfold fromcoconusf.
  unfold tococonusf.
  simpl.
  apply idpath.
Defined.


(** ** Weak equivalences *)

(** *** Basics - [ isweq ] and [ weq ] *)

Definition isweq {X Y : UU} (f : X -> Y) : UU :=
  ∏ y : Y, iscontr (hfiber f y).

Lemma idisweq (T : UU) : isweq (idfun T).
Proof.
  intros. unfold isweq. intro y.
  unfold iscontr.
  split with (tpair (fun (x : T) => idfun T x = y) y (idpath y)).
  intro t.
  induction t as [x e].
  induction e.
  apply idpath.
Defined.

Definition weq (X Y : UU) : UU := ∑ f:X->Y, isweq f.

Notation "X ≃ Y" := (weq X Y) (at level 80, no associativity) : type_scope.
(* written \simeq in Agda input method *)

Definition pr1weq {X Y : UU} := pr1 : X ≃ Y -> (X -> Y).
Coercion pr1weq : weq >-> Funclass.

Definition weqproperty {X Y} (f:X≃Y) : isweq f := pr2 f.

Definition weqccontrhfiber {X Y : UU} (w : X ≃ Y) (y : Y) : hfiber w y.
Proof.
  intros. apply (iscontrpr1 (weqproperty w y)).
Defined.

Definition weqccontrhfiber2 {X Y : UU} (w : X ≃ Y) (y : Y) :
  ∏ x : hfiber w y, x = weqccontrhfiber w y.
Proof.
  intros. unfold weqccontrhfiber. apply (pr2 (pr2 w y)).
Defined.

Definition weqpair {X Y : UU} (f : X -> Y) (is: isweq f) : X ≃ Y :=
  tpair (fun (f : X -> Y) => isweq f) f is.

Definition idweq (X : UU) : X ≃ X :=
  tpair (fun (f : X -> X) => isweq f) (fun (x : X) => x) (idisweq X).

Definition isweqtoempty {X : UU} (f : X -> empty) : isweq f.
Proof.
  intros. intro y. apply (fromempty y).
Defined.

Definition weqtoempty {X : UU} (f : X -> empty) :=
  weqpair _ (isweqtoempty f).

Lemma isweqtoempty2 {X Y : UU} (f : X -> Y) (is : ¬ Y) : isweq f.
Proof.
  intros. intro y. induction (is y).
Defined.

Definition weqtoempty2 {X Y : UU} (f : X -> Y) (is : ¬ Y) :=
  weqpair _ (isweqtoempty2 f is).

Definition weqempty {X Y : UU} : ¬X → ¬Y → X≃Y.
Proof.
  intros ? ? nx ny.
  use weqpair.
  - intro x. now apply fromempty, nx.
  - intro y. now apply fromempty, ny.
Defined.

Definition invmap {X Y : UU} (w : X ≃ Y) : Y -> X :=
  fun (y : Y) => hfiberpr1 _ _ (weqccontrhfiber w y).

(** *** Weak equivalences and paths spaces (more results in further sections) *)

(** We now define different homotopies and maps between the paths
    spaces corresponding to a weak equivalence. What may look like
    unnecessary complexity in the definition of [ homotinvweqweq ] is due to the
    fact that the "naive" definition needs to be
    corrected in order for lemma [ homotweqinvweqweq ] to hold. *)

Definition homotweqinvweq {X Y : UU} (w : X ≃ Y) :
  ∏ y : Y, w (invmap w y) = y.
Proof.
  intros.
  unfold invmap.
  apply (pr2 (weqccontrhfiber w y)).
Defined.

Definition homotinvweqweq0 {X Y : UU} (w : X ≃ Y) :
  ∏ x : X, x = invmap w (w x).
Proof.
  intros.
  unfold invmap.
  set (xe1 := weqccontrhfiber w (w x)).
  set (xe2 := hfiberpair w x (idpath (w x))).
  set (p := weqccontrhfiber2 w (w x) xe2).
  apply (maponpaths pr1 p).
Defined.

Definition homotinvweqweq {X Y : UU} (w : X ≃ Y) :
  ∏ x : X, invmap w (w x) = x
  := fun (x : X) => ! (homotinvweqweq0 w x).

Definition invmaponpathsweq {X Y : UU} (w : X ≃ Y) (x x' : X) :
  w x = w x' -> x = x'
  := pathssec2 w (invmap w) (homotinvweqweq w) x x'.

Definition invmaponpathsweqid {X Y : UU} (w : X ≃ Y) (x : X) :
  invmaponpathsweq w _ _ (idpath (w x)) = idpath x
  := pathssec2id w (invmap w) (homotinvweqweq w) x.

Definition pathsweq1 {X Y : UU} (w : X ≃ Y) (x : X) (y : Y) :
  w x = y -> x = invmap w y
  := λ e, maponpaths pr1 (pr2 (weqproperty w y) (x,,e)).

Definition pathsweq1' {X Y : UU} (w : weq X Y) (x : X) (y : Y) :
  x = invmap w y -> w x = y
  := λ e, maponpaths w e @ homotweqinvweq w y.

Definition pathsweq3 {X Y : UU} (w : weq X Y) {x x' : X}
           (e : x = x') : invmaponpathsweq w x x' (maponpaths w e) = e
  := pathssec3 w (invmap w) (homotinvweqweq w) _.

Definition pathsweq4 {X Y : UU} (w : weq X Y) (x x' : X)
           (e : w x = w x') : maponpaths w (invmaponpathsweq w x x' e) = e.
Proof.
  intros.
  induction w as [f is1].
  set (w := weqpair f is1).
  set (g := invmap w).
  set (ee := maponpaths g e).
  simpl in *.
  set (eee := maponpathshomidinv (g ∘ f) (homotinvweqweq w) x x' ee).

  assert (e1 : maponpaths f eee = e).
  {
    assert (e2 : maponpaths (g ∘ f) eee = ee).
    apply maponpathshomid2.
    assert (e3 : maponpaths g (maponpaths f eee) = maponpaths g e).
    apply (maponpathscomp f g eee @ e2).
    set (s := @maponpaths _ _ g (f x) (f x')).
    set (p := @pathssec2 _ _ g f (homotweqinvweq w) (f x) (f x')).
    set (eps := @pathssec3 _ _ g f (homotweqinvweq w) (f x) (f x')).
    apply (pathssec2 s p eps _ _ e3).
  }

  assert (e4:
            maponpaths f  (invmaponpathsweq w x x' (maponpaths f eee)) =
            maponpaths f (invmaponpathsweq w x x' e)).
  {
    apply (maponpaths (fun (e0: f x = f x') =>
                         maponpaths f (invmaponpathsweq w x x' e0))
                      e1).
  }

  assert (X0 : invmaponpathsweq w x x' (maponpaths f eee) = eee).
  { apply (pathsweq3 w). }

  assert (e5: maponpaths f (invmaponpathsweq w x x' (maponpaths f eee))
              = maponpaths f eee).
  { apply (maponpaths (fun eee0: x = x' => maponpaths f eee0) X0). }

  apply (! e4 @ e5 @ e1).
Defined.

Lemma homotweqinv  {X Y Z} (f:X->Z) (w:X≃Y) (g:Y->Z) : f ~ g ∘ w -> f ∘ invmap w ~ g.
Proof.
  intros ? ? ? ? ? ? p y.
  simple refine (p (invmap w y) @ _); clear p.
  unfold funcomp. apply maponpaths. apply homotweqinvweq.
Defined.

Lemma homotweqinv' {X Y Z} (f:X->Z) (w:X≃Y) (g:Y->Z) : f ~ g ∘ w <- f ∘ invmap w ~ g.
Proof.
  intros ? ? ? ? ? ? q x.
  simple refine (_ @ q (w x)).
  unfold funcomp. apply maponpaths, pathsinv0. apply homotinvweqweq.
Defined.

Definition isinjinvmap {X Y} (v w:X≃Y) : invmap v ~ invmap w -> v ~ w.
Proof. intros ? ? ? ? h x.
  intermediate_path (w ((invmap w) (v x))).
  { apply pathsinv0. apply homotweqinvweq. }
  rewrite <- h. rewrite homotinvweqweq. reflexivity. Defined.

Definition isinjinvmap' {X Y} (v w:X->Y) (v' w':Y->X) : w ∘ w' ~ idfun Y -> v' ∘ v ~ idfun X -> v' ~ w' -> v ~ w.
Proof. intros ? ? ? ? ? ? p q h x .
  intermediate_path (w (w' (v x))).
  { apply pathsinv0. apply p. }
  apply maponpaths. rewrite <- h. apply q. Defined.

(** *** Adjointness property of a weak equivalence and its inverse *)

Lemma diaglemma2 {X Y : UU} (f : X -> Y) {x x' : X}
      (e1 : x = x') (e2 : f x' = f x)
      (ee : idpath (f x) = maponpaths f e1 @ e2) : maponpaths f (! e1) = e2.
Proof.
  intros. induction e1. simpl in *. apply ee.
Defined.

(* this is the adjointness relation for w and its homotopy inverse: *)
Definition homotweqinvweqweq {X Y : UU} (w : X ≃ Y) (x : X) :
  maponpaths w (homotinvweqweq w x) = homotweqinvweq w (w x).
Proof.
  intros.
  unfold homotinvweqweq.
  unfold homotinvweqweq0.
  set (hfid := hfiberpair w x (idpath (w x))).
  set (hfcc := weqccontrhfiber w (w x)).
  unfold homotweqinvweq.
  apply diaglemma2.
  apply (@hfibertriangle1 _ _ w _ hfid hfcc (weqccontrhfiber2 w (w x) hfid)).
Defined.

(* another way the adjointness relation may occur (added by D. Grayson, Oct. 2015): *)
Definition weq_transportf_adjointness {X Y : UU} (w : X ≃ Y) (P : Y -> UU)
           (x : X) (p : P (w x)) :
  transportf (P ∘ w) (! homotinvweqweq w x) p
  = transportf P (! homotweqinvweq w (w x)) p.
Proof.
  intros. refine (functtransportf w P (!homotinvweqweq w x) p @ _).
  apply (maponpaths (λ e, transportf P e p)).
  rewrite maponpathsinv0. apply maponpaths. apply homotweqinvweqweq.
Defined.

Definition weq_transportb_adjointness {X Y : UU} (w : X ≃ Y) (P : Y -> UU)
           (x : X) (p : P (w x)) :
  transportb (P ∘ w) (homotinvweqweq w x) p
  = transportb P (homotweqinvweq w (w x)) p.
Proof.
  intros.
  refine (functtransportb w P (homotinvweqweq w x) p @ _).
  apply (maponpaths (λ e, transportb P e p)).
  apply homotweqinvweqweq.
Defined.

(** *** Transport functions are weak equivalences *)

Lemma isweqtransportf {X : UU} (P : X -> UU) {x x' : X}
      (e : x = x') : isweq (transportf P e).
Proof.
  intros. induction e. unfold transportf. simpl. apply idisweq.
Defined.

Lemma isweqtransportb {X : UU} (P : X -> UU) {x x' : X}
      (e : x = x') : isweq (transportb P e).
Proof.
  intros. apply (isweqtransportf _ (pathsinv0 e)).
Defined.

(** *** Weak equivalences between contractible types (one implication) *)

Lemma iscontrweqb {X Y : UU} (w : weq X Y) (is : iscontr Y) : iscontr X.
Proof.
  intros. apply (iscontrretract (invmap w) w (homotinvweqweq w) is).
Defined.

Ltac intermediate_iscontr Y' := apply (iscontrweqb (Y := Y')).

(** *** [ unit ] and contractibility *)

(** [ unit ] is contractible (recall that [ tt ] is the name of the
    canonical term of the type [ unit ]). *)

Lemma isconnectedunit : ∏ x x' : unit, x = x'.
Proof.
  intros. induction x. induction x'. apply idpath.
Defined.

Lemma unitl0 : tt = tt -> coconustot _ tt.
Proof.
  intros e. apply (coconustotpair unit e).
Defined.

Lemma unitl1: coconustot _ tt -> tt = tt.
Proof.
  intro cp. induction cp as [x t]. induction x. apply t.
Defined.

Lemma unitl2: ∏ e : tt = tt, unitl1 (unitl0 e) = e.
Proof.
  intros. unfold unitl0. simpl. apply idpath.
Defined.

Lemma unitl3: ∏ e : tt = tt, e = idpath tt.
Proof.
  intros.

  assert (e0 : unitl0 (idpath tt) = unitl0 e).
  { apply connectedcoconustot. }

  set (e1 := maponpaths unitl1 e0).

  apply (! (unitl2 e) @ (! e1) @ (unitl2 (idpath _))).
Defined.

Theorem iscontrunit: iscontr (unit).
Proof.
  split with tt. intros t. apply (isconnectedunit t tt).
Defined.

(** [ paths ] in [ unit ] are contractible. *)

Theorem iscontrpathsinunit (x x' : unit) : iscontr (x = x').
Proof.
  intros.
  split with (isconnectedunit x x').
  intros e'.
  induction x.
  induction x'.
  simpl.
  apply unitl3.
Defined.

(** A type [ T : UU ] is contractible if and only if [ T -> unit ] is
    a weak equivalence. *)

Lemma ifcontrthenunitl0 (e1 e2 : tt = tt) : e1 = e2.
Proof.
  intros.
  apply proofirrelevancecontr.
  apply (iscontrpathsinunit tt tt).
Defined.

Lemma isweqcontrtounit {T : UU} (is : iscontr T) : isweq (fun (t : T) => tt).
Proof.
  intros. unfold isweq. intro y. induction y.
  induction is as [c h].
  set (hc := hfiberpair _ c (isconnectedunit tt tt)).
  split with hc.
  intros ha.
  induction ha as [x e].
  unfold hc. unfold hfiberpair. unfold isconnectedunit.
  simpl.
  apply (fun q => two_arg_paths_f (h x) q).
  apply ifcontrthenunitl0.
Defined.

Definition weqcontrtounit {T : UU} (is : iscontr T) : weq T unit :=
  weqpair _ (isweqcontrtounit is).

Theorem iscontrifweqtounit {X : UU} (w : weq X unit) : iscontr X.
Proof.
  intros.
  apply (iscontrweqb w).
  apply iscontrunit.
Defined.

(** *** Homotopy equivalence is a weak equivalence *)

Definition hfibersgftog {X Y Z : UU} (f : X -> Y) (g : Y -> Z) (z : Z)
           (xe : hfiber (g ∘ f) z) : hfiber g z :=
  hfiberpair g (f (pr1 xe)) (pr2 xe).

Lemma constr2 {X Y : UU} (f : X -> Y) (g : Y -> X)
      (efg: ∏ y : Y, f (g y) = y) (x0 : X) (xe : hfiber g x0) :
  ∑ xe' : hfiber (g ∘ f) x0, xe = hfibersgftog f g x0 xe'.
Proof.
  intros.
  induction xe as [y0 e].
  set (eint := pathssec1 _ _ efg _ _ e).
  set (ee := ! (maponpaths g eint) @ e).
  split with (hfiberpair (g ∘ f) x0 ee).
  unfold hfibersgftog.
  unfold hfiberpair.
  simpl.
  apply (two_arg_paths_f eint).
  induction eint.
  apply idpath.
Defined.

Lemma iscontrhfiberl1 {X Y : UU} (f : X -> Y) (g : Y -> X)
      (efg: ∏ y : Y, f (g y) = y) (x0 : X)
      (is : iscontr (hfiber (g ∘ f) x0)) : iscontr (hfiber g x0).
Proof.
  intros.
  set (f1 := hfibersgftog f g x0).
  set (g1 := fun (xe : hfiber g x0) => pr1 (constr2 f g efg x0 xe)).
  set (efg1 := fun (xe : hfiber g x0) => ! (pr2 (constr2 f g efg x0 xe))).
  apply (iscontrretract f1 g1 efg1).
  apply is.
Defined.

Definition homothfiber1 {X Y : UU} (f g : X -> Y)
           (h : f ~ g) (y : Y) (xe : hfiber f y) : hfiber g y.
Proof.
  intros.
  set (x := pr1 xe).
  set (e := pr2 xe).
  apply (hfiberpair g x (!(h x) @ e)).
Defined.

Definition homothfiber2 {X Y : UU} (f g : X -> Y)
           (h : f ~ g) (y : Y) (xe : hfiber g y) : hfiber f y.
Proof.
  intros.
  set (x := pr1 xe).
  set (e := pr2 xe).
  apply (hfiberpair f x (h x @ e)).
Defined.

Definition homothfiberretr {X Y : UU} (f g : X -> Y)
           (h : f ~ g) (y : Y) (xe : hfiber g y) :
  homothfiber1 f g h y (homothfiber2 f g h y xe) = xe.
Proof.
  intros.
  induction xe as [x e].
  simpl.
  fold (hfiberpair g x e).
  set (xe1 := hfiberpair g x (! h x @ h x @ e)).
  set (xe2 := hfiberpair g x e).
  apply (hfibertriangle2 g xe1 xe2 (idpath _)).
  simpl.

  (* A little lemma: *)
  assert (ee : ∏ a b c : Y, ∏ p : a = b, ∏ q : b = c,
                                               !p @ (p @ q) = q).
  { intros. induction p. induction q. apply idpath. }

  apply ee.
Defined.

Lemma iscontrhfiberl2 {X Y : UU} (f g : X -> Y)
      (h : f ~ g) (y : Y) (is : iscontr (hfiber f y)) : iscontr (hfiber g y).
Proof.
  intros.
  set (a := homothfiber1 f g h y).
  set (b := homothfiber2 f g h y).
  set (eab := homothfiberretr f g h y).
  apply (iscontrretract a b eab is).
Defined.

Corollary isweqhomot {X Y : UU} (f1 f2 : X -> Y)
          (h : f1 ~ f2) : isweq f1 -> isweq f2.
Proof.
  intros X Y f1 f2 h x0.
  unfold isweq.
  intro y.
  apply (iscontrhfiberl2 f1 f2 h).
  apply x0.
Defined.

Corollary remakeweq {X Y : UU} {f:X≃Y} {g:X->Y} : f ~ g -> X≃Y.
(* this lemma may be used to replace an equivalence by one whose forward map has a simpler definition,
   keeping the same inverse map, judgmentally *)
Proof.
  intros ? ? ? ? e.
  exact (g ,, isweqhomot f g e (weqproperty f)).
Defined.

Lemma remakeweq_eq {X Y : UU} (f1:X≃Y) (f2:X->Y) (e:f1~f2) : pr1weq (remakeweq e) = f2.
(* check the claim in the comment above *)
Proof.
  reflexivity.
Defined.

Lemma remakeweq_eq' {X Y : UU} (f1:X≃Y) (f2:X->Y) (e:f1~f2) : invmap (remakeweq e) = invmap f1.
(* check the claim in the comment above *)
Proof.
  reflexivity.
Defined.

Lemma iscontr_move_point {X} : X -> iscontr X -> iscontr X.
Proof.
  intros ? x i.
  exists x.
  intro y.
  now apply proofirrelevancecontr.
Defined.

Lemma iscontr_move_point_eq {X} (x:X) (i:iscontr X) : iscontrpr1 (iscontr_move_point x i) = x.
Proof.
  reflexivity.
Defined.

Corollary remakeweqinv {X Y : UU} {f:X≃Y} {h:Y->X} : invmap f ~ h -> X≃Y.
(* this lemma may be used to replace an equivalence by one whose inverse map is simpler,
   leaving the forward map the same, judgmentally *)
Proof.
  intros ? ? ? ? e. exists f. intro y.
  assert (p : hfiber f y).
  { exists (h y). apply pathsweq1', pathsinv0. apply e. }
  exact (iscontr_move_point p (weqproperty f y)).
Defined.

Lemma remakeweqinv_eq {X Y : UU} (f:X≃Y) (h:Y->X) (e:invmap f ~ h) : pr1weq (remakeweqinv e) = pr1weq f.
(* check the claim in the comment above *)
Proof.
  reflexivity.
Defined.

Lemma remakeweqinv_eq' {X Y : UU} (f:X≃Y) (h:Y->X) (e:invmap f ~ h) : invmap (remakeweqinv e) = h.
(* check the claim in the comment above *)
Proof.
  reflexivity.
Defined.

Corollary remakeweqboth {X Y : UU} {f:X≃Y} {g:X->Y} {h:Y->X} : f ~ g -> invmap f ~ h -> X≃Y.
(* this lemma may be used to replace an equivalence by one whose two maps are simpler *)
Proof.
  intros ? ? ? ? ? r s.
  simple refine (remakeweqinv (f := remakeweq r) s).
Defined.

Lemma remakeweqboth_eq {X Y : UU} (f:X≃Y) (g:X->Y) (h:Y->X) (r:f~g) (s:invmap f ~ h) :
  pr1weq (remakeweqboth r s) = g.
Proof.
  reflexivity.
Defined.

Lemma remakeweqboth_eq' {X Y : UU} (f:X≃Y) (g:X->Y) (h:Y->X) (r:f~g) (s:invmap f ~ h) :
  invmap (remakeweqboth r s) = h.
Proof.
  reflexivity.
Defined.

Corollary isweqhomot_iff {X Y : UU} (f1 f2 : X -> Y)
          (h : f1 ~ f2) : isweq f1 <-> isweq f2.
Proof.
  intros. split.
  - apply isweqhomot; assumption.
  - apply isweqhomot, invhomot; assumption.
Defined.

Lemma isweq_to_isweq_unit {X:UU} (f g:X->unit) : isweq f -> isweq g.
Proof.
  intros ? ? ? i.
  assert (h : f ~ g).
  { intros t. apply isconnectedunit. }
  exact (isweqhomot f g h i).
Defined.

Theorem gradth {X Y : UU} (f : X -> Y) (g : Y -> X)
        (egf: ∏ x : X, g (f x) = x)
        (efg: ∏ y : Y, f (g y) = y) : isweq f.
Proof.
  intros.
  unfold isweq.
  intro y.
  assert (X0 : iscontr (hfiber (f ∘ g) y)).
  assert (efg' : ∏ y : Y, y = f (g y)).
  { intro y0.
    apply pathsinv0.
    apply (efg y0). }
  apply (iscontrhfiberl2 (idfun _) (f ∘ g) efg' y (idisweq Y y)).
  apply (iscontrhfiberl1 g f egf y).
  apply X0.
Defined.

Definition weqgradth {X Y : UU} (f : X -> Y) (g : Y -> X)
           (egf: ∏ x : X, g (f x) = x)
           (efg: ∏ y : Y, f (g y) = y) : X ≃ Y :=
  weqpair _ (gradth _ _ egf efg).

Definition bijective {X Y:UU} (f:X->Y) :=
  (∏ y, ∑ x, f x = y) × (∏ x x', f x = f x' -> x = x').

Corollary bijection_to_weq {X Y:UU} (f:X->Y) : bijective f -> isweq f.
Proof.
  intros ? ? ? bij. assert (sur := pr1 bij). assert (inj := pr2 bij).
  unshelve refine (gradth f _ _ _).
  - intros y. exact (pr1 (sur y)).
  - intros. simpl. apply inj. exact (pr2 (sur (f x))).
  - intros. simpl. exact (pr2 (sur y)).
Defined.

(** *** Some weak equivalences *)

(* ### *)

Corollary isweqinvmap {X Y : UU} (w : weq X Y) : isweq (invmap w).
Proof.
  intros.
  assert (efg : ∏ (y : Y), w (invmap w y) = y).
  apply homotweqinvweq.
  assert (egf : ∏ (x : X), invmap w (w x) = x).
  apply homotinvweqweq.
  apply (gradth _ _ efg egf).
Defined.

Definition invweq {X Y : UU} (w : weq X Y) : weq Y X :=
  weqpair (invmap w) (isweqinvmap w).

Lemma invinv {X Y : UU} (w : weq X Y) (x : X) :
  invmap (invweq w) x = w x.
Proof.
  reflexivity.
Defined.

Lemma pr1_invweq {X Y : UU} (w : weq X Y) : pr1weq (invweq w) = invmap w.
(* useful for rewriting *)
Proof.
  reflexivity.
Defined.

Corollary iscontrweqf {X Y : UU} (w : weq X Y) (is : iscontr X) : iscontr Y.
Proof.
  intros. apply (iscontrweqb (invweq w) is).
Defined.

(** Equality between pairs is equivalent to pairs of equalities
    between components. Theorem adapted from HoTT library
    http://github.com/HoTT/HoTT.
 *)

Definition PathPair {A : UU} {B : A -> UU} (x y : ∑ x, B x) :=
  ∑ p : pr1 x = pr1 y, transportf _ p (pr2 x) = pr2 y.

Notation "a ╝ b" := (PathPair a b) (at level 70, no associativity) : type_scope.
(* the two horizontal lines represent an equality in the base and
   the two vertical lines represent an equality in the fiber *)
(* in agda input mode use \--= and select the 6-th one in the first set,
   or use \chimney *)

Theorem total2_paths_equiv {A : UU} (B : A -> UU) (x y : ∑ x, B x) :
  x = y  ≃  x ╝ y.
Proof.
  intros A B x y.
  exists (fun (r : x = y) =>
            tpair (fun p : pr1 x = pr1 y => transportf _ p (pr2 x) = pr2 y)
                  (base_paths _ _ r) (fiber_paths r)).
  apply (gradth _
                (fun (pq : ∑ p : pr1 x = pr1 y, transportf _ p (pr2 x) = pr2 y) =>
                   total2_paths_f (pr1 pq) (pr2 pq))).
  - intro p.
    apply total2_fiber_paths.
  - intros [p q]. simpl in *.
    apply (two_arg_paths_f (base_total2_paths q)).
    apply transportf_fiber_total2_paths.
Defined.

(** The standard weak equivalence from [ unit ] to a contractible type *)

Definition wequnittocontr {X : UU} (is : iscontr X) : weq unit X.
Proof.
  intros.
  set (f := fun (t : unit) => pr1 is).
  set (g := fun (x : X) => tt).
  split with f.
  assert (egf : ∏ t : unit, g (f t) = t).
  { intro. induction t. apply idpath. }
  assert (efg : ∏ x : X, f (g x) = x).
  { intro. apply (! (pr2 is x)). }
  apply (gradth _ _ egf efg).
Defined.

(** A weak equivalence between types defines weak equivalences on the
    corresponding [ paths ] types. *)

Corollary isweqmaponpaths {X Y : UU} (w : weq X Y) (x x' : X) :
  isweq (@maponpaths _ _ w x x').
Proof.
  intros.
  apply (gradth (@maponpaths _ _ w x x')
                (@invmaponpathsweq _ _ w x x')
                (@pathsweq3 _ _ w x x')
                (@pathsweq4 _ _ w x x')).
Defined.

Definition weqonpaths {X Y : UU} (w : weq X Y) (x x' : X) :=
  weqpair _ (isweqmaponpaths w x x').

(** The inverse path and the composition with a path functions are weak equivalences *)

Corollary isweqpathsinv0 {X : UU} (x x' : X) : isweq (@pathsinv0 _ x x').
Proof.
  intros.
  apply (gradth (@pathsinv0 _ x x')
                (@pathsinv0 _ x' x)
                (@pathsinv0inv0 _ _ _)
                (@pathsinv0inv0 _ _ _)).
Defined.

Definition weqpathsinv0 {X : UU} (x x' : X) :=
  weqpair _ (isweqpathsinv0 x x').

Corollary isweqpathscomp0r {X : UU} (x : X) {x' x'' : X} (e' : x' = x'') :
  isweq (fun (e : x = x') => e @ e').
Proof.
  intros.
  set (f := fun (e : x = x') => e @ e').
  set (g := fun (e'' : x = x'') => e'' @ (! e')).
  assert (egf : ∏ e : _, g (f e) = e).
  { intro e. induction e. induction e'. apply idpath. }
  assert (efg : ∏ e : _, f (g e) = e).
  { intro e. induction e. induction e'. apply idpath. }
  apply (gradth f g egf efg).
Defined.

(** Weak equivalences to and from coconuses and total path spaces *)

Corollary isweqtococonusf {X Y : UU} (f : X -> Y) : isweq (tococonusf f).
Proof.
  intros.
  apply (gradth _ _ (homotfromtococonusf f) (homottofromcoconusf f)).
Defined.

Definition weqtococonusf {X Y : UU} (f : X -> Y) : weq X (coconusf f) :=
  weqpair _ (isweqtococonusf f).

Corollary isweqfromcoconusf {X Y : UU} (f : X -> Y) : isweq (fromcoconusf f).
Proof.
  intros.
  apply (gradth _ _ (homottofromcoconusf f) (homotfromtococonusf f)).
Defined.

Definition weqfromcoconusf {X Y : UU} (f : X -> Y) : weq (coconusf f) X :=
  weqpair _ (isweqfromcoconusf f).

Corollary isweqdeltap (T : UU) : isweq (deltap T).
Proof.
  intros.
  set (ff := deltap T). set (gg := fun (z : pathsspace T) => pr1 z).
  assert (egf : ∏ t : T, gg (ff t) = t).
  { intro. apply idpath. }
  assert (efg : ∏ (tte : _), ff (gg tte) = tte).
  { intro tte. induction tte as [t c].
    induction c as [x e]. induction e.
    apply idpath.
  }
  apply (gradth _ _ egf efg).
Defined.

Corollary isweqpr1pr1 (T : UU) :
  isweq (fun (a : pathsspace' T) => pr1 (pr1 a)).
Proof.
  intros.
  set (f := fun (a : pathsspace' T) => pr1 (pr1 a)).
  set (g := fun (t : T) =>
              tpair _ (dirprodpair t t) (idpath t) : pathsspace' T).
  assert (efg : ∏ t : T, f (g t) = t).
  { intros t. unfold f. unfold g. simpl. apply idpath. }
  assert (egf : ∏ a : _, g (f a) = a).
  { intros a. induction a as [xy e].
    induction xy as [x y]. simpl in e.
    induction e. unfold f. unfold g.
    apply idpath.
  }
  apply (gradth _ _ egf efg).
Defined.

(** The weak equivalence between hfibers of homotopic functions *)

Theorem weqhfibershomot {X Y : UU} (f g : X -> Y)
        (h : f ~ g) (y : Y) : weq (hfiber f y) (hfiber g y).
Proof.
  intros X Y f g h y.
  set (ff := hfibershomotftog f g h y).
  set (gg := hfibershomotgtof f g h y).

  split with ff.

  assert (effgg : ∏ xe : _, ff (gg xe) = xe).
  {
    intro xe.
    induction xe as [x e].
    simpl.
    assert (eee : ! h x @ h x @ e = maponpaths g (idpath x) @ e).
    { simpl.  induction e. induction (h x). apply idpath. }
    set (xe1 := hfiberpair g x (! h x @ h x @ e)).
    set (xe2 := hfiberpair g x e).
    apply (hfibertriangle2 g xe1 xe2 (idpath x) eee).
  }

  assert (eggff : ∏ xe : _, gg (ff xe) = xe).
  {
    intro xe.
    induction xe as [x e].
    simpl.
    assert (eee :  h x @ !h x @ e = maponpaths f (idpath x) @ e).
    { simpl.  induction e. induction (h x). apply idpath. }
    set (xe1 := hfiberpair f x (h x @ ! h x @ e)).
    set (xe2 := hfiberpair f x e).
    apply (hfibertriangle2 f xe1 xe2 (idpath x) eee).
  }

  apply (gradth _ _ eggff effgg).
Defined.

(** *** The 2-out-of-3 property of weak equivalences

    Theorems showing that if any two of three functions f, g, gf are
    weak equivalences then so is the third - the 2-out-of-3 property.
 *)

Theorem twooutof3a {X Y Z : UU} (f : X -> Y) (g : Y -> Z)
        (isgf: isweq (g ∘ f)) (isg: isweq g) : isweq f.
Proof.
  intros.
  set (gw := weqpair g isg).
  set (gfw := weqpair (g ∘ f) isgf).
  set (invg := invmap gw).
  set (invgf := invmap gfw).

  set (invf := invgf ∘ g).

  assert (efinvf : ∏ y : Y, f (invf y) = y).
  {
    intro y.
    assert (int1 : g (f (invf y)) = g y).
    { unfold invf. apply (homotweqinvweq gfw (g y)). }
    apply (invmaponpathsweq gw _ _  int1).
  }

  assert (einvff: ∏ x : X, invf (f x) = x).
  { intro. unfold invf. apply (homotinvweqweq gfw x). }

  apply (gradth f invf einvff efinvf).
Defined.

Theorem twooutof3b {X Y Z : UU} (f : X -> Y) (g : Y -> Z)
        (isf : isweq f) (isgf : isweq (g ∘ f)) : isweq g.
Proof.
  intros.
  set (wf := weqpair f isf).
  set (wgf := weqpair (g ∘ f) isgf).
  set (invf := invmap wf).
  set (invgf := invmap wgf).

  set (invg := f ∘ invgf).

  assert (eginvg : ∏ z : Z, g (invg z) = z).
  { intro. unfold invg. apply (homotweqinvweq wgf z). }

  assert (einvgg : ∏ y : Y, invg (g y) = y).
  { intro. unfold invg.

    assert (isinvf: isweq invf).
    { apply isweqinvmap. }
    assert (isinvgf: isweq invgf).
    { apply isweqinvmap. }

    assert (int1 : g y = (g ∘ f) (invf y)).
    apply (maponpaths g (! homotweqinvweq wf y)).

    assert (int2 : (g ∘ f) (invgf (g y)) = (g ∘ f) (invf y)).
    {
      assert (int3: (g ∘ f) (invgf (g y)) = g y).
      { apply (homotweqinvweq wgf). }
      induction int1.
      apply int3.
    }

    assert (int4: (invgf (g y)) = (invf y)).
    { apply (invmaponpathsweq wgf). apply int2. }

    assert (int5: (invf (f (invgf (g y)))) = (invgf (g y))).
    { apply (homotinvweqweq wf). }

    assert (int6: (invf (f (invgf (g (y))))) = (invf y)).
    { induction int4. apply int5. }

    apply (invmaponpathsweq (weqpair invf isinvf)).
    simpl.
    apply int6.
  }

  apply (gradth g invg einvgg eginvg).
Defined.

Lemma isweql3 {X Y : UU} (f : X -> Y) (g : Y -> X)
      (egf : ∏ x : X, g (f x) = x) : isweq f -> isweq g.
Proof.
  intros X Y f g egf w.
  assert (int1 : isweq (g ∘ f)).
  {
    apply (isweqhomot (idfun X) (g ∘ f) (fun (x : X) => ! (egf x))).
    apply idisweq.
  }
  apply (twooutof3b f g w int1).
Defined.

Theorem twooutof3c {X Y Z : UU} (f : X -> Y) (g : Y -> Z)
        (isf : isweq f) (isg : isweq g) : isweq (g ∘ f).
Proof.
  intros.
  set (wf := weqpair f isf).
  set (wg := weqpair g isg).
  set (invf := invmap wf).
  set (invg := invmap wg).

  set (gf := g ∘ f).
  set (invgf := invf ∘ invg).

  assert (egfinvgf : ∏ x : X, invgf (gf x) = x).
  {
    intros x.
    assert (int1 : invf (invg (g (f x))) = invf (f x)).
    { apply (maponpaths invf (homotinvweqweq wg (f x))). }
    assert (int2 : invf (f x) = x).
    { apply (homotinvweqweq wf x). }
    induction int1.
    apply int2.
  }

  assert (einvgfgf : ∏ z : Z, gf (invgf z) = z).
  {
    intros z.
    assert (int1 : g (f (invgf z)) = g (invg z)).
    {
      unfold invgf.
      apply (maponpaths g (homotweqinvweq wf (invg z))).
    }
    assert (int2 : g (invg z) = z).
    { apply (homotweqinvweq wg z). }
    induction int1.
    apply int2.
  }

  apply (gradth gf invgf egfinvgf einvgfgf).
Defined.

Corollary twooutof3c_iff_2 {X Y Z : UU} (f : X -> Y) (g : Y -> Z) :
  isweq f -> (isweq g <-> isweq (g ∘ f)).
Proof.
  intros ? ? ? ? ? i. split.
  - intro j. exact (twooutof3c f g i j).
  - intro j. exact (twooutof3b f g i j).
Defined.

Corollary twooutof3c_iff_1 {X Y Z : UU} (f : X -> Y) (g : Y -> Z) :
  isweq g -> (isweq f <-> isweq (g ∘ f)).
Proof.
  intros ? ? ? ? ? i. split.
  - intro j. exact (twooutof3c f g j i).
  - intro j. exact (twooutof3a f g j i).
Defined.

Corollary twooutof3c_iff_1_homot {X Y Z : UU}
          (f : X -> Y) (g : Y -> Z) (h : X -> Z) :
  g ∘ f ~ h  -> isweq g -> (isweq f <-> isweq h).
Proof.
  intros ? ? ? ? ? ? r i.
  apply (logeq_trans (Y := isweq (g ∘ f))).
  - apply twooutof3c_iff_1; assumption.
  - apply isweqhomot_iff; assumption.
Defined.

Corollary twooutof3c_iff_2_homot {X Y Z : UU}
          (f : X -> Y) (g : Y -> Z) (h : X -> Z) :
  g ∘ f ~ h  -> isweq f -> (isweq g <-> isweq h).
Proof.
  intros ? ? ? ? ? ? r i.
  apply (logeq_trans (Y := isweq (g ∘ f))).
  - apply twooutof3c_iff_2; assumption.
  - apply isweqhomot_iff; assumption.
Defined.

(** *** Any function between contractible types is a weak equivalence *)

Corollary isweqcontrcontr {X Y : UU} (f : X -> Y)
          (isx : iscontr X) (isy: iscontr Y): isweq f.
Proof.
  intros.
  set (py := fun (y : Y) => tt).
  apply (twooutof3a f py (isweqcontrtounit isx) (isweqcontrtounit isy)).
Defined.

Definition weqcontrcontr {X Y : UU} (isx : iscontr X) (isy : iscontr Y) :=
  weqpair _ (isweqcontrcontr (fun (x : X) => pr1 isy) isx isy).

(** *** Composition of weak equivalences *)

Definition weqcomp {X Y Z : UU} (w1 : weq X Y) (w2 : weq Y Z) : (weq X Z) :=
  weqpair (fun (x : X) => w2 (w1 x)) (twooutof3c w1 w2 (pr2 w1) (pr2 w2)).

Notation "g ∘ f" := (weqcomp f g) (at level 50, left associativity) : weq_scope.

Delimit Scope weq_scope with weq.

Ltac intermediate_weq Y' := apply (weqcomp (Y := Y')).

Definition weqcomp_to_funcomp_app {X Y Z : UU} {x : X} {f : X ≃ Y} {g : Y ≃ Z} :
  (weqcomp f g) x = pr1weq g (pr1weq f x).
Proof. reflexivity. Defined.

Definition weqcomp_to_funcomp {X Y Z : UU} {f : X ≃ Y} {g : Y ≃ Z} :
  pr1weq (weqcomp f g) = pr1weq g ∘ pr1weq f.
Proof. reflexivity. Defined.

Definition invmap_weqcomp_expand {X Y Z : UU} {f : X ≃ Y} {g : Y ≃ Z} :
  invmap (weqcomp f g) = invmap f ∘ invmap g.
Proof. reflexivity. Defined.

(** *** The 2-out-of-6 (two-out-of-six) property of weak equivalences *)

Theorem twooutofsixu {X Y Z K : UU} {u : X -> Y} {v : Y -> Z} {w : Z -> K}
        (isuv : isweq (funcomp u v)) (isvw : isweq (funcomp v w)) : isweq u.
Proof.
  intros.

  set (invuv := invmap (weqpair _ isuv)).
  set (pu := funcomp v invuv).
  set (hupu := homotinvweqweq (weqpair _ isuv)
               : homot (funcomp u pu) (idfun X)).

  set (invvw := invmap (weqpair _ isvw)).
  set (pv := funcomp w invvw).
  set (hvpv := homotinvweqweq (weqpair _ isvw)
               : homot (funcomp v pv) (idfun Y)).

  set (h0 := funhomot v (homotweqinvweq (weqpair _ isuv))).
  set (h1 := funhomot (funcomp pu u) (invhomot hvpv)).
  set (h2 := homotfun h0 pv).

  set (hpuu := homotcomp (homotcomp h1 h2) hvpv).

  exact (gradth u pu hupu hpuu).
Defined.

Theorem twooutofsixv {X Y Z K : UU} {u : X -> Y} {v : Y -> Z} {w : Z -> K}
        (isuv : isweq (funcomp u v))(isvw : isweq (funcomp v w)) : isweq v.
Proof.
  intros. exact (twooutof3b _ _ (twooutofsixu isuv isvw) isuv).
Defined.

Theorem twooutofsixw {X Y Z K : UU} {u : X -> Y} {v : Y -> Z} {w : Z -> K}
        (isuv : isweq (funcomp u v))(isvw : isweq (funcomp v w)) : isweq w.
Proof.
  intros. exact (twooutof3b _ _ (twooutofsixv isuv isvw) isvw).
Defined.

(** *** Pairwise direct products of weak equivalences *)

Theorem isweqdirprodf {X Y X' Y' : UU} (w : X ≃ Y) (w' : weq X' Y') :
  isweq (dirprodf w w').
Proof.
  intros.
  set (f := dirprodf w w'). set (g := dirprodf (invweq w) (invweq w')).
  assert (egf : ∏ a : _, (g (f a)) = a).
  intro a. induction a as [ x x' ].  simpl. apply pathsdirprod.
  apply (homotinvweqweq w x).  apply (homotinvweqweq w' x').
  assert (efg : ∏ a : _, (f (g a)) = a).
  intro a. induction a as [ x x' ].  simpl. apply pathsdirprod.
  apply (homotweqinvweq w x). apply (homotweqinvweq w' x').
  apply (gradth _ _ egf efg).
Defined.

Definition weqdirprodf {X Y X' Y' : UU} (w : X ≃ Y) (w' : weq X' Y')
  := weqpair _ (isweqdirprodf w w').

(** *** Weak equivalence of a type and its direct product with the unit *)

Definition weqtodirprodwithunit (X : UU): weq X (dirprod X unit).
Proof.
  intros.
  set (f := fun x : X => dirprodpair x tt).
  split with f.
  set (g := fun xu : dirprod X unit => pr1 xu).
  assert (egf : ∏ x : X, (g (f x)) = x). intro. apply idpath.
  assert (efg : ∏ xu : _, (f (g xu)) = xu). intro. induction xu as [ t x ].
  induction x. apply idpath.
  apply (gradth f g egf efg).
Defined.


(** *** Associativity of [ total2 ] as a weak equivalence *)

Lemma total2asstor {X : UU} (P : X -> UU) (Q : total2 P -> UU) :
  total2 Q ->  ∑ x:X, ∑ p : P x, Q (tpair P x p).
Proof.
  intros X P Q xpq.
  exists (pr1 (pr1 xpq)).
  exists (pr2 (pr1 xpq)).
  induction xpq as [ xp q ].
  induction xp as [ x p ].
  assumption.
Defined.

Lemma total2asstol {X : UU} (P : X -> UU) (Q : total2 P -> UU) :
  (∑ x : X, ∑ p : P x, Q (tpair P x p)) -> total2 Q.
Proof.
  intros X P Q xpq.
  mkpair.
  - mkpair.
    + apply (pr1 xpq).
    + apply (pr1 (pr2 xpq)).
  - induction xpq as [ x pq ].
    induction pq as [ p q ].
    assumption.
Defined.


Theorem weqtotal2asstor {X : UU} (P : X -> UU) (Q : total2 P -> UU) :
  weq (total2 Q) (∑ x : X, ∑ p : P x, Q (tpair P x p)).
Proof.
  intros.
  set (f := total2asstor P Q). set (g:= total2asstol P Q).
  split with f.
  assert (egf : ∏ xpq : _ , (g (f xpq)) = xpq).
  intro. induction xpq as [ xp q ]. induction xp as [ x p ]. apply idpath.
  assert (efg : ∏ xpq : _ , (f (g xpq)) = xpq).
  intro. induction xpq as [ x pq ]. induction pq as [ p q ]. apply idpath.
  apply (gradth _ _ egf efg).
Defined.

Definition weqtotal2asstol {X : UU} (P : X -> UU) (Q : total2 P -> UU) :
  weq (∑ x : X, ∑ p : P x, Q (tpair P x p)) (total2 Q)
  := invweq (weqtotal2asstor P Q).

(** *** Associativity and commutativity of direct products as weak equivalences *)

Definition weqdirprodasstor (X Y Z : UU) :
  weq (dirprod (dirprod X Y) Z) (dirprod X (dirprod Y Z)).
Proof.
  intros. apply weqtotal2asstor.
Defined.

Definition weqdirprodasstol (X Y Z : UU) :
  weq (dirprod X (dirprod Y Z)) (dirprod (dirprod X Y) Z)
  := invweq (weqdirprodasstor X Y Z).

Definition weqdirprodcomm (X Y : UU) : weq (dirprod X Y) (dirprod Y X).
Proof.
  intros.
  set (f := fun xy : dirprod X Y => dirprodpair (pr2 xy) (pr1 xy)).
  set (g := fun yx : dirprod Y X => dirprodpair (pr2 yx) (pr1 yx)).
  assert (egf : ∏ xy : _, (g (f xy)) = xy).
  intro. induction xy. apply idpath.
  assert (efg : ∏ yx : _, (f (g yx)) = yx).
  intro. induction yx. apply idpath.
  split with f. apply (gradth _ _ egf efg).
Defined.

Definition weqtotal2dirprodcomm {X Y : UU} (P : X × Y -> UU) :
  (∑ xy : X × Y, P xy) ≃ (∑ xy : Y × X, P (weqdirprodcomm _ _ xy)).
Proof.
  intros.
  use weqgradth.
  - intros xyp. induction xyp as [xy p]. induction xy as [x y].
    exact ((y,,x),,p).
  - intros yxp. induction yxp as [yx p]. induction yx as [y x].
    exact ((x,,y),,p).
  - intros xyp. induction xyp as [xy p]. induction xy as [x y].
    reflexivity.
  - intros yxp. induction yxp as [yx p]. induction yx as [y x].
    reflexivity.
Defined.

Definition weqtotal2dirprodassoc  {X Y : UU} (P : X × Y -> UU) :
  (∑ xy : X × Y, P xy) ≃ (∑ (x : X) (y : Y), P (x,,y)).
  intros.
  simple refine (weqgradth _ _ _ _).
  - intros xyp. induction xyp as [xy p]. induction xy as [x y].
    exact (x,,y,,p).
  - intros xyp. induction xyp as [x yp]. induction yp as [y p].
    exact ((x,,y),,p).
  - intros xyp. induction xyp as [xy p]. induction xy as [x y].
    reflexivity.
  - intros xyp. induction xyp as [x yp]. induction yp as [y p].
    reflexivity.
Defined.

Definition weqtotal2dirprodassoc' {X Y : UU} (P : X × Y -> UU) :
  (∑ xy : X × Y, P xy) ≃ (∑ (y : Y) (x : X), P (x,,y)).
Proof.
  intros.
  simple refine (weqgradth _ _ _ _).
  - intros xyp. induction xyp as [xy p]. induction xy as [x y].
    exact (y,,x,,p).
  - intros yxp. induction yxp as [x yp]. induction yp as [y p].
    exact ((y,,x),,p).
  - intros xyp. induction xyp as [xy p]. induction xy as [x y].
    reflexivity.
  - intros yxp. induction yxp as [x yp]. induction yp as [y p].
    reflexivity.
Defined.

Definition weqtotal2comm12 {X} (P Q : X -> UU) :
  (∑ (w : ∑ x, P x), Q (pr1 w)) ≃ (∑ (w : ∑ x, Q x), P (pr1 w)).
Proof.
  intros.
  simple refine (weqgradth _ _ _ _).
  - intros [[x p] q]. exact ((x,,q),,p).
  - intros [[x q] p]. exact ((x,,p),,q).
  - intros [[x p] q]. reflexivity.
  - intros [[x q] p]. reflexivity.
Defined.

(** ** Binary coproducts and their basic properties *)

(** Binary coproducts have not been introduced or used earlier except for the
lines in the Preamble.v that define [ coprod ] and [ ⨿ ] as a notation for
the inductive type family [ sum ] that is defined in Coq.Init. *)

(** *** Distributivity of coproducts and direct products as a weak equivalence *)

Definition rdistrtocoprod (X Y Z : UU) :
  dirprod X (Y ⨿ Z) -> (X × Y) ⨿ (X × Z).
Proof.
  intros X Y Z X0.
  induction X0 as [ t x ]. induction x as [ y | z ].
  apply (ii1 (dirprodpair t y)).
  apply (ii2 (dirprodpair t z)).
Defined.


Definition rdistrtoprod (X Y Z : UU) : (X × Y) ⨿ (X × Z) -> X × (Y ⨿ Z).
Proof.
  intros X Y Z X0.
  induction X0 as [ d | d ]. induction d as [ t x ].
  apply (dirprodpair t (ii1 x)).
  induction d as [ t x ]. apply (dirprodpair t (ii2 x)).
Defined.


Theorem isweqrdistrtoprod (X Y Z : UU) : isweq (rdistrtoprod X Y Z).
Proof.
  intros.
  set (f := rdistrtoprod X Y Z). set (g := rdistrtocoprod X Y Z).

  assert (egf: ∏ a:_, (g (f a)) = a).
  intro. induction a as [ d | d ]. induction d. apply idpath. induction d.
  apply idpath.

  assert (efg: ∏ a:_, (f (g a)) = a). intro. induction a as [ t x ].
  induction x. apply idpath. apply idpath.

  apply (gradth f g egf efg).
Defined.

Definition weqrdistrtoprod (X Y Z : UU) := weqpair _ (isweqrdistrtoprod X Y Z).

Corollary isweqrdistrtocoprod (X Y Z : UU) : isweq (rdistrtocoprod X Y Z).
Proof. intros. apply (isweqinvmap (weqrdistrtoprod X Y Z)). Defined.

Definition weqrdistrtocoprod (X Y Z : UU)
  := weqpair _ (isweqrdistrtocoprod X Y Z).


(** *** Total space of a family over a coproduct *)

Definition fromtotal2overcoprod {X Y : UU} (P : X ⨿ Y -> UU) (xyp : total2 P) :
  coprod (∑ x : X, P (ii1 x)) (∑ y : Y, P (ii2 y)).
Proof.
  intros.
  set (PX := fun x : X => P (ii1 x)). set (PY := fun y : Y => P (ii2 y)).
  induction xyp as [ xy p ]. induction xy as [ x | y ].
  apply (ii1 (tpair PX x p)). apply (ii2 (tpair PY y p)).
Defined.

Definition tototal2overcoprod {X Y : UU} (P : X ⨿ Y -> UU)
           (xpyp : coprod (∑ x : X, P (ii1 x)) (∑ y : Y, P (ii2 y))) : total2 P.
Proof.
  intros.
  induction xpyp as [ xp | yp ]. induction xp as [ x p ].
  apply (tpair P (ii1 x) p).
  induction yp as [ y p ]. apply (tpair P (ii2 y) p).
Defined.

Theorem weqtotal2overcoprod {X Y : UU} (P : X ⨿ Y -> UU) :
  (∑ xy, P xy) ≃ (∑ x : X, P (ii1 x)) ⨿ (∑ y : Y, P (ii2 y)).
Proof.
  intros.
  set (f := fromtotal2overcoprod P). set (g := tototal2overcoprod P).
  split with f.
  assert (egf : ∏ a : _ , (g (f a)) = a).
  { intro a.
    induction a as [ xy p ].
    induction xy as [ x | y ].
    simpl.
    apply idpath.
    simpl.
    apply idpath. }
  assert (efg : ∏ a : _ , (f (g a)) = a).
  { intro a.
    induction a as [ xp | yp ].
    induction xp as [ x p ].
    simpl.
    apply idpath.
    induction yp as [ y p ].
    apply idpath. }
  apply (gradth _ _ egf efg).
Defined.

(** *** Pairwise sum of functions, coproduct associativity and commutativity  *)

Definition sumofmaps {X Y Z : UU} (fx : X -> Z)(fy : Y -> Z) :
  (X ⨿ Y) -> Z := fun xy : _ => match xy with ii1 x => fx x | ii2 y => fy y end.

Definition coprodasstor (X Y Z : UU) : (X ⨿ Y) ⨿ Z -> X ⨿ (Y ⨿ Z).
Proof.
  intros X Y Z X0.
  induction X0 as [ c | z ]. induction c as [ x | y ].
  apply (ii1 x). apply (ii2 (ii1 y)). apply (ii2 (ii2 z)).
Defined.

Definition coprodasstol (X Y Z : UU): X ⨿ (Y ⨿ Z) -> (X ⨿ Y) ⨿ Z.
Proof.
  intros X Y Z X0.
  induction X0 as [ x | c ]. apply (ii1 (ii1 x)). induction c as [ y | z ].
  apply (ii1 (ii2 y)). apply (ii2 z).
Defined.

Definition sumofmaps_assoc_left {X Y Z T : UU} (f : X -> T) (g : Y -> T)
           (h : Z -> T) :
  sumofmaps (sumofmaps f g) h ∘ coprodasstol _ _ _ ~ sumofmaps f (sumofmaps g h).
Proof.
  intros. intros [x|[y|z]]; reflexivity.
Defined.

Definition sumofmaps_assoc_right {X Y Z T : UU} (f : X -> T) (g : Y -> T)
           (h : Z -> T) :
  sumofmaps f (sumofmaps g h) ∘ coprodasstor _ _ _ ~ sumofmaps (sumofmaps f g) h.
Proof.
  intros. intros [[x|y]|z]; reflexivity.
Defined.

Theorem isweqcoprodasstor (X Y Z : UU): isweq (coprodasstor X Y Z).
Proof.
  intros. set (f := coprodasstor X Y Z). set (g := coprodasstol X Y Z).
  assert (egf : ∏ xyz:_, (g (f xyz)) = xyz).
  intro xyz. induction xyz as [ c | z ].  induction c.
  apply idpath. apply idpath. apply idpath.
  assert (efg : ∏ xyz:_, (f (g xyz)) = xyz). intro xyz.
  induction xyz as [ x | c ].  apply idpath. induction c.
  apply idpath. apply idpath.
  apply (gradth f g egf efg).
Defined.

Definition weqcoprodasstor (X Y Z : UU) := weqpair _ (isweqcoprodasstor X Y Z).

Corollary isweqcoprodasstol (X Y Z : UU) : isweq (coprodasstol X Y Z).
Proof. intros. apply (isweqinvmap (weqcoprodasstor X Y Z)). Defined.

Definition weqcoprodasstol (X Y Z : UU) := weqpair _ (isweqcoprodasstol X Y Z).

Definition coprodcomm (X Y : UU) : X ⨿ Y -> Y ⨿ X
  := fun xy : _ => match xy with ii1 x => ii2 x | ii2 y => ii1 y end.

Theorem isweqcoprodcomm (X Y : UU) : isweq (coprodcomm X Y).
Proof.
  intros.
  set (f := coprodcomm X Y). set (g := coprodcomm Y X).
  assert (egf : ∏ xy : _, (g (f xy)) = xy). intro.
  induction xy. apply idpath. apply idpath.
  assert (efg : ∏ yx : _, (f (g yx)) = yx). intro.
  induction yx. apply idpath. apply idpath.
  apply (gradth f g egf efg).
Defined.

Definition weqcoprodcomm (X Y : UU) := weqpair _ (isweqcoprodcomm X Y).

(** *** Coproduct with a "negative" type *)

Theorem isweqii1withneg (X : UU) {Y : UU} (nf : Y -> empty) : isweq (@ii1 X Y).
Proof.
  intros.
  set (f := @ii1 X Y).
  set (g := fun xy : X ⨿ Y => match xy with
                              | ii1 x => x
                              | ii2 y => fromempty (nf y)
                              end).
  assert (egf : ∏ x : X, (g (f x)) = x). intro. apply idpath.
  assert (efg : ∏ xy : X ⨿ Y, (f (g xy)) = xy). intro.
  induction xy as [ x | y ]. apply idpath. apply (fromempty (nf y)).
  apply (gradth f g egf efg).
Defined.

Definition weqii1withneg (X : UU) {Y : UU} (nf : ¬ Y)
  := weqpair _ (isweqii1withneg X nf).

Theorem isweqii2withneg {X : UU} (Y : UU) (nf : X -> empty) : isweq (@ii2 X Y).
Proof.
  intros.
  set (f:= @ii2 X Y).
  set (g:= fun xy : X ⨿ Y => match xy with
                             | ii1 x => fromempty (nf x)
                             | ii2 y => y
                             end).
  assert (egf : ∏ y : Y, (g (f y)) = y). intro. apply idpath.
  assert (efg : ∏ xy : X ⨿ Y, (f (g xy)) = xy). intro.
  induction xy as [ x | y ]. apply (fromempty (nf x)). apply idpath.
  apply (gradth f g egf efg).
Defined.

Definition weqii2withneg {X : UU} (Y : UU) (nf : ¬ X)
  := weqpair _ (isweqii2withneg Y nf).

(** *** Coproduct of two functions *)

Definition coprodf {X Y X' Y' : UU} (f : X -> X') (g : Y-> Y') : X ⨿ Y -> X' ⨿ Y'
  := fun xy: X ⨿ Y =>
       match xy with
       | ii1 x => ii1 (f x)
       | ii2 y => ii2 (g y)
       end.

Definition coprodf1 {X Y X' : UU} : (X -> X') -> X ⨿ Y -> X' ⨿ Y.
Proof.
  intros ? ? ? f. exact (coprodf f (idfun Y)).
Defined.

Definition coprodf2 {X Y Y' : UU} : (Y -> Y') -> X ⨿ Y -> X ⨿ Y'.
Proof.
  intros ? ? ? g. exact (coprodf (idfun X) g).
Defined.

Definition homotcoprodfcomp {X X' Y Y' Z Z' : UU} (f : X -> Y)
           (f' : X' -> Y') (g : Y -> Z) (g' : Y' -> Z') :
  homot (funcomp (coprodf f f') (coprodf g g'))
        (coprodf (funcomp f g) (funcomp f' g')).
Proof.
  intros. intro xx'. induction xx' as [ x | x' ].
  apply idpath. apply idpath.
Defined.


Definition homotcoprodfhomot {X X' Y Y' : UU} (f g : X -> Y)
           (f' g' : X' -> Y') (h : homot f g) (h' : homot f' g') :
  homot (coprodf f f') (coprodf g g')
  := fun xx' : _ => match xx' with
                    | (ii1 x) => maponpaths (@ii1 _ _) (h x)
                    | (ii2 x') => maponpaths (@ii2 _ _) (h' x')
                    end.


Theorem isweqcoprodf {X Y X' Y' : UU} (w : weq X X') (w' : weq Y Y') :
  isweq (coprodf w w').
Proof.
  intros.
  set (finv := invmap w). set (ginv := invmap w').
  set (ff := coprodf w w'). set (gg := coprodf finv ginv).
  assert (egf : ∏ xy : X ⨿ Y, (gg (ff xy)) = xy).
  intro. induction xy as [ x | y ]. simpl.
  apply (maponpaths (@ii1 X Y) (homotinvweqweq w x)).
  apply (maponpaths (@ii2 X Y) (homotinvweqweq w' y)).
  assert (efg : ∏ xy' : coprod X' Y', (ff (gg xy')) = xy').
  intro. induction xy' as [ x | y ]. simpl.
  apply (maponpaths (@ii1 X' Y') (homotweqinvweq w x)).
  apply (maponpaths (@ii2 X' Y') (homotweqinvweq w' y)).
  apply (gradth ff gg egf efg).
Defined.

Definition weqcoprodf {X Y X' Y' : UU} : X ≃ X' -> Y ≃ Y' -> X ⨿ Y ≃ X' ⨿ Y'.
Proof.
  intros ? ? ? ? w1 w2. exact (weqpair _ (isweqcoprodf w1 w2)).
Defined.

Definition weqcoprodf1 {X Y X' : UU} : X ≃ X' -> X ⨿ Y ≃ X' ⨿ Y.
Proof.
  intros ? ? ? w. exact (weqcoprodf w (idweq Y)).
Defined.

Definition weqcoprodf2 {X Y Y' : UU} : Y ≃ Y' -> X ⨿ Y ≃ X ⨿ Y'.
Proof.
  intros ? ? ? w. exact (weqcoprodf (idweq X) w).
Defined.

(** *** The [ equality_cases ] construction and four applications to [ ii1 ] and [ ii2 ] *)

(* Added by D. Grayson, Nov. 2015 *)

Definition equality_cases {P Q : UU} (x x' : P ⨿ Q) : UU.
Proof.                          (* "codes" *)
  intros. induction x as [p|q].
  - induction x' as [p'|q'].
    + exact (p = p').
    + exact empty.
  - induction x' as [p'|q'].
    + exact empty.
    + exact (q = q').
Defined.

Definition equality_by_case {P Q : UU} {x x' : P ⨿ Q} :
  x = x'-> equality_cases x x'.
Proof.
  intros ? ? ? ? e. induction x as [p|q].
  - induction x' as [p'|q'].
    + simpl.
      exact (maponpaths (@coprod_rect P Q (λ _, P) (λ p, p) (λ _, p)) e).
    + simpl.
      exact (transportf (@coprod_rect P Q (λ _, UU) (λ _, unit) (λ _, empty))
                        e tt).
  - induction x' as [p'|q'].
    + simpl.
      exact (transportb (@coprod_rect P Q (λ _, UU) (λ _, unit) (λ _, empty))
                        e tt).
    + simpl.
      exact (maponpaths (@coprod_rect P Q (λ _,Q) (λ _, q) (λ q, q)) e).
Defined.

Definition inv_equality_by_case {P Q : UU} {x x' : P ⨿ Q} :
  equality_cases x x' -> x = x'.
Proof.
  intros ? ? ? ? e.
  induction x as [p|q].
  - induction x' as [p'|q'].
    + exact (maponpaths (@ii1 P Q) e).
    + induction e.
  - induction x' as [p'|q'].
    + induction e.
    + exact (maponpaths (@ii2 P Q) e).
Defined.

(* the same proof proves 4 lemmas: *)

Lemma ii1_injectivity {P Q : UU} (p p' : P) :
  ii1 (B := Q) p = ii1 (B := Q) p' -> p = p'.
Proof. intros ? ? ? ?. exact equality_by_case. Defined.

Lemma ii2_injectivity {P Q : UU} (q q' : Q) :
  ii2 (A := P) q = ii2 (A := P) q' -> q = q'.
Proof. intros ? ? ? ?. exact equality_by_case. Defined.

Lemma negpathsii1ii2 {X Y : UU} (x : X) (y : Y) : ii1 x != ii2 y.
Proof. intros ? ? ? ?. exact equality_by_case. Defined.

Lemma negpathsii2ii1 {X Y : UU} (x : X) (y : Y) : ii2 y != ii1 x.
Proof. intros ? ? ? ?. exact equality_by_case. Defined.


(** *** Bool as coproduct *)

Definition boolascoprod: unit ⨿ unit ≃ bool.
Proof.
  set (f := fun xx : coprod unit unit
            => match xx with ii1 t => true | ii2 t => false end).
  split with f.
  set (g := fun t:bool => match t with true => ii1 tt | false => ii2 tt end).

  assert (egf : ∏ xx : _, g (f xx) = xx).
  intro xx. induction xx as [ u | u ]. induction u. apply idpath.
  induction u. apply idpath.

  assert (efg : ∏ t : _, f (g t) = t). induction t. apply idpath.
  apply idpath.

  apply (gradth f g egf efg).
Defined.


(** *** Pairwise coproducts as dependent sums of families over [ bool ] *)

Definition coprodtobool {X Y : UU} (xy : X ⨿ Y) : bool
  := match xy with
     | ii1 x => true
     | ii2 y => false
     end.

Definition boolsumfun (X Y : UU) : bool -> UU
  := fun t : _ => match t with
                  | true => X
                  | false => Y
                  end.

Definition coprodtoboolsum (X Y : UU) : X ⨿ Y -> total2 (boolsumfun X Y)
  := fun xy : _ => match xy with
                   | ii1 x => tpair (boolsumfun X Y) true x
                   | ii2 y => tpair (boolsumfun X Y) false y
                   end.

Definition boolsumtocoprod (X Y : UU): (total2 (boolsumfun X Y)) -> X ⨿ Y
  := fun xy:_ => match xy with
                 | tpair _ true x => ii1 x
                 | tpair _ false y => ii2 y
                 end.

Theorem isweqcoprodtoboolsum (X Y : UU) : isweq (coprodtoboolsum X Y).
Proof.
  intros.
  set (f := coprodtoboolsum X Y). set (g := boolsumtocoprod X Y).
  assert (egf : ∏ xy : X ⨿ Y , (g (f xy)) = xy).
  induction xy. apply idpath. apply idpath.
  assert (efg : ∏ xy : total2 (boolsumfun X Y), (f (g xy)) = xy).
  intro. induction xy as [ t x ]. induction t. apply idpath. apply idpath.
  apply (gradth f g egf efg).
Defined.

Definition weqcoprodtoboolsum (X Y : UU) := weqpair _ (isweqcoprodtoboolsum X Y).

Corollary isweqboolsumtocoprod (X Y : UU): isweq (boolsumtocoprod X Y).
Proof. intros. apply (isweqinvmap (weqcoprodtoboolsum X Y)). Defined.

Definition weqboolsumtocoprod (X Y : UU) := weqpair _ (isweqboolsumtocoprod X Y).


(** *** Splitting of [ X ] into a coproduct defined by a function [ X -> Y ⨿ Z ] *)

Definition weqcoprodsplit {X Y Z : UU} (f : X -> coprod Y Z) :
  X ≃ (∑ y : Y, hfiber f (ii1 y)) ⨿ (∑ z : Z, hfiber f (ii2 z)).
Proof.
  intros.
  set (w1 := weqtococonusf f).
  set (w2 := weqtotal2overcoprod (fun yz : coprod Y Z => hfiber f yz)).
  apply (weqcomp w1 w2).
Defined.


(** *** Some properties of [ bool ] *)

Definition boolchoice (x : bool) : coprod (x = true) (x = false).
Proof.
  intro. induction x. apply (ii1 (idpath _)). apply (ii2 (idpath _)).
Defined.

Definition bool_to_type : bool -> UU.
Proof.
  intros b. induction b as [|]. { exact unit. } { exact empty. }
Defined.

Theorem nopathstruetofalse : true = false -> empty.
Proof. intro X. apply (transportf bool_to_type X tt). Defined.

Corollary nopathsfalsetotrue : false = true -> empty.
Proof. intro X. apply (transportb bool_to_type X tt). Defined.

Definition truetonegfalse (x : bool) : x = true -> x != false.
Proof. intros x e. rewrite e. unfold neg. apply nopathstruetofalse. Defined.

Definition falsetonegtrue (x : bool) : x = false -> x != true.
Proof. intros x e. rewrite e. unfold neg. apply nopathsfalsetotrue. Defined.

Definition negtruetofalse (x : bool) : x != true -> x = false.
Proof.
  intros x ne. induction (boolchoice x) as [t | f]. induction (ne t). apply f.
Defined.

Definition negfalsetotrue (x : bool) : x != false -> x = true.
Proof.
  intros x ne. induction (boolchoice x) as [t | f]. apply t. induction (ne f).
Defined.


(** *** Fibrations with only one non-empty fiber

Theorem saying that if a fibration has only one non-empty fiber then the total
space is weakly equivalent to this fiber. *)

(* The current proof added by P. L. Lumsdaine, 2016 *)

Theorem onefiber {X : UU} (P : X -> UU) (x : X)
        (c : ∏ x' : X, (x = x') ⨿ ¬ P x') : isweq (λ p, tpair P x p).
Proof.
  intros.
  set (f := fun p : P x => tpair _ x p).
  set (cx := c x).
  transparent assert (cnew : (∏ x' : X, (x = x') ⨿ ¬ P x')).
  { intro x'. refine (coprod_rect (fun _ => _) _ _ (cx)).
    - intro x0. refine (coprod_rect (fun _ => _) _ _ (c x')).
      + intro ee. apply ii1; exact (pathscomp0 (pathsinv0 x0) ee).
      + intro phi. apply ii2, phi.
    - intro phi. exact (c x'). }


  set (g := fun pp : total2 P =>
              match (cnew (pr1 pp)) with
              | ii1 e => transportb P e (pr2 pp)
              | ii2 phi => fromempty (phi (pr2 pp))
              end).


  assert (efg : ∏ pp : total2 P, (f (g pp)) = pp).
  intro. induction pp as [ t x0 ]. set (cnewt := cnew t).
  unfold g. unfold f. simpl. change (cnew t) with cnewt.
  induction cnewt as [ x1 | y ].
  apply (pathsinv0 (pr1 (pr2 (constr1 P (pathsinv0 x1))) x0)).
  induction (y x0).

  set (cnewx := cnew x).
  assert (e1 : (cnew x) = cnewx). apply idpath.
  unfold cnew in cnewx. change (c x) with cx in cnewx.
  induction cx as [ x0 | e0 ].
  assert (e : (cnewx) = (ii1  (idpath x))).
  apply (maponpaths (@ii1 (x = x) (P x -> empty)) (pathsinv0l x0)).

  assert (egf : ∏ p: P x, (g (f p)) = p). intro. simpl in g.
  unfold g. unfold f. simpl.

  set (ff := fun cc:coprod (x = x) (P x -> empty) =>
               match cc with
               | ii1 e0 => transportb P e0 p
               | ii2 phi => fromempty  (phi p)
               end).
  assert (ee : (ff (cnewx)) = (ff (@ii1 (x = x) (P x -> empty) (idpath x)))).
  apply (maponpaths ff e).
  assert (eee : (ff (@ii1 (x = x) (P x -> empty) (idpath x))) = p). apply idpath.
  fold (ff (cnew x)).
  assert (e2 : (ff (cnew x)) = (ff cnewx)). apply (maponpaths ff e1).
  apply (pathscomp0 (pathscomp0 e2 ee) eee).
  apply (gradth f g egf efg).

  unfold isweq. intro y0. induction (e0 (g y0)).
Defined.




(** ** Basics about fibration sequences. *)



(** *** Fibrations sequences and their first "left shifts"

The group of constructions related to fibration sequences forms one of the most
important computational toolboxes of homotopy theory.

Given a pair of functions [ (f : X -> Y) (g : Y -> Z) ] and a point [ z : Z ] ,
a structure of the complex on such a triple is a homotopy from the composition
[ funcomp f g ] to the constant function [ X -> Z ] corresponding to [ z ] i.e.
a term [ ez : ∏ x : X, (g (f x)) = z ]. Specifing such a structure is
essentially equivalent to specifing a structure of the form
[ ezmap : X -> hfiber g z ]. The mapping in one direction is given in the
definition of [ ezmap ] below. The mapping in another is given by
[ f := fun x : X => pr1 (ezmap x) ] and [ ez := fun x : X => pr2 (ezmap x) ].

A complex is called a fibration sequence if [ ezmap ] is a weak equivalence.
Correspondingly, the structure of a fibration sequence on [ f g z ] is a pair
[ (ez , is) ] where [ is : isweq (ezmap f g z ez) ]. For a fibration sequence
[ f g z fs ]  where [ fs : fibseqstr f g z ] and any [ y : Y ] there is defined
a function [ diff1 : (g y) = z -> X ] and a structure of the fibration
sequence [ fibseqdiff1 ] on the triple [ diff1 g y ]. This new fibration
sequence is called the derived fibration sequence of the original one.

The first function of the second derived of [ f g z fs ] corresponding to
[ (y : Y) (x : X) ]  is of the form [ (f x) = y -> (g y) = z ] and it is
homotopic to the function defined by
[ e => pathscomp0 (maponpaths g (pathsinv0 e)) (ez x) ]. The first function of
the third derived of [ f g z fs ] corresponding to
[ (y : Y) (x : X) (e : (g y) = z) ] is of the form
[ (diff1 e) = x -> (f x) = y ]. Therefore, the third derived of a sequence based
on [ X Y Z ] is based entirely on types = of [ X ], [ Y ] and [ Z ]. When this
construction is applied to types of finite h-level (see below) and combined with
the fact that the h-level of a path type is strictly lower than the h-level of
the ambient type it leads to the possibility of building proofs about types by
induction on h-level.

There are three important special cases in which fibration sequences arise:

( pr1 - case ) The fibration sequence [ fibseqpr1 P z ] defined by family
[ P : Z -> UU ] and a term [ z : Z ]. It is based on the sequence of functions
[ (tpair P z : P z -> total2 P) (pr1 : total2 P -> Z) ]. The corresponding
[ ezmap ] is defined by an obvious rule and the fact that it is a weak
equivalence is proved in [ isweqfibertohfiber ].

( g - case ) The fibration sequence [ fibseqg g z ]  defined by a function
[ g : Y -> Z ] and a term [ z : Z ]. It is based on the sequence of functions
[ (hfiberpr1 : hfiber g z -> Y) (g : Y -> Z) ] and the corresponding [ ezmap ]
is the function which takes a term [ ye : hfiber ] to
[ hfiberpair g (pr1 ye) (pr2 ye) ]. If we had eta-concersion for the depndent
sums it would be the identiry function. Since we do not have this conversion
in Coq this function is only homotopic to the identity function by [ tppr ]
which is sufficient to ensure that it is a weak equivalence. The first derived
of [ fibseqg g z ] corresponding to [ y : Y ] coincides with
[ fibseqpr1 (fun y' : Y  => (g y') = z) y ].

( hf -case ) The fibration sequence of homotopy fibers defined for any pair of
functions [ (f : X -> Y) (g : Y -> Z) ] and any terms
[ (z : Z) (ye : hfiber g z) ]. It is based on functions
[ hfiberftogf : hfiber f (pr1 ye) -> hfiber (funcomp f g) z ] and
[ hfibergftog : hfiber (funcomp f g) z -> hfiber g z ] which are defined below.
 *)

(** *** The structures of a complex and of a fibration sequence on a composable pair of functions *)

(** The structure of a complex on a composable pair of functions
  [ (f : X -> Y) (g : Y -> Z) ] relative to a term [ z : Z ]. *)

Definition complxstr {X Y Z : UU} (f : X -> Y) (g : Y -> Z) (z : Z)
  := ∏ x : X, (g (f x)) = z.


(** The structure of a fibration sequence on a complex. *)

Definition ezmap {X Y Z : UU} (f : X -> Y) (g : Y -> Z) (z : Z)
           (ez : complxstr f g z) :
  X -> hfiber g z := fun x : X => hfiberpair g (f x) (ez x).

Definition isfibseq {X Y Z : UU} (f : X -> Y) (g : Y -> Z) (z : Z)
           (ez : complxstr f g z) := isweq (ezmap f g z ez).

Definition fibseqstr {X Y Z : UU} (f : X -> Y) (g : Y -> Z) (z : Z)
  := ∑ ez : complxstr f g z, isfibseq f g z ez.
Definition fibseqstrpair {X Y Z : UU} (f : X -> Y) (g : Y -> Z) (z : Z)
  := tpair (fun ez : complxstr f g z => isfibseq f g z ez).
Definition fibseqstrtocomplxstr {X Y Z : UU} (f : X -> Y) (g : Y -> Z) (z : Z) :
  fibseqstr f g z -> complxstr f g z
  := @pr1 _ (fun ez : complxstr f g z => isfibseq f g z ez).
Coercion fibseqstrtocomplxstr : fibseqstr >-> complxstr.

Definition ezweq {X Y Z : UU} (f : X -> Y) (g : Y -> Z) (z : Z)
           (fs : fibseqstr f g z) : weq X (hfiber g z)
  := weqpair _ (pr2 fs).



(** *** Construction of the derived fibration sequence *)


Definition d1 {X Y Z : UU} (f : X -> Y) (g : Y -> Z) (z : Z)
           (fs : fibseqstr f g z) (y : Y) : (g y) = z -> X
  := fun e : _ => invmap (ezweq f g z fs) (hfiberpair g y e).

Definition ezmap1 {X Y Z : UU} (f : X -> Y) (g : Y -> Z) (z : Z)
           (fs : fibseqstr f g z) (y : Y) (e : (g y) = z) : hfiber f y.
Proof.
  intros.
  split with (d1 f g z fs y e).
  unfold d1.
  change (f (invmap (ezweq f g z fs) (hfiberpair g y e)))
  with (hfiberpr1 _ _ (ezweq f g z fs (invmap (ezweq f g z fs)
                                              (hfiberpair g y e)))).
  apply (maponpaths (hfiberpr1 g z)
                    (homotweqinvweq (ezweq f g z fs) (hfiberpair g y e))).
Defined.

Definition invezmap1 {X Y Z : UU} (f : X -> Y) (g : Y -> Z) (z : Z)
           (ez : complxstr f g z) (y : Y) : hfiber f y -> (g y) = z
  := fun xe: hfiber f y
     => match xe with
          tpair _ x e => pathscomp0 (maponpaths g (pathsinv0 e)) (ez x)
        end.

Theorem isweqezmap1 {X Y Z : UU} (f : X -> Y) (g : Y -> Z) (z : Z)
        (fs : fibseqstr f g z) (y : Y) : isweq (ezmap1 f g z fs y).
Proof.
  intros.
  set (ff := ezmap1 f g z fs y). set (gg := invezmap1 f g z (pr1 fs) y).
  assert (egf : ∏ e : _, (gg (ff e)) = e).
  intro. simpl.
  apply (hfibertriangle1inv0 g (homotweqinvweq (ezweq f g z fs)
                                               (hfiberpair g y e))).
  assert (efg : ∏ xe : _, (ff (gg xe)) = xe).
  intro. induction xe as [ x e ]. induction e. simpl.
  unfold ff. unfold ezmap1. unfold d1.
  change (hfiberpair g (f x) (pr1 fs x)) with (ezmap f g z fs x).
  apply (hfibertriangle2
           f (hfiberpair f (invmap (ezweq f g z fs) (ezmap f g z fs x)) _)
           (hfiberpair f x (idpath _))
           (homotinvweqweq (ezweq f g z fs) x)).
  simpl.
  set (e1 := pathsinv0 (pathscomp0rid (maponpaths f (homotinvweqweq
                                                       (ezweq f g z fs) x)))).
  assert (e2 : (maponpaths (hfiberpr1 g z)
                           (homotweqinvweq (ezweq f g z fs)
                                           ((ezmap f g z fs) x)))
               = (maponpaths f (homotinvweqweq (ezweq f g z fs) x))).
  set (e3 := maponpaths (fun e : _ => maponpaths (hfiberpr1 g z) e)
                        (pathsinv0 (homotweqinvweqweq (ezweq f g z fs) x))).
  simpl in e3.
  set (e4 := maponpathscomp (ezmap f g z (pr1 fs)) (hfiberpr1 g z)
                            (homotinvweqweq (ezweq f g z fs) x)).
  simpl in e4. apply (pathscomp0 e3 e4). apply (pathscomp0 e2 e1).
  apply (gradth _ _ egf efg).
Defined.

Definition ezweq1 {X Y Z : UU} (f : X -> Y) (g : Y -> Z) (z : Z)
           (fs : fibseqstr f g z) (y : Y) := weqpair _ (isweqezmap1 f g z fs y).

Definition fibseq1 {X Y Z : UU} (f :X -> Y) (g : Y -> Z) (z : Z)
           (fs : fibseqstr f g z) (y : Y) : fibseqstr (d1 f g z fs y) f y
  := fibseqstrpair _ _ _ _ (isweqezmap1 f g z fs y).



(** *** Explicit description of the first map in the second derived sequence *)

Definition d2 {X Y Z : UU} (f : X -> Y) (g : Y -> Z) (z : Z)
           (fs : fibseqstr f g z) (y : Y) (x : X) (e : (f x) = y) :
  (g y) = z := pathscomp0 (maponpaths g (pathsinv0 e)) ((pr1 fs) x).
Definition ezweq2 {X Y Z : UU} (f : X -> Y) (g : Y -> Z) (z : Z)
           (fs : fibseqstr f g z) (y : Y) (x : X) :
  weq ((f x) = y) (hfiber (d1 f g z fs y) x)
  := ezweq1 (d1 f g z fs y) f y (fibseq1 f g z fs y) x.
Definition fibseq2 {X Y Z : UU} (f : X -> Y) (g : Y->Z) (z : Z)
           (fs : fibseqstr f g z) (y : Y) (x : X) :
  fibseqstr (d2 f g z fs y x) (d1 f g z fs y) x
  := fibseqstrpair _ _ _ _
                   (isweqezmap1 (d1 f g z fs y) f y (fibseq1 f g z fs y) x).



(** *** Fibration sequences based on [ tpair P z ] and [ pr1 : total2 P -> Z ] ( the "pr1-case" ) *)


(** Construction of the fibration sequence. *)

Definition ezmappr1 {Z : UU} (P : Z -> UU) (z : Z) :
  P z -> hfiber (@pr1 Z P) z
  := fun p : P z => tpair _ (tpair _  z p) (idpath z).

Definition invezmappr1 {Z : UU} (P : Z -> UU) (z : Z) :
  hfiber (@pr1 Z P) z -> P z
  := fun te : hfiber (@pr1 Z P) z => match te with
                                     | tpair _ t e => transportf P e (pr2 t)
                                     end.

Definition isweqezmappr1 {Z : UU} (P : Z -> UU) (z : Z) :
  isweq (ezmappr1 P z).
Proof.
  intros.
  assert (egf : ∏ x: P z , (invezmappr1 _ z ((ezmappr1 P z) x)) = x).
  intro. unfold ezmappr1. unfold invezmappr1. simpl. apply idpath.
  assert (efg : ∏ x: hfiber (@pr1 Z P) z ,
                     (ezmappr1 _ z (invezmappr1 P z x)) = x).
  intros. induction x as [ x t0 ]. induction t0. simpl in x. simpl.
  induction x. simpl. unfold transportf. unfold ezmappr1. apply idpath.
  apply (gradth _ _ egf efg).
Defined.

Definition ezweqpr1 {Z : UU} (P : Z -> UU) (z : Z)
  := weqpair _ (isweqezmappr1 P z).

Lemma isfibseqpr1 {Z : UU} (P : Z -> UU) (z : Z) :
  isfibseq (fun p : P z => tpair _ z p) (@pr1 Z P) z (fun p : P z => idpath z).
Proof. intros. unfold isfibseq. unfold ezmap. apply isweqezmappr1. Defined.

Definition fibseqpr1 {Z : UU} (P : Z -> UU) (z : Z) :
  fibseqstr (fun p : P z => tpair _ z p) (@pr1 Z P) z
  := fibseqstrpair _ _ _ _ (isfibseqpr1 P z).


(** The main weak equivalence defined by the first derived of [ fibseqpr1 ]. *)

Definition ezweq1pr1 {Z : UU} (P : Z -> UU) (z : Z) (zp : total2 P) :
  weq ((pr1 zp) = z) (hfiber (tpair P z) zp)
  := ezweq1 _ _ z (fibseqpr1 P z) zp.







(** *** Fibration sequences based on [ hfiberpr1 : hfiber g z -> Y ] and [ g : Y -> Z ] (the "g-case") *)


Theorem isfibseqg {Y Z : UU} (g : Y -> Z) (z : Z) :
  isfibseq (hfiberpr1 g z) g z (fun ye: _ => pr2 ye).
Proof.
  intros.
  assert (Y0 : ∏ ye' : hfiber g z,
                       ye' = (ezmap (hfiberpr1 g z) g z (fun ye: _ => pr2 ye)
                                    ye')).
  intro. apply tppr. apply (isweqhomot _ _ Y0 (idisweq _)).
Defined.

Definition ezweqg {Y Z : UU} (g : Y -> Z) (z : Z) := weqpair _ (isfibseqg g z).
Definition fibseqg {Y Z : UU} (g : Y -> Z) (z : Z)
  : fibseqstr (hfiberpr1 g z) g z := fibseqstrpair _ _ _ _ (isfibseqg g z).


(** The first derived of [ fibseqg ]. *)

Definition d1g {Y Z : UU} (g : Y -> Z) (z : Z) (y : Y) :
  (g y) = z -> hfiber g z := hfiberpair g y.

(** note that [ d1g ] coincides with [ d1 _ _ _ (fibseqg g z) ] which makes
  the following two definitions possible. *)

Definition ezweq1g {Y Z : UU} (g : Y -> Z) (z : Z) (y : Y) :
  weq ((g y) = z) (hfiber (hfiberpr1 g z) y)
  := weqpair _ (isweqezmap1 (hfiberpr1  g z) g z (fibseqg g z) y).
Definition fibseq1g {Y Z : UU} (g : Y -> Z) (z : Z) (y : Y) :
  fibseqstr (d1g g z y) (hfiberpr1 g z) y
  := fibseqstrpair _ _ _ _ (isweqezmap1 (hfiberpr1 g z) g z (fibseqg g z) y).


(** The second derived of [ fibseqg ]. *)

Definition d2g {Y Z : UU} (g : Y -> Z) {z : Z} (y : Y) (ye' : hfiber g z)
           (e: (pr1 ye') = y) : (g y) = z
  := pathscomp0 (maponpaths g (pathsinv0 e)) (pr2  ye').

(** note that [ d2g ] coincides with [ d2 _ _ _ (fibseqg g z) ] which makes
  the following two definitions possible. *)

Definition ezweq2g
           {Y Z : UU} (g : Y -> Z) {z : Z} (y : Y) (ye' : hfiber g z) :
  weq ((pr1 ye') = y) (hfiber (hfiberpair g y) ye')
  := ezweq2 _ _ _ (fibseqg g z) _ _.
Definition fibseq2g {Y Z : UU} (g : Y -> Z) {z : Z} (y : Y) (ye' : hfiber g z) :
  fibseqstr (d2g g y ye') (hfiberpair g y) ye'
  := fibseq2 _ _ _ (fibseqg g z) _ _.


(** The third derived of [ fibseqg ] and an explicit description of the
  corresponding first map. *)

Definition d3g {Y Z : UU} (g : Y -> Z) {z : Z} (y : Y) (ye' : hfiber g z)
           (e : (g y) = z) : (hfiberpair g y e) = ye' -> (pr1 ye') = y
  := d2 (d1g  g z y) (hfiberpr1 g z) y (fibseq1g g z y) ye' e.

Lemma homotd3g {Y Z : UU} (g : Y -> Z) {z : Z} (y : Y) (ye' : hfiber g z)
      (e : (g y) = z) (ee : (hfiberpair g y e) = ye') :
  (d3g g y ye' e ee) = (maponpaths (@pr1 _ _) (pathsinv0 ee)).
Proof. intros. unfold d3g. unfold d2. simpl. apply pathscomp0rid. Defined.

Definition ezweq3g {Y Z : UU} (g : Y -> Z) {z : Z} (y : Y) (ye' : hfiber g z)
           (e : (g y) = z)
  := ezweq2 (d1g g z y) (hfiberpr1 g z) y (fibseq1g g z y) ye' e.
Definition fibseq3g {Y Z : UU} (g : Y -> Z) {z : Z} (y : Y) (ye' : hfiber g z)
           (e : (g y) = z)
  := fibseq2 (d1g g z y) (hfiberpr1 g z) y (fibseq1g g z y) ye' e.



(** *** Fibration sequence of h-fibers defined by a composable pair of functions (the "hf-case")

  We construct a fibration sequence based on [ hfibersftogf f g z ye : hfiber f (pr1 ye) -> hfiber gf z) ]
  and [ hfibersgftog f g z : hfiber gf z -> hfiber g z) ].

*)




Definition hfibersftogf {X Y Z : UU} (f : X -> Y) (g : Y -> Z) (z : Z)
           (ye : hfiber g z) (xe : hfiber f (pr1 ye)) : hfiber (funcomp f g) z.
Proof.
  intros.
  split with (pr1 xe).
  apply (pathscomp0 (maponpaths g (pr2 xe)) (pr2 ye)).
Defined.



Definition ezmaphf {X Y Z : UU} (f : X -> Y) (g : Y -> Z) (z : Z)
           (ye : hfiber g z) (xe : hfiber f (pr1 ye)) :
  hfiber (hfibersgftog f g z) ye.
Proof.
  intros.
  split with (hfibersftogf f g z ye xe). simpl.
  apply (hfibertriangle2
           g (hfiberpair g (f (pr1 xe)) (pathscomp0 (maponpaths g (pr2 xe))
                                                    (pr2 ye))) ye (pr2 xe)).
  simpl. apply idpath.
Defined.

Definition invezmaphf {X Y Z : UU} (f : X -> Y) (g : Y -> Z) (z : Z)
           (ye : hfiber g z) (xee' : hfiber (hfibersgftog f g z) ye) :
  hfiber f (pr1 ye).
Proof.
  intros.
  split with (pr1 (pr1 xee')).
  apply (maponpaths (hfiberpr1 _ _) (pr2 xee')).
Defined.

Definition ffgg {X Y Z : UU} (f : X -> Y) (g : Y -> Z) (z : Z)
           (ye : hfiber g z) (xee' : hfiber (hfibersgftog f g z) ye) :
  hfiber (hfibersgftog f g z) ye.
Proof.
  intros.
  induction ye as [ y e ]. induction e. unfold hfibersgftog.
  unfold hfibersgftog in xee'.
  induction xee' as [ xe e' ]. induction xe as [ x e ].
  set (e'' := (maponpaths g (maponpaths (hfiberpr1 g (g y)) e'))).
  simpl in e'.
  split with (hfiberpair (funcomp f g) x (pathscomp0 e'' (idpath (g y)))).
  simpl.
  apply (hfibertriangle2 _ (hfiberpair g (f x) (pathscomp0 e'' (idpath (g y))))
                         (hfiberpair g y (idpath _))
                         (maponpaths (hfiberpr1 _ _) e') (idpath _)).
Defined.

Definition homotffggid {X Y Z : UU} (f : X -> Y) (g : Y -> Z) (z : Z)
           (ye : hfiber g z) (xee' : hfiber (hfibersgftog f g z) ye) :
  (ffgg f g z ye xee') = xee'.
Proof.
  intros.
  induction ye as [ y e ]. induction e.
  induction xee' as [ xe e' ]. induction e'.
  induction xe as [ x e ]. induction e.
  simpl. apply idpath.
Defined.

Theorem isweqezmaphf {X Y Z : UU} (f : X -> Y) (g : Y -> Z)
        (z : Z) (ye : hfiber g z) : isweq (ezmaphf f g z ye).
Proof.
  intros.
  set (ff := ezmaphf f g z ye). set (gg := invezmaphf f g z ye).
  assert (egf : ∏ xe : _ , (gg (ff xe)) = xe).
  induction ye as [ y e ]. induction e. intro xe.
  apply (hfibertriangle2 f (gg (ff xe)) xe (idpath (pr1 xe))).
  induction xe as [ x ex ]. simpl in ex. induction ex. simpl. apply idpath.
  assert (efg : ∏ xee' : _ , (ff (gg xee')) = xee').
  induction ye as [ y e ]. induction e. intro xee'.
  assert (hint : (ff (gg xee'))
                 = (ffgg f g (g y) (hfiberpair g y (idpath _)) xee')).
  induction xee' as [ xe e' ]. induction xe as [ x e ]. apply idpath.
  apply (pathscomp0 hint (homotffggid _ _ _ _ xee')).
  apply (gradth _ _ egf efg).
Defined.


Definition ezweqhf {X Y Z : UU} (f : X -> Y) (g : Y -> Z) (z : Z)
           (ye : hfiber g z) :
  weq (hfiber f (pr1 ye)) (hfiber (hfibersgftog f g z) ye)
  := weqpair _ (isweqezmaphf f g z ye).

Definition fibseqhf {X Y Z : UU} (f : X -> Y) (g : Y -> Z) (z : Z)
           (ye : hfiber g z) :
  fibseqstr (hfibersftogf f g z ye) (hfibersgftog f g z) ye
  := fibseqstrpair _ _ _ _ (isweqezmaphf f g z ye).

Definition isweqinvezmaphf {X Y Z : UU} (f : X -> Y) (g : Y -> Z) (z : Z)
           (ye : hfiber g z) :
  isweq (invezmaphf f g z ye) := pr2 (invweq (ezweqhf f g z ye)).


Corollary weqhfibersgwtog {X Y Z : UU} (w : X ≃ Y) (g : Y -> Z) (z : Z) :
  weq (hfiber (funcomp w g) z) (hfiber g z).
Proof.
  intros.
  split with (hfibersgftog w g z).
  intro ye.
  apply (iscontrweqf (ezweqhf w g z ye) ((pr2 w) (pr1 ye))).
Defined.



(** ** Functions between total spaces of families


(** *** Function [ totalfun ] between total spaces from a family of functions between the fibers

Including theorems saying that a fiber-wise morphism between total spaces is a weak
equivalence if and only if all the morphisms between the fibers are weak
equivalences. *)

*)

Definition totalfun {X : UU} (P Q : X -> UU) (f : ∏ x : X, P x -> Q x)
  := (fun z: total2 P => tpair Q (pr1 z) (f (pr1 z) (pr2 z))).


Theorem isweqtotaltofib {X : UU} (P Q : X -> UU) (f : ∏ x : X, P x -> Q x):
  isweq (totalfun _ _ f) -> ∏ x : X, isweq (f x).
Proof.
  intros X P Q f X0 x.
  set (totp := total2 P). set (totq := total2 Q).
  set (totf := (totalfun _ _ f)).
  set (pip := fun z: totp => pr1  z). set (piq:= fun z: totq => pr1  z).
  set (hfx := hfibersgftog totf piq x). simpl in hfx.
  assert (H : isweq hfx). unfold isweq. intro y.
  set (int := invezmaphf totf piq x y).
  assert (X1 : isweq int). apply (isweqinvezmaphf totf piq x y).
  induction y as [ t e ].
  assert (is1 : iscontr (hfiber totf t)).
  apply (X0 t). apply (iscontrweqb (weqpair int X1) is1).
  set (ip := ezmappr1 P x). set (iq := ezmappr1 Q x).
  set (h := fun p: P x => hfx (ip p)).
  assert (is2 : isweq h).
  apply (twooutof3c ip hfx (isweqezmappr1 P x) H).
  set (h':= fun p: P x => iq ((f x) p)).
  assert (ee : ∏ p:P x, (h p) = (h' p)). intro. apply idpath.
  assert (X2 : isweq h'). apply (isweqhomot h h' ee is2).
  apply (twooutof3a (f x) iq X2).
  apply (isweqezmappr1 Q x).
Defined.


Definition weqtotaltofib {X : UU} (P Q : X -> UU) (f : ∏ x : X , P x -> Q x)
           (is : isweq (totalfun _ _ f)) (x : X) : weq (P x) (Q x)
  := weqpair _ (isweqtotaltofib P Q f is x).


Theorem isweqfibtototal {X : UU} (P Q : X -> UU) (f : ∏ x : X, weq (P x) (Q x)) :
  isweq (totalfun _ _ f).
Proof.
  intros X P Q f.
  set (fpq := totalfun P Q f). set (pr1p := fun z : total2 P => pr1 z).
  set (pr1q := fun z : total2 Q => pr1  z).
  unfold isweq. intro xq.
  set (x:= pr1q xq).
  set (xqe:= hfiberpair pr1q xq (idpath _)).
  set (hfpqx:= hfibersgftog fpq pr1q x).

  assert (isint : iscontr (hfiber hfpqx xqe)).
  assert (isint1 : isweq hfpqx).
  set (ipx := ezmappr1 P x). set (iqx := ezmappr1 Q x).
  set (diag := fun p : P x => (iqx ((f x) p))).
  assert (is2: isweq diag).
  apply (twooutof3c (f x) iqx (pr2 (f x)) (isweqezmappr1 Q x)).
  apply (twooutof3b ipx hfpqx (isweqezmappr1 P x) is2).
  unfold isweq in isint1. apply (isint1 xqe).
  set (intmap := invezmaphf fpq pr1q x xqe).
  apply (iscontrweqf (weqpair intmap (isweqinvezmaphf fpq pr1q x xqe)) isint).
Defined.

Definition weqfibtototal {X : UU} (P Q : X -> UU) (f : ∏ x, P x ≃ Q x) :
  (∑ x, P x) ≃ (∑ x, Q x) := weqpair _ (isweqfibtototal P Q f).


(** *** Function [ fpmap ] between the total spaces from a function between the bases

Given [ X Y ] in [ UU ], [ P:Y -> UU ] and [ f: X -> Y ] we get a function
[ fpmap: total2 X (P f) -> total2 Y P ]. The main theorem of this section
asserts that the homotopy fiber of fpmap over [ yp:total Y P ] is naturally
weakly equivalent to the homotopy fiber of [ f ] over [ pr1 yp ]. In
particular, if  [ f ] is a weak equivalence then so is [ fpmap ]. *)


Definition fpmap {X Y : UU} (f : X -> Y) (P : Y -> UU) :
  (∑ x, P (f x)) -> (∑ y, P y) := λ z, tpair P (f (pr1 z)) (pr2 z).

Definition hffpmap2 {X Y : UU} (f : X -> Y) (P : Y -> UU) :
  (∑ x, P (f x)) -> ∑ u : total2 P, hfiber f (pr1 u).
Proof.
  intros X Y f P X0.
  set (u:= fpmap f P X0).
  split with u.
  set (x:= pr1  X0).
  split with x.
  simpl. apply idpath.
Defined.

Lemma centralfiber {X : UU} (P : X -> UU) (x : X) :
  isweq (fun p : P x => tpair (fun u : coconusfromt X x => P (pr1 u))
                              (coconusfromtpair X (idpath x)) p).
Proof.
  intros.
  set (f := fun p: P x => tpair (fun u: coconusfromt X x => P(pr1 u))
                                (coconusfromtpair X (idpath x)) p).
  set (g := fun z: total2 (fun u: coconusfromt X x => P (pr1 u))
            => transportf P (pathsinv0 (pr2 (pr1 z))) (pr2 z)).

  assert (efg : ∏ z : total2 (fun u : coconusfromt X x => P (pr1 u)),
                      (f (g z)) = z).
  intro.
  induction z as [ t x0 ]. induction t as [ t x1 ].
  simpl. induction x1. simpl. apply idpath.

  assert (egf : ∏ p : P x , (g (f p)) = p). intro. apply idpath.

  apply (gradth f g egf efg).
Defined.


Lemma isweqhff {X Y : UU} (f : X -> Y) (P : Y -> UU) : isweq (hffpmap2 f P).
Proof.
  intros.
  set (int := total2 (fun x : X => total2 (fun u : coconusfromt Y (f x)
                                           => P (pr1  u)))).
  set (intpair := tpair (fun x:X => total2 (fun u : coconusfromt Y (f x)
                                            => P (pr1  u)))).
  set (toint :=
         fun z : (total2 (fun u : total2 P => hfiber f (pr1 u)))
         => intpair (pr1 (pr2 z))
                    (tpair (fun u: coconusfromt Y (f (pr1 (pr2 z))) => P (pr1 u))
                           (coconusfromtpair _ (pr2 (pr2 z))) (pr2 (pr1 z)))).
  set (fromint := fun z : int
                  => tpair (fun u : total2 P => hfiber f (pr1 u))
                           (tpair P (pr1 (pr1 (pr2 z))) (pr2 (pr2 z)))
                           (hfiberpair f (pr1 z) (pr2 (pr1 (pr2 z))))).

  assert (fromto : ∏ u : (total2 (fun u : total2 P => hfiber f (pr1 u))),
                         (fromint (toint u)) = u).
  simpl in toint. simpl in fromint. simpl.
  intro u. induction u as [ t x ]. induction x. induction t as [ p0 p1 ].
  simpl. unfold toint. unfold fromint. simpl. apply idpath.

  assert (tofrom : ∏ u : int, (toint (fromint u)) = u).
  intro. induction u as [ t x ]. induction x as [ t0 x ]. induction t0.
  simpl in x. simpl. unfold fromint. unfold toint. simpl. apply idpath.

  assert (is : isweq toint). apply (gradth toint fromint fromto tofrom).

  clear tofrom. clear fromto. clear fromint.
  set (h := fun u : total2 (fun x : X => P (f x)) => toint ((hffpmap2 f P) u)).
  simpl in h.

  assert (l1 : ∏ x : X, isweq (fun p: P (f x) =>
                                 tpair (fun u : coconusfromt _ (f x) => P (pr1 u))
                                       (coconusfromtpair _ (idpath (f x))) p)).
  intro. apply (centralfiber P (f x)).

  assert (X0 : isweq h).
  apply (isweqfibtototal
           (fun x : X => P (f x))
           (fun x : X => total2 (fun u : coconusfromt _ (f x) => P (pr1 u)))
           (fun x : X => weqpair _ (l1 x))).

  apply (twooutof3a (hffpmap2 f P) toint X0 is).
Defined.

(** *** Homotopy fibers of [ fpmap ] *)

Definition hfiberfpmap {X Y : UU} (f : X -> Y) (P : Y -> UU) (yp : total2 P) :
  hfiber (fpmap f P) yp -> hfiber f (pr1 yp).
Proof.
  intros X Y f P yp X0.
  set (int1:= hfibersgftog (hffpmap2 f P)
                           (fun u : (∑ u : total2 P, hfiber f (pr1  u))
                            => (pr1 u)) yp).
  set (phi := invezmappr1 (fun u:total2 P => hfiber f (pr1 u)) yp).
  apply (phi (int1 X0)).
Defined.


Theorem isweqhfiberfp {X Y : UU} (f : X -> Y) (P : Y -> UU) (yp : total2 P) :
  isweq (hfiberfpmap f P yp).
Proof.
  intros.

  set (int1 := hfibersgftog
                 (hffpmap2  f P)
                 (fun u : (total2 (fun u : total2 P => hfiber f (pr1 u))) => (pr1 u))
                 yp).
  assert (is1 : isweq int1). simpl in int1.
  apply (pr2 (weqhfibersgwtog
                (weqpair _ (isweqhff f P))
                (fun u : total2 (fun u : total2 P => hfiber f (pr1 u)) => pr1 u) yp)).

  set (phi := invezmappr1 (fun u : total2 P => hfiber f (pr1 u)) yp).
  assert (is2 : isweq phi).
  apply (pr2 (invweq (ezweqpr1 (fun u : total2 P => hfiber f (pr1 u)) yp))).

  apply (twooutof3c int1 phi is1 is2).
Defined.

(** *** The [ fpmap ] from a weak equivalence is a weak equivalence *)

Corollary isweqfpmap {X Y : UU} (w : X ≃ Y)(P : Y -> UU) : isweq (fpmap w P).
Proof.
  intros.
  unfold isweq. intro y. set (h := hfiberfpmap w P y).
  assert (X1 : isweq h). apply isweqhfiberfp.
  assert (is : iscontr (hfiber w (pr1 y))). apply (pr2 w).
  apply (iscontrweqb (weqpair h X1) is).
Defined.

Definition weqfp_map {X Y : UU} (w : X ≃ Y) (P : Y -> UU) :
  (∑ x, P(w x)) -> (∑ y, P y).
Proof.
  intros ? ? ? ? xp. exact (w (pr1 xp),,pr2 xp).
Defined.

Definition weqfp_invmap {X Y : UU} (w : X ≃ Y) (P : Y -> UU) :
  (∑ y, P y) -> (∑ x, P(w x)).
Proof.
  intros ? ? ? ? yp.
  exact (invmap w (pr1 yp),,
                transportf P (! homotweqinvweq w (pr1 yp)) (pr2 yp)).
Defined.

Definition weqfp {X Y : UU} (w : X ≃ Y) (P : Y -> UU) :
  (∑ x : X, P (w x)) ≃ (∑ y, P y).
Proof.
  intros.
  exists (weqfp_map w P).
  refine (gradth _ (weqfp_invmap w P) _ _).
  { intros xp. use total2_paths_f.
    { simpl. apply homotinvweqweq. }
    simpl. rewrite <- weq_transportf_adjointness.
    rewrite transport_f_f. rewrite pathsinv0l.
    reflexivity. }
  { intros yp. simple refine (total2_paths_f _ _).
    { simpl. apply homotweqinvweq. }
    simpl. rewrite transport_f_f. rewrite pathsinv0l. reflexivity. }
Defined.

Definition weqfp_compute_1 {X Y : UU} (w : X ≃ Y) (P : Y -> UU) :
  weqfp w P ~ weqfp_map w P.
Proof.
  intros. intros xp. reflexivity.
Defined.

Definition weqfp_compute_2 {X Y : UU} (w : X ≃ Y) (P : Y -> UU) :
  invmap (weqfp w P) ~ weqfp_invmap w P.
Proof.
  intros. intros yp. reflexivity.
Defined.

Definition weqtotal2overcoprod' {W X Y : UU} (P : W -> UU) (f : X ⨿ Y ≃ W) :
  (∑ w, P w) ≃ (∑ x : X, P (f (ii1 x))) ⨿ (∑ y : Y, P (f (ii2 y))).
Proof.
  intros.
  exact (weqcomp (invweq (weqfp f _)) (weqtotal2overcoprod (P ∘ f))).
Defined.

(** *** Total spaces of families over a contractible base *)

Definition fromtotal2overunit (P : unit -> UU) (tp : total2 P) : P tt.
Proof.
  intros. induction tp as [ t p ]. induction t. apply p.
Defined.

Definition tototal2overunit (P : unit -> UU) (p : P tt) : total2 P
  := tpair P tt p.

Theorem weqtotal2overunit (P : unit -> UU) : (∑ u, P u) ≃ P tt.
Proof.
  intro.
  set (f := fromtotal2overunit P). set (g := tototal2overunit P).
  split with f.
  assert (egf : ∏ a : _ , (g (f a)) = a).
  intro a. induction a as [ t p ]. induction t. apply idpath.
  assert (efg : ∏ a : _ , (f (g a)) = a).
  intro a. apply idpath. apply (gradth _ _ egf efg).
Defined.

(** *** The function on the total spaces from functions on the bases and on the fibers *)

Definition bandfmap {X Y : UU} (f : X -> Y) (P : X -> UU) (Q : Y -> UU)
           (fm : ∏ x : X, P x -> (Q (f x))) :
  (∑ x, P x) -> (∑ x, Q x) := λ xp, f (pr1 xp) ,, fm (pr1 xp) (pr2 xp).

Theorem isweqbandfmap {X Y : UU} (w : X ≃ Y) (P : X -> UU) (Q : Y -> UU)
        (fw : ∏ x : X, weq (P x) (Q (w x))) : isweq (bandfmap  _ P Q fw).
Proof.
  intros.
  set (f1 := totalfun P _ fw).
  set (is1 := isweqfibtototal P (fun x:X => Q (w x)) fw).
  set (f2:= fpmap w Q).
  set (is2:= isweqfpmap w Q).
  assert (h: ∏ xp: total2 P, (f2 (f1 xp)) = (bandfmap w P Q fw xp)).
  intro. induction xp. apply idpath.
  apply (isweqhomot _ _ h (twooutof3c f1 f2 is1 is2)).
Defined.

Definition weqbandf {X Y : UU} (w : X ≃ Y) (P : X -> UU) (Q : Y -> UU)
           (fw : ∏ x : X, weq (P x) (Q (w x)))
  := weqpair _ (isweqbandfmap w P Q fw).



(** ** Homotopy fiber squares *)

(** *** Homotopy commutative squares *)

Definition commsqstr {X X' Y Z : UU} (g' : Z -> X') (f' : X' -> Y) (g : Z -> X)
           (f : X -> Y) := ∏ (z : Z), (f' (g' z)) = (f (g z)).

Definition hfibersgtof' {X X' Y Z : UU} (f : X -> Y) (f' : X' -> Y) (g : Z -> X)
           (g' : Z -> X') (h : commsqstr g' f' g f) (x : X) (ze : hfiber g x) :
  hfiber f' (f x).
Proof.
  intros.
  induction ze as [ z e ].
  split with (g' z).
  apply (pathscomp0 (h z) (maponpaths f e)).
Defined.

Definition hfibersg'tof {X X' Y Z : UU} (f : X -> Y) (f' : X' -> Y)
           (g : Z -> X) (g' : Z -> X') (h : commsqstr g' f' g f) (x' : X')
           (ze : hfiber g' x') : hfiber f (f' x').
Proof.
  intros.
  induction ze as [ z e ].
  split with (g z).
  apply (pathscomp0 (pathsinv0 (h z)) (maponpaths f' e)).
Defined.

Definition transposcommsqstr {X X' Y Z : UU} (f : X -> Y) (f' : X' -> Y)
           (g : Z -> X) (g' : Z -> X') :
  commsqstr g' f' g f -> commsqstr g f g' f'
  := fun h : _ => fun z : Z => (pathsinv0 (h z)).


(** *** Short complexes and homotopy commutative squares *)

Lemma complxstrtocommsqstr {X Y Z : UU} (f : X -> Y) (g : Y -> Z) (z : Z)
      (h : complxstr f g z) :
  commsqstr f g (fun x : X => tt) (fun t : unit => z).
Proof. intros. assumption. Defined.


Lemma commsqstrtocomplxstr {X Y Z : UU} (f : X -> Y) (g : Y -> Z) (z : Z)
      (h : commsqstr f g (fun x : X => tt) (fun t : unit => z)) :
  complxstr f g z.
Proof. intros. assumption. Defined.


(** *** Homotopy fiber products *)



Definition hfp {X X' Y : UU} (f : X -> Y) (f' : X' -> Y)
  := total2 (fun xx' : dirprod X X' => (f' (pr2 xx')) = (f (pr1 xx'))).
Definition hfpg {X X' Y : UU} (f : X -> Y) (f' : X' -> Y) :
  hfp f f' -> X := fun xx'e => (pr1 (pr1 xx'e)).
Definition hfpg' {X X' Y : UU} (f : X -> Y) (f' : X' -> Y) :
  hfp f f' -> X' := fun xx'e => (pr2 (pr1 xx'e)).

Definition commsqZtohfp {X X' Y Z : UU} (f : X -> Y) (f' : X' -> Y)
           (g : Z -> X) (g' : Z -> X') (h : commsqstr g' f' g f) :
  Z -> hfp f f' := fun z : _ => tpair _ (dirprodpair (g z) (g' z)) (h z).

Definition commsqZtohfphomot {X X' Y Z : UU} (f : X -> Y) (f' : X' -> Y)
           (g : Z -> X) (g' : Z -> X') (h : commsqstr g' f' g f) :
  ∏ z : Z, (hfpg _ _ (commsqZtohfp _ _ _ _ h z)) = (g z)
  := fun z : _ => idpath _.

Definition commsqZtohfphomot' {X X' Y Z : UU} (f : X -> Y) (f' : X' -> Y)
           (g : Z -> X) (g' : Z -> X') (h : commsqstr g' f' g f) :
  ∏ z : Z, (hfpg' _ _ (commsqZtohfp _ _ _ _ h z)) = (g' z)
  := fun z : _ => idpath _.


Definition hfpoverX {X X' Y : UU} (f : X -> Y) (f' : X' -> Y)
  := total2 (fun x : X => hfiber f' (f x)).
Definition hfpoverX' {X X' Y : UU} (f : X -> Y) (f' : X' -> Y)
  := total2 (fun x' : X' => hfiber f (f' x')).


Definition weqhfptohfpoverX {X X' Y : UU} (f : X -> Y) (f' : X' -> Y) :
  weq (hfp f f') (hfpoverX f f').
Proof.
  intros.
  apply (weqtotal2asstor (fun x : X => X')
                         (fun xx' : dirprod X X'
                          =>  (f' (pr2 xx')) = (f (pr1 xx')))).
Defined.


Definition weqhfptohfpoverX' {X X' Y : UU} (f : X -> Y) (f' : X' -> Y) :
  weq (hfp f f') (hfpoverX' f f').
Proof.
  intros.
  set (w1 := weqfp (weqdirprodcomm X X')
                   (fun xx' : dirprod X' X  => (f' (pr1 xx')) = (f (pr2 xx')))).
  simpl in w1.
  set (w2 := weqfibtototal
               (fun x'x : dirprod X' X => (f' (pr1 x'x)) = (f (pr2 x'x)))
               (fun x'x : dirprod X' X => (f (pr2 x'x)) = (f' (pr1 x'x)))
               (fun x'x : _ => weqpathsinv0  (f' (pr1 x'x)) (f (pr2 x'x)))).
  set (w3 := weqtotal2asstor
               (fun x' : X' => X)
               (fun x'x : dirprod X' X => (f (pr2 x'x)) = (f' (pr1 x'x)))).
  simpl in w3.
  apply (weqcomp (weqcomp w1 w2) w3).
Defined.


Lemma weqhfpcomm {X X' Y : UU} (f : X -> Y) (f' : X' -> Y):
  weq (hfp f f') (hfp f' f).
Proof.
  intros.
  set (w1 := weqfp (weqdirprodcomm X X')
                   (fun xx' : dirprod X' X => (f' (pr1 xx')) = (f (pr2 xx')))).
  simpl in w1.
  set (w2 := weqfibtototal
               (fun x'x : dirprod X' X => (f' (pr1 x'x)) = (f (pr2 x'x)))
               (fun x'x : dirprod X' X => (f (pr2 x'x)) = (f' (pr1 x'x)))
               (fun x'x : _ => weqpathsinv0 (f' (pr1 x'x)) (f (pr2 x'x)))).
  apply (weqcomp w1 w2).
Defined.

Definition commhfp {X X' Y : UU} (f : X -> Y) (f' : X' -> Y) :
  commsqstr (hfpg' f f') f' (hfpg f f') f
  := fun xx'e : hfp f f' => pr2 xx'e.


(** *** Homotopy fiber products and homotopy fibers *)

Definition  hfibertohfp {X Y : UU} (f : X -> Y) (y : Y) (xe : hfiber f y) :
  hfp (fun t : unit => y) f := tpair (fun tx : dirprod unit X => (f (pr2 tx)) = y)
                                     (dirprodpair tt (pr1 xe)) (pr2 xe).

Definition hfptohfiber {X Y : UU} (f : X -> Y) (y : Y)
           (hf : hfp (fun t : unit => y) f) : hfiber f y
  := hfiberpair f (pr2 (pr1 hf)) (pr2 hf).

Lemma weqhfibertohfp {X Y : UU} (f : X -> Y) (y : Y) :
  weq (hfiber f y) (hfp (fun t : unit => y) f).
Proof.
  intros.
  set (ff := hfibertohfp f y).
  set (gg := hfptohfiber f y).
  split with ff.
  assert (egf : ∏ xe : _, (gg (ff xe)) = xe).
  intro. induction xe. apply idpath.
  assert (efg : ∏ hf : _, (ff (gg hf)) = hf).
  intro.
  induction hf as [ tx e ]. induction tx as [ t x ].
  induction t. apply idpath. apply (gradth _ _ egf efg).
Defined.

Lemma hfp_left {X Y Z : UU} (f : X -> Z) (g : Y -> Z) :
  hfp f g ≃ ∑ x, hfiber g (f x).
Proof. intros. apply weqtotal2dirprodassoc. Defined.

Definition hfp_right {X Y Z : UU} (f : X -> Z) (g : Y -> Z) :
  hfp f g ≃ ∑ y, hfiber f (g y).
Proof.
  intros. simple refine (weqgradth _ _ _ _).
  - intros [[x y] e]. exact (y,,x,,!e).
  - intros [x [y e]]. exact ((y,,x),,!e).
  - intros [[x y] e]. apply maponpaths, pathsinv0inv0.
  - intros [x [y e]]. apply maponpaths, maponpaths, pathsinv0inv0.
Defined.

Definition hfiber_comm {X Y Z : UU} (f : X -> Z) (g : Y -> Z) :
  (∑ x, hfiber g (f x)) ≃ (∑ y, hfiber f (g y)).
Proof.
  intros. simple refine (weqgradth _ _ _ _).
  - intros [x [y e]]. exact (y,,x,,!e).
  - intros [y [x e]]. exact (x,,y,,!e).
  - intros [x [y e]]. apply maponpaths, maponpaths, pathsinv0inv0.
  - intros [y [x e]]. apply maponpaths, maponpaths, pathsinv0inv0.
Defined.


(** *** Homotopy fiber squares *)

Definition ishfsq {X X' Y Z : UU} (f : X -> Y) (f' : X' -> Y)
           (g : Z -> X) (g' : Z -> X') (h : commsqstr g' f' g f)
  := isweq (commsqZtohfp f f' g g' h).

Definition hfsqstr {X X' Y Z : UU} (f : X -> Y) (f' : X' -> Y)
           (g : Z -> X) (g' : Z -> X')
  := total2 (fun h : commsqstr g' f' g f => isweq (commsqZtohfp f f' g g' h)).

Definition hfsqstrpair {X X' Y Z : UU} (f : X -> Y) (f' : X' -> Y)
           (g : Z -> X) (g' : Z -> X')
  := tpair (fun h : commsqstr g' f' g f => isweq (commsqZtohfp f f' g g' h)).

Definition hfsqstrtocommsqstr {X X' Y Z : UU} (f : X -> Y) (f' : X' -> Y)
           (g : Z -> X) (g' : Z -> X') :
  hfsqstr f f' g g' -> commsqstr g' f' g f
  := @pr1 _ (fun h : commsqstr g' f' g f => isweq (commsqZtohfp f f' g g' h)).
Coercion hfsqstrtocommsqstr : hfsqstr >-> commsqstr.

Definition weqZtohfp {X X' Y Z : UU} (f : X -> Y) (f' : X' -> Y) (g : Z -> X)
           (g' : Z -> X') (hf : hfsqstr f f' g g') : weq Z (hfp f f')
  := weqpair _ (pr2 hf).

Lemma isweqhfibersgtof' {X X' Y Z : UU} (f : X -> Y) (f' : X' -> Y) (g : Z -> X)
      (g' : Z -> X') (hf : hfsqstr f f' g g') (x : X) :
  isweq (hfibersgtof' f f' g g' hf x).
Proof.
  intros.
  set (is := pr2 hf).
  set (h := pr1 hf).
  set (a := weqtococonusf g).
  set (c := weqpair _ is).
  set (d := weqhfptohfpoverX f f').
  set (b0 := totalfun _ _ (hfibersgtof' f f' g g' h)).

  assert (h1 : ∏ z : Z, (d (c z)) = (b0 (a z))).
  intro. simpl. unfold b0. unfold a. unfold weqtococonusf. unfold tococonusf.
  simpl. unfold totalfun, total2asstor, hfibersgtof'; simpl.
  assert (e : (h z) = (pathscomp0 (h z) (idpath (f (g z))))).
  apply (pathsinv0 (pathscomp0rid _)). induction e. apply idpath.

  assert (is1 : isweq (fun z : _ => b0 (a z))).
  apply (isweqhomot _ _ h1). apply (twooutof3c _ _ (pr2 c) (pr2 d)).

  assert (is2 : isweq b0).
  apply (twooutof3b _ _ (pr2 a) is1).

  apply (isweqtotaltofib _ _ _ is2 x).
Defined.

Definition weqhfibersgtof' {X X' Y Z : UU} (f : X -> Y) (f' : X' -> Y)
           (g : Z -> X) (g' : Z -> X') (hf : hfsqstr f f' g g') (x : X)
  := weqpair _ (isweqhfibersgtof' _ _ _ _ hf x).

Lemma ishfsqweqhfibersgtof' {X X' Y Z : UU} (f : X -> Y) (f' : X' -> Y)
      (g : Z -> X) (g' : Z -> X') (h : commsqstr g' f' g f)
      (is : ∏ x : X, isweq (hfibersgtof' f f' g g' h x)) : hfsqstr f f' g g'.
Proof.
  intros. split with h.
  set (a := weqtococonusf g).
  set (c0 := commsqZtohfp f f' g g' h).
  set (d := weqhfptohfpoverX f f').
  set (b := weqfibtototal _ _ (fun x : X => weqpair _ (is x))).

  assert (h1 : ∏ z : Z, (d (c0 z)) = (b (a z))).
  intro. simpl. unfold b. unfold a. unfold weqtococonusf. unfold tococonusf.
  simpl. unfold totalfun, total2asstor, hfibersgtof'; simpl.
  assert (e : (h z) = (pathscomp0 (h z) (idpath (f (g z))))).
  apply (pathsinv0 (pathscomp0rid _)). induction e. apply idpath.

  assert (is1 : isweq (fun z : _ => d (c0 z))).
  apply (isweqhomot _ _ (fun z : Z => (pathsinv0 (h1 z)))).
  apply (twooutof3c _ _ (pr2 a) (pr2 b)).

  apply (twooutof3a _ _ is1 (pr2 d)).
Defined.

Lemma isweqhfibersg'tof {X X' Y Z : UU} (f : X -> Y) (f' : X' -> Y) (g : Z -> X)
      (g' : Z -> X') (hf : hfsqstr f f' g g') (x' : X') :
  isweq (hfibersg'tof f f' g g' hf x').
Proof.
  intros.
  set (is := pr2 hf).
  set (h := pr1 hf).
  set (a' := weqtococonusf g').
  set (c' := weqpair _ is).
  set (d' := weqhfptohfpoverX' f f').
  set (b0' := totalfun _ _ (hfibersg'tof f f' g g' h)).

  assert (h1 : ∏ z : Z, (d' (c' z)) = (b0' (a' z))).
  intro. unfold b0'. unfold a'. unfold weqtococonusf. unfold tococonusf.
  unfold totalfun, hfibersg'tof; simpl.
  assert (e : (pathsinv0 (h z))
              = (pathscomp0 (pathsinv0 (h z)) (idpath (f' (g' z))))).
  apply (pathsinv0 (pathscomp0rid _)). induction e. apply idpath.

  assert (is1 : isweq (fun z : _ => b0'(a' z))).
  apply (isweqhomot _ _ h1). apply (twooutof3c _ _ (pr2 c') (pr2 d')).

  assert (is2 : isweq b0'). apply (twooutof3b _ _ (pr2 a') is1).

  apply (isweqtotaltofib _ _ _ is2 x').
Defined.

Definition weqhfibersg'tof {X X' Y Z : UU} (f : X -> Y) (f' : X' -> Y)
           (g : Z -> X) (g' : Z -> X') (hf : hfsqstr f f' g g') (x' : X')
  := weqpair _ (isweqhfibersg'tof _ _ _ _ hf x').

Lemma ishfsqweqhfibersg'tof {X X' Y Z : UU} (f : X -> Y) (f' : X' -> Y)
      (g : Z -> X) (g' : Z -> X') (h : commsqstr g' f' g f)
      (is : ∏ x' : X', isweq (hfibersg'tof f f' g g' h x')) : hfsqstr f f' g g'.
Proof.
  intros.
  split with h.
  set (a' := weqtococonusf g').
  set (c0' := commsqZtohfp f f' g g' h).
  set (d' := weqhfptohfpoverX' f f').
  set (b' := weqfibtototal _ _ (fun x' : X' => weqpair _ (is x'))).

  assert (h1 : ∏ z : Z, (d' (c0' z)) = (b' (a' z))).
  intro. simpl. unfold b'. unfold a'. unfold weqtococonusf. unfold tococonusf.
  unfold totalfun, total2asstor, hfibersg'tof; simpl.
  assert (e : (pathsinv0 (h z)) =
              (pathscomp0 (pathsinv0 (h z)) (idpath (f' (g' z))))).
  apply (pathsinv0 (pathscomp0rid _)). induction e. apply idpath.

  assert (is1 : isweq (fun z : _ => d' (c0' z))).
  apply (isweqhomot _ _ (fun z : Z => (pathsinv0 (h1 z)))).
  apply (twooutof3c _ _ (pr2 a') (pr2 b')).

  apply (twooutof3a _ _ is1 (pr2 d')).
Defined.

Theorem transposhfpsqstr {X X' Y Z : UU} (f : X -> Y) (f' : X' -> Y) (g : Z -> X)
        (g' : Z -> X') (hf : hfsqstr f f' g g') : hfsqstr f' f g' g.
Proof.
  intros.
  set (is := pr2 hf). set (h := pr1 hf).
  set (th := transposcommsqstr f f' g g' h).
  split with th.
  set (w1 := weqhfpcomm f f').
  assert (h1 : ∏ z : Z, (w1 (commsqZtohfp f f' g g' h z))
                        = (commsqZtohfp f' f g' g th z)).
  intro. unfold commsqZtohfp. simpl. unfold fpmap. unfold totalfun.
  simpl. apply idpath.
  apply (isweqhomot _ _ h1). apply (twooutof3c _ _ is (pr2 w1)).
Defined.


(** *** Fiber sequences and homotopy fiber squares *)

Theorem fibseqstrtohfsqstr {X Y Z : UU} (f : X -> Y) (g : Y -> Z) (z : Z)
        (hf : fibseqstr f g z) : hfsqstr (fun t : unit => z) g (fun x : X => tt) f.
Proof.
  intros.
  split with (pr1 hf).
  set (ff := ezweq f g z hf).
  set (ggff := commsqZtohfp (fun t : unit => z) g (fun x : X => tt) f (pr1 hf)).
  set (gg := weqhfibertohfp g z).
  apply (pr2 (weqcomp ff gg)).
Defined.


Theorem hfsqstrtofibseqstr {X Y Z : UU} (f : X -> Y) (g : Y -> Z) (z : Z)
        (hf : hfsqstr (fun t : unit => z) g (fun x : X => tt) f) : fibseqstr f g z.
Proof.
  intros. split with (pr1 hf).  set (ff := ezmap f g z (pr1 hf)).
  set (ggff := weqZtohfp (fun t : unit => z) g (fun x : X => tt) f hf).
  set (gg := weqhfibertohfp g z).
  apply (twooutof3a ff gg (pr2 ggff) (pr2 gg)).
Defined.

(* End of the file PartA.v *)<|MERGE_RESOLUTION|>--- conflicted
+++ resolved
@@ -496,16 +496,12 @@
 
 Notation "f ~ g" := (homot f g) (at level 70, no associativity).
 
-<<<<<<< HEAD
+Definition homotrefl {X : UU} {P : X -> UU} (f: ∏ x : X, P x) : f ~ f.
+Proof.
+  intros ? ? ? x. reflexivity.
+Defined.
+
 Definition homotcomp {X:UU} {Y:X->UU} {f f' f'' : ∏ x : X, Y x}
-=======
-Definition homotrefl {X Y : UU} {f: X -> Y} : f ~ f.
-Proof.
-  intros ? ? ? x. reflexivity.
-Defined.
-
-Definition homotcomp {X Y : UU} {f f' f'' : X -> Y}
->>>>>>> d254c9ef
            (h : f ~ f') (h' : f' ~ f'') : f ~ f'' := fun (x : X) => h x @ h' x.
 
 Definition invhomot {X:UU} {Y:X->UU} {f f' : ∏ x : X, Y x}
