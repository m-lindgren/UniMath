--- conflicted
+++ resolved
@@ -1309,21 +1309,6 @@
   intro X. intro is. intros x x'. apply (isaproppathsfromisolated X x (is x)).
 Defined.
 
-<<<<<<< HEAD
-Lemma isdecsum {X:UU} {Y:X→UU} : isdeceq X → (∏ x, isdeceq(Y x)) → isdeceq(∑ x, Y x).
-Proof.
-  intros ? ? dx dy.
-  intros z z'.
-  unfold decidable.
-  induction (dx (pr1 z) (pr1 z')) as [e|e'].
-  - induction (dy (pr1 z') (transportf _ e (pr2 z)) (pr2 z')) as [s|s'].
-    + apply ii1. exact (total2_paths_f e s).
-    + apply ii2. intro w. apply s'. clear s'. simple refine (_ @ fiber_paths w).
-      apply (maponpaths (λ r, transportf _ r _)). apply uip. apply isasetifdeceq. exact dx.
-  - apply ii2. intro e. apply e'. apply maponpaths. exact e.
-Defined.
-
-=======
 (** *** Decidable equality on a sigma type *)
 Lemma isdeceq_total2 {X : UU} {P : X -> UU}
   : isdeceq X -> (∏ x : X, isdeceq (P x)) → isdeceq (∑ x : X, P x).
@@ -1343,7 +1328,6 @@
 Defined.
 
 
->>>>>>> a1375e7a
 (** *** Construction of functions with specified values at a few isolated points *)
 
 Definition isolfun1 {X Y:UU} (x1:X) (i1 : isisolated _ x1) (y1 y':Y) : X → Y.
