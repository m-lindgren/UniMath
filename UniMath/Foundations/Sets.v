(** * Generalities on [hSet].  Vladimir Voevodsky. Feb. - Sep. 2011

In this file we introduce the type [hSet] of h-sets i.e. of types of h-level 2
as well as a number of constructions such as type of (monic) subtypes, images,
surjectivity etc. which, while they formally apply to functions between
arbitrary types actually only depend on the behavior of the function on the sets
of connected components of these types.

While it is possible to write a part of this file in a form which does not
require RR1 it seems like a waste of effort since it would require to repeat a
lot of things twice. Accordingly we assume RR1 from the start in dealing with
sets. The drawback is that all the subsequent files will not compile at the
moment without the Type in Type patch.
*)

(** ** Contents
- The type of sets i.e. of types of h-level 2 in [UU]
 - [hProp] as a set
 - Booleans as a set
- Types [X] which satisfy "weak" axiom of choice for all families
  [P : X -> UU]
- The type of monic subtypes of a type (subsets of the set of connected
  components)
 - General definitions
 - Direct product of two subtypes
 - A subtype with paths between any two elements is an [hProp]
- Relations on types (or equivalently relations on the sets of connected
  components)
 - Relations and boolean relations
 - Standard properties of relations
 - Elementary implications between properties of relations
 - Standard properties of relations and logical equivalences
 - Preorderings, partial orderings, and associated types
 - Equivalence relations and associated types
 - Direct product of two relations
 - Negation of a relation and its properties
 - Boolean representation of decidable equality
 - Boolean representation of decidable relations
 - Restriction of a relation to a subtype
 - Equivalence classes with respect to a given relation
 - Direct product of equivalence classes
- Surjections to sets are epimorphisms
- Epimorphisms are surjections
- Universal property enjoyed by surjections
- Set quotients of types
 - Set quotients defined in terms of equivalence classes
 - Universal property of [setquot R] for functions to sets satisfying
   compatibility condition [iscomprelfun]
 - Functoriality of [setquot] for functions mapping one relation to another
 - Universal property of [setquot] for predicates of one and several variables
 - The case when the function between quotients defined by [setquotfun] is a
   surjection, inclusion or a weak equivalence
 - [setquot] with respect to the product of two relations
 - Universal property of [setquot] for functions of two variables
 - Functoriality of [setquot] for functions of two variables mapping one
   relation to another
 - Set quotients with respect to decidable equivalence relations have decidable
   equality
 - Relations on quotient sets
 - Subtypes of quotients and quotients of subtypes
 - The set of connected components of a type
- Set quotients. Construction 2 (Unfinished)
 - Functions compatible with a relation
 - The quotient set of a type by a relation
 - Universal property of [setquot2 R] for functions to sets satisfying
   compatibility condition [iscomplrelfun]
 - Weak equivalence from [R x x'] to [paths (setquot2pr R x) (setquot2pr R x')]
- Consequences of univalence
*)


(** ** Preamble *)

(** Settings *)

(** The following line has to be removed for the file to compile with Coq8.2 *)
Unset Automatic Introduction.


(** Imports *)

Require Export UniMath.Foundations.Propositions.




(** ** The type of sets i.e. of types of h-level 2 in [UU] *)

Definition hSet : UU := total2 (fun X : UU => isaset X).
Definition hSetpair (X : UU) (i : isaset X) := tpair isaset X i : hSet.
Definition pr1hSet : hSet -> UU := @pr1 UU (fun X : UU => isaset X).
Coercion pr1hSet: hSet >-> UU.

Definition eqset {X : hSet} (x x' : X) : hProp
  := hProppair (x = x') (pr2 X x x').
Notation "a = b" := (eqset a b) (at level 70, no associativity) : set.

Definition neqset {X : hSet} (x x' : X) : hProp
  := hProppair (x != x') (isapropneg _). (* uses funextemptyAxiom *)
Notation "a != b" := (neqset a b) (at level 70, no associativity) : set.
Delimit Scope set with set.

Definition setproperty (X : hSet) := pr2 X.

Definition setdirprod (X Y : hSet) : hSet.
Proof.
  intros. exists (X × Y).
  apply (isofhleveldirprod 2); apply setproperty.
Defined.

Definition setcoprod (X Y : hSet) : hSet.
Proof. intros. exists (X ⨿ Y). apply isasetcoprod; apply setproperty. Defined.

Lemma isaset_total2_hSet (X : hSet) (Y : X -> hSet) : isaset (∑ x, Y x).
Proof.
  intros. apply isaset_total2.
  - apply setproperty.
  - intro x. apply setproperty.
Defined.

Definition total2_hSet {X : hSet} (Y : X -> hSet) : hSet
  := hSetpair (∑ x, Y x) (isaset_total2_hSet X Y).

Definition hfiber_hSet {X Y : hSet} (f : X → Y) (y : Y) : hSet
  := hSetpair (hfiber f y) (isaset_hfiber f y (pr2 X) (pr2 Y)).

Delimit Scope set with set.

Notation "'∑' x .. y , P" := (total2_hSet (fun x =>.. (total2_hSet (fun y => P))..))
  (at level 200, x binder, y binder, right associativity) : set.
  (* type this in emacs in agda-input method with \sum *)

Lemma isaset_forall_hSet (X : UU) (Y : X -> hSet) : isaset (∏ x, Y x).
Proof. intros. apply impred_isaset. intro x. apply setproperty. Defined.

Definition forall_hSet {X : UU} (Y : X -> hSet) : hSet
  := hSetpair (∏ x, Y x) (isaset_forall_hSet X Y).

Notation "'∏' x .. y , P" := (forall_hSet (fun x =>.. (forall_hSet (fun y => P))..))
  (at level 200, x binder, y binder, right associativity) : set.
  (* type this in emacs in agda-input method with \sum *)

Definition unitset : hSet := hSetpair unit isasetunit.

Definition dirprod_hSet (X Y : hSet) : hSet.
Proof.
  intros X Y. exists (X × Y).
  abstract (exact (isasetdirprod _ _ (setproperty X) (setproperty Y))).
Defined.

Notation "A × B" := (dirprod_hSet A B) (at level 75, right associativity) : set.

(** *** [hProp] as a set *)

Definition hPropset : hSet := tpair _ hProp isasethProp.
(* Canonical Structure hPropset. *)

Definition hProp_to_hSet (P : hProp) : hSet
  := hSetpair P (isasetaprop (propproperty P)).

Coercion hProp_to_hSet : hProp >-> hSet.

(** *** Booleans as a set *)

Definition boolset : hSet := hSetpair bool isasetbool.
(* Canonical Structure boolset. *)

(* properties of functions between sets *)

Definition isInjectiveFunction {X Y : hSet} (f : X -> Y) : hProp.
Proof.
  intros. exists (∏ (x x': X), f x = f x' -> x = x').
  abstract (
      intros; apply impred; intro x; apply impred; intro y;
      apply impred; intro e; apply setproperty)
           using isaprop_isInjectiveFunction.
Defined.


(** ** Types [X] which satisfy "weak" axiom of choice for all families [P : X -> UU]

Weak axiom of choice for [X] is the condition that for any family [P : X -> UU]
over [X] such that all members of the family are inhabited the space of sections
of the family is inhabited. Equivalently one can formulate it as an assertion
that for any surjection (see below) [p : Y -> X] the space of sections of this
surjection i.e. functions [s : X -> Y] together with a homotopy from
[funcomp s p] to [idfun X] is inhabited. It does not provide a choice of a
section for such a family or a surjection. In topos-theoretic semantics this
condition corresponds to "local projectivity" of [X]. It automatically holds
for the point [unit] but need not hold for sub-objects of [unit] i.e. for types
of h-level 1 (propositions). In particular it does not have to hold for general
types with decidable equality.

Intuition based on standard univalent models suggests that any type satisfying
weak axiom of choice is a set. Indeed it seems to be possible to show that if
both a type and the set of connected components of this type (see below)
satisfy weak  axiom of choice then the type is a set. In particular, if one
imposes weak axiom of choice for sets as an axiom then it would follow that
every type satisfying weak axiom of choice is a set. I do not know however if
there are models which would validate a possibility of types other than sets
to satisfy weak axiom of choice.
*)

Definition ischoicebase_uu1 (X : UU)
  := ∏ P : X -> UU, (∏ x : X, ishinh (P x)) -> ishinh (∏ x : X, P x).

(** Uses RR1 *)
Lemma isapropischoicebase (X : UU) : isaprop (ischoicebase_uu1 X).
Proof.
  intro. apply impred.
  intro P. apply impred.
  intro fs. apply (pr2 (ishinh _)).
Defined.

Definition ischoicebase (X : UU) : hProp := hProppair _ (isapropischoicebase X).

Lemma ischoicebaseweqf {X Y : UU} (w : X ≃ Y) (is : ischoicebase X) :
  ischoicebase Y.
Proof.
  intros. unfold ischoicebase.
  intros Q fs.
  apply (hinhfun (invweq (weqonsecbase Q w))).
  apply (is (funcomp w Q) (fun x : X => fs (w x))).
Defined.

Lemma ischoicebaseweqb {X Y : UU} (w : X ≃ Y) (is : ischoicebase Y) :
  ischoicebase X.
Proof. intros. apply (ischoicebaseweqf (invweq w) is). Defined.

Lemma ischoicebaseunit : ischoicebase unit.
Proof.
  unfold ischoicebase. intros P fs.
  apply (hinhfun (tosecoverunit P)).
  apply (fs tt).
Defined.

Lemma ischoicebasecontr {X : UU} (is : iscontr X) : ischoicebase X.
Proof.
  intros.
  apply (ischoicebaseweqb (weqcontrtounit is) ischoicebaseunit).
Defined.

Lemma ischoicebaseempty : ischoicebase empty.
Proof.
  unfold ischoicebase. intros P fs.
  apply (hinhpr (fun x : empty => fromempty x)).
Defined.

Lemma ischoicebaseempty2 {X : UU} (is : ¬ X) : ischoicebase X.
Proof.
  intros.
  apply (ischoicebaseweqb (weqtoempty is) ischoicebaseempty).
Defined.

Lemma ischoicebasecoprod {X Y : UU}
      (isx : ischoicebase X) (isy : ischoicebase Y) : ischoicebase (coprod X Y).
Proof.
  intros. unfold ischoicebase.
  intros P fs. apply (hinhfun (invweq (weqsecovercoprodtoprod P))).
  apply hinhand.
  apply (isx _ (fun x : X => fs (ii1 x))).
  apply (isy _ (fun y : Y => fs (ii2 y))).
Defined.








(** ** The type of monic subtypes of a type (subsets of the set of connected components) *)


(** *** General definitions *)

Definition hsubtype (X : UU) : UU := X -> hProp.
Identity Coercion id_hsubtype :  hsubtype >-> Funclass.
Definition carrier {X : UU} (A : hsubtype X) := total2 A.
Coercion carrier : hsubtype >-> Sortclass.
Definition carrierpair {X : UU} (A : hsubtype X) :
   ∏ t : X, A t → ∑ x : X, A x := tpair A.
Definition pr1carrier {X : UU} (A : hsubtype X) := @pr1 _ _  : carrier A -> X.

Lemma isaset_carrier_subset (X : hSet) (Y : hsubtype X) : isaset (∑ x, Y x).
Proof.
  intros. apply isaset_total2.
  - apply setproperty.
  - intro x. apply isasetaprop, propproperty.
Defined.

Definition carrier_subset {X : hSet} (Y : hsubtype X) : hSet
  := hSetpair (∑ x, Y x) (isaset_carrier_subset X Y).

Notation "'∑' x .. y , P"
  := (carrier_subset (fun x =>.. (carrier_subset (fun y => P))..))
  (at level 200, x binder, y binder, right associativity) : subset.
  (* type this in emacs in agda-input method with \sum *)

Delimit Scope subset with subset.

Lemma isinclpr1carrier {X : UU} (A : hsubtype X) : isincl (@pr1carrier X A).
Proof. intros. apply (isinclpr1 A (fun x : _ => pr2 (A x))). Defined.

Lemma isasethsubtype (X : UU) : isaset (hsubtype X).
Proof.
  intro X.
  change (isofhlevel 2 (hsubtype X)).
  apply impred; intro x.
  exact isasethProp.
Defined.

Definition totalsubtype (X : UU) : hsubtype X := fun x => htrue.

Definition weqtotalsubtype (X : UU) : totalsubtype X ≃ X.
Proof. intro. apply weqpr1. intro. apply iscontrunit. Defined.

Definition weq_subtypes {X Y : UU} (w : X ≃ Y)
           (S : hsubtype X) (T : hsubtype Y) :
           (∏ x, S x <-> T (w x)) -> carrier S ≃ carrier T.
Proof.
  intros ? ? ? ? ? eq. apply (weqbandf w). intro x. apply weqiff.
  - apply eq.
  - apply propproperty.
  - apply propproperty.
Defined.

Definition DecidableSubtype_to_hsubtype {X : UU} (P : DecidableSubtype X) :
  hsubtype X
  := λ x, DecidableProposition_to_hProp (P x).
Coercion DecidableSubtype_to_hsubtype : DecidableSubtype >-> hsubtype.

(** *** Direct product of two subtypes *)

Definition subtypesdirprod {X Y : UU} (A : hsubtype X) (B : hsubtype Y) :
  hsubtype (dirprod X Y) := fun xy : _ => hconj (A (pr1 xy)) (B (pr2 xy)).

Definition fromdsubtypesdirprodcarrier {X Y : UU}
           (A : hsubtype X) (B : hsubtype Y)
           (xyis : subtypesdirprod A B) : dirprod A B.
Proof.
  intros.
  set (xy := pr1 xyis). set (is := pr2 xyis).
  set (x := pr1 xy). set (y := pr2 xy).
  simpl in is. simpl in y.
  apply (dirprodpair (tpair A x (pr1 is)) (tpair B y (pr2 is))).
Defined.

Definition tosubtypesdirprodcarrier {X Y : UU}
           (A : hsubtype X) (B : hsubtype Y)
           (xisyis : dirprod A B) : subtypesdirprod A B.
Proof.
  intros.
  set (xis := pr1 xisyis). set (yis := pr2 xisyis).
  set (x := pr1 xis). set (isx := pr2 xis).
  set (y := pr1 yis). set (isy := pr2 yis).
  simpl in isx. simpl in isy.
  apply (tpair (subtypesdirprod A B) (dirprodpair x y) (dirprodpair isx isy)).
Defined.

Lemma weqsubtypesdirprod {X Y : UU} (A : hsubtype X) (B : hsubtype Y) :
  subtypesdirprod A B ≃ A × B.
Proof.
  intros.
  set (f := fromdsubtypesdirprodcarrier A B).
  set (g := tosubtypesdirprodcarrier A B).
  split with f.
  assert (egf : ∏ a : _, paths (g (f a)) a).
  {
    intro a.
    destruct a as [ xy is ].
    destruct xy as [ x y ].
    destruct is as [ isx isy ].
    apply idpath.
  }
  assert (efg : ∏ a : _, paths (f (g a)) a).
  {
    intro a.
    destruct a as [ xis yis ].
    destruct xis as [ x isx ].
    destruct yis as [ y isy ].
    apply idpath.
  }
  apply (gradth _ _ egf efg).
Defined.

Lemma ishinhsubtypedirprod  {X Y : UU} (A : hsubtype X) (B : hsubtype Y)
      (isa : ishinh A) (isb : ishinh B) : ishinh (subtypesdirprod A B).
Proof.
  intros.
  apply (hinhfun (invweq (weqsubtypesdirprod A B))).
  apply hinhand. apply isa. apply isb.
Defined.



(** *** A subtype with paths between any two elements is an [hProp]. *)


Lemma isapropsubtype {X : UU} (A : hsubtype X)
      (is : ∏ (x1 x2 : X), A x1 -> A x2 -> x1 = x2) : isaprop (carrier A).
Proof.
  intros. apply invproofirrelevance.
  intros x x'.
  assert (X0 : isincl (@pr1 _ A)).
  {
    apply isinclpr1.
    intro x0.
    apply (pr2 (A x0)).
  }
  apply (invmaponpathsincl (@pr1 _ A) X0).
  destruct x as [ x0 is0 ].
  destruct x' as [ x0' is0' ].
  simpl.
  apply (is x0 x0' is0 is0').
Defined.

Definition squash_pairs_to_set {Y : UU} (F : Y -> UU) :
  (isaset Y) -> (∏ y y', F y -> F y' -> y = y') -> (∃ y, F y) -> Y.
Proof.
  intros ? ? is e.
  set (P := ∑ y, ∥ F y ∥).
  assert (iP : isaprop P).
  {
    apply isapropsubtype. intros y y' f f'.
    apply (squash_to_prop f). apply is. clear f; intro f.
    apply (squash_to_prop f'). apply is. clear f'; intro f'.
    now apply e.
  }
  intros w.
  assert (p : P).
  {
    apply (squash_to_prop w). exact iP. clear w; intro w.
    exact (pr1 w,,hinhpr (pr2 w)).
  }
  clear w.
  exact (pr1 p).
Defined.

Definition squash_to_set {X Y : UU} (is : isaset Y) (f : X -> Y) :
          (∏ x x', f x = f x') -> ∥ X ∥ -> Y.
Proof.
  intros ? ? ? ? e w.
  set (P := ∑ y, ∃ x, f x = y).
  assert (j : isaprop P).
  {
    apply isapropsubtype; intros y y' j j'.
    apply (squash_to_prop j). apply is. clear j; intros [j k].
    apply (squash_to_prop j'). apply is. clear j'; intros [j' k'].
    intermediate_path (f j). exact (!k).
    intermediate_path (f j'). apply e. exact k'.
  }
  assert (p : P).
  {
    apply (squash_to_prop w). exact j. intro x0.
    exists (f x0). apply hinhpr. exists x0. reflexivity.
  }
  exact (pr1 p).
Defined.

(* End of "the type of monic subtypes of a type". *)







(** ** Relations on types (or equivalently relations on the sets of connected components) *)


(** *** Relations and boolean relations *)

Definition hrel (X : UU) : UU := X -> X -> hProp.
Identity Coercion idhrel : hrel >-> Funclass.

Definition brel (X : UU) : UU := X -> X -> bool.
Identity Coercion idbrel : brel >-> Funclass.

Definition DecidableRelation_to_hrel {X : UU} (P : DecidableRelation X) : hrel X
  := λ x y, DecidableProposition_to_hProp(P x y).
Coercion DecidableRelation_to_hrel : DecidableRelation >-> hrel.

(** *** Standard properties of relations *)



Definition istrans {X : UU} (R : hrel X) : UU
  := ∏ (x1 x2 x3 : X), R x1 x2 -> R x2 x3 -> R x1 x3.

Definition isrefl {X : UU} (R : hrel X) : UU
  := ∏ x : X, R x x.

Definition issymm {X : UU} (R : hrel X) : UU
  := ∏ (x1 x2 : X), R x1 x2 -> R x2 x1.

Definition ispreorder {X : UU} (R : hrel X) : UU := istrans R × isrefl R.

Definition iseqrel {X : UU} (R : hrel X) := ispreorder R × issymm R.
Definition iseqrelconstr {X : UU} {R : hrel X}
           (trans0 : istrans R) (refl0 : isrefl R) (symm0 : issymm R) :
  iseqrel R := dirprodpair (dirprodpair trans0 refl0) symm0.

Definition isirrefl {X : UU} (R : hrel X) : UU := ∏ x : X, ¬ R x x.

Definition isasymm {X : UU} (R : hrel X) : UU
  := ∏ (x1 x2 : X), R x1 x2 -> R x2 x1 -> empty.

Definition iscoasymm {X : UU} (R : hrel X) : UU := ∏ x1 x2, ¬ R x1 x2 -> R x2 x1.

Definition istotal {X : UU} (R : hrel X) : UU := ∏ x1 x2, R x1 x2 ∨ R x2 x1.

Definition isdectotal {X : UU} (R : hrel X) : UU := ∏ x1 x2, R x1 x2 ⨿ R x2 x1.

Definition iscotrans {X : UU} (R : hrel X) : UU
  := ∏ x1 x2 x3, R x1 x3 -> R x1 x2 ∨ R x2 x3.

Definition isdeccotrans {X : UU} (R : hrel X) : UU
  := ∏ x1 x2 x3, R x1 x3 -> R x1 x2 ⨿ R x2 x3.

Definition isdecrel {X : UU} (R : hrel X) : UU := ∏ x1 x2, R x1 x2 ⨿ ¬ R x1 x2.

Definition isnegrel {X : UU} (R : hrel X) : UU
  := ∏ x1 x2, ¬ ¬ R x1 x2 -> R x1 x2.

(** Note that the property of being (co-)antisymmetric is different from other
  properties of relations which we consider due to the presence of [paths] in
  its formulation. As a consequence it behaves differently relative to the
  quotients of types - the quotient relation can be (co-)antisymmetric while
  the original relation was not. *)

Definition isantisymm {X : UU} (R : hrel X) : UU
  := ∏ (x1 x2 : X), R x1 x2 -> R x2 x1 -> x1 = x2.

Definition isPartialOrder {X : UU} (R : hrel X) : UU
  := ispreorder R × isantisymm R.

Ltac unwrap_isPartialOrder i :=
  induction i as [transrefl antisymm]; induction transrefl as [trans refl].

Definition isantisymmneg {X : UU} (R : hrel X) : UU
  := ∏ (x1 x2 : X), ¬ R x1 x2 -> ¬ R x2 x1 -> x1 = x2.

Definition iscoantisymm {X : UU} (R : hrel X) : UU
  := ∏ x1 x2, ¬ R x1 x2 -> R x2 x1 ⨿ (x1 = x2).

(** Note that the following condition on a relation is different from all the
  other which we have considered since it is not a property but a structure,
  i.e. it is in general unclear whether [isaprop (neqchoice R)] is provable. *)

Definition neqchoice {X : UU} (R : hrel X) : UU
  := ∏ x1 x2, x1 != x2 -> R x1 x2 ⨿ R x2 x1.

(** proofs that the properties are propositions  *)

Lemma isaprop_istrans {X : hSet} (R : hrel X) : isaprop (istrans R).
Proof.
  intros. repeat (apply impred;intro). apply propproperty.
Defined.

Lemma isaprop_isrefl {X : hSet} (R : hrel X) : isaprop (isrefl R).
Proof.
  intros. apply impred; intro. apply propproperty.
Defined.

Lemma isaprop_istotal {X : hSet} (R : hrel X) : isaprop (istotal R).
Proof.
  intros. unfold istotal.
  apply impred; intro x.
  apply impred; intro y.
  apply propproperty.
Defined.

Lemma isaprop_isantisymm {X : hSet} (R : hrel X) : isaprop (isantisymm R).
Proof.
  intros. unfold isantisymm. apply impred; intro x. apply impred; intro y.
  apply impred; intro r. apply impred; intro s. apply setproperty.
Defined.

Lemma isaprop_ispreorder {X : hSet} (R : hrel X) : isaprop (ispreorder R).
Proof.
  intros.
  unfold ispreorder.
  apply isapropdirprod.
  { apply isaprop_istrans. }
  { apply isaprop_isrefl. }
Defined.

Lemma isaprop_isPartialOrder {X : hSet} (R : hrel X) :
  isaprop (isPartialOrder R).
Proof.
  intros.
  unfold isPartialOrder.
  apply isapropdirprod.
  { apply isaprop_ispreorder. }
  { apply isaprop_isantisymm. }
Defined.

(** the relations on a set form a set *)

Definition isaset_hrel (X : hSet) : isaset (hrel X).
  intros. unfold hrel.
  apply impred_isaset; intro x.
  apply impred_isaset; intro y.
  exact isasethProp.
Defined.

(** *** Elementary implications between properties of relations *)

Lemma istransandirrefltoasymm {X : UU} {R : hrel X}
      (is1 : istrans R) (is2 : isirrefl R) : isasymm R.
Proof. intros. intros a b rab rba. apply (is2 _ (is1 _ _ _ rab rba)). Defined.

Lemma istotaltoiscoasymm {X : UU} {R : hrel X} (is : istotal R) : iscoasymm R.
Proof. intros. intros x1 x2. apply (hdisjtoimpl (is _ _)). Defined.

Lemma isdecreltoisnegrel {X : UU} {R : hrel X} (is : isdecrel R) : isnegrel R.
Proof.
  intros. intros x1 x2.
  destruct (is x1 x2) as [ r | nr ].
  - intro. apply r.
  - intro nnr. destruct (nnr nr).
Defined.

Lemma isantisymmnegtoiscoantisymm {X : UU} {R : hrel X}
      (isdr : isdecrel R) (isr : isantisymmneg R) : iscoantisymm R.
Proof.
  intros. intros x1 x2 nrx12.
  destruct (isdr x2 x1) as [ r | nr ].
  apply (ii1 r). apply ii2. apply (isr _ _ nrx12 nr).
Defined.

Lemma rtoneq {X : UU} {R : hrel X} (is : isirrefl R) {a b : X} (r : R a b) :
  a != b.
Proof. intros. intro e. rewrite e in r. apply (is b r). Defined.


(** *** Standard properties of relations and logical equivalences *)

Definition hrellogeq {X : UU} (L R : hrel X) : UU
  := ∏ x1 x2, (L x1 x2 <-> R x1 x2).

Definition istranslogeqf {X : UU} {L R : hrel X}
           (lg : ∏ x1 x2, L x1 x2 <-> R x1 x2) (isl : istrans L) : istrans R.
Proof.
  intros. intros x1 x2 x3 r12 r23.
  apply ((pr1 (lg _ _)) (isl _ _ _ ((pr2 (lg _ _)) r12) ((pr2 (lg _ _)) r23))).
Defined.

Definition isrefllogeqf {X : UU} {L R : hrel X}
           (lg : ∏ x1 x2, L x1 x2 <-> R x1 x2) (isl : isrefl L) : isrefl R.
Proof. intros. intro x. apply (pr1 (lg _ _) (isl x)). Defined.

Definition issymmlogeqf {X : UU} {L R : hrel X}
           (lg : ∏ x1 x2, L x1 x2 <-> R x1 x2) (isl : issymm L) : issymm R.
Proof.
  intros. intros x1 x2 r12.
  apply (pr1 (lg _ _) (isl _ _ (pr2 (lg _ _) r12))).
Defined.

Definition ispologeqf {X : UU} {L R : hrel X} (lg : ∏ x1 x2, L x1 x2 <-> R x1 x2)
           (isl : ispreorder L) : ispreorder R.
Proof.
  intros.
  apply (dirprodpair (istranslogeqf lg (pr1 isl)) (isrefllogeqf lg (pr2 isl))).
Defined.

Definition iseqrellogeqf {X : UU} {L R : hrel X}
           (lg : ∏ x1 x2, L x1 x2 <-> R x1 x2) (isl : iseqrel L) : iseqrel R.
Proof.
  intros.
  apply (dirprodpair (ispologeqf lg (pr1 isl)) (issymmlogeqf lg (pr2 isl))).
Defined.

Definition isirrefllogeqf {X : UU} {L R : hrel X}
           (lg : ∏ x1 x2, L x1 x2 <-> R x1 x2) (isl : isirrefl L) : isirrefl R.
Proof. intros. intros x r. apply (isl _ (pr2 (lg x x) r)). Defined.

Definition isasymmlogeqf {X : UU} {L R : hrel X}
           (lg : ∏ x1 x2, L x1 x2 <-> R x1 x2) (isl : isasymm L) : isasymm R.
Proof.
  intros. intros x1 x2 r12 r21.
  apply (isl _ _ (pr2 (lg _ _) r12) (pr2 (lg _ _) r21)).
Defined.

Definition iscoasymmlogeqf {X : UU} {L R : hrel X}
           (lg : ∏ x1 x2, L x1 x2 <-> R x1 x2) (isl : iscoasymm L) : iscoasymm R.
Proof.
  intros. intros x1 x2 r12.
  apply ((pr1 (lg _ _)) (isl _ _ (negf (pr1 (lg _ _)) r12))).
Defined.

Definition istotallogeqf {X : UU} {L R : hrel X}
           (lg : ∏ x1 x2, L x1 x2 <-> R x1 x2) (isl : istotal L) : istotal R.
Proof.
  intros. intros x1 x2. set (int := isl x1 x2).
  generalize int. clear int. simpl. apply hinhfun.
  apply (coprodf (pr1 (lg x1 x2)) (pr1 (lg x2 x1))).
Defined.

Definition iscotranslogeqf {X : UU} {L R : hrel X}
           (lg : ∏ x1 x2, L x1 x2 <-> R x1 x2) (isl : iscotrans L) : iscotrans R.
Proof.
  intros. intros x1 x2 x3 r13.
  set (int := isl x1 x2 x3 (pr2 (lg _ _) r13)). generalize int.
  clear int. simpl. apply hinhfun.
  apply (coprodf (pr1 (lg x1 x2)) (pr1 (lg x2 x3))).
Defined.

Definition isdecrellogeqf {X : UU} {L R : hrel X}
           (lg : ∏ x1 x2, L x1 x2 <-> R x1 x2) (isl : isdecrel L) : isdecrel R.
Proof.
  intros. intros x1 x2.
  destruct (isl x1 x2) as [ l | nl ].
  - apply (ii1 (pr1 (lg _ _) l)).
  - apply (ii2 (negf (pr2 (lg _ _)) nl)).
Defined.

Definition isnegrellogeqf {X : UU} {L R : hrel X}
           (lg : ∏ x1 x2, L x1 x2 <-> R x1 x2) (isl : isnegrel L) : isnegrel R.
Proof.
  intros. intros x1 x2 nnr.
  apply ((pr1 (lg _ _)) (isl _ _ (negf (negf (pr2 (lg _ _))) nnr))).
Defined.

Definition isantisymmlogeqf {X : UU} {L R : hrel X}
           (lg : ∏ x1 x2, L x1 x2 <-> R x1 x2) (isl : isantisymm L) :
  isantisymm R.
Proof.
  intros. intros x1 x2 r12 r21.
  apply (isl _ _ (pr2 (lg _ _) r12) (pr2 (lg _ _) r21)).
Defined.

Definition isantisymmneglogeqf {X : UU} {L R : hrel X}
           (lg : ∏ x1 x2, L x1 x2 <-> R x1 x2) (isl : isantisymmneg L) :
  isantisymmneg R.
Proof.
  intros. intros x1 x2 nr12 nr21.
  apply (isl _ _ (negf (pr1 (lg _ _)) nr12) (negf (pr1 (lg _ _)) nr21)).
Defined.

Definition iscoantisymmlogeqf {X : UU} {L R : hrel X}
           (lg : ∏ x1 x2, L x1 x2 <-> R x1 x2) (isl : iscoantisymm L) :
  iscoantisymm R.
Proof.
  intros. intros x1 x2 r12.
  set (int := isl _ _ (negf (pr1 (lg _ _)) r12)). generalize int. clear int.
  simpl. apply (coprodf (pr1 (lg _ _)) (idfun _)).
Defined.

Definition neqchoicelogeqf {X : UU} {L R : hrel X}
           (lg : ∏ x1 x2, L x1 x2 <-> R x1 x2) (isl : neqchoice L) : neqchoice R.
Proof.
  intros. intros x1 x2 ne.
  apply (coprodf (pr1 (lg x1 x2)) (pr1 (lg x2 x1)) (isl _ _ ne)).
Defined.



(** *** Preorderings, partial orderings, and associated types. *)

(* preoderings *)
Definition po (X : UU) : UU := ∑ R : hrel X, ispreorder R.
Definition popair {X : UU} (R : hrel X) (is : ispreorder R) : po X
  := tpair ispreorder R is.
Definition carrierofpo (X : UU) : po X -> (X -> X -> hProp) := @pr1 _ ispreorder.
Coercion carrierofpo : po >-> Funclass.

Definition PreorderedSet : UU := ∑ X : hSet, po X.
Definition PreorderedSetPair (X : hSet) (R :po X) : PreorderedSet
  := tpair _ X R.
Definition carrierofPreorderedSet : PreorderedSet -> hSet := pr1.
Coercion carrierofPreorderedSet : PreorderedSet >-> hSet.
Definition PreorderedSetRelation (X : PreorderedSet) : hrel X := pr1 (pr2 X).

(* partial orderings *)
Definition PartialOrder (X : hSet) : UU := ∑ R : hrel X, isPartialOrder R.
Definition PartialOrderpair {X : hSet} (R : hrel X) (is : isPartialOrder R) :
  PartialOrder X
  := tpair isPartialOrder R is.
Definition carrierofPartialOrder {X : hSet} : PartialOrder X -> hrel X := pr1.
Coercion carrierofPartialOrder : PartialOrder >-> hrel.

Definition Poset : UU := ∑ X, PartialOrder X.
Definition Posetpair (X : hSet) (R : PartialOrder X) : Poset
  := tpair PartialOrder X R.
Definition carrierofposet : Poset -> hSet := pr1.
Coercion carrierofposet : Poset >-> hSet.
Definition posetRelation (X : Poset) : hrel X := pr1 (pr2 X).

Lemma isrefl_posetRelation (X : Poset) : isrefl (posetRelation X).
Proof. intros ? x. exact (pr2 (pr1 (pr2 (pr2 X))) x). Defined.

Lemma istrans_posetRelation (X : Poset) : istrans (posetRelation X).
Proof. intros ? x y z l m. exact (pr1 (pr1 (pr2 (pr2 X))) x y z l m). Defined.

Lemma isantisymm_posetRelation (X : Poset) : isantisymm (posetRelation X).
Proof. intros ? x y l m. exact (pr2 (pr2 (pr2 X)) x y l m). Defined.

Delimit Scope poset with poset.
Notation "m ≤ n" := (posetRelation _ m n) (no associativity, at level 70) :
                      poset.
Definition isaposetmorphism {X Y : Poset} (f : X -> Y)
  := (∏ x x' : X, x ≤ x' -> f x ≤ f x')%poset.
Definition posetmorphism (X Y : Poset) : UU
  := total2 (fun f : X -> Y => isaposetmorphism f).
Definition posetmorphismpair (X Y : Poset) :
  ∏ t : X → Y, isaposetmorphism t → ∑ f : X → Y, isaposetmorphism f
  := tpair (fun f : X -> Y => isaposetmorphism f).
Definition carrierofposetmorphism (X Y : Poset) : posetmorphism X Y -> (X -> Y)
  := @pr1 _ _.
Coercion carrierofposetmorphism : posetmorphism >-> Funclass.

Definition isdec_ordering (X : Poset) : UU
  := ∏ (x y : X), decidable (x ≤ y)%poset.

Lemma isaprop_isaposetmorphism {X Y : Poset} (f : X -> Y) :
  isaprop (isaposetmorphism f).
Proof. intros. apply impredtwice; intros. apply impred_prop. Defined.

(** the preorders on a set form a set *)

Definition isaset_po (X : hSet) : isaset (po X).
  intros.
  unfold po.
  apply (isofhleveltotal2 2).
  { apply isaset_hrel. }
  intros x. apply hlevelntosn. apply isaprop_ispreorder.
Defined.

(** the partial orders on a set form a set *)

Definition isaset_PartialOrder X : isaset (PartialOrder X).
  intros.
  unfold PartialOrder.
  apply (isofhleveltotal2 2).
  { apply isaset_hrel. }
  intros x. apply hlevelntosn. apply isaprop_isPartialOrder.
Defined.

(** poset equivalences *)

Definition isPosetEquivalence {X Y : Poset} (f : X ≃ Y) :=
  isaposetmorphism f × isaposetmorphism (invmap f).

Lemma isaprop_isPosetEquivalence {X Y : Poset} (f : X ≃ Y) :
  isaprop (isPosetEquivalence f).
Proof.
  intros. unfold isPosetEquivalence.
  apply isapropdirprod; apply isaprop_isaposetmorphism.
Defined.

Definition isPosetEquivalence_idweq (X : Poset) : isPosetEquivalence (idweq X).
Proof.
  intros. split.
  - intros x y le. exact le.
  - intros x y le. exact le.
Defined.

Definition PosetEquivalence (X Y : Poset) : UU
  := ∑ f : X ≃ Y, isPosetEquivalence f.

Local Open Scope poset.
Notation "X ≅ Y" := (PosetEquivalence X Y) (at level 60, no associativity) :
                      poset.
(* written \cong in Agda input method *)

Definition posetUnderlyingEquivalence {X Y : Poset} : X ≅ Y -> X ≃ Y := pr1.
Coercion posetUnderlyingEquivalence : PosetEquivalence >-> weq.

Definition identityPosetEquivalence (X : Poset) : PosetEquivalence X X.
Proof. intros. exists (idweq X). apply isPosetEquivalence_idweq. Defined.

Lemma isincl_pr1_PosetEquivalence (X Y : Poset) : isincl (pr1 : X ≅ Y -> X ≃ Y).
Proof. intros. apply isinclpr1. apply isaprop_isPosetEquivalence.
Defined.

Lemma isinj_pr1_PosetEquivalence (X Y : Poset) :
  isInjective (pr1 : X ≅ Y -> X ≃ Y).
Proof.
  intros ? ? f g. apply isweqonpathsincl. apply isincl_pr1_PosetEquivalence.
Defined.

(** poset concepts *)

Notation "m < n" := (m ≤ n × m != n)%poset (only parsing) : poset.
Definition isMinimal {X : Poset} (x : X) : UU := ∏ y, x ≤ y.
Definition isMaximal {X : Poset} (x : X) : UU := ∏ y, y ≤ x.
Definition consecutive {X : Poset} (x y : X) : UU
  := x < y × ∏ z, ¬ (x < z × z < y).

Lemma isaprop_isMinimal {X : Poset} (x : X) : isaprop (isMaximal x).
Proof.
  intros. unfold isMaximal. apply impred_prop.
Defined.

Lemma isaprop_isMaximal {X : Poset} (x : X) : isaprop (isMaximal x).
Proof.
  intros. unfold isMaximal. apply impred_prop.
Defined.

Lemma isaprop_consecutive {X : Poset} (x y : X) : isaprop (consecutive x y).
Proof.
  intros. unfold consecutive. apply isapropdirprod.
  - apply isapropdirprod. { apply pr2. } simpl. apply isapropneg.
  - apply impred; intro z. apply isapropneg.
Defined.

(** *** Eqivalence relations and associated types. *)

Definition eqrel (X : UU) : UU := total2 (fun R : hrel X => iseqrel R).
Definition eqrelpair {X : UU} (R : hrel X) (is : iseqrel R) : eqrel X
  := tpair (fun R : hrel X => iseqrel R) R is.
Definition eqrelconstr {X : UU} (R : hrel X)
           (is1 : istrans R) (is2 : isrefl R) (is3 : issymm R) : eqrel X
  := eqrelpair R (dirprodpair (dirprodpair is1 is2) is3).
Definition pr1eqrel (X : UU) : eqrel X -> (X -> (X -> hProp)) := @pr1 _ _.
Coercion pr1eqrel : eqrel >-> Funclass.

Definition eqreltrans {X : UU} (R : eqrel X) : istrans R := pr1 (pr1 (pr2 R)).
Definition eqrelrefl {X : UU} (R : eqrel X) : isrefl R := pr2 (pr1 (pr2 R)).
Definition eqrelsymm {X : UU} (R : eqrel X) : issymm R := pr2 (pr2 R).



(** *** Direct product of two relations *)

Definition hreldirprod {X Y : UU} (RX : hrel X) (RY : hrel Y) :
  hrel (dirprod X Y)
  := fun xy xy' : dirprod X Y => hconj (RX (pr1 xy) (pr1 xy'))
                                    (RY (pr2 xy) (pr2 xy')).

Definition istransdirprod {X Y : UU} (RX : hrel X) (RY : hrel Y)
           (isx : istrans RX) (isy : istrans RY) :
  istrans (hreldirprod RX RY)
  := fun xy1 xy2 xy3 : _ =>
       fun is12 : _  =>
         fun is23 : _ =>
           dirprodpair (isx _ _ _ (pr1 is12) (pr1 is23))
                       (isy _ _ _ (pr2 is12) (pr2 is23)).

Definition isrefldirprod {X Y : UU} (RX : hrel X) (RY : hrel Y)
           (isx : isrefl RX) (isy : isrefl RY) : isrefl (hreldirprod RX RY)
  := fun xy : _ => dirprodpair (isx _) (isy _).

Definition issymmdirprod {X Y : UU} (RX : hrel X) (RY : hrel Y)
           (isx : issymm RX) (isy : issymm RY) : issymm (hreldirprod RX RY)
  := fun xy1 xy2 : _ => fun is12 : _ => dirprodpair (isx _ _ (pr1 is12))
                                              (isy _ _ (pr2 is12)).

Definition eqreldirprod {X Y : UU} (RX : eqrel X) (RY : eqrel Y) :
  eqrel (dirprod X Y)
  := eqrelconstr (hreldirprod RX RY)
                 (istransdirprod _ _ (eqreltrans RX) (eqreltrans RY))
                 (isrefldirprod  _ _ (eqrelrefl RX) (eqrelrefl RY))
                 (issymmdirprod  _ _ (eqrelsymm RX) (eqrelsymm RY)).


(** *** Negation of a relation and its properties *)

Definition negrel {X : UU} (R : hrel X) : hrel X
  := λ x x', hProppair (¬ R x x') (isapropneg _). (* uses [funextemptyAxiom] *)

Lemma istransnegrel {X : UU} (R : hrel X) (isr : iscotrans R) :
  istrans (negrel R).
(* uses [funextfun] and [funextemptyAxiom] *)
Proof.
  intros. intros x1 x2 x3 r12 r23.
  apply (negf (isr x1 x2 x3)).
  apply (toneghdisj (dirprodpair r12 r23)).
Defined.

Lemma iscotrans_to_istrans_negReln {X : UU} {R : hrel X} (NR : negReln R) :
  isdeccotrans R -> istrans NR.
(* uses no axioms; compare to istransnegrel *)
Proof.
  intros ? ? ? i ? ? ? nxy nyz. apply neg_to_negProp.
  apply (negf (i x1 x2 x3)). intro c. induction c as [c|c].
  - exact (negProp_to_neg nxy c).
  - exact (negProp_to_neg nyz c).
Defined.

Lemma isasymmnegrel {X : UU} (R : hrel X) (isr : iscoasymm R) :
  isasymm (negrel R).
Proof. intros. intros x1 x2 r12 r21. apply (r21 (isr _ _ r12)). Defined.

Lemma iscoasymmgenrel {X : UU} (R : hrel X) (isr : isasymm R) :
  iscoasymm (negrel R).
Proof. intros. intros x1 x2 nr12. apply (negf (isr _ _) nr12). Defined.

Lemma isdecnegrel {X : UU} (R : hrel X) (isr : isdecrel R) :
  isdecrel (negrel R).
(* uses [funextemptyAxiom] *)
Proof.
  intros. intros x1 x2.
  destruct (isr x1 x2) as [ r | nr ].
  - apply ii2. apply (todneg _ r).
  - apply (ii1 nr).
Defined.

Lemma isnegnegrel {X : UU} (R : hrel X) : isnegrel (negrel R).
Proof.
  intros. intros x1 x2.
  apply (negf (todneg (R x1 x2))).
Defined.

Lemma isantisymmnegrel {X : UU} (R : hrel X) (isr : isantisymmneg R) :
  isantisymm (negrel R).
Proof. intros. apply isr. Defined.

(** *** Boolean representation of decidable equality *)

Definition eqh {X : UU} (is : isdeceq X) : hrel X
  := fun x x' => hProppair (booleq is x x' = true)
                        (isasetbool (booleq is x x') true).

Definition neqh {X : UU} (is : isdeceq X) : hrel X
  := fun x x' => hProppair (booleq is x x' = false)
                        (isasetbool (booleq is x x') false).

Lemma isrefleqh {X : UU} (is : isdeceq X) : isrefl (eqh is).
Proof.
  intros. unfold eqh. unfold booleq.
  intro x. destruct (is x x) as [ e | ne ].
  - simpl. apply idpath.
  - destruct (ne (idpath x)).
Defined.

Definition weqeqh {X : UU} (is : isdeceq X) (x x' : X) :
  (x = x') ≃ (eqh is x x').
Proof.
  intros. apply weqimplimpl.
  - intro e. destruct e. apply isrefleqh.
  - intro e. unfold eqh in e. unfold booleq in e.
    destruct (is x x') as [ e' | ne' ].
    + apply e'.
    + destruct (nopathsfalsetotrue e).
  - unfold isaprop. unfold isofhlevel. apply (isasetifdeceq X is x x').
  - unfold eqh. simpl. unfold isaprop. unfold isofhlevel.
    apply (isasetbool _ true).
Defined.

Definition weqneqh {X : UU} (is : isdeceq X) (x x' : X) :
  (x != x') ≃ (neqh is x x').
Proof.
  intros. unfold neqh. unfold booleq. apply weqimplimpl.
  - destruct (is x x') as [ e | ne ].
    + intro ne. destruct (ne e).
    + intro ne'. simpl. apply idpath.
  - destruct (is x x') as [ e | ne ].
    + intro tf. destruct (nopathstruetofalse tf).
    + intro. exact ne.
  - apply (isapropneg).
  - simpl. unfold isaprop. unfold isofhlevel. apply (isasetbool _ false).
Defined.




(** *** Boolean representation of decidable relations *)


Definition decrel (X : UU) : UU := total2 (fun R : hrel X => isdecrel R).
Definition pr1decrel (X : UU) : decrel X -> hrel X := @pr1 _ _.
Definition decrelpair {X : UU} {R : hrel X} (is : isdecrel R) : decrel X
  := tpair _ R is.
Coercion pr1decrel : decrel >-> hrel.

Definition decreltobrel {X : UU} (R : decrel X) : brel X.
Proof.
  intros. intros x x'. destruct ((pr2 R) x x').
  - apply true.
  - apply false.
Defined.

Definition breltodecrel {X : UU} (B : brel X) : decrel X
  := @decrelpair _ (fun x x' => hProppair (paths (B x x') true) (isasetbool _ _))
                 (fun x x' => (isdeceqbool _ _)).

Definition decrel_to_DecidableRelation {X : UU} :
  decrel X -> DecidableRelation X.
Proof.
  intros ? R x y. induction R as [R is]. exists (R x y).
  apply isdecpropif. { apply propproperty. } apply is.
Defined.

Definition pathstor {X : UU} (R : decrel X) (x x' : X)
           (e : decreltobrel R x x' = true) : R x x'.
Proof.
  unfold decreltobrel. intros.
  destruct (pr2 R x x') as [ e' | ne ].
  - apply e'.
  - destruct (nopathsfalsetotrue e).
Defined.

Definition rtopaths {X : UU} (R : decrel X) (x x' : X) (r : R x x') :
  decreltobrel R x x' = true.
Proof.
  unfold decreltobrel. intros. destruct ((pr2 R) x x') as [ r' | nr ].
  - apply idpath.
  - destruct (nr r).
Defined.

Definition pathstonegr {X : UU} (R : decrel X) (x x' : X)
           (e : decreltobrel R x x' = false) : neg (R x x').
Proof.
  unfold decreltobrel. intros. destruct (pr2 R x x') as [ e' | ne ].
  - destruct (nopathstruetofalse e).
  - apply ne.
Defined.

Definition negrtopaths {X : UU} (R : decrel X) (x x' : X) (nr : neg (R x x')) :
  decreltobrel R x x' = false.
Proof.
  unfold decreltobrel. intros.
  destruct (pr2 R x x') as [ r | nr' ].
  - destruct (nr r).
  - apply idpath.
Defined.


(** The following construction of "ct" ("canonical term") is inspired by the
  ideas of George Gonthier. The expression [ct (R, x, y)] where [R] is in
  [hrel X] for some [X] and has a canonical structure of a decidable relation
  and [x, y] are closed terms of type [X] such that [R x y] is inhabited is the
  term of type [R x y] which relizes the canonical term in [isdecrel R x y].

  Definition pathstor_comp {X : UU} (R : decrel X) (x x' : X)
  (e : paths (decreltobrel R x x') true) : R x x'.
  Proof. unfold decreltobrel. intros.  destruct (pr2 R x x') as [ e' | ne ].
  apply e'. destruct (nopathsfalsetotrue e). Defined.

  Notation " 'ct' (R, x, y) " := ((pathstor_comp _ x y (idpath true)) : R x y)
                                 (at level 70).

*)

Definition ctlong {X : UU} (R : hrel X) (is : isdecrel R) (x x' : X)
           (e : decreltobrel (decrelpair is) x x' = true) : R x x'.
Proof.
  unfold decreltobrel. intros. simpl in e. destruct (is x x') as [ e' | ne ].
  - apply e'.
  - destruct (nopathsfalsetotrue e).
Defined.

Notation " 'ct' ( R , is , x , y ) " := (ctlong R is x y (idpath true))
                                          (at level 70).

(*

  Tactics for computing with decidable relations

  A tactic alternative to [ct], with negation

  If [R x y] is a decidable relation on a type [X], then, by definition, we have a proof [d] of [R x
  y ⨿ ¬ R x y].  If [x] and [y] are constants (definable in an empty context), then simplification
  of [d] will yield either a term of the form [inl p] or [inr q], depending on whether [R x y] is
  true or false.  Let us suppose the answer turns out to be true.  Then if our current proof goal is
  [R x y], then we can automate the proof by first converting [R] to a binary relation [S], so that
  [S x y] simplifies to [true].  Then we know that a proof of [S x y = true] is [idpath true], and
  we can convert that into a proof of [R x y] using a proof of the implication [S x y = true → R x
  y].  Similarly, if the answer turns out to be false, then we know that a proof of [S x y = false]
  is [idpath false], and we can convert that into a proof of [¬ R x y].

  The tactics [confirm_equal] and [confirm_not_equal] make this strategy concise when the goal is of
  the form [x = y] or [x != y] and we have a proof [i] that equality is decidable.

  (It would be redundant to also have a proof that inequality is decidable.)

  To evaluate whether having a tactic simplifies things, compare the proofs of [hzbooleqisi] and
  [hzbooleqisi'] in Integers.v.

 *)

Definition deceq_to_decrel {X:UU} : isdeceq X -> decrel X.
Proof. intros ? i. use decrelpair.
       - intros x y. exists (x=y). now apply isasetifdeceq.
       - exact i.
Defined.

Definition confirm_equal {X : UU} (i : isdeceq X) (x x' : X)
           (e : decreltobrel (deceq_to_decrel i) x x' = true) : x = x'.
Proof.
  intros.
  exact (pathstor (deceq_to_decrel i) _ _ e).
Defined.

Definition confirm_not_equal {X : UU} (i : isdeceq X) (x x' : X)
           (e : decreltobrel (deceq_to_decrel i) x x' = false) : x != x'.
Proof.
  intros.
  exact (pathstonegr (deceq_to_decrel i) _ _ e).
Defined.

Ltac exact_op x := (* from Jason Gross: same as "exact", but with unification the opposite way *)
  let T := type of x in
  let G := match goal with |- ?G => constr:(G) end in
  exact ((@idfun G : T -> G) x).

(* I don't know why exact_op works better here, but with "exact", the code in RealNumbers/Prelim.v breaks *)
Ltac confirm_yes      d x y := exact_op (pathstor d x y (idpath true)).
Ltac confirm_no       d x y := exact_op (pathstonegr d x y (idpath false)).
Ltac confirm_equal        i := match goal with |- ?x = ?y => confirm_yes (deceq_to_decrel i) x y end.
Ltac confirm_not_equal    i := match goal with |- ?x != ?y => confirm_no (deceq_to_decrel i) x y end.
Ltac confirm_equal_absurd i := match goal with |- ?x = ?y → ∅ => confirm_no (deceq_to_decrel i) x y end.

(** *** Restriction of a relation to a subtype *)

Definition resrel {X : UU} (L : hrel X) (P : hsubtype X) : hrel P
  := fun p1 p2 => L (pr1 p1) (pr1 p2).

Definition istransresrel {X : UU} (L : hrel X) (P : hsubtype X)
           (isl : istrans L) : istrans (resrel L P).
Proof.
  intros. intros x1 x2 x3 r12 r23.
  apply (isl _ (pr1 x2) _ r12 r23).
Defined.

Definition isreflresrel {X : UU} (L : hrel X) (P : hsubtype X)
           (isl : isrefl L) : isrefl (resrel L P).
Proof. intros. intro x. apply isl. Defined.

Definition issymmresrel {X : UU} (L : hrel X) (P : hsubtype X)
           (isl : issymm L) : issymm (resrel L P).
Proof. intros. intros x1 x2 r12. apply isl. apply r12. Defined.

Definition isporesrel {X : UU} (L : hrel X) (P : hsubtype X)
           (isl : ispreorder L) : ispreorder (resrel L P).
Proof.
  intros.
  apply (dirprodpair (istransresrel L P (pr1 isl))
                     (isreflresrel L P (pr2 isl))).
Defined.

Definition iseqrelresrel {X : UU} (L : hrel X) (P : hsubtype X)
           (isl : iseqrel L) : iseqrel (resrel L P).
Proof.
  intros.
  apply (dirprodpair (isporesrel L P (pr1 isl)) (issymmresrel L P (pr2 isl))).
Defined.

Definition isirreflresrel {X : UU} (L : hrel X) (P : hsubtype X)
           (isl : isirrefl L) : isirrefl (resrel L P).
Proof. intros. intros x r. apply (isl _ r). Defined.

Definition isasymmresrel {X : UU} (L : hrel X) (P : hsubtype X)
           (isl : isasymm L) : isasymm (resrel L P).
Proof. intros. intros x1 x2 r12 r21. apply (isl _ _ r12 r21). Defined.

Definition iscoasymmresrel {X : UU} (L : hrel X) (P : hsubtype X)
           (isl : iscoasymm L) : iscoasymm (resrel L P).
Proof. intros. intros x1 x2 r12. apply (isl _ _ r12). Defined.

Definition istotalresrel {X : UU} (L : hrel X) (P : hsubtype X)
           (isl : istotal L) : istotal (resrel L P).
Proof. intros. intros x1 x2. apply isl. Defined.

Definition iscotransresrel {X : UU} (L : hrel X) (P : hsubtype X)
           (isl : iscotrans L) : iscotrans (resrel L P).
Proof. intros. intros x1 x2 x3 r13. apply (isl _ _ _ r13). Defined.

Definition isdecrelresrel {X : UU} (L : hrel X) (P : hsubtype X)
           (isl : isdecrel L) : isdecrel (resrel L P).
Proof. intros. intros x1 x2. apply isl. Defined.

Definition isnegrelresrel {X : UU} (L : hrel X) (P : hsubtype X)
           (isl : isnegrel L) : isnegrel (resrel L P).
Proof. intros. intros x1 x2 nnr. apply (isl _ _ nnr). Defined.

Definition isantisymmresrel {X : UU} (L : hrel X) (P : hsubtype X)
           (isl : isantisymm L) : isantisymm (resrel L P).
Proof.
  intros. intros x1 x2 r12 r21.
  apply (invmaponpathsincl _ (isinclpr1carrier _) _ _ (isl _ _ r12 r21)).
Defined.

Definition isantisymmnegresrel {X : UU} (L : hrel X) (P : hsubtype X)
           (isl : isantisymmneg L) : isantisymmneg (resrel L P).
Proof.
  intros. intros x1 x2 nr12 nr21.
  apply (invmaponpathsincl _ (isinclpr1carrier _) _ _ (isl _ _ nr12 nr21)).
Defined.

Definition iscoantisymmresrel {X : UU} (L : hrel X) (P : hsubtype X)
           (isl : iscoantisymm L) : iscoantisymm (resrel L P).
Proof.
  intros. intros x1 x2 r12. destruct (isl _ _ r12) as [ l | e ].
  - apply (ii1 l).
  - apply ii2. apply (invmaponpathsincl _ (isinclpr1carrier _) _ _ e).
Defined.

Definition  neqchoiceresrel {X : UU} (L : hrel X) (P : hsubtype X)
            (isl : neqchoice L) : neqchoice (resrel L P).
Proof.
  intros. intros x1 x2 ne.
  set (int := negf (invmaponpathsincl _ (isinclpr1carrier P) _ _) ne).
  apply (isl _ _ int).
Defined.



(** *** Equivalence classes with respect to a given relation *)



Definition iseqclass {X : UU} (R : hrel X) (A : hsubtype X) : UU
  := dirprod (ishinh (carrier A))
             (dirprod (∏ x1 x2 : X, R x1 x2 -> A x1 -> A x2)
                      (∏ x1 x2 : X, A x1 ->  A x2 -> R x1 x2)).
Definition iseqclassconstr {X : UU} (R : hrel X) {A : hsubtype X}
           (ax0 : ishinh (carrier A))
           (ax1 : ∏ x1 x2 : X, R x1 x2 -> A x1 -> A x2)
           (ax2 : ∏ x1 x2 : X, A x1 ->  A x2 -> R x1 x2) : iseqclass R A
  := dirprodpair ax0 (dirprodpair ax1 ax2).

Definition eqax0 {X : UU} {R : hrel X} {A : hsubtype X} :
  iseqclass R A -> ishinh (carrier A) := fun is : iseqclass R A => pr1 is.
Definition eqax1 {X : UU} {R : hrel X} {A : hsubtype X} :
  iseqclass R A -> ∏ x1 x2 : X, R x1 x2 -> A x1 -> A x2
  := fun is : iseqclass R A => pr1 (pr2 is).
Definition eqax2 {X : UU} {R : hrel X} {A : hsubtype X} :
  iseqclass R A -> ∏ x1 x2 : X, A x1 -> A x2 -> R x1 x2
  := fun is : iseqclass R A => pr2 (pr2 is).

Lemma isapropiseqclass {X : UU} (R : hrel X) (A : hsubtype X) :
  isaprop (iseqclass R A).
Proof.
intros X R A.
apply isofhleveldirprod.
- exact (isapropishinh (carrier A)).
- apply isofhleveldirprod.
  + repeat (apply impred; intro).
    exact (pr2 (A t0)).
  + repeat (apply impred; intro).
    exact (pr2 (R t t0)).
Defined.


(** *** Direct product of equivalence classes *)

Lemma iseqclassdirprod {X Y : UU} {R : hrel X} {Q : hrel Y}
      {A : hsubtype X} {B : hsubtype Y}
      (isa : iseqclass R A) (isb : iseqclass Q B) :
  iseqclass (hreldirprod R Q) (subtypesdirprod A B).
Proof.
  intros.
  set (XY := dirprod X Y).
  set (AB := subtypesdirprod A B).
  set (RQ := hreldirprod R Q).
  set (ax0 := ishinhsubtypedirprod A B (eqax0 isa) (eqax0 isb)).
  assert (ax1 : ∏ xy1 xy2 : XY, RQ xy1 xy2 -> AB xy1 -> AB xy2).
  {
    intros xy1 xy2 rq ab1.
    apply (dirprodpair (eqax1 isa _ _ (pr1 rq) (pr1 ab1))
                       (eqax1 isb _ _ (pr2 rq) (pr2 ab1))).
  }
  assert (ax2 : ∏ xy1 xy2 : XY, AB xy1 -> AB xy2 -> RQ xy1 xy2).
  {
    intros xy1 xy2 ab1 ab2.
    apply (dirprodpair (eqax2 isa _ _ (pr1 ab1) (pr1 ab2))
                       (eqax2 isb _ _ (pr2 ab1) (pr2 ab2))).
  }
  apply (iseqclassconstr _ ax0 ax1 ax2).
Defined.



(** ** Surjections to sets are epimorphisms  *)

Theorem surjectionisepitosets {X Y Z : UU} (f : X -> Y) (g1 g2 : Y -> Z)
        (is1 : issurjective f) (is2 : isaset Z)
        (isf : ∏ x : X, g1 (f x) = g2 (f x)) : ∏ y : Y, g1 y = g2 y.
Proof.
  intros.
  set (P1:= hProppair (paths (g1 y) (g2 y)) (is2 (g1 y) (g2 y))).
  unfold issurjective in is1.
  assert (s1: (hfiber f y)-> paths (g1 y) (g2 y)).
  {
    intro X1. destruct X1 as [t x ]. induction x. apply (isf t).
  }
  assert (s2: ishinh (paths (g1 y) (g2 y)))
    by apply (hinhfun s1 (is1 y)).
  set (is3 := is2 (g1 y) (g2 y)).
  simpl in is3.
  apply (@hinhuniv (paths (g1 y) (g2 y)) (hProppair _ is3)).
  - intro X1. assumption.
  - assumption.
Defined.

(** ** Epimorphisms are surjections to sets

The proof goes as follows :

Let p : A -> B be an epi.

Let f,g : B -> P(B) defined by
f(x) = {x}
g(x) = p(p^-1({x})) (either {x} or the empty set if x is not in the image)

Then f o p = g o p, so f = g, so p is surjective
 *)

Lemma isaset_set_fun_space A (B : hSet) : isaset (A -> B).
Proof.
  intros.
  change isaset with (isofhlevel 2).
  apply impred.
  apply (fun _ => (pr2 B)).
Qed.

(**
TODO find a proof without univalence for propositions (if possible)
*)
Lemma epiissurjectiontosets {A B : UU} (p : A -> B) (isB:isaset B)
      (epip : ∏ (C:hSet) (g1 g2:B->C), (∏ x : A, g1 (p x) = g2 (p x)) ->
                               (∏ y : B, g1 y = g2 y)) :   issurjective p.
Proof.
  intros.
  assert(pred_set : isaset (B -> hProp)).
  { apply (isaset_set_fun_space _ (hSetpair _ isasethProp)). }
  specialize (epip (hSetpair _ pred_set)
                   (fun b x => ∥ ∑ y : hfiber p b, x = p (pr1 y) ∥ )
                   (fun b x => hProppair (x = b) (isB x b))
               ).
  lapply epip.
  - intro h.
    intro y.
    specialize (h y).
    apply toforallpaths in h.
    specialize (h y).
    cbn in h.
    match type of h with _ = ?type_witn => set (typ:= type_witn) in h end.
    assert (witness:typ ).
    { apply idpath. }
    revert witness.
    rewrite <- h.
    apply hinhfun.
    intro h'.
    exact (pr1 h').
  - intro b.
    apply funextfun.
    intro x; cbn.
    apply weqtopathshProp.
    apply logeqweq.
    + apply hinhuniv.
      intros [y eqx].
      rewrite eqx.
      apply (hfiberpr2 _ _ y).
    + intro eqx.
      apply hinhpr.
      use tpair;[now exists b|exact eqx].
Qed.



(** ** Universal property enjoyed by surjections
<<
    f
 A ---> C
 |
 | p
 |
 v
 B
>>

If p is surjective and forall x, y dans A, p(x)=p(y) => f(x)=f(y)
then there exists a unique function from B to C that makes the diagram commute
*)
Section LiftSurjection.

  Context {A B C :UU}.
  Hypothesis hsc:isaset C.
  Variables (p : A -> B ) (f: A -> C ).

  Hypothesis comp_f_epi: ∏ x y, p x =  p y -> f x = f y.
  Hypothesis surjectivep : issurjective p.

  (* Reformulation of the previous hypothesis *)
  Lemma surjective_iscontr_im : ∏ b : B, iscontr
                                        (image (fun (x:hfiber p b) => f (pr1 x))).
  Proof.
    intro b.
    apply (squash_to_prop (surjectivep b)).
    { apply isapropiscontr. }
    intro H.
    apply iscontraprop1.
    (* inspired by isapropimeqclass *)
    -  apply isapropsubtype.
       intros x1 x2.
       apply (@hinhuniv2 _ _ (hProppair _ (hsc _ _))).
       simpl; intros y1 y2; simpl.
       destruct y1 as [ [z1 h1] h1' ].
       destruct y2 as [ [z2 h2] h2' ].
       rewrite <- h1' ,<-h2'.
       apply comp_f_epi;simpl.
       rewrite h1,h2.
       apply idpath.
    - apply prtoimage. apply H.
  Defined.

  Definition univ_surj : B -> C :=
    fun b => (pr1 (pr1 (surjective_iscontr_im b))).

  Lemma univ_surj_ax : ∏ x,  univ_surj (p x) = f x.
  Proof.
    intro x.
    apply pathsinv0.
    apply path_to_ctr.
    apply (squash_to_prop (surjectivep (p x))).
    { apply isapropishinh. }
    intro r. apply hinhpr.
    exists r.
    apply comp_f_epi.
    apply (pr2 r).
  Qed.

  Lemma univ_surj_unique : ∏ (g : B -> C) (H : ∏ a : A, g (p a) = f a)
                            (b : B), g b = univ_surj b.
  Proof.
    intros g H b.
    apply (surjectionisepitosets p); [easy|easy|].
    intro x.
    now rewrite H,univ_surj_ax.
  Qed.



End LiftSurjection.




(** ** Set quotients of types.

In this file we study the set quotients of types by equivalence relations. While
the general notion of a quotient of a type by a relation is complicated due to
the existence of different kinds of quotients (e.g. homotopy quotients or
categorical quotients in the homotopy category which are usually different from
each other) there is one particular class of quotients which is both very
important for applications and semantically straightforward. These quotients are
the universal functions from a type to an hset which respect a given relation.
Some of the proofs in this section depend on the proerties of the hinhabited
construction and some also depend on the univalence axiom for [hProp] which
allows us to prove that the type of monic subtypes of a type is a set.

Our main construction is analogous to the usual construction of quotient as a
set of equivalence classes. Wev also consider another construction of [setquot]
which is analogous (on the next h-level) to our construction of [ishinh]. Both
have generalizations to the "higher" quotients (i.e. groupoid quotients etc.)
which will be considered separately. In particular, the quotients the next
h-level appear to be closely related to the localizations of categories and will
be considered in the section about types of h-level 3.
*)



(** *** Setquotient defined in terms of equivalence classes *)


Definition setquot {X : UU} (R : hrel X) : UU
  := total2 (fun A : _ => iseqclass R A).
Definition setquotpair {X : UU} (R : hrel X) (A : hsubtype X)
           (is : iseqclass R A) : setquot R := tpair _ A is.
Definition pr1setquot {X : UU} (R : hrel X) : setquot R -> (hsubtype X)
  := @pr1 _ (fun A : _ => iseqclass R A).
Coercion pr1setquot : setquot >-> hsubtype.

Lemma isinclpr1setquot {X : UU} (R : hrel X) : isincl (pr1setquot R).
Proof.
  intros X R. apply isinclpr1. intro x0. apply isapropiseqclass.
Defined.

Definition setquottouu0 {X : UU} (R : hrel X) (a : setquot R)
  := carrier (pr1 a).
Coercion setquottouu0 : setquot >-> Sortclass.

Theorem isasetsetquot {X : UU} (R : hrel X) : isaset (setquot R).
Proof.
  intros X R.
  apply (isasetsubset (@pr1 _ _) (isasethsubtype X)).
  apply isinclpr1; intro x.
  now apply isapropiseqclass.
Defined.

Definition setquotinset {X : UU} (R : hrel X) : hSet :=
  hSetpair _ (isasetsetquot R).

Theorem setquotpr {X : UU} (R : eqrel X) : X -> setquot R.
Proof.
  intros X R X0.
  set (rax := eqrelrefl R).
  set (sax := eqrelsymm R).
  set (tax := eqreltrans R).
  apply (tpair _ (fun x : X => R X0 x)).
  split.
  - exact (hinhpr (tpair _ X0 (rax X0))).
  - split; intros x1 x2 X1 X2.
    + exact (tax X0 x1 x2 X2 X1).
    + exact (tax x1 X0 x2 (sax X0 x1 X1) X2).
Defined.

Lemma setquotl0 {X : UU} (R : eqrel X) (c : setquot R) (x : c) :
  setquotpr R (pr1 x) = c.
Proof.
  intros X R c x.
  apply (invmaponpathsincl _ (isinclpr1setquot R)).
  apply funextsec; intro x0.
  apply hPropUnivalence; intro r.
  - exact (eqax1 (pr2 c) (pr1 x) x0 r (pr2 x)).
  - exact (eqax2 (pr2 c) (pr1 x) x0 (pr2 x) r).
Defined.

Theorem issurjsetquotpr {X : UU} (R : eqrel X) : issurjective (setquotpr R).
Proof.
  intros. unfold issurjective.
  intro c. apply (@hinhuniv (carrier (pr1 c))).
  intro x. apply hinhpr.
  split with (pr1 x).
  - apply setquotl0.
  - apply (eqax0 (pr2 c)).
Defined.

Lemma iscompsetquotpr {X : UU} (R : eqrel X) (x x' : X) (a : R x x') :
  setquotpr R x = setquotpr R x'.
Proof.
  intros. apply (invmaponpathsincl _ (isinclpr1setquot R)).
  simpl. apply funextsec.
  intro x0. apply hPropUnivalence.
  intro r0. apply (eqreltrans R _ _ _ (eqrelsymm R _ _ a) r0).
  intro x0'. apply (eqreltrans R _ _ _ a x0').
Defined.





(** *** Universal property of [seqtquot R] for functions to sets satisfying compatibility condition [iscomprelfun] *)


Definition iscomprelfun {X Y : UU} (R : hrel X) (f : X -> Y) : UU
  := ∏ x x' : X, R x x' -> f x = f x'.

Lemma iscomprelfunlogeqf {X Y : UU} {R L : hrel X} (lg : hrellogeq L R)
      (f : X -> Y) (is : iscomprelfun L f) : iscomprelfun R f.
Proof. intros. intros x x' r. apply (is _ _ (pr2 (lg  _ _) r)). Defined.

Lemma isapropimeqclass {X : UU} (R : hrel X) (Y : hSet) (f : X -> Y)
      (is : iscomprelfun R f) (c : setquot R) :
  isaprop (image (fun x : c => f (pr1 x))).
Proof.
  intros. apply isapropsubtype.
  intros y1 y2. simpl.
  apply (@hinhuniv2 _ _ (hProppair (paths y1 y2) (pr2 Y y1 y2))).
  intros x1 x2. simpl.
  destruct c as [ A iseq ].
  destruct x1 as [ x1 is1 ]. destruct x2 as [ x2 is2 ].
  destruct x1 as [ x1 is1' ]. destruct x2 as [ x2 is2' ].
  simpl in is1. simpl in is2. simpl in is1'. simpl in is2'.
  assert (r : R x1 x2) by apply (eqax2 iseq _ _ is1' is2').
  apply (pathscomp0 (pathsinv0 is1) (pathscomp0 (is _ _ r) is2)).
Defined.
Global Opaque isapropimeqclass.

Theorem setquotuniv {X : UU} (R : hrel X) (Y : hSet) (f : X -> Y)
        (is : iscomprelfun R f) (c : setquot R) : Y.
Proof.
  intros.
  apply (pr1image (fun x : c => f (pr1 x))).
  apply (@hinhuniv (pr1 c) (hProppair _ (isapropimeqclass R Y f is c))
                   (prtoimage (fun x : c => f (pr1 x)))).
  apply (eqax0 (pr2 c)).
Defined.


(** Note : the axioms rax, sax and trans are not used in the proof of
  setquotuniv. If we consider a relation which is not an equivalence relation
  then setquot will still be the set of subsets which are equivalence classes.
  Now however such subsets need not to cover all of the type. In fact their set
  can be empty. Nevertheless setquotuniv will apply. *)


Theorem setquotunivcomm {X : UU} (R : eqrel X) (Y : hSet) (f : X -> Y)
        (is : iscomprelfun R f) :
  ∏ x : X, setquotuniv R Y f is (setquotpr R x) = f x.
Proof.
  intros. unfold setquotuniv. unfold setquotpr.
  simpl. apply idpath.
Defined.


Theorem weqpathsinsetquot {X : UU} (R : eqrel X) (x x' : X) :
  R x x' ≃ setquotpr R x = setquotpr R x'.
Proof.
  intros. split with (iscompsetquotpr R x x').
  apply isweqimplimpl.
  - intro e.
    set (e' := maponpaths (pr1setquot R) e).
    unfold pr1setquot in e'. unfold setquotpr in e'. simpl in e'.
    set (e'' := maponpaths (fun f : _ => f x') e'). simpl in e''.
    apply (eqweqmaphProp (pathsinv0 e'') (eqrelrefl R x')).
  - apply (pr2 (R x x')).
  - set (int := isasetsetquot R (setquotpr R x) (setquotpr R x')). assumption.
Defined.



(** *** Functoriality of [setquot] for functions mapping one relation to another *)


Definition iscomprelrelfun {X Y : UU} (RX : hrel X) (RY : hrel Y) (f : X -> Y)
  : UU := ∏ x x' : X, RX x x' -> RY (f x) (f x').

Lemma iscomprelfunlogeqf1 {X Y : UU} {LX RX : hrel X} (RY : hrel Y)
      (lg : hrellogeq LX RX) (f : X -> Y) (is : iscomprelrelfun LX RY f) :
  iscomprelrelfun RX RY f.
Proof. intros. intros x x' r. apply (is _ _ (pr2 (lg  _ _) r)). Defined.

Lemma iscomprelfunlogeqf2 {X Y : UU} (RX : hrel X) {LY RY : hrel Y}
      (lg : hrellogeq LY RY) (f : X -> Y) (is : iscomprelrelfun RX LY f) :
  iscomprelrelfun RX RY f.
Proof. intros. intros x x' r. apply ((pr1 (lg _ _)) (is _ _ r)). Defined.

Definition setquotfun {X Y : UU} (RX : hrel X) (RY : eqrel Y) (f : X -> Y)
           (is : iscomprelrelfun RX RY f) (cx : setquot RX) : setquot RY.
Proof.
  intros.
  set (ff := funcomp f (setquotpr RY)).
  assert (isff : iscomprelfun RX ff).
  {
    intros x x'. intro r.
    apply (weqpathsinsetquot RY (f x) (f x')).
    apply is. apply r.
  }
  apply (setquotuniv RX (setquotinset RY) ff isff cx).
Defined.

Definition setquotfuncomm {X Y : UU} (RX : eqrel X) (RY : eqrel Y)
           (f : X -> Y) (is : iscomprelrelfun RX RY f) :
  ∏ x : X, setquotfun RX RY f is (setquotpr RX x) = setquotpr RY (f x).
Proof. intros. simpl. apply idpath. Defined.



(** *** Universal property of [setquot] for predicates of one and several variables *)

Theorem setquotunivprop {X : UU} (R : eqrel X) (P : setquot (pr1 R) -> hProp)
  (ps : ∏ x : X, pr1 (P (setquotpr R x))) : ∏ c : setquot (pr1 R), pr1 (P c).
Proof.
intros X R P ps c.
apply (@hinhuniv (carrier (pr1 c)) (P c)).
- intro x.
  set (e := setquotl0 R c x).
  apply (eqweqmaphProp (maponpaths P e)).
  exact (ps (pr1 x)).
- exact (eqax0 (pr2 c)).
Defined.

Theorem setquotuniv2prop {X : UU} (R : eqrel X)
        (P : setquot R -> setquot R -> hProp)
        (is : ∏ x x' : X, P (setquotpr R x) (setquotpr R x')) :
  ∏ c c' : setquot R, P c c'.
Proof.
  intros.
  assert (int1 : ∏ c0' : _, P c c0').
  {
    apply (setquotunivprop R (fun c0' => P c c0')).
    intro x. apply (setquotunivprop R (fun c0 : _ => P c0 (setquotpr R x))).
    intro x0. apply (is x0 x).
  }
  apply (int1 c').
Defined.

Theorem setquotuniv3prop {X : UU} (R : eqrel X)
        (P : setquot R -> setquot R -> setquot R -> hProp)
        (is : ∏ x x' x'' : X, P (setquotpr R x) (setquotpr R x')
                                (setquotpr R x'')) :
  ∏ c c' c'' : setquot R, P c c' c''.
Proof.
  intros.
  assert (int1 : ∏ c0' c0'' : _, P c c0' c0'').
  {
    apply (setquotuniv2prop R (fun c0' c0'' => P c c0' c0'')).
    intros x x'.
    apply (setquotunivprop R (fun c0 : _ => P c0 (setquotpr R x)
                                           (setquotpr R x'))).
    intro x0. apply (is x0 x x').
  }
  apply (int1 c' c'').
Defined.

Theorem setquotuniv4prop {X : UU} (R : eqrel X)
        (P : setquot R -> setquot R ->  setquot R -> setquot R -> hProp)
        (is : ∏ x x' x'' x''' : X, P (setquotpr R x) (setquotpr R x')
                                     (setquotpr R x'') (setquotpr R x''')) :
  ∏ c c' c'' c''' : setquot R, P c c' c'' c'''.
Proof.
  intros.
  assert (int1 : ∏ c0 c0' c0'' : _, P c c0 c0' c0'').
  {
    apply (setquotuniv3prop R (fun c0 c0' c0'' => P c c0 c0' c0'')).
    intros x x' x''.
    apply (setquotunivprop R (fun c0 : _ => P c0 (setquotpr R x) (setquotpr R x')
                                           (setquotpr R x''))).
    intro x0. apply (is x0 x x' x'').
  }
  apply (int1 c' c'' c''').
Defined.


(** Important note : theorems proved above can not be used (al least at the
  moment) to construct terms whose complete normalization (evaluation) is
  important. For example they should not be used * directly * to construct
  [isdeceq] property of [setquot] since [isdeceq] is in turn used to construct
  boolean equality [booleq] and evaluation of [booleq x y] is important for
  computational purposes. Terms produced using these universality theorems will
  not fully normalize even in simple cases due to the following steps in the
  proof of [setquotunivprop]. As a part of the proof term of this theorem there
  appears the composition of an application of [hPropUnivalence], transfer of
  the resulting term of the identity type by [maponpaths] along [P] followed by
  the reconstruction of a equivalence (two directional implication) between the
  corresponding propositions through [eqweqmaphProp]. The resulting
  implications are "opaque" and the proofs of disjunctions [P \/ Q] produced
  with the use of such implications can not be evaluated to one of the summands
  of the disjunction. An example is given by the following theorem
  [isdeceqsetquot_non_constr] which, as simple experiments show, can not be used
  to compute the value of [isdeceqsetquot]. Below we give another proof of
  [isdeceq (setquot R)] using the same assumptions which is "constructive"
  i.e. usable for the evaluation purposes. *)

(** *** The case when [setquotfun] is a surjection, inclusion or a weak equivalence *)

Lemma issurjsetquotfun {X Y : UU} (RX : eqrel X) (RY : eqrel Y) (f : X -> Y)
      (is : issurjective f) (is1 : iscomprelrelfun RX RY f) :
  issurjective (setquotfun RX RY f is1).
Proof.
  intros. apply (issurjtwooutof3b (setquotpr RX)).
  apply (issurjcomp f (setquotpr RY) is (issurjsetquotpr RY)).
Defined.


Lemma isinclsetquotfun {X Y : UU} (RX : eqrel X) (RY : eqrel Y) (f : X -> Y)
      (is1 : iscomprelrelfun RX RY f)
      (is2 : ∏ x x' : X, RY (f x) (f x') -> RX x x') :
  isincl (setquotfun RX RY f is1).
Proof.
  intros. apply isinclbetweensets.
  - apply isasetsetquot.
  - apply isasetsetquot.
  - assert (is : ∏ (x x' : setquot RX),
                 isaprop (paths (setquotfun RX RY f is1 x)
                                (setquotfun RX RY f is1 x') -> paths x x')).
    {
      intros.
      apply impred. intro.
      apply isasetsetquot.
    }
    apply (setquotuniv2prop RX (fun x x' => hProppair _ (is x x'))).
    simpl. intros x x'. intro e.
    set (e' := invweq (weqpathsinsetquot RY (f x) (f x')) e).
    apply (weqpathsinsetquot RX _ _ (is2 x x' e')).
Defined.

Definition setquotincl {X Y : UU} (RX : eqrel X) (RY : eqrel Y) (f : X -> Y)
           (is1 : iscomprelrelfun RX RY f)
           (is2 : ∏ x x' : X, RY (f x) (f x') -> RX x x') :
  incl (setquot RX) (setquot RY)
  := inclpair (setquotfun RX RY f is1) (isinclsetquotfun RX RY f is1 is2).

Definition  weqsetquotweq {X Y : UU} (RX : eqrel X) (RY : eqrel Y) (f : weq X Y)
            (is1 : iscomprelrelfun RX RY f)
            (is2 : ∏ x x' : X, RY (f x) (f x') -> RX x x') :
  weq (setquot RX) (setquot RY).
Proof.
  intros.
  set (ff := setquotfun RX RY f is1). split with ff.
  assert (is2' : ∏ y y' : Y, RY y y' -> RX (invmap f y) (invmap f y')).
  intros y y'.
  rewrite (pathsinv0 (homotweqinvweq f y)).
  rewrite (pathsinv0 (homotweqinvweq f y')).
  rewrite (homotinvweqweq f (invmap f y)).
  rewrite (homotinvweqweq f (invmap f y')).
  apply (is2 _ _). set (gg := setquotfun RY RX (invmap f) is2').
  assert (egf : ∏ a, paths (gg (ff a)) a).
  {
    apply (setquotunivprop
             RX (fun a0 => hProppair _ (isasetsetquot RX (gg (ff a0)) a0))).
    simpl. intro x. unfold ff. unfold gg.
    apply (maponpaths (setquotpr RX) (homotinvweqweq f x)).
  }
  assert (efg : ∏ a, paths (ff (gg a)) a).
  {
    apply (setquotunivprop
             RY (fun a0 => hProppair _ (isasetsetquot RY (ff (gg a0)) a0))).
    simpl. intro x. unfold ff. unfold gg.
    apply (maponpaths (setquotpr RY) (homotweqinvweq f x)).
  }
  apply (gradth _ _ egf efg).
Defined.

Definition weqsetquotsurj {X Y : UU} (RX : eqrel X) (RY : eqrel Y) (f : X -> Y)
           (is : issurjective f) (is1 : iscomprelrelfun RX RY f)
           (is2 : ∏ x x' : X, RY (f x) (f x') -> RX x x') :
  weq (setquot RX) (setquot RY).
Proof.
  intros.
  set (ff := setquotfun RX RY f is1).
  split with ff.
  apply (@isweqinclandsurj (setquotinset RX) (setquotinset RY) ff).
  apply (isinclsetquotfun RX RY f is1 is2).
  apply (issurjsetquotfun RX RY f is is1).
Defined.



(** *** [setquot] with respect to the product of two relations *)



Definition setquottodirprod {X Y : UU} (RX : eqrel X) (RY : eqrel Y)
           (cc : setquot (eqreldirprod RX RY)) :
  dirprod (setquot RX) (setquot RY).
Proof.
  intros.
  set (RXY := eqreldirprod RX RY).
  apply (dirprodpair
           (setquotuniv RXY (setquotinset RX)
                        (funcomp (@pr1 _ (fun x : _ => Y)) (setquotpr RX))
                        (fun xy xy' : dirprod X Y =>
                           fun rr : RXY xy xy' =>
                             iscompsetquotpr RX _ _ (pr1 rr)) cc)
           (setquotuniv RXY (setquotinset RY) (funcomp (@pr2 _ (fun x : _ => Y))
                                                       (setquotpr RY))
                        (fun xy xy' : dirprod X Y =>
                           fun rr : RXY xy xy' =>
                             iscompsetquotpr RY _ _ (pr2 rr)) cc)).
Defined.

Definition dirprodtosetquot {X Y : UU} (RX : hrel X) (RY : hrel Y)
           (cd : dirprod (setquot RX) (setquot RY)) :
  setquot (hreldirprod RX RY)
  := setquotpair _ _ (iseqclassdirprod (pr2 (pr1 cd)) (pr2 (pr2 cd))).


Theorem weqsetquottodirprod {X Y : UU} (RX : eqrel X) (RY : eqrel Y) :
  weq (setquot (eqreldirprod RX RY)) (dirprod (setquot RX) (setquot RY)).
Proof.
  intros.
  set (f := setquottodirprod RX RY).
  set (g := dirprodtosetquot RX RY).
  split with f.
  assert (egf : ∏ a : _, paths (g (f a)) a).
  {
    apply (setquotunivprop _ (fun a : _ => (hProppair _ (isasetsetquot _ (g (f a))
                                                                    a)))).
    intro xy. destruct xy as [ x y ]. simpl.
    apply (invmaponpathsincl _ (isinclpr1setquot _)).
    simpl. apply funextsec. intro xy'.
    destruct xy' as [ x' y' ]. apply idpath.
  }
  assert (efg : ∏ a : _, paths (f (g a)) a).
  {
    intro a. destruct a as [ ax ay ]. apply pathsdirprod.
    generalize ax. clear ax.
    apply (setquotunivprop RX (fun ax : _ => (hProppair _ (isasetsetquot _ _ _)))).
    intro x. simpl. generalize ay. clear ay.
    apply (setquotunivprop RY (fun ay : _ => (hProppair _ (isasetsetquot _ _ _)))).
    intro y. simpl.
    apply (invmaponpathsincl _ (isinclpr1setquot _)). apply funextsec.
    intro x0. simpl. apply idpath. generalize ax. clear ax.
    apply (setquotunivprop RX (fun ax : _ => (hProppair _ (isasetsetquot _ _ _)))).
    intro x. simpl. generalize ay. clear ay.
    apply (setquotunivprop RY (fun ay : _ => (hProppair _ (isasetsetquot _ _ _)))).
    intro y. simpl.
    apply (invmaponpathsincl _ (isinclpr1setquot _)). apply funextsec.
    intro x0. simpl. apply idpath.
  }
  apply (gradth _ _ egf efg).
Defined.



(** *** Universal property of [setquot] for functions of two variables *)

Definition iscomprelfun2 {X Y : UU} (R : hrel X) (f : X -> X -> Y) : UU
  := ∏ x x' x0 x0' : X, R x x' -> R x0 x0' -> f x x0 = f x' x0'.

Lemma iscomprelfun2if {X Y : UU} (R : hrel X) (f : X -> X -> Y)
      (is1 : ∏ x x' x0 : X, R x x' -> f x x0 = f x' x0)
      (is2 : ∏ x x0 x0' : X, R x0 x0' -> f x x0 = f x x0') : iscomprelfun2 R f.
Proof.
  intros. intros x x' x0 x0'. intros r r'.
  set (e := is1 x x' x0 r).
  set (e' := is2 x' x0 x0' r').
  apply (pathscomp0 e e').
Defined.

Lemma iscomprelfun2logeqf {X Y : UU} {L R : hrel X} (lg : hrellogeq L R)
      (f : X -> X -> Y) (is : iscomprelfun2 L f) : iscomprelfun2 R f.
Proof.
  intros. intros x x' x0 x0' r r0.
  apply (is _ _ _ _ ((pr2 (lg _ _)) r) ((pr2 (lg _ _)) r0)).
Defined.

Local Lemma setquotuniv2_iscomprelfun {X : UU} (R : hrel X) (Y : hSet) (f : X -> X -> Y)
      (is : iscomprelfun2 R f) (c c0 : setquot R) :
  iscomprelfun (hreldirprod R R) (fun xy : dirprod X X => f (pr1 xy) (pr2 xy)).
Proof.
  intros X R Y f is c c0.
  intros xy x'y'. simpl. intro dp. destruct dp as [ r r'].
  apply (is _ _ _ _ r r').
Defined.
Global Opaque setquotuniv2_iscomprelfun.

Definition setquotuniv2 {X : UU} (R : hrel X) (Y : hSet) (f : X -> X -> Y)
           (is : iscomprelfun2 R f) (c c0 : setquot R) : Y.
Proof.
  intros.
  set (ff := fun xy : dirprod X X => f (pr1 xy) (pr2 xy)).
  set (RR := hreldirprod R R).
  apply (setquotuniv RR Y ff (setquotuniv2_iscomprelfun R Y f is c c0)
                     (dirprodtosetquot R R (dirprodpair c c0))).
Defined.

Theorem setquotuniv2comm {X : UU} (R : eqrel X) (Y : hSet) (f : X -> X -> Y)
        (is : iscomprelfun2 R f) :
  ∏ x x' : X, setquotuniv2 R Y f is (setquotpr R x) (setquotpr R x') = f x x'.
Proof. intros. apply idpath. Defined.



(** *** Functoriality of [setquot] for functions of two variables mapping one relation to another *)


Definition iscomprelrelfun2 {X Y : UU} (RX : hrel X) (RY : hrel Y)
           (f : X -> X -> Y) : UU
  := ∏ x x' x0 x0' : X, RX x x' -> RX x0 x0' -> RY (f x x0) (f x' x0').

Lemma iscomprelrelfun2if {X Y : UU} (RX : hrel X) (RY : eqrel Y)
      (f : X -> X -> Y)
      (is1 : ∏ x x' x0 : X, RX x x' -> RY (f x x0) (f x' x0))
      (is2 : ∏ x x0 x0' : X, RX x0 x0' -> RY (f x x0) (f x x0')) :
  iscomprelrelfun2 RX RY f.
Proof.
  intros. intros x x' x0 x0'. intros r r'.
  set (e := is1 x x' x0 r). set (e' := is2 x' x0 x0' r').
  apply (eqreltrans RY _ _ _ e e').
Defined.

Lemma iscomprelrelfun2logeqf1 {X Y : UU} {LX RX : hrel X} (RY : hrel Y)
      (lg : hrellogeq LX RX) (f : X -> X -> Y) (is : iscomprelrelfun2 LX RY f) :
  iscomprelrelfun2 RX RY f.
Proof.
  intros. intros x x' x0 x0' r r0.
  apply (is _ _ _ _ ((pr2 (lg _ _)) r) ((pr2 (lg _ _)) r0)).
Defined.

Lemma iscomprelrelfun2logeqf2 {X Y : UU} (RX : hrel X) {LY RY : hrel Y}
      (lg : hrellogeq LY RY) (f : X -> X -> Y) (is : iscomprelrelfun2 RX LY f) :
  iscomprelrelfun2 RX RY f.
Proof.
  intros. intros x x' x0 x0' r r0.
  apply ((pr1 (lg _ _)) (is _ _ _ _ r r0)).
Defined.

Local Lemma setquotfun2_iscomprelfun2 {X Y : UU} (RX : hrel X) (RY : eqrel Y)
           (f : X -> X -> Y) (is : iscomprelrelfun2 RX RY f)
           (cx cx0 : setquot RX) : iscomprelfun2 RX (fun x x0 : X => setquotpr RY (f x x0)).
Proof.
  intros X Y RX RY f is cx cx0.
  intros x x' x0 x0'. intros r r0.
  apply (weqpathsinsetquot RY (f x x0) (f x' x0')).
  apply is. apply r. apply r0.
Defined.
Global Opaque setquotfun2_iscomprelfun2.

Definition setquotfun2 {X Y : UU} (RX : hrel X) (RY : eqrel Y)
           (f : X -> X -> Y) (is : iscomprelrelfun2 RX RY f)
           (cx cx0 : setquot RX) : setquot RY.
Proof.
  intros.
  set (ff := fun x x0 : X => setquotpr RY (f x x0)).
  exact (setquotuniv2 RX (setquotinset RY) ff (setquotfun2_iscomprelfun2 RX RY f is cx cx0) cx cx0).
Defined.

Theorem setquotfun2comm {X Y : UU} (RX : eqrel X) (RY : eqrel Y)
        (f : X -> X -> Y) (is : iscomprelrelfun2 RX RY f) :
  ∏ (x x' : X), setquotfun2 RX RY f is (setquotpr RX x) (setquotpr RX x')
                = setquotpr RY (f x x').
Proof. intros. apply idpath. Defined.



(** *** Set quotients with respect to decidable equivalence relations have decidable equality *)


Theorem isdeceqsetquot_non_constr {X : UU} (R : eqrel X)
        (is : ∏ x x' : X, isdecprop (R x x')) : isdeceq (setquot R).
Proof.
  intros. apply isdeceqif. intros x x'.
  apply (setquotuniv2prop
           R (fun x0 x0' => hProppair _ (isapropisdecprop (paths x0 x0')))).
  intros x0 x0'. simpl.
  apply (isdecpropweqf (weqpathsinsetquot R x0 x0') (is x0 x0')).
Defined.

Definition setquotbooleqint {X : UU} (R : eqrel X)
           (is : ∏ x x' : X, isdecprop (R x x')) (x x' : X) : bool.
Proof. intros. destruct (pr1 (is x x')). apply true. apply false. Defined.

Lemma setquotbooleqintcomp {X : UU} (R : eqrel X)
      (is : ∏ x x' : X, isdecprop (R x x')) :
  iscomprelfun2 R (setquotbooleqint R is).
Proof.
  intros. unfold iscomprelfun2.
  intros x x' x0 x0' r r0. unfold setquotbooleqint.
  destruct (pr1 (is x x0)) as [ r1 | nr1 ].
  - destruct (pr1 (is x' x0')) as [ r1' | nr1' ].
    + apply idpath.
    + destruct (nr1' (eqreltrans
                        R _ _ _ (eqreltrans
                                   R _ _ _ (eqrelsymm R _ _ r) r1) r0)).
  - destruct (pr1 (is x' x0')) as [ r1' | nr1' ].
    + destruct (nr1 (eqreltrans
                       R _ _ _ r (eqreltrans
                                    R _ _ _ r1' (eqrelsymm R _ _ r0)))).
    + apply idpath.
Defined.


Definition setquotbooleq {X : UU} (R : eqrel X)
           (is : ∏ x x' : X, isdecprop (R x x')) :
  setquot R -> setquot R -> bool
  := setquotuniv2 R (hSetpair _ (isasetbool)) (setquotbooleqint R is)
                  (setquotbooleqintcomp R is).

Lemma setquotbooleqtopaths {X : UU} (R : eqrel X)
      (is : ∏ x x' : X, isdecprop (R x x')) (x x' : setquot R) :
  setquotbooleq R is x x' = true  -> x = x'.
Proof.
  intros X R is.
  assert (isp : ∏ (x x' : setquot R),
                isaprop (paths (setquotbooleq R is x x') true  -> paths x x')).
  {
    intros x x'. apply impred. intro. apply (isasetsetquot R x x').
  }
  apply (setquotuniv2prop R (fun x x' => hProppair _ (isp x x'))). simpl.
  intros x x'.
  change (paths (setquotbooleqint R is x x') true
          -> paths (setquotpr R x) (setquotpr R x')).
  unfold setquotbooleqint. destruct (pr1 (is x x')) as [ i1 | i2 ].
  - intro. apply (weqpathsinsetquot R _ _ i1).
  - intro H. destruct (nopathsfalsetotrue H).
Defined.

Lemma setquotpathstobooleq {X : UU} (R : eqrel X)
      (is : ∏ x x' : X, isdecprop (R x x')) (x x' : setquot R) :
  x = x' -> setquotbooleq R is x x' = true.
Proof.
  intros X R is x x' e. destruct e. generalize x.
  apply (setquotunivprop
           R (fun x => hProppair _ (isasetbool (setquotbooleq R is x x) true))).
  simpl. intro x0.
  change (paths (setquotbooleqint R is x0 x0) true).
  unfold setquotbooleqint. destruct (pr1 (is x0 x0)) as [ i1 | i2 ].
  - apply idpath.
  - destruct (i2 (eqrelrefl R x0)).
Defined.

Definition isdeceqsetquot {X : UU} (R : eqrel X)
           (is : ∏ x x' : X, isdecprop (R x x')) : isdeceq (setquot R).
Proof.
  intros. intros x x'.
  destruct (boolchoice (setquotbooleq R is x x')) as [ i | ni ].
  - apply (ii1 (setquotbooleqtopaths R is x x' i)).
  - apply ii2. intro e.
    destruct (falsetonegtrue _ ni (setquotpathstobooleq R is x x' e)).
Defined.



(** *** Relations on quotient sets

Note that all the properties of the quotient relations which we consider other
than [isantisymm] are also inherited in the opposite direction - if the quotent
relation satisfies the property then the original relation does. *)

Definition iscomprelrel {X : UU} (R : hrel X) (L : hrel X) : UU
  := iscomprelfun2 R L.

Lemma iscomprelrelif {X : UU} {R : hrel X} (L : hrel X) (isr : issymm R)
      (i1 : ∏ x x' y, R x x' -> L x y -> L x' y)
      (i2 : ∏ x y y', R y y' -> L x y -> L x y') : iscomprelrel R L.
Proof.
  intros. intros x x' y y' rx ry.
  set (rx' := isr _ _ rx). set (ry' := isr _ _ ry).
  apply hPropUnivalence.
  - intro lxy. set (int1 := i1 _ _ _ rx lxy). apply (i2 _ _ _ ry int1).
  - intro lxy'. set (int1 := i1 _ _ _ rx' lxy'). apply (i2 _ _ _ ry' int1).
Defined.

Lemma iscomprelrellogeqf1 {X : UU} {R R' : hrel X} (L : hrel X)
      (lg : hrellogeq R R') (is : iscomprelrel R L) : iscomprelrel R' L.
Proof. intros. apply (iscomprelfun2logeqf lg L is). Defined.

Lemma iscomprelrellogeqf2 {X : UU} (R : hrel X) {L L' : hrel X}
      (lg : hrellogeq L L') (is : iscomprelrel R L) : iscomprelrel R L'.
Proof.
  intros. intros x x' x0 x0' r r0.
  assert (e : paths (L x x0) (L' x x0)).
  {
    apply hPropUnivalence.
    - apply (pr1 (lg _ _)).
    - apply (pr2 (lg _ _)).
  }
  assert (e' : paths (L x' x0') (L' x' x0')).
  {
    apply hPropUnivalence.
    - apply (pr1 (lg _ _)).
    - apply (pr2 (lg _ _)).
  }
  destruct e. destruct e'.
  apply (is _ _ _ _ r r0).
Defined.

Definition quotrel {X : UU} {R L : hrel X} (is : iscomprelrel R L) :
  hrel (setquot R) := setquotuniv2 R hPropset L is.

Lemma istransquotrel {X : UU} {R : eqrel X} {L : hrel X}
      (is : iscomprelrel R L) (isl : istrans L) : istrans (quotrel is).
Proof.
  intros. unfold istrans.
  assert (int : ∏ (x1 x2 x3 : setquot R),
                isaprop (quotrel is x1 x2 -> quotrel is x2 x3
                         -> quotrel is x1 x3)).
  {
    intros x1 x2 x3.
    apply impred. intro.
    apply impred. intro.
    apply (pr2 (quotrel is x1 x3)).
  }
  apply (setquotuniv3prop R (fun x1 x2 x3 => hProppair _ (int x1 x2 x3))).
  intros x x' x''. intros r r'.
  apply (isl x x' x'' r r').
Defined.

Lemma issymmquotrel {X : UU} {R : eqrel X} {L : hrel X} (is : iscomprelrel R L)
      (isl : issymm L) : issymm (quotrel is).
Proof.
  intros. unfold issymm.
  assert (int : ∏ (x1 x2 : setquot R),
                isaprop (quotrel is x1 x2 -> quotrel is x2 x1)).
  {
    intros x1 x2.
    apply impred. intro.
    apply (pr2 (quotrel is x2 x1)).
  }
  apply (setquotuniv2prop R (fun x1 x2 => hProppair _ (int x1 x2))).
  intros x x'. intros r.
  apply (isl x x' r).
Defined.

Lemma isreflquotrel {X : UU} {R : eqrel X} {L : hrel X} (is : iscomprelrel R L)
      (isl : isrefl L) : isrefl (quotrel is).
Proof.
  intros. unfold isrefl. apply (setquotunivprop R).
  intro x. apply (isl x).
Defined.

Lemma ispoquotrel {X : UU} {R : eqrel X} {L : hrel X} (is : iscomprelrel R L)
      (isl : ispreorder L) : ispreorder (quotrel is).
Proof.
  intros. split with (istransquotrel is (pr1 isl)).
  apply (isreflquotrel is (pr2 isl)).
Defined.

Lemma iseqrelquotrel {X : UU} {R : eqrel X} {L : hrel X} (is : iscomprelrel R L)
      (isl : iseqrel L) : iseqrel (quotrel is).
Proof.
  intros. split with (ispoquotrel is (pr1 isl)).
  apply (issymmquotrel is (pr2 isl)).
Defined.

Lemma isirreflquotrel {X : UU} {R : eqrel X} {L : hrel X}
      (is : iscomprelrel R L) (isl : isirrefl L) : isirrefl (quotrel is).
Proof.
  intros. unfold isirrefl.
  apply (setquotunivprop R (fun x => hProppair _ (isapropneg (quotrel is x x)))).
  intro x. apply (isl x).
Defined.

Lemma isasymmquotrel {X : UU} {R : eqrel X} {L : hrel X} (is : iscomprelrel R L)
      (isl : isasymm L) : isasymm (quotrel is).
Proof.
  intros. unfold isasymm.
  assert (int : ∏ (x1 x2 : setquot R),
                isaprop (quotrel is x1 x2 -> quotrel is x2 x1 -> empty)).
  {
    intros x1 x2.
    apply impred. intro.
    apply impred. intro.
    apply isapropempty.
  }
  apply (setquotuniv2prop R (fun x1 x2 => hProppair _ (int x1 x2))).
  intros x x'. intros r r'.
  apply (isl x x' r r').
Defined.

Lemma iscoasymmquotrel {X : UU} {R : eqrel X} {L : hrel X}
      (is : iscomprelrel R L) (isl : iscoasymm L) : iscoasymm (quotrel is).
Proof.
  intros. unfold iscoasymm.
  assert (int : ∏ (x1 x2 : setquot R),
                isaprop (neg (quotrel is x1 x2) -> quotrel is x2 x1)).
  {
    intros x1 x2.
    apply impred. intro.
    apply (pr2 _).
  }
  apply (setquotuniv2prop R (fun x1 x2 => hProppair _ (int x1 x2))).
  intros x x'. intros r.
  apply (isl x x' r).
Defined.

Lemma istotalquotrel {X : UU} {R : eqrel X} {L : hrel X}
      (is : iscomprelrel R L) (isl : istotal L) : istotal (quotrel is).
Proof.
  intros. unfold istotal.
  apply (setquotuniv2prop R (fun x1 x2 => hdisj _ _)).
  intros x x'. intros r r'.
  apply (isl x x' r r').
Defined.

Lemma iscotransquotrel {X : UU} {R : eqrel X} {L : hrel X}
      (is : iscomprelrel R L) (isl : iscotrans L) : iscotrans (quotrel is).
Proof.
  intros. unfold iscotrans.
  assert (int : ∏ (x1 x2 x3 : setquot R),
                isaprop (quotrel is x1 x3 -> hdisj (quotrel is x1 x2)
                                                  (quotrel is x2 x3))).
  {
    intros.
    apply impred. intro.
    apply (pr2 _).
  }
  apply (setquotuniv3prop R (fun x1 x2 x3 => hProppair  _ (int x1 x2 x3))).
  intros x x' x''. intros r.
  apply (isl x x' x'' r).
Defined.

Lemma isantisymmquotrel {X : UU} {R : eqrel X} {L : hrel X}
      (is : iscomprelrel R L) (isl : isantisymm L) : isantisymm (quotrel is).
Proof.
  intros. unfold isantisymm.
  assert (int : ∏ (x1 x2 : setquot R),
                isaprop (quotrel is x1 x2 -> quotrel is x2 x1 -> paths x1 x2)).
  {
    intros x1 x2.
    apply impred. intro.
    apply impred. intro.
    apply (isasetsetquot R x1 x2).
  }
  apply (setquotuniv2prop R (fun x1 x2 => hProppair _ (int x1 x2))).
  intros x x'. intros r r'.
  apply (maponpaths (setquotpr R) (isl x x' r r')).
Defined.

Lemma isantisymmnegquotrel {X : UU} {R : eqrel X} {L : hrel X}
      (is : iscomprelrel R L) (isl : isantisymmneg L) :
  isantisymmneg (quotrel is).
Proof.
  intros. unfold isantisymmneg.
  assert (int : ∏ (x1 x2 : setquot R),
                isaprop (neg (quotrel is x1 x2) -> neg (quotrel is x2 x1)
                         -> paths x1 x2)).
  {
    intros x1 x2.
    apply impred. intro.
    apply impred. intro.
    apply (isasetsetquot R x1 x2).
  }
  apply (setquotuniv2prop R (fun x1 x2 => hProppair _ (int x1 x2))).
  intros x x'. intros r r'.
  apply (maponpaths (setquotpr R) (isl x x' r r')).
Defined.

(** We do not have a lemma for [neqchoicequotrel] since [neqchoice] is not a
property and since even when it is a property such as under the additional
condition [isasymm] on the relation it still carrier computational content
(similarly to [isdec]) which would be lost under our current approach of taking
quotients. How to best define [neqchoicequotrel] remains at the moment an open
question.*)


Lemma quotrelimpl {X : UU} {R : eqrel X} {L L' : hrel X} (is : iscomprelrel R L)
      (is' : iscomprelrel R L') (impl : ∏ x x', L x x' -> L' x x')
      (x x' : setquot R) (ql : quotrel is x x') : quotrel is' x x'.
Proof.
  intros. generalize x x' ql.
  assert (int : ∏ (x0 x0' : setquot R),
                isaprop (quotrel is x0 x0' -> quotrel is' x0 x0')).
  {
    intros x0 x0'.
    apply impred. intro.
    apply (pr2 _).
  }
  apply (setquotuniv2prop _ (fun x0 x0' => hProppair _ (int x0 x0'))).
  intros x0 x0'. change (L x0 x0' -> L' x0 x0').
  apply (impl x0 x0').
Defined.

Lemma quotrellogeq {X : UU} {R : eqrel X} {L L' : hrel X}
      (is : iscomprelrel R L) (is' : iscomprelrel R L')
      (lg : ∏ x x', L x x' <-> L' x x') (x x' : setquot R) :
  (quotrel is x x') <-> (quotrel is' x x').
Proof.
  intros. split.
  - apply (quotrelimpl is is' (fun x0 x0' => pr1 (lg x0 x0')) x x').
  - apply (quotrelimpl is' is (fun x0 x0' => pr2 (lg x0 x0')) x x').
Defined.


(** Constructive proof of decidability of the quotient relation *)


Definition quotdecrelint {X : UU} {R : hrel X} (L : decrel X)
           (is : iscomprelrel R (pr1 L))  : brel (setquot R).
Proof.
  intros.
  set (f := decreltobrel L). unfold brel.
  apply (setquotuniv2 R boolset f).
  intros x x' x0 x0' r r0. unfold f. unfold decreltobrel in *.
  destruct (pr2 L x x0') as [ l | nl ].
  - destruct (pr2 L x' x0') as [ l' | nl' ].
    + destruct (pr2 L x x0) as [ l'' | nl'' ].
      * apply idpath.
      * set (e := is x x' x0 x0' r r0).
        destruct e. destruct (nl'' l').
    + destruct (pr2 L x x0) as [ l'' | nl'' ].
      * set (e := is x x' x0 x0' r r0). destruct e. destruct (nl' l'').
      * apply idpath.
  - destruct (pr2 L x x0) as [ l' | nl' ].
    + destruct (pr2 L x' x0') as [ l'' | nl'' ].
      * apply idpath.
      * set (e := is x x' x0 x0' r r0). destruct e. destruct (nl'' l').
    + destruct (pr2 L x' x0') as [ l'' | nl'' ].
      * set (e := is x x' x0 x0' r r0). destruct e. destruct (nl' l'').
      * apply idpath.
Defined.

Definition quotdecrelintlogeq {X : UU} {R : eqrel X} (L : decrel X)
           (is : iscomprelrel R (pr1 L)) (x x' : setquot R) :
  breltodecrel (quotdecrelint L is) x x' <-> quotrel is x x'.
Proof.
  intros X R L is.
  assert (int : ∏ (x x' : setquot R),
                isaprop (paths (quotdecrelint L is x x') true
                         <-> (quotrel is x x'))).
  {
    intros x x'. apply isapropdirprod.
    - apply impred. intro. apply (pr2 (quotrel _ _ _)).
    - apply impred. intro. apply isasetbool.
  }
  apply (setquotuniv2prop R (fun x x' => hProppair _ (int x x'))).
  intros x x'. simpl. split.
  - apply (pathstor L x x').
  - apply (rtopaths L x x').
Defined.

Lemma isdecquotrel {X : UU} {R : eqrel X} {L : hrel X}
      (is : iscomprelrel R L) (isl : isdecrel L) : isdecrel (quotrel is).
Proof.
  intros.
  apply (isdecrellogeqf
           (quotdecrelintlogeq (decrelpair isl) is)
           (pr2 (breltodecrel (quotdecrelint (decrelpair isl) is)))).
Defined.

Definition decquotrel {X : UU} {R : eqrel X} (L : decrel X)
           (is : iscomprelrel R L) : decrel (setquot R)
  := decrelpair (isdecquotrel is (pr2 L)).



(** *** Subtypes of quotients and quotients of subtypes *)


Definition reseqrel {X : UU} (R : eqrel X) (P : hsubtype X) : eqrel P :=
  eqrelpair _ (iseqrelresrel R P (pr2 R)).

Lemma iseqclassresrel {X : UU} (R : hrel X) (P Q : hsubtype X)
      (is : iseqclass R Q) (is' : ∏ x, Q x -> P x) :
  iseqclass (resrel R P) (fun x : P => Q (pr1 x)).
Proof.
  intros. split.
  - set (l1 := pr1 is). generalize l1. clear l1. simpl. apply hinhfun.
    intro q. split with (carrierpair P (pr1 q) (is' (pr1 q) (pr2 q))).
    apply (pr2 q).
  - split.
    + intros p1 p2 r12 q1. apply ((pr1 (pr2 is)) _ _ r12 q1).
    + intros p1 p2 q1 q2. apply ((pr2 (pr2 is)) _ _ q1 q2).
Defined.

Definition fromsubquot {X : UU} (R : eqrel X) (P : hsubtype (setquot R))
           (p : P) : setquot (resrel R (funcomp (setquotpr R) P)).
Proof.
  intros.
  split with (fun rp : carrier (funcomp (setquotpr R) P) => (pr1 p) (pr1 rp)).
  apply (iseqclassresrel R (funcomp (setquotpr R) P) _ (pr2 (pr1 p))).
  intros x px. set (e := setquotl0 R _ (carrierpair _ x px)).
  simpl in e. unfold funcomp. rewrite e. apply (pr2 p).
Defined.

Definition tosubquot {X : UU} (R : eqrel X) (P : hsubtype (setquot R)) :
  setquot (resrel R (funcomp (setquotpr R) P)) -> P.
Proof.
  intros X R P.
  assert (int : isaset P).
  {
    apply (isasetsubset (@pr1 _ P)).
    - apply (setproperty (setquotinset R)).
    - refine (isinclpr1carrier _).
  }
  apply (setquotuniv _ (hSetpair _ int) (fun xp => carrierpair
                                                  P (setquotpr R (pr1 xp))
                                                  (pr2 xp))).
  intros xp1 xp2 rp12.
  apply (invmaponpathsincl _ (isinclpr1carrier P) _ _).
  simpl. apply (iscompsetquotpr). apply rp12.
Defined.

Definition weqsubquot {X : UU} (R : eqrel X) (P : hsubtype (setquot R)) :
  weq P (setquot (resrel R (funcomp (setquotpr R) P))).
Proof.
  intros.
  set (f := fromsubquot R P). set (g := tosubquot R P). split with f.
  assert (int0 : isaset P).
  {
    apply (isasetsubset (@pr1 _ P)).
    - apply (setproperty (setquotinset R)).
    - refine (isinclpr1carrier _).
  }
  assert (egf : ∏ (a : P), paths (g (f a)) a).
  {
    intros a. destruct a as [ p isp ].
    generalize isp. generalize p. clear isp. clear p.
    assert (int : ∏ (p : setquot R),
                  isaprop (∏ isp : P p, paths (g (f (tpair _ p isp)))
                                              (tpair _ p isp))).
    {
      intro p.
      apply impred. intro.
      apply (int0 _ _).
    }
    apply (setquotunivprop _ (fun a =>  hProppair _ (int a))).
    simpl. intros x isp. apply (invmaponpathsincl _ (isinclpr1carrier P) _ _).
    apply idpath.
  }
  assert (efg : ∏ (a : setquot (resrel R (P ∘ setquotpr R))),
                paths (f (g a)) a).
  {
    assert (int : ∏ a, isaprop (paths (f (g a)) a)).
    {
      intro a.
      apply (setproperty (setquotinset (resrel R (funcomp (setquotpr R) P)))).
    }
    set (Q := reseqrel R (funcomp (setquotpr R) P)).
    apply (setquotunivprop
             Q (fun a : setquot (resrel R (funcomp (setquotpr R) P)) =>
                  hProppair _ (int a))).
    intro a. simpl. unfold f. unfold g. unfold fromsubquot. unfold tosubquot.

    (* Compilations hangs here if the next command is "simpl." in
       8.4-8.5-trunk *)

    apply (invmaponpathsincl _ (isinclpr1 _ (fun a => isapropiseqclass _ a))).
    apply idpath.
  }
  apply (gradth _ _ egf efg).
Defined.

(** Comment: unfortunetely [weqsubquot] is not as useful as it should be at
  moment due to the failure of the following code to work:

  [Lemma test (X : UU) (R : eqrel X) (P : hsubtype (setquot R)) (x : X)
   (is : P (setquotpr R x)) :
     paths (setquotpr (reseqrel R (funcomp (setquotpr R) P)) (tpair _ x is))
           (fromsubquot R P (tpair _ (setquotpr R x) is)).
   Proof. intros. apply idpath. Defined.]

  As one of the consequences we are forced to use a "hack" in the definition of
  multiplicative inverses for rationals in [hqmultinv].

  The issue which arises here is the same one which arises in several other
  places in the work with quotients. It can be traced back first to the failure
  of [invmaponpathsincl] to map [idpath] to [idpath] and then to the fact that
  for [(X : UU) (is : isaprop X)] the term
  [t := proofirrelevance is : ∏ x1 x2 : X, paths x1 x2] does not satisfy
  (definitionally) the condition [t x x == idpath x].

  It can and probably should be fixed by the addition of a new componenet to
  CIC in the form of a term constructor:

  tfc (X : UU) (E : X -> UU) (is : ∏ x, iscontr (E x)) (x0 : X) (e0 : E x0) :
     ∏ x : X, E x.

  and a computation rule

   tfc_comp (tfc X E is x0 e0 x0) == e0

  (with both tfc and tfc_comp definable in an arbitrary context)

  Such an extension will be compatible with the univalent models and should not,
  as far as I can see, provide any problems for normalization or for the
  decidability of typing. Using tfc one can give a construction of
  [proofirrelevance] as follows (recall that
  [isaprop := ∏ x1 x2, iscontr (paths x1 x2)]) :

  Lemma proofirrelevance {X : UU} (is : isaprop X) : ∏ x1 x2, paths x1 x2.
  Proof.
   intros X is x1.
   apply (tfc X (fun x2 => paths x1 x2) is x1 (idpath x1)).
  Defined.

  Defined in this way [proofirrelevance] will have the required property and
  will enable to define [invmaponpathsincl] in such a way that the existing
  proofs of [setquotl0] and [fromsubquot] and [weqsubquot] will provide the
  desired behavior of [fromsubquot] on terms of the form
  [(tpair _ (setquotpr R x) is)]. *)




(** *** The set of connected components of type. *)



Definition pathshrel (X : UU) : X → X → hProp := fun x x' : X => ishinh (x = x').
Definition istranspathshrel (X : UU) : istrans (pathshrel X)
  := fun x x' x'' : _ =>
       fun a : _ =>
         fun b : _ =>
           hinhfun2 (fun e1 : x = x' => fun e2 : x' = x'' => e1 @ e2) a b.
Definition isreflpathshrel (X : UU) : isrefl (pathshrel X)
  := fun x : _ => hinhpr (idpath x).
Definition issymmpathshrel (X : UU) : issymm (pathshrel X)
  := fun x x': _ => fun a : _ => hinhfun (fun e : x = x' => ! e) a.

Definition pathseqrel (X : UU) : eqrel X
  := eqrelconstr (pathshrel X) (istranspathshrel X) (isreflpathshrel X)
                 (issymmpathshrel X).

Definition pi0 (X : UU) : UU := setquot (pathshrel X).
Definition pi0pr (X : UU) : X -> setquot (pathseqrel X)
  := setquotpr (pathseqrel X).








(** **  Set quotients. Construction 2.


****************** THIS SECTION IS UNFINISHED ******************


Another construction of the set quotient is based on the following idea. Let X
be a set. Then we have the obvious "double evaluation map" from X to the product
over all sets Y of the sets ((X -> Y) -> Y). This is always an inclusion and in
particular X is isomorphic to the image of this map. Suppore now we have a
relation (which need not be an equivalence relation) R on X. Then we know that
(X/R -> Y) is a subset of (X -> Y) which consists of functions compatible with
the relation even if we do not know what X/R is. Thus we may consider the image
of X in the product over all Y of ((X/R -> Y) ->Y) and it must be isomorphic to
X/R. This ideas are realized in the definitions given below. There are two
advantages to this approach. One is that the relation need not be an equivalence
relation. Another one is that it can be more easily generalized to the higher
quotients of type.


We also show that two constructions of set-quotients of types - the one given in
set_quotients and the one given here agree up to an isomorphism
(weak equivalence). *)




(** *** Functions compatible with a relation *)




Definition compfun {X : UU} (R : hrel X) (S : UU) : UU
  := total2 (fun F : X -> S => iscomprelfun R F).
Definition compfunpair {X : UU} (R : hrel X) {S : UU} (f : X -> S)
           (is : iscomprelfun R f) : compfun R S := tpair _ f is.
Definition pr1compfun (X : UU) (R : hrel X) (S : UU) :
  @compfun X R S -> (X -> S) := @pr1 _ _.
Coercion pr1compfun : compfun >-> Funclass.

Definition compevmapset {X : UU} (R : hrel X) :
  X -> ∏ S : hSet, (compfun R S) -> S
  := fun x : X => fun S : _ => fun f : compfun R S => pr1 f x.

Definition compfuncomp {X : UU} (R : hrel X) {S S' : UU} (f : compfun R S)
           (g : S -> S') : compfun R S'.
Proof.
  intros. split with (funcomp f g). intros x x' r.
  apply (maponpaths g (pr2 f x x' r)).
Defined.


(** Tests

Definition F (X Y : UU) (R : hrel X) := (compfun R Y) -> Y.

Definition Fi (X Y : UU) (R : hrel X) : X -> F X Y R := fun x => fun f => f x.

Lemma iscompFi {X Y : UU} (R : hrel X) : iscomprelfun R (Fi X Y R).
Proof.
 intros. intros x x' r. unfold Fi. apply funextfun.
 intro f. apply (pr2 f x x' r).
Defined.

Definition Fv {X Y : UU} (R : hrel X) (f : compfun R Y) (phi : F X Y R) : Y
 := phi f.

Definition qeq {X Y : UU} (R : hrel X)
:= total2 (fun phi : F X Y R =>
                     ∏ psi : F X Y R -> Y,
                             paths (psi phi)
                                   (Fv R (compfuncomp
                                           R (compfunpair R _ (iscompFi R)) psi)
                                                          phi)).

Lemma isinclpr1qeq {X : UU} (R : hrel X) (Y : hSet) :
    isincl (@pr1 _ (fun phi : F X Y R =>
                            ∏ psi : F X Y R -> Y,
                                  paths
                                    (psi phi)
                                     (Fv R (compfuncomp
                                              R (compfunpair R _ (iscompFi R))
                                                             psi) phi))).
Proof.
 intros. apply isinclpr1.
 intro phi.
 apply impred. intro psi.
 apply (pr2 Y).
Defined.

Definition toqeq {X Y : UU} (R : hrel X) (x : X) : @qeq X Y R.
Proof. intros. split with (Fi X Y R x). intro psi. apply idpath. Defined.

Lemma iscomptoqeq {X : UU} (Y : hSet) (R : hrel X) :
      iscomprelfun R (@toqeq X Y R).
Proof.
 intros. intros x x' r. unfold toqeq.
 apply (invmaponpathsincl _ (isinclpr1qeq R Y)).
 apply (@iscompFi X Y R x x' r).
Defined.

Definition qequniv {X : UU} (Y : hSet) (R : hrel X) (f : compfun R Y)
       (phi : @qeq X Y R) : Y.
Proof. intros. apply (Fv R f (pr1 phi)). Defined.

Lemma qequnivandpr {X : UU} (Y : hSet) (R : hrel X) (f : compfun R Y)
   (x : X) : paths (qequniv Y R f (toqeq R x)) (f x).
Proof. intros. apply idpath. Defined.

Lemma etaqeq {X : UU} (Y : hSet) (R : hrel X) (psi : qeq R -> Y)
       (phi : qeq R) : paths (psi phi)
                             (qequniv Y R (compfuncomp
                                              R (compfunpair
                                                    R _ (iscomptoqeq Y R))
                                              psi) phi).
Proof.
  intros. apply (pr2 phi psi).




Definition Fd1 {X Y : UU} : F X Y R -> (F (F X Y) Y) := Fi (F X Y) Y.

Definition Fd2 {X Y : UU} (R : hrel X) (phi : F X Y R) (psi : F X Y R -> Y) :
 Y := (Fv R (funcomp (Fi X Y R) psi) phi).

Definition Ffunct {X1 X2 : UU} (f : X1 -> X2) (Y : UU) : F X1 Y -> F X2 Y
 := fun phi => fun g => phi (funcomp f g).



Lemma testd1 {X Y : UU} (psi : F X Y -> Y) (phi : F X Y) :
  paths (psi phi) (Fd1 phi psi).
Proof. intros. apply idpath. Defined.

Lemma testd2 {X Y : UU} (psi : F X Y -> Y) (phi : F X Y) :
   paths (Fv (funcomp (Fi X Y) psi) phi) (Fd2 phi psi).
Proof. intros. apply idpath. Defined.

Definition F (X Y : UU) := (X -> Y) -> Y.

Definition Ffunct {X1 X2 : UU} (f : X1 -> X2) (Y : UU) : F X1 Y -> F X2 Y
   := fun phi => fun g => phi (funcomp f g).

Definition Fi (X Y : UU) : X -> F X Y := fun x => fun f => f x.

Definition Fd1 {X Y : UU} : F X Y -> (F (F X Y) Y) := Fi (F X Y) Y.

Definition Fd2 {X Y : UU} : F X Y -> (F (F X Y) Y) := Ffunct (Fi X Y) Y.

Definition Fv {X Y : UU} (f : X -> Y) (phi : F X Y) : Y := phi f.

Lemma testd1 {X Y : UU} (psi : F X Y -> Y) (phi : F X Y) :
   paths (psi phi) (Fd1 phi psi).
Proof. intros. apply idpath. Defined.

Lemma testd2 {X Y : UU} (psi : F X Y -> Y) (phi : F X Y) :
   paths (Fv (funcomp (Fi X Y) psi) phi) (Fd2 phi psi).
Proof. intros. apply idpath. Defined.





Lemma Xineq (X Y : UU) (x : X) : paths (Fd1 (Fi X Y x)) (Fd2 (Fi X Y x)).
Proof. intros. apply idpath. Defined.

Lemma test (X Y : UU) (phi : F X Y) (f : X -> Y) :
   paths (Fd1 phi (Fi (X -> Y) Y f)) (Fd2 phi (Fi (X -> Y) Y f)).
Proof.
 intros. unfold Fd1. unfold Fd2. unfold Fi. unfold Ffunct. unfold funcomp.
 simpl. apply (maponpaths phi). apply etacorrection.
Defined.

Inductive try0 (T : UU) (t : T) :
   ∏ (t1 t2 : T) (e1 : paths t t1) (e2 : paths t t2), UU
   := idconstr : ∏ (t' : T) (e' : paths t t'), try0 T t t' t' e' e'.

Definition try0map1 (T : UU) (t : T) (t1 t2 : T) (e1 : paths t t1)
   (e2 : paths t t2) (X : try0 T t t1 t2 e1 e2) : paths t1 t2.
Proof. intros. destruct  X. apply idpath. Defined.

Definition try0map2 (T : UU) (t : T) (t1 t2 : T) (e1 : paths t t1)
   (e2 : paths t t2) : try0 T t t1 t2 e1 e2.
Proof.


Lemma test (X : UU) (t : X) :
   paths (pr2 (iscontrcoconustot X t) (pr1 (iscontrcoconustot X t)))
         (idpath _).
Proof. intros. apply idpath.


Lemma test {X : UU} (is : iscontr X) :
   paths (pr2 (iscontrcor is) (pr1 (iscontrcor is))) (idpath _).
Proof. intros. apply idpath.




Lemma test {X : UU} (R : eqrel X) (Y : hSet) (f : setquot R -> Y) :
   paths f (setquotuniv R Y (funcomp (setquotpr R) f)
           (fun x x' : X => fun r : R x x' =>
                                maponpaths f (iscompsetquotpr R x x' r))).
Proof.
 intros. apply funextfun. intro c. simpl. destruct c as [ A iseq ]. simpl. *)






(** *** The quotient set of a type by a relation. *)

Definition setquot2 {X : UU} (R : hrel X) : UU := image (compevmapset R).

Theorem isasetsetquot2 {X : UU} (R : hrel X) : isaset (setquot2 R).
Proof.
  intros.
  assert (is1: isofhlevel 2 (∏ S : hSet, (compfun R S) -> S)).
  {
    apply impred. intro.
    apply impred. intro X0.
    apply (pr2 t).
  }
  apply (isasetsubset _ is1 (isinclpr1image _)).
Defined.

Definition setquot2inset {X : UU} (R : hrel X) : hSet
  := hSetpair _ (isasetsetquot2 R).

(** We will be asuming below that setquot2 is in UU.  In the future it should
  be proved using [issurjsetquot2pr] below and a resizing axiom. The
  appropriate resizing axiom for this should say that if X -> Y is a surjection,
  Y is an hset and X : UU then Y : UU. *)

Definition setquot2pr {X : UU} (R : hrel X) : X -> setquot2 R
  := fun x : X => imagepair (compevmapset R) _
                         (hinhpr (hfiberpair (compevmapset R) x (idpath _))).

Lemma issurjsetquot2pr {X : UU} (R : hrel X) : issurjective (setquot2pr R).
Proof. intros. apply issurjprtoimage. Defined.

Lemma iscompsetquot2pr {X : UU} (R : hrel X) : iscomprelfun R (setquot2pr R).
Proof.
  intros. intros x x' r.
  assert (e1: paths (compevmapset R x) (compevmapset R x')).
  {
    apply funextsec. intro S.
    apply funextsec. intro f.
    unfold compfun in f.
    apply (pr2 f x x' r).
  }
  apply (invmaponpathsincl _ (isinclpr1image (compevmapset R))
                           (setquot2pr R x) (setquot2pr R x') e1).
Defined.


(** *** Universal property of [seqtquot2 R] for functions to sets satisfying compatibility condition [iscomprelfun] *)

Definition setquot2univ {X : UU} (R : hrel X) (Y : hSet) (F : X -> Y)
           (is : iscomprelfun R F) (c : setquot2 R) : Y
  := pr1 c Y (compfunpair _ F is).

Theorem setquot2univcomm  {X : UU} (R : hrel X) (Y : hSet) (F : X -> Y)
        (iscomp : iscomprelfun R F) (x : X) :
  setquot2univ _ _ F iscomp (setquot2pr R x) = F x.
Proof. intros. apply idpath. Defined.

(** *** Weak equivalence from [R x x'] to [paths (setquot2pr R x) (setquot2pr R x')] *)

Lemma weqpathssetquot2l1 {X : UU} (R : eqrel X) (x : X) :
  iscomprelfun R (fun x' => R x x').
Proof.
  intros. intros x' x''. intro r.
  apply hPropUnivalence.
  intro r'.
  apply (eqreltrans R _ _ _ r' r).
  intro r''.
  apply (eqreltrans R _ _ _ r'' (eqrelsymm R _ _ r)).
Defined.

Theorem weqpathsinsetquot2 {X : UU} (R : eqrel X) (x x' : X) :
  weq (R x x') (setquot2pr R x = setquot2pr R x').
Proof.
  intros. apply weqimplimpl. apply iscompsetquot2pr.
  set (int := setquot2univ R hPropset (fun x'' => R x x'')
                           (weqpathssetquot2l1 R x)).
  intro e. change (pr1 (int (setquot2pr R x'))). destruct e.
  change (R x x). apply (eqrelrefl R). apply (pr2 (R x x')).
  apply (isasetsetquot2).
Defined.








(* *** Comparison of setquot2 and setquot.  *)



Definition setquottosetquot2 (X : UU) (R : hrel X) (is : iseqrel R) :
  setquot R -> setquot2 R.
Proof.
  intros X R is X0.
  apply (setquotuniv R (hSetpair _ (isasetsetquot2 R)) (setquot2pr R)
                     (iscompsetquot2pr R) X0).
Defined.

(** ** Consequences of univalence *)

Require Import UniMath.Foundations.UnivalenceAxiom.

Definition hSet_univalence_map (X Y : hSet) : (X = Y) -> (pr1 X ≃ pr1 Y).
Proof. intros ? ? e. exact (eqweqmap (maponpaths pr1hSet e)). Defined.

Theorem hSet_univalence (X Y : hSet) : (X = Y) ≃ (X ≃ Y).
Proof.
  Set Printing Coercions.
  intros.
  set (f := hSet_univalence_map X Y).
  exists f.
  set (g := @eqweqmap (pr1 X) (pr1 Y)).
  set (h := λ e : X = Y, maponpaths pr1hSet e).
  assert (comp : f = g ∘ h).
  {
    apply funextfun; intro e. induction e. reflexivity.
  }
  induction (!comp). apply twooutof3c.
  - apply isweqonpathsincl. apply isinclpr1. exact isapropisaset.
  - apply univalenceAxiom.
  Unset Printing Coercions.
Defined.

<<<<<<< HEAD
Theorem hSet_rect (X Y : hSet) (P : X ≃ Y -> UU) :
  (∏ e : X=Y, P (hSet_univalence _ _ e)) -> ∏ f, P f.
Proof.
  intros ? ? ? ih ?.
  Set Printing Coercions.
  set (p := ih (invmap (hSet_univalence _ _) f)).
  set (h := homotweqinvweq (hSet_univalence _ _) f).
  exact (transportf P h p).
  Unset Printing Coercions.
Defined.

Ltac hSet_induction f e := generalize f; apply UU_rect; intro e; clear f.
=======
(** Axioms of choice *)

(* We write these as types rather than as axioms, to force them to be mentioned as
   explicit hypotheses whenever they are used. *)

Definition AxiomOfChoice (X Y:hSet) (f:X→Y) := issurjective f → ∃ g, f ∘ g ~ idfun Y.

Definition AxiomOfChoice2 (Y:UU) : ∃ (X:hSet) (f:X→Y), issurjective f.
>>>>>>> 25beeb8a

(* End of the file hSet.v *)<|MERGE_RESOLUTION|>--- conflicted
+++ resolved
@@ -2998,7 +2998,7 @@
   Unset Printing Coercions.
 Defined.
 
-<<<<<<< HEAD
+
 Theorem hSet_rect (X Y : hSet) (P : X ≃ Y -> UU) :
   (∏ e : X=Y, P (hSet_univalence _ _ e)) -> ∏ f, P f.
 Proof.
@@ -3011,7 +3011,7 @@
 Defined.
 
 Ltac hSet_induction f e := generalize f; apply UU_rect; intro e; clear f.
-=======
+
 (** Axioms of choice *)
 
 (* We write these as types rather than as axioms, to force them to be mentioned as
@@ -3020,6 +3020,5 @@
 Definition AxiomOfChoice (X Y:hSet) (f:X→Y) := issurjective f → ∃ g, f ∘ g ~ idfun Y.
 
 Definition AxiomOfChoice2 (Y:UU) : ∃ (X:hSet) (f:X→Y), issurjective f.
->>>>>>> 25beeb8a
 
 (* End of the file hSet.v *)