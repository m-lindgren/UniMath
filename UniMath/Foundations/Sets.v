(** * Generalities on [ hSet ] .  Vladimir Voevodsky. Feb. - Sep. 2011

In this file we introduce the type [ hSet ] of h-sets i.e. of types of h-level 2 as well as a number of constructions such as type of (monic) subtypes, images, surjectivity etc. which, while they formally apply to functions between arbitrary types actually only depend on the behavior of the function on the sets of connected componenets of these types.

While it is possible to write a part of this file in a form which does not require RR1 it seems like a waste of effort since it would require to repeat a lot of things twice. Accordingly we assume RR1 from the start in dealing with sets. The drawback is that all the subsequent files will not compile at the moment without the Type in Type patch.

*)



(** ** Preamble *)

(** Settings *)

Unset Automatic Introduction. (** This line has to be removed for the file to compile with Coq8.2 *)


(** Imports *)

Require Export UniMath.Foundations.Propositions .




(** ** The type of sets i.e. of types of h-level 2 in [ UU ] *)

Definition hSet:= total2 (fun X : UU => isaset X) .
Definition hSetpair X i := tpair isaset X i : hSet.
Definition pr1hSet:= @pr1 UU (fun X : UU => isaset X) : hSet -> UU.
Coercion pr1hSet: hSet >-> UU .

Definition eqset { X : hSet } ( x x' : X ) : hProp := hProppair (x = x') (pr2 X x x') .
Notation "a = b" := (eqset a b) (at level 70, no associativity) : set.

Definition neqset { X : hSet } ( x x' : X ) : hProp := hProppair (x != x') (isapropneg _) .
Notation "a != b" := (neqset a b) (at level 70, no associativity) : set.
Delimit Scope set with set.

Definition setproperty ( X : hSet ) := pr2 X .

Definition setdirprod ( X Y : hSet ) : hSet .
Proof. intros. exists(X×Y) . apply (isofhleveldirprod 2); apply setproperty. Defined .

Definition setcoprod (X Y:hSet) : hSet.
Proof. intros. exists(X⨿Y). apply isasetcoprod; apply setproperty. Defined.

Lemma isaset_total2_hSet (X:hSet) (Y:X->hSet) : isaset (Σ x, Y x).
Proof.
  intros. apply isaset_total2.
  - apply setproperty.
  - intro x. apply setproperty.
Defined.

Definition total2_hSet {X:hSet} (Y:X->hSet) : hSet
  := hSetpair (Σ x, Y x) (isaset_total2_hSet X Y).

Delimit Scope set with set.

Notation "'Σ'  x .. y , P" := (total2_hSet (fun x => .. (total2_hSet (fun y => P)) ..))
  (at level 200, x binder, y binder, right associativity) : set.
  (* type this in emacs in agda-input method with \Sigma *)

Lemma isaset_forall_hSet (X:UU) (Y:X->hSet) : isaset (∀ x, Y x).
Proof. intros. apply impred_isaset. intro x. apply setproperty. Defined.

Definition forall_hSet {X:UU} (Y:X->hSet) : hSet := hSetpair (∀ x, Y x) (isaset_forall_hSet X Y).

Notation "∀  x .. y , P" := (forall_hSet (fun x => .. (forall_hSet (fun y => P)) ..))
  (at level 200, x binder, y binder, right associativity) : set.
  (* type this in emacs in agda-input method with \Sigma *)

Lemma isaset_total2_subset (X:hSet) (Y:X->hProp) : isaset (Σ x, Y x).
Proof.
  intros. apply isaset_total2.
  - apply setproperty.
  - intro x. apply isasetaprop, propproperty.
Defined.

Definition total2_subset {X:hSet} (Y:X->hProp) : hSet
  := hSetpair (Σ x, Y x) (isaset_total2_subset X Y).

Notation "'Σ'  x .. y , P" := (total2_subset (fun x => .. (total2_subset (fun y => P)) ..))
  (at level 200, x binder, y binder, right associativity) : subset.
  (* type this in emacs in agda-input method with \Sigma *)

Delimit Scope subset with subset.

Definition unitset : hSet := hSetpair unit isasetunit.

Definition dirprod_hSet (X Y:hSet) : hSet.
Proof.
  intros X Y. exists (X × Y).
  abstract (exact (isasetdirprod _ _ (setproperty X) (setproperty Y))).
Defined.

Notation "A × B" := (dirprod_hSet A B) (at level 75, right associativity) : set.

(** [ hProp ] as a set *)

Definition hPropset : hSet := tpair _ hProp isasethProp .
(* Canonical Structure hPropset. *)

Definition hProp_to_hSet (P:hProp) : hSet := hSetpair P (isasetaprop (propproperty P)).

Coercion hProp_to_hSet : hProp >-> hSet.

(** Booleans as a set *)

Definition boolset : hSet := hSetpair bool isasetbool .
(* Canonical Structure boolset .  *)

(* properties of functions between sets *)

Definition isInjectiveFunction { X Y : hSet } (f:X -> Y) : hProp.
Proof. intros. exists ( ∀ (x x':X), f x = f x' -> x = x' ).
       abstract (
           intros; apply impred; intro x; apply impred; intro y;
           apply impred; intro e; apply setproperty) using isaprop_isInjectiveFunction.
Defined.

(** ** Types [ X ] which satisfy " weak " axiom of choice for all families [ P : X -> UU ]

Weak axiom of choice for [ X ] is the condition that for any family [ P : X -> UU ] over [ X ] such that all members of the family are inhabited the space of sections of the family is inhabited . Equivalently one can formulate it as an assertion that for any surjection ( see below ) [ p : Y -> X ] the space of sections of this surjection i.e. functions [ s : X -> Y ] together with a homotopy from [ funcomp s p ] to [ idfun X ] is inhabited . It does not provide a choice of a section for such a family or a surjection . In topos-theoretic semantics this condition corresponds to " local projectivity " of [ X ] . It automatically holds for the point [ unit ] but need not hold for sub-objects of [ unit ] i.e. for types of h-level 1 ( propositions ) . In particular it does not have to hold for general types with decidable equality .

Intuition based on standard univalent models suggests that any type satisfying weak axiom of choice is a set . Indeed it seems to be possible to show that if both a type and the set of connected components of this type ( see below ) satisfy weak  axiom of choice then the type is a set . In particular , if one imposes weak axiom of choice for sets as an axiom then it would follow that every type satisfying weak axiom of choice is a set . I do not know however if there are models which would validate a possibility of types other than sets to satisfy weak axiom of choice .


*)

Definition ischoicebase_uu1 ( X : UU ) := ∀ P : X -> UU , ( ∀ x : X , ishinh ( P x ) ) -> ishinh ( ∀ x : X , P x ) .

Lemma isapropischoicebase ( X : UU ) : isaprop ( ischoicebase_uu1 X ) .  (** Uses RR1 *)
Proof .  intro . apply impred . intro P .  apply impred . intro fs . apply ( pr2 ( ishinh _ ) ) .  Defined .

Definition ischoicebase ( X : UU ) : hProp := hProppair _ ( isapropischoicebase X ) .


Lemma ischoicebaseweqf { X Y : UU } ( w : X ≃ Y ) ( is : ischoicebase X ) : ischoicebase Y .
Proof . intros . unfold ischoicebase . intros Q fs . apply ( hinhfun ( invweq ( weqonsecbase Q w ) ) ) .   apply ( is ( funcomp w Q ) ( fun x : X => fs ( w x ) ) ) .  Defined .

Lemma ischoicebaseweqb { X Y : UU } ( w : X ≃ Y ) ( is : ischoicebase Y ) : ischoicebase X .
Proof . intros . apply ( ischoicebaseweqf ( invweq w ) is ) . Defined .

Lemma ischoicebaseunit : ischoicebase unit .
Proof . unfold ischoicebase . intros P fs .  apply ( hinhfun ( tosecoverunit P ) ) .  apply ( fs tt ) .  Defined .

Lemma ischoicebasecontr { X : UU } ( is : iscontr X ) : ischoicebase X .
Proof . intros . apply ( ischoicebaseweqb ( weqcontrtounit is )  ischoicebaseunit ) . Defined .

Lemma ischoicebaseempty : ischoicebase empty .
Proof . unfold ischoicebase . intros P fs .  apply ( hinhpr ( fun x : empty => fromempty x ) ) .  Defined .

Lemma ischoicebaseempty2 { X : UU } ( is : ¬ X ) : ischoicebase X .
Proof . intros . apply ( ischoicebaseweqb ( weqtoempty is ) ischoicebaseempty ) . Defined .

Lemma ischoicebasecoprod { X Y : UU } ( isx : ischoicebase X ) ( isy : ischoicebase Y ) :  ischoicebase ( coprod X Y ) .
Proof . intros .  unfold ischoicebase .  intros P fs .  apply ( hinhfun ( invweq ( weqsecovercoprodtoprod P ) ) ) .  apply hinhand . apply ( isx _ ( fun x : X => fs ( ii1 x ) ) ) . apply ( isy _ ( fun y : Y => fs ( ii2 y ) ) ) .  Defined .








(** ** The type of monic subtypes of a type (subsets of the set of connected components) *)


(** *** Genneral definitions *)

Definition hsubtypes ( X : UU ) :=  X -> hProp .
Identity Coercion id_hsubtypes :  hsubtypes >-> Funclass .
Definition carrier { X : UU } ( A : hsubtypes X ) := total2 A.
Coercion carrier : hsubtypes >-> Sortclass.
Definition carrierpair { X : UU } ( A : hsubtypes X ) := tpair A.
Definition pr1carrier { X:UU } ( A : hsubtypes X ) := @pr1 _ _  : carrier A -> X .

Lemma isinclpr1carrier { X : UU } ( A : hsubtypes X ) : isincl ( @pr1carrier X A ) .
Proof . intros . apply ( isinclpr1 A ( fun x : _ => pr2 ( A x ) ) ) . Defined .

Lemma isasethsubtypes (X : UU) : isaset (hsubtypes X).
Proof.
intro X.
change (isofhlevel 2 (hsubtypes X)).
apply impred; intro x.
exact isasethProp.
Defined.

Definition totalsubtype ( X : UU ) : hsubtypes X := fun x => htrue .

Definition weqtotalsubtype ( X : UU ) : totalsubtype X ≃ X .
Proof . intro . apply weqpr1 .   intro . apply iscontrunit .  Defined .

Definition weq_subtypes {X Y} (w : X≃Y) (S: hsubtypes X) (T: hsubtypes Y) :
           (∀ x, S x <-> T (w x)) -> carrier S ≃ carrier T.
Proof.
  intros ? ? ? ? ? eq. apply (weqbandf w). intro x. apply weqiff.
  - apply eq.
  - apply propproperty.
  - apply propproperty.
Defined.

Definition DecidableSubtype_to_hsubtypes {X} (P:DecidableSubtype X) : hsubtypes X
  := λ x, DecidableProposition_to_hProp(P x).
Coercion DecidableSubtype_to_hsubtypes : DecidableSubtype >-> hsubtypes.

(** *** Direct product of two subtypes *)

Definition subtypesdirprod { X Y : UU } ( A : hsubtypes X ) ( B : hsubtypes Y ) : hsubtypes ( dirprod X Y ) := fun xy : _ => hconj ( A ( pr1 xy ) ) ( B ( pr2 xy ) ) .

Definition fromdsubtypesdirprodcarrier { X Y : UU } ( A : hsubtypes X ) ( B : hsubtypes Y ) ( xyis : subtypesdirprod A B ) : dirprod A B .
Proof . intros . set ( xy := pr1 xyis ) . set ( is := pr2 xyis ) .  set ( x := pr1 xy ) . set ( y := pr2 xy ) . simpl in is . simpl in y . apply ( dirprodpair ( tpair A x ( pr1 is ) ) ( tpair B y ( pr2 is ) ) ) . Defined .

Definition tosubtypesdirprodcarrier { X Y : UU } ( A : hsubtypes X ) ( B : hsubtypes Y ) ( xisyis : dirprod A B ) : subtypesdirprod A B .
Proof . intros . set ( xis := pr1 xisyis ) . set ( yis := pr2 xisyis ) . set ( x := pr1 xis ) . set ( isx := pr2 xis ) . set ( y := pr1 yis ) . set ( isy := pr2 yis ) . simpl in isx . simpl in isy . apply ( tpair ( subtypesdirprod A B ) ( dirprodpair x y ) ( dirprodpair isx isy ) ) .  Defined .

Lemma weqsubtypesdirprod { X Y : UU } ( A : hsubtypes X ) ( B : hsubtypes Y ) : subtypesdirprod A B ≃ A × B .
Proof . intros .  set ( f := fromdsubtypesdirprodcarrier A B ) . set ( g :=  tosubtypesdirprodcarrier A B ) . split with f .
assert ( egf : ∀ a : _ , paths ( g ( f a ) ) a ) . intro a . destruct a as [ xy is ] . destruct xy as [ x y ] . destruct is as [ isx isy ] . apply idpath .
assert ( efg : ∀ a : _ , paths ( f ( g a ) ) a ) . intro a . destruct a as [ xis yis ] . destruct xis as [ x isx ] . destruct yis as [ y isy ] . apply idpath .
apply ( gradth _ _ egf efg ) . Defined .

Lemma ishinhsubtypesdirprod  { X Y : UU } ( A : hsubtypes X ) ( B : hsubtypes Y ) ( isa : ishinh A ) ( isb : ishinh B ) : ishinh ( subtypesdirprod A B ) .
Proof . intros . apply ( hinhfun ( invweq ( weqsubtypesdirprod A B ) ) ) .  apply hinhand .  apply isa . apply isb . Defined .



(** *** A a subtype of with a paths between any every two elements is an h-prop. *)


Lemma isapropsubtype { X : UU } ( A : hsubtypes X ) ( is : ∀ ( x1 x2 : X ) , A x1 -> A x2 -> x1 = x2 ) : isaprop ( carrier A ) .
Proof. intros.  apply invproofirrelevance. intros x x' .
assert ( isincl ( @pr1 _ A )).  apply isinclpr1. intro x0. apply ( pr2 ( A x0 )).
apply ( invmaponpathsincl ( @pr1 _ A ) X0 ). destruct x as [ x0 is0 ]. destruct x' as [ x0' is0' ] . simpl. apply is. assumption. assumption. Defined.

Definition squash_pairs_to_set {Y} (F:Y->UU) :
  (isaset Y) -> (∀ y y', F y -> F y' -> y=y') ->
  (∃ y, F y) -> Y.
Proof.
  intros ? ? is e.
  set (P := Σ y, ∥ F y ∥).
  assert (iP : isaprop P).
  { apply isapropsubtype. intros y y' f f'.
    apply (squash_to_prop f). { apply is. } clear f; intro f.
    apply (squash_to_prop f'). { apply is. } clear f'; intro f'.
    now apply e. }
  intros w.
  assert (p : P).
  { apply (squash_to_prop w). exact iP. clear w; intro w.
    exact (pr1 w,,hinhpr (pr2 w)). }
  clear w.
  exact (pr1 p).
Defined.

Definition squash_to_set {X Y} (is:isaset Y) (f:X->Y) :
          (∀ x x', f x = f x') -> ∥ X ∥ -> Y.
Proof.
  intros ? ? ? ? e w.
  set (P := Σ y, ∃ x, f x = y).
  assert (j : isaprop P).
  { apply isapropsubtype; intros y y' j j'.
    apply (squash_to_prop j). { apply is. } clear j; intros [j k].
    apply (squash_to_prop j'). { apply is. } clear j'; intros [j' k'].
    intermediate_path (f j).
    { exact (!k). }
    intermediate_path (f j').
    { apply e. }
    exact k'. }
  assert (p : P).
  { apply (squash_to_prop w). exact j. intro x0.
    exists (f x0). apply hinhpr. exists x0. reflexivity. }
  exact (pr1 p).
Defined.

(* End of " the type of monic subtypes of a type " . *)







(** ** Relations on types ( or equivalently relations on the sets of connected components) *)


(** *** Relations and boolean relations *)

Definition hrel ( X : UU ) := X -> X -> hProp.
Identity Coercion idhrel : hrel >-> Funclass .

Definition brel ( X : UU ) := X -> X -> bool .
Identity Coercion idbrel : brel >-> Funclass .

Definition DecidableRelation_to_hrel {X} (P:DecidableRelation X) : hrel X
  := λ x y, DecidableProposition_to_hProp(P x y).
Coercion DecidableRelation_to_hrel : DecidableRelation >-> hrel.

(** *** Standard properties of relations *)



Definition istrans { X : UU } ( R : hrel X ) := ∀ ( x1 x2 x3 : X ), R x1 x2 -> R x2 x3 -> R x1 x3.

Definition isrefl { X : UU } ( R : hrel X ) := ∀ x : X , R x x.

Definition issymm { X : UU } ( R : hrel X ) := ∀ ( x1 x2 : X ), R x1 x2 -> R x2 x1 .

Definition ispreorder { X : UU } ( R : hrel X ) := istrans R × isrefl R .

Definition iseqrel { X : UU } ( R : hrel X ) := ispreorder R × issymm R .
Definition iseqrelconstr { X : UU } { R : hrel X } ( trans0 : istrans R ) ( refl0 : isrefl R ) ( symm0 : issymm R ) : iseqrel R := dirprodpair ( dirprodpair trans0 refl0 ) symm0 .

Definition isirrefl { X : UU } ( R : hrel X ) := ∀ x : X , ¬ R x x .

Definition isasymm { X : UU } ( R : hrel X ) := ∀ ( x1 x2 : X ), R x1 x2 -> R x2 x1 -> empty .

Definition iscoasymm { X : UU } ( R : hrel X ) := ∀ x1 x2 , ¬ R x1 x2 -> R x2 x1 .

Definition istotal { X : UU } ( R : hrel X ) := ∀ x1 x2 , R x1 x2 ∨ R x2 x1 .

Definition isdectotal { X : UU } ( R : hrel X ) := ∀ x1 x2 , R x1 x2 ⨿ R x2 x1 .

Definition iscotrans { X : UU } ( R : hrel X ) := ∀ x1 x2 x3 , R x1 x3 -> R x1 x2 ∨ R x2 x3 .

Definition isdeccotrans { X : UU } ( R : hrel X ) := ∀ x1 x2 x3 , R x1 x3 -> R x1 x2 ⨿ R x2 x3 .

Definition isdecrel { X : UU } ( R : hrel X ) := ∀ x1 x2 , R x1 x2 ⨿ ¬ R x1 x2 .

Definition isnegrel { X : UU } ( R : hrel X ) := ∀ x1 x2 , ¬ ¬ R x1 x2 -> R x1 x2 .

(** Note that the property of being (co-)antisymmetric is different from other properties of relations which we consider due to the presence of [ paths ] in its formulation . As a consequence it behaves differently relative to the quotients of types - the quotient relation can be (co-)antisymmetric while the original relation was not . *)

Definition isantisymm { X : UU } ( R : hrel X ) := ∀ ( x1 x2 : X ), R x1 x2 -> R x2 x1 -> x1 = x2 .

Definition isPartialOrder { X : UU } ( R : hrel X ) := ispreorder R × isantisymm R.

Ltac unwrap_isPartialOrder i :=
  induction i as [transrefl antisymm]; induction transrefl as [trans refl].

Definition isantisymmneg { X : UU } ( R : hrel X ) := ∀ ( x1 x2 : X ), ¬ R x1 x2 -> ¬ R x2 x1 -> x1 = x2 .

Definition iscoantisymm { X : UU } ( R : hrel X ) := ∀ x1 x2 , ¬ R x1 x2 -> R x2 x1 ⨿ (x1 = x2) .

(** Note that the following condition on a relation is different from all the other which we have considered since it is not a property but a structure, i.e. it is in general unclear whether [ isaprop ( neqchoice R ) ] is provable. *)

Definition neqchoice { X : UU } ( R : hrel X ) := ∀ x1 x2 , x1 != x2 -> R x1 x2 ⨿ R x2 x1 .

(** proofs that the properties are propositions  *)

Lemma isaprop_istrans {X:hSet} (R:hrel X) : isaprop (istrans R).
Proof.
  intros. repeat (apply impred;intro). apply propproperty.
Defined.

Lemma isaprop_isrefl {X:hSet} (R:hrel X) : isaprop (isrefl R).
Proof.
  intros. apply impred; intro. apply propproperty.
Defined.

Lemma isaprop_istotal {X:hSet} (R:hrel X) : isaprop (istotal R).
Proof.
  intros. unfold istotal. apply impred; intro x. apply impred; intro y. apply propproperty.
Defined.

Lemma isaprop_isantisymm {X:hSet} (R:hrel X) : isaprop (isantisymm R).
Proof.
  intros. unfold isantisymm. apply impred; intro x. apply impred; intro y.
  apply impred; intro r. apply impred; intro s. apply setproperty.
Defined.

Lemma isaprop_ispreorder {X:hSet} (R:hrel X) : isaprop (ispreorder R).
Proof.
  intros.
  unfold ispreorder.
  apply isapropdirprod.
  { apply isaprop_istrans. }
  { apply isaprop_isrefl. }
Defined.

Lemma isaprop_isPartialOrder {X:hSet} (R:hrel X) : isaprop (isPartialOrder R).
Proof.
  intros.
  unfold isPartialOrder.
  apply isapropdirprod.
  { apply isaprop_ispreorder. }
  { apply isaprop_isantisymm. }
Defined.

(** the relations on a set form a set *)

Definition isaset_hrel (X:hSet) : isaset (hrel X).
  intros. unfold hrel. apply impred_isaset; intro x. apply impred_isaset; intro y.
  exact isasethProp.
Defined.

(** *** Elementary implications between properties of relations *)

Lemma istransandirrefltoasymm { X : UU } { R : hrel X } ( is1 : istrans R ) ( is2 : isirrefl R ) : isasymm R .
Proof . intros .  intros a b rab rba . apply ( is2 _ ( is1 _ _ _ rab rba ) ) .  Defined .

Lemma istotaltoiscoasymm { X : UU } { R : hrel X } ( is : istotal R ) : iscoasymm R .
Proof . intros .  intros x1 x2 . apply ( hdisjtoimpl ( is _ _ ) ) . Defined .

Lemma isdecreltoisnegrel { X : UU } { R : hrel X } ( is : isdecrel R ) : isnegrel R .
Proof . intros .  intros x1 x2 .  destruct ( is x1 x2 ) as [ r | nr ] . intro . apply r . intro nnr . destruct ( nnr nr ) .  Defined .

Lemma isantisymmnegtoiscoantisymm { X : UU } { R : hrel X } ( isdr : isdecrel R ) ( isr : isantisymmneg R ) : iscoantisymm R .
Proof . intros . intros x1 x2 nrx12 . destruct ( isdr x2 x1 ) as [ r | nr ] . apply ( ii1 r ) .  apply ii2 . apply ( isr _ _ nrx12 nr ) .  Defined .

Lemma rtoneq { X : UU } { R : hrel X } ( is : isirrefl R ) { a b : X } ( r : R a b ) : a != b .
Proof . intros . intro e . rewrite e in r . apply ( is b r ) . Defined .


(** *** Standard properties of relations and logical equivalences *)

Definition hrellogeq { X : UU } ( L R : hrel X ) := ∀ x1 x2 , ( L x1 x2 <-> R x1 x2 ) .

Definition istranslogeqf { X : UU } { L R : hrel X } ( lg : ∀ x1 x2 , L x1 x2 <-> R x1 x2 ) ( isl : istrans L ) : istrans R .
Proof . intros . intros x1 x2 x3 r12 r23 .   apply ( ( pr1 ( lg _ _ ) ) ( isl _ _ _ ( ( pr2 ( lg _ _ ) ) r12 ) ( ( pr2 ( lg _ _ ) ) r23 ) ) ) . Defined .

Definition isrefllogeqf { X : UU } { L R : hrel X } ( lg : ∀ x1 x2 , L x1 x2 <-> R x1 x2 ) ( isl : isrefl L ) : isrefl R .
Proof . intros . intro x . apply ( pr1 ( lg _ _ ) ( isl x ) ) .  Defined .

Definition issymmlogeqf { X : UU } { L R : hrel X } ( lg : ∀ x1 x2 , L x1 x2 <-> R x1 x2 ) ( isl : issymm L ) : issymm R .
Proof . intros . intros x1 x2 r12 . apply ( pr1 ( lg _ _ ) ( isl _ _ ( pr2 ( lg _ _ ) r12 ) ) ) . Defined .

Definition ispologeqf { X : UU } { L R : hrel X } ( lg : ∀ x1 x2 , L x1 x2 <-> R x1 x2 ) ( isl : ispreorder L ) : ispreorder R .
Proof . intros . apply ( dirprodpair ( istranslogeqf lg ( pr1 isl ) ) ( isrefllogeqf lg ( pr2 isl ) ) ) . Defined .

Definition iseqrellogeqf { X : UU } { L R : hrel X } ( lg : ∀ x1 x2 , L x1 x2 <-> R x1 x2 ) ( isl : iseqrel L ) : iseqrel R .
Proof . intros . apply ( dirprodpair ( ispologeqf lg ( pr1 isl ) ) ( issymmlogeqf lg ( pr2 isl ) ) ) . Defined .

Definition isirrefllogeqf { X : UU } { L R : hrel X } ( lg : ∀ x1 x2 , L x1 x2 <-> R x1 x2 ) ( isl : isirrefl L ) : isirrefl R .
Proof . intros . intros x r . apply ( isl _ ( pr2 ( lg x x ) r ) ) . Defined .

Definition isasymmlogeqf { X : UU } { L R : hrel X } ( lg : ∀ x1 x2 , L x1 x2 <-> R x1 x2 ) ( isl : isasymm L ) : isasymm R .
Proof . intros . intros x1 x2 r12 r21 . apply ( isl _ _ ( pr2 ( lg _ _ ) r12 ) ( pr2 ( lg _ _ ) r21 ) )   . Defined .

Definition iscoasymmlogeqf { X : UU } { L R : hrel X } ( lg : ∀ x1 x2 , L x1 x2 <-> R x1 x2 ) ( isl : iscoasymm L ) : iscoasymm R .
Proof . intros . intros x1 x2 r12 . apply ( ( pr1 ( lg _ _ ) ) ( isl _ _ ( negf ( pr1 ( lg _ _ ) ) r12 ) ) ) . Defined .

Definition istotallogeqf { X : UU } { L R : hrel X } ( lg : ∀ x1 x2 , L x1 x2 <-> R x1 x2 ) ( isl : istotal L ) : istotal R .
Proof . intros . intros x1 x2 . set ( int := isl x1 x2 ) .  generalize int . clear int . simpl .  apply hinhfun .  apply ( coprodf ( pr1 ( lg x1 x2 ) ) ( pr1 ( lg x2 x1 ) ) ) .  Defined .

Definition iscotranslogeqf { X : UU } { L R : hrel X } ( lg : ∀ x1 x2 , L x1 x2 <-> R x1 x2 ) ( isl : iscotrans L ) : iscotrans R .
Proof . intros . intros x1 x2 x3 r13 . set ( int := isl x1 x2 x3 ( pr2 ( lg _ _ ) r13 ) ) .  generalize int . clear int . simpl .  apply hinhfun .  apply ( coprodf ( pr1 ( lg x1 x2 ) ) ( pr1 ( lg x2 x3 ) ) ) .  Defined .

Definition isdecrellogeqf { X : UU } { L R : hrel X } ( lg : ∀ x1 x2 , L x1 x2 <-> R x1 x2 ) ( isl : isdecrel L ) : isdecrel R .
Proof . intros . intros x1 x2 . destruct ( isl x1 x2 ) as [ l | nl ] . apply ( ii1 ( pr1 ( lg _ _ ) l ) ) . apply ( ii2 ( negf ( pr2 ( lg _ _ ) ) nl ) ) . Defined .

Definition isnegrellogeqf { X : UU } { L R : hrel X } ( lg : ∀ x1 x2 , L x1 x2 <-> R x1 x2 ) ( isl : isnegrel L ) : isnegrel R .
Proof . intros . intros x1 x2 nnr . apply ( ( pr1 ( lg _ _ ) ) ( isl _ _ ( negf ( negf ( pr2 ( lg _ _ ) ) ) nnr ) ) ) . Defined .

Definition isantisymmlogeqf { X : UU } { L R : hrel X } ( lg : ∀ x1 x2 , L x1 x2 <-> R x1 x2 ) ( isl : isantisymm L ) : isantisymm R .
Proof . intros . intros x1 x2 r12 r21 . apply ( isl _ _ ( pr2 ( lg _ _ ) r12 ) ( pr2 ( lg _ _ ) r21 ) )   . Defined .

Definition isantisymmneglogeqf { X : UU } { L R : hrel X } ( lg : ∀ x1 x2 , L x1 x2 <-> R x1 x2 ) ( isl : isantisymmneg L ) : isantisymmneg R .
Proof . intros . intros x1 x2 nr12 nr21 . apply ( isl _ _ ( negf ( pr1 ( lg _ _ ) ) nr12 ) ( negf ( pr1 ( lg _ _ ) ) nr21 ) )   . Defined .

Definition iscoantisymmlogeqf { X : UU } { L R : hrel X } ( lg : ∀ x1 x2 , L x1 x2 <-> R x1 x2 ) ( isl : iscoantisymm L ) : iscoantisymm R .
Proof . intros . intros x1 x2 r12 . set ( int := isl _ _ ( negf ( pr1 ( lg _ _ ) ) r12 ) ) . generalize int .  clear int .  simpl . apply ( coprodf ( pr1 ( lg _ _ ) ) ( idfun _ ) ) . Defined .

Definition neqchoicelogeqf { X : UU } { L R : hrel X } ( lg : ∀ x1 x2 , L x1 x2 <-> R x1 x2 ) ( isl : neqchoice L ) : neqchoice R .
Proof . intros . intros x1 x2  ne .  apply ( coprodf ( pr1 ( lg x1 x2 ) ) ( pr1 ( lg x2 x1 ) ) ( isl _ _ ne ) ) . Defined .



(** *** Preorderings, partial orderings, and associated types . *)

(* preoderings *)
Definition po (X:UU) := Σ R:hrel X, ispreorder R.
Definition popair { X : UU } ( R : hrel X ) ( is : ispreorder R ) : po X := tpair ispreorder R is .
Definition carrierofpo ( X : UU ) :  po X  -> ( X -> X -> hProp ) :=  @pr1 _ ispreorder .
Coercion carrierofpo : po >-> Funclass.

Definition PreorderedSet := Σ X:hSet, po X.
Definition PreorderedSetPair (X:hSet) (R:po X) : PreorderedSet
  := tpair _ X R .
Definition carrierofPreorderedSet : PreorderedSet -> hSet := pr1.
Coercion carrierofPreorderedSet : PreorderedSet >-> hSet .
Definition PreorderedSetRelation (X:PreorderedSet) : hrel X := pr1 (pr2 X).

(* partial orderings *)
Definition PartialOrder (X:hSet) := Σ R:hrel X, isPartialOrder R.
Definition PartialOrderpair {X:hSet} (R:hrel X) ( is : isPartialOrder R ) :
  PartialOrder X
  := tpair isPartialOrder R is .
Definition carrierofPartialOrder {X:hSet} : PartialOrder X -> hrel X := pr1.
Coercion carrierofPartialOrder : PartialOrder >-> hrel.

Definition Poset := Σ X, PartialOrder X.
Definition Posetpair (X:hSet) (R:PartialOrder X) : Poset
  := tpair PartialOrder X R .
Definition carrierofposet : Poset -> hSet := pr1.
Coercion carrierofposet : Poset >-> hSet .
Definition posetRelation (X:Poset) : hrel X := pr1 (pr2 X).

Lemma isrefl_posetRelation (X:Poset) : isrefl (posetRelation X).
Proof. intros ? x. exact (pr2 (pr1 (pr2 (pr2 X))) x). Defined.

Lemma istrans_posetRelation (X:Poset) : istrans (posetRelation X).
Proof. intros ? x y z l m. exact (pr1 (pr1 (pr2 (pr2 X))) x y z l m). Defined.

Lemma isantisymm_posetRelation (X:Poset) : isantisymm (posetRelation X).
Proof. intros ? x y l m. exact (pr2 (pr2 (pr2 X)) x y l m). Defined.

Delimit Scope poset with poset.
Notation "m ≤ n" := (posetRelation _ m n) (no associativity, at level 70) : poset.
Definition isaposetmorphism { X Y : Poset } ( f : X -> Y ) := (∀ x x' : X, x ≤ x' -> f x ≤ f x')%poset .
Definition posetmorphism ( X Y : Poset ) := total2 ( fun f : X -> Y => isaposetmorphism f ) .
Definition posetmorphismpair ( X Y : Poset ) := tpair ( fun f : X -> Y => isaposetmorphism f ) .
Definition carrierofposetmorphism ( X Y : Poset ) : posetmorphism X Y -> ( X -> Y ) := @pr1 _ _ .
Coercion  carrierofposetmorphism : posetmorphism >-> Funclass .

Definition isdec_ordering (X:Poset) := ∀ (x y:X), decidable (x≤y)%poset.

Lemma isaprop_isaposetmorphism {X Y:Poset} (f:X->Y) : isaprop (isaposetmorphism f).
Proof.
  intros. apply impredtwice; intros. apply impred_prop.
Defined.

(** the preorders on a set form a set *)

Definition isaset_po (X:hSet) : isaset (po X).
  intros.
  unfold po.
  apply (isofhleveltotal2 2).
  { apply isaset_hrel. }
  intros x. apply hlevelntosn. apply isaprop_ispreorder.
Defined.

(** the partial orders on a set form a set *)

Definition isaset_PartialOrder X : isaset (PartialOrder X).
  intros.
  unfold PartialOrder.
  apply (isofhleveltotal2 2).
  { apply isaset_hrel. }
  intros x. apply hlevelntosn. apply isaprop_isPartialOrder.
Defined.

(** poset equivalences *)

Definition isPosetEquivalence {X Y:Poset} (f:X≃Y) :=
  isaposetmorphism f × isaposetmorphism (invmap f).

Lemma isaprop_isPosetEquivalence {X Y:Poset} (f:X≃Y) :
  isaprop (isPosetEquivalence f).
Proof.
  intros. unfold isPosetEquivalence.
  apply isapropdirprod;apply isaprop_isaposetmorphism.
Defined.

Definition isPosetEquivalence_idweq (X:Poset) : isPosetEquivalence (idweq X).
Proof.
  intros. split. { intros x y le. exact le. } { intros x y le. exact le. }
Defined.

Definition PosetEquivalence (X Y:Poset) := Σ f:X≃Y, isPosetEquivalence f.

Local Open Scope poset.
Notation "X ≅ Y" := (PosetEquivalence X Y) (at level 60, no associativity) : poset.
(* written \cong in Agda input method *)

Definition posetUnderlyingEquivalence {X Y} : X≅Y -> X≃Y := pr1.
Coercion posetUnderlyingEquivalence : PosetEquivalence >-> weq.

Definition identityPosetEquivalence (X:Poset) : PosetEquivalence X X.
Proof. intros. exists (idweq X). apply isPosetEquivalence_idweq.
Defined.

Lemma isincl_pr1_PosetEquivalence (X Y:Poset) : isincl (pr1 : X≅Y -> X≃Y).
Proof. intros. apply isinclpr1. apply isaprop_isPosetEquivalence.
Defined.

Lemma isinj_pr1_PosetEquivalence (X Y:Poset) : isInjective (pr1 : X≅Y -> X≃Y).
Proof.
  intros ? ? f g. apply isweqonpathsincl. apply isincl_pr1_PosetEquivalence.
Defined.

(** poset concepts *)

Notation "m < n" := (m ≤ n × m != n)%poset (only parsing) :poset.
Definition isMinimal {X:Poset} (x:X) := ∀ y, x≤y.
Definition isMaximal {X:Poset} (x:X) := ∀ y, y≤x.
Definition consecutive {X:Poset} (x y:X) := x<y × ∀ z, ¬ (x<z × z<y).

Lemma isaprop_isMinimal {X:Poset} (x:X) : isaprop (isMaximal x).
Proof.
  intros. unfold isMaximal. apply impred_prop.
Defined.

Lemma isaprop_isMaximal {X:Poset} (x:X) : isaprop (isMaximal x).
Proof.
  intros. unfold isMaximal. apply impred_prop.
Defined.

Lemma isaprop_consecutive {X:Poset} (x y:X) : isaprop (consecutive x y).
Proof.
  intros. unfold consecutive. apply isapropdirprod.
  { apply isapropdirprod. { apply pr2. } simpl. apply isapropneg. }
  apply impred; intro z. apply isapropneg.
Defined.

(** *** Eqivalence relations and associated types . *)

Definition eqrel ( X : UU ) := total2 ( fun R : hrel X => iseqrel R ) .
Definition eqrelpair { X : UU } ( R : hrel X ) ( is : iseqrel R ) : eqrel X := tpair ( fun R : hrel X => iseqrel R ) R is .
Definition eqrelconstr { X : UU } ( R : hrel X ) ( is1 : istrans R ) ( is2 : isrefl R ) ( is3 : issymm R ) : eqrel X := eqrelpair R ( dirprodpair ( dirprodpair is1 is2 ) is3 ) .
Definition pr1eqrel ( X : UU ) : eqrel X -> ( X -> ( X -> hProp ) ) := @pr1 _ _ .
Coercion pr1eqrel : eqrel >-> Funclass .

Definition eqreltrans { X : UU } ( R : eqrel X ) : istrans R := pr1 ( pr1 ( pr2 R ) ) .
Definition eqrelrefl { X : UU } ( R : eqrel X ) : isrefl R := pr2 ( pr1 ( pr2 R ) ) .
Definition eqrelsymm { X : UU } ( R : eqrel X ) : issymm R := pr2 ( pr2 R )  .



(** *** Direct product of two relations *)

Definition hreldirprod { X Y : UU } ( RX : hrel X ) ( RY : hrel Y ) : hrel ( dirprod X Y ) := fun xy xy' : dirprod X Y => hconj ( RX ( pr1 xy ) ( pr1 xy' ) ) ( RY ( pr2 xy ) ( pr2 xy' ) ) .

Definition istransdirprod { X Y : UU } ( RX : hrel X ) ( RY : hrel Y ) ( isx : istrans RX ) ( isy : istrans RY ) : istrans ( hreldirprod RX RY ) := fun xy1 xy2 xy3 : _ => fun is12 : _  => fun is23 : _ => dirprodpair ( isx _ _ _ ( pr1 is12 ) ( pr1 is23 ) ) ( isy _ _ _ ( pr2 is12 ) ( pr2 is23 ) ) .

Definition isrefldirprod { X Y : UU } ( RX : hrel X ) ( RY : hrel Y ) ( isx : isrefl RX ) ( isy : isrefl RY ) : isrefl ( hreldirprod RX RY ) := fun xy : _ => dirprodpair ( isx _ ) ( isy _ ) .

Definition   issymmdirprod { X Y : UU } ( RX : hrel X ) ( RY : hrel Y ) ( isx : issymm RX ) ( isy : issymm RY ) : issymm ( hreldirprod RX RY ) :=  fun xy1 xy2 : _ => fun is12 : _ => dirprodpair ( isx _ _ ( pr1 is12 ) ) ( isy _ _ ( pr2 is12 ) ) .

Definition eqreldirprod { X Y : UU } ( RX : eqrel X ) ( RY : eqrel Y ) : eqrel ( dirprod X Y ) := eqrelconstr ( hreldirprod RX RY ) ( istransdirprod _ _ ( eqreltrans RX ) ( eqreltrans RY ) ) ( isrefldirprod  _ _ ( eqrelrefl RX ) ( eqrelrefl RY ) ) ( issymmdirprod  _ _ ( eqrelsymm RX ) ( eqrelsymm RY ) ) .


(** *** Negation of a relation and its properties *)

Definition negrel { X : UU } ( R : hrel X ) : hrel X
  := λ x x', hProppair (¬ R x x') (isapropneg _) . (* uses [funextempty] *)

Lemma istransnegrel { X : UU } ( R : hrel X  ) ( isr : iscotrans R ) : istrans ( negrel R ) .
(* uses [funextfun] and [funextempty] *)
Proof . intros . intros x1 x2 x3 r12 r23 .  apply ( negf ( isr x1 x2 x3 ) ) .  apply ( toneghdisj ( dirprodpair r12 r23 ) ) . Defined .

Lemma iscotrans_to_istrans_negReln {X} {R:hrel X} (NR : negReln R) :
  isdeccotrans R -> istrans NR.
(* uses no axioms; compare to istransnegrel *)
Proof.
  intros ? ? ? i ? ? ? nxy nyz. apply neg_to_negProp.
  apply (negf (i x1 x2 x3)). intro c. induction c as [c|c].
  - exact (negProp_to_neg nxy c).
  - exact (negProp_to_neg nyz c).
Defined.

Lemma isasymmnegrel { X : UU } ( R : hrel X  ) ( isr : iscoasymm R ) : isasymm ( negrel R ) .
Proof . intros . intros x1 x2 r12 r21 . apply ( r21 ( isr _ _ r12 ) ) .   Defined .

Lemma iscoasymmgenrel { X : UU } ( R : hrel X  ) ( isr : isasymm R ) : iscoasymm ( negrel R ) .
Proof . intros . intros x1 x2 nr12 . apply ( negf ( isr _ _ ) nr12 ) .  Defined .

Lemma isdecnegrel { X : UU } ( R : hrel X  ) ( isr : isdecrel R ) : isdecrel ( negrel R ) .
(* uses [funextempty] *)
Proof . intros . intros x1 x2 . destruct ( isr x1 x2 ) as [ r | nr ] . apply ii2 .   apply ( todneg _ r ) .  apply ( ii1 nr ) . Defined .

Lemma isnegnegrel { X : UU } ( R : hrel X ) : isnegrel ( negrel R ) .
Proof . intros .   intros x1 x2 .  apply ( negf ( todneg ( R x1 x2 ) ) ) . Defined .

Lemma isantisymmnegrel { X : UU } ( R : hrel X  ) ( isr : isantisymmneg R ) : isantisymm ( negrel R ) .
Proof . intros . apply isr .  Defined .

(** *** Boolean representation of decidable equality *)

Definition eqh { X : UU } ( is : isdeceq X ) : hrel X := fun x x' => hProppair ( booleq is x x' = true ) ( isasetbool ( booleq is x x' ) true ) .

Definition neqh { X : UU } ( is : isdeceq X ) : hrel X := fun x x' =>  hProppair ( booleq is x x' = false ) ( isasetbool ( booleq is x x' ) false ) .

Lemma isrefleqh { X : UU } ( is : isdeceq X ) : isrefl ( eqh is ) .
Proof . intros .  unfold eqh .  unfold booleq . intro x .  destruct ( is x x ) as [ e | ne ] . simpl .  apply idpath .  destruct ( ne ( idpath x ) ) .  Defined .

Definition weqeqh { X : UU } ( is : isdeceq X ) ( x x' : X ) : ( x = x' ) ≃ ( eqh is x x' ) .
Proof . intros . apply weqimplimpl .  intro e .  destruct e . apply isrefleqh . intro e . unfold eqh in e . unfold booleq in e . destruct ( is x x' ) as [ e' | ne' ] .   apply e' .  destruct ( nopathsfalsetotrue e ) .  unfold isaprop. unfold isofhlevel. apply ( isasetifdeceq X is x x' ) . unfold eqh . simpl . unfold isaprop. unfold isofhlevel. apply ( isasetbool _ true ) . Defined .

Definition weqneqh { X : UU } ( is : isdeceq X ) ( x x' : X ) : ( x != x' ) ≃ ( neqh is x x' ) .
Proof . intros .  unfold neqh . unfold booleq . apply weqimplimpl . destruct ( is x x' ) as [ e | ne ] .  intro ne . destruct ( ne e ) . intro ne' . simpl . apply idpath . destruct ( is x x' ) as [ e | ne ] . intro tf . destruct ( nopathstruetofalse tf ) . intro . exact ne .  apply ( isapropneg ) . simpl . unfold isaprop. unfold isofhlevel. apply ( isasetbool _ false ) . Defined .




(** *** Boolean representation of decidable relations *)


Definition decrel ( X : UU ) := total2 ( fun R : hrel X => isdecrel R ) .
Definition pr1decrel ( X : UU ) : decrel X -> hrel X := @pr1 _ _ .
Definition decrelpair { X : UU } { R : hrel X } ( is : isdecrel R ) : decrel X := tpair _ R is .
Coercion pr1decrel : decrel >-> hrel .

Definition decreltobrel { X : UU } ( R : decrel X ) : brel X .
Proof . intros . intros x x' . destruct ( ( pr2 R ) x x' ) . apply true . apply false . Defined .

Definition breltodecrel { X : UU } ( B : brel X ) : decrel X := @decrelpair _ ( fun x x' => hProppair ( paths ( B x x' ) true ) ( isasetbool _ _ ) ) ( fun x x' => ( isdeceqbool _ _ ) ) .

Definition decrel_to_DecidableRelation {X} : decrel X -> DecidableRelation X.
Proof.
  intros ? R x y. induction R as [R is]. exists (R x y).
  apply isdecpropif. { apply propproperty. } apply is.
Defined.

Definition pathstor { X : UU } ( R : decrel X ) ( x x' : X ) ( e : decreltobrel R x x' = true ) : R x x' .
Proof . unfold decreltobrel . intros .  destruct ( pr2 R x x' ) as [ e' | ne ]  .  apply e' . destruct ( nopathsfalsetotrue e ) . Defined .

Definition rtopaths  { X : UU } ( R : decrel X ) ( x x' : X ) ( r : R x x' ) : decreltobrel R x x' = true  .
Proof . unfold decreltobrel .  intros . destruct ( ( pr2 R ) x x' ) as [ r' | nr ] . apply idpath .  destruct ( nr r ) . Defined .

Definition pathstonegr { X : UU } ( R : decrel X ) ( x x' : X ) ( e : decreltobrel R x x' = false ) : neg ( R x x' ) .
Proof . unfold decreltobrel . intros .  destruct ( pr2 R x x' ) as [ e' | ne ] .  destruct ( nopathstruetofalse e ) . apply ne .  Defined .

Definition negrtopaths { X : UU } ( R : decrel X ) ( x x' : X ) ( nr : neg ( R x x' ) ) : decreltobrel R x x' = false .
Proof . unfold decreltobrel . intros .   destruct ( pr2 R x x' ) as [ r | nr' ] . destruct ( nr r ) . apply idpath. Defined .


(** The following construction of "ct" ( "canonical term" ) is inspired by the ideas of George Gonthier. The expression [ ct ( R , x , y ) ] where [ R ] is in [ hrel X ] for some [ X ] and has a canonical structure of a decidable relation and [ x, y ] are closed terms of type [ X ] such that [ R x y ] is inhabited is the term of type [ R x y ] which relizes the canonical term in [ isdecrel R x y ] .

Definition pathstor_comp { X : UU } ( R : decrel X ) ( x x' : X ) ( e : paths ( decreltobrel R x x' ) true ) : R x x' .
Proof . unfold decreltobrel . intros .  destruct ( pr2 R x x' ) as [ e' | ne ]  .  apply e' . destruct ( nopathsfalsetotrue e ) . Defined .

Notation " 'ct' ( R , x , y ) " := ( ( pathstor_comp _ x y ( idpath true ) ) : R x y ) (at level 70 ) .

*)

Definition ctlong { X : UU } ( R : hrel X ) ( is : isdecrel R ) ( x x' : X ) ( e : decreltobrel (decrelpair is ) x x' = true ) : R x x' .
Proof . unfold decreltobrel . intros .  simpl in e .  destruct ( is x x' ) as [ e' | ne ]  .  apply e' . destruct ( nopathsfalsetotrue e ) . Defined .

Notation " 'ct' ( R , is , x , y ) " := ( ctlong R is x y ( idpath true ) ) ( at level 70 ) .

(** **** Restriction of a relation to a subtype *)

Definition resrel { X : UU } ( L : hrel X ) ( P : hsubtypes X ) : hrel P := fun p1 p2 => L ( pr1 p1 ) ( pr1 p2 ) .

Definition istransresrel { X : UU } ( L : hrel X ) ( P : hsubtypes X ) ( isl : istrans L ) : istrans ( resrel L P ) .
Proof . intros . intros x1 x2 x3 r12 r23 . apply ( isl _ ( pr1 x2 ) _ r12 r23 ) . Defined .

Definition isreflresrel { X : UU } ( L : hrel X ) ( P : hsubtypes X )  ( isl : isrefl L ) : isrefl ( resrel L P ) .
Proof . intros . intro x . apply isl . Defined .

Definition issymmresrel { X : UU } ( L : hrel X ) ( P : hsubtypes X ) ( isl : issymm L ) : issymm ( resrel L P ) .
Proof . intros . intros x1 x2 r12 . apply isl . apply r12 .  Defined .

Definition isporesrel { X : UU } ( L : hrel X ) ( P : hsubtypes X ) ( isl : ispreorder L ) : ispreorder ( resrel L P ) .
Proof . intros . apply ( dirprodpair ( istransresrel L P ( pr1 isl ) ) ( isreflresrel L P ( pr2 isl ) ) ) . Defined .

Definition iseqrelresrel { X : UU } ( L : hrel X ) ( P : hsubtypes X ) ( isl : iseqrel L ) : iseqrel ( resrel L P ) .
Proof . intros . apply ( dirprodpair ( isporesrel L P ( pr1 isl ) ) ( issymmresrel L P ( pr2 isl ) ) ) . Defined .

Definition isirreflresrel { X : UU } ( L : hrel X ) ( P : hsubtypes X ) ( isl : isirrefl L ) : isirrefl ( resrel L P ) .
Proof . intros . intros x r . apply ( isl _ r ) . Defined .

Definition isasymmresrel { X : UU } ( L : hrel X ) ( P : hsubtypes X ) ( isl : isasymm L ) : isasymm ( resrel L P ) .
Proof . intros . intros x1 x2 r12 r21 . apply ( isl _ _ r12 r21 ) .  Defined .

Definition iscoasymmresrel { X : UU } ( L : hrel X ) ( P : hsubtypes X ) ( isl : iscoasymm L ) : iscoasymm ( resrel L P ) .
Proof . intros . intros x1 x2 r12 . apply ( isl _ _ r12 ) . Defined .

Definition istotalresrel { X : UU } ( L : hrel X ) ( P : hsubtypes X ) ( isl : istotal L ) : istotal ( resrel L P ) .
Proof . intros . intros x1 x2 . apply isl . Defined .

Definition iscotransresrel { X : UU } ( L : hrel X ) ( P : hsubtypes X ) ( isl : iscotrans L ) : iscotrans ( resrel L P ) .
Proof . intros . intros x1 x2 x3 r13 . apply ( isl _ _ _ r13 ) .  Defined .

Definition isdecrelresrel { X : UU } ( L : hrel X ) ( P : hsubtypes X ) ( isl : isdecrel L ) : isdecrel ( resrel L P ) .
Proof . intros . intros x1 x2 . apply isl . Defined .

Definition isnegrelresrel { X : UU } ( L : hrel X ) ( P : hsubtypes X ) ( isl : isnegrel L ) : isnegrel ( resrel L P ) .
Proof . intros . intros x1 x2 nnr . apply ( isl _ _ nnr ) . Defined .

Definition isantisymmresrel { X : UU } ( L : hrel X ) ( P : hsubtypes X ) ( isl : isantisymm L ) : isantisymm ( resrel L P ) .
Proof . intros . intros x1 x2 r12 r21 . apply ( invmaponpathsincl _ ( isinclpr1carrier _ ) _ _ ( isl _ _ r12 r21  ) ) . Defined .

Definition isantisymmnegresrel { X : UU } ( L : hrel X ) ( P : hsubtypes X ) ( isl : isantisymmneg L ) : isantisymmneg ( resrel L P ) .
Proof . intros . intros x1 x2 nr12 nr21 . apply (  invmaponpathsincl _ ( isinclpr1carrier _ ) _ _ ( isl _ _ nr12 nr21 ) ) . Defined .

Definition iscoantisymmresrel { X : UU } ( L : hrel X ) ( P : hsubtypes X ) ( isl : iscoantisymm L ) : iscoantisymm ( resrel L P ) .
Proof . intros . intros x1 x2 r12 . destruct ( isl _ _ r12 ) as [ l | e ] . apply ( ii1 l ) .  apply ii2 .  apply (  invmaponpathsincl _ ( isinclpr1carrier _ ) _ _ e ) . Defined .

Definition  neqchoiceresrel { X : UU } ( L : hrel X ) ( P : hsubtypes X ) ( isl : neqchoice L ) : neqchoice ( resrel L P ) .
Proof . intros . intros x1 x2 ne .  set ( int := negf ( invmaponpathsincl _ ( isinclpr1carrier P ) _ _ ) ne ) . apply ( isl _ _ int ) . Defined .



(** *** Equivalence classes with respect to a given relation *)



Definition iseqclass { X : UU } ( R : hrel X ) ( A : hsubtypes X ) := dirprod ( ishinh ( carrier A ) ) ( dirprod ( ∀ x1 x2 : X , R x1 x2 -> A x1 -> A x2 ) ( ∀ x1 x2 : X, A x1 ->  A x2 -> R x1 x2 ) ).
Definition iseqclassconstr { X : UU } ( R : hrel X ) { A : hsubtypes X } ( ax0 : ishinh ( carrier A ) ) ( ax1 : ∀ x1 x2 : X , R x1 x2 -> A x1 -> A x2 ) ( ax2 : ∀ x1 x2 : X, A x1 ->  A x2 -> R x1 x2 ) : iseqclass R A := dirprodpair ax0 ( dirprodpair ax1 ax2 ) .

Definition eqax0 { X : UU } { R : hrel X } { A : hsubtypes X }  : iseqclass R A -> ishinh ( carrier A ) := fun is : iseqclass R A =>  pr1 is .
Definition eqax1 { X : UU } { R : hrel X } { A : hsubtypes X } : iseqclass R A ->  ∀ x1 x2 : X,  R x1 x2 -> A x1 -> A x2 := fun is: iseqclass R A => pr1 ( pr2 is) .
Definition eqax2 { X : UU } { R : hrel X } { A : hsubtypes X } : iseqclass R A ->  ∀ x1 x2 : X,  A x1 -> A x2 -> R x1 x2 := fun is: iseqclass R A => pr2 ( pr2 is) .

<<<<<<< HEAD
Lemma isapropiseqclass  { X : UU } ( R : hrel X ) ( A : hsubtypes X ) : isaprop ( iseqclass R A ) .
Proof. intros. unfold iseqclass. apply isofhleveldirprod. apply (isapropishinh (carrier A)). apply isofhleveldirprod. apply impredtwice. intros t t' . apply impred. intro. apply impred.  intro.
apply (pr2 (A t')).  apply impredtwice. intros. apply impred. intro. apply impred.  intro.  apply (pr2 (R t t')).  Defined.
=======
Lemma isapropiseqclass {X : UU} (R : hrel X) (A : hsubtypes X) :
  isaprop (iseqclass R A) .
Proof.
intros X R A.
apply isofhleveldirprod.
- exact (isapropishinh (carrier A)).
- apply isofhleveldirprod.
  + repeat (apply impred; intro).
    exact (pr2 (A t0)).
  + repeat (apply impred; intro).
    exact (pr2 (R t t0)).
Defined.
>>>>>>> 5d8beadd


(** *** Direct product of equivalence classes *)

Lemma iseqclassdirprod { X Y : UU } { R : hrel X } { Q : hrel Y } { A : hsubtypes X } { B : hsubtypes Y } ( isa : iseqclass R A ) ( isb : iseqclass Q B ) : iseqclass ( hreldirprod R Q ) ( subtypesdirprod A B ) .
Proof . intros . set ( XY := dirprod X Y ) . set ( AB := subtypesdirprod A B ) . set ( RQ := hreldirprod R Q ) .
set ( ax0 := ishinhsubtypesdirprod  A B ( eqax0 isa ) ( eqax0 isb ) ) .
assert ( ax1 : ∀ xy1 xy2 : XY , RQ xy1 xy2 -> AB xy1 -> AB xy2 ) . intros xy1 xy2 rq ab1 . apply ( dirprodpair ( eqax1 isa _ _ ( pr1 rq ) ( pr1 ab1 ) ) ( eqax1 isb _ _ ( pr2 rq ) ( pr2 ab1 ) ) ) .
assert ( ax2 : ∀ xy1 xy2 : XY ,  AB xy1 -> AB xy2 -> RQ xy1 xy2 ) . intros xy1 xy2 ab1 ab2 . apply ( dirprodpair ( eqax2 isa _ _ ( pr1 ab1 ) ( pr1 ab2 ) ) ( eqax2 isb _ _ ( pr2 ab1 ) ( pr2 ab2 ) ) ) .
apply ( iseqclassconstr _ ax0 ax1 ax2 ) . Defined .



(** ** Surjections to sets are epimorphisms  *)

Theorem surjectionisepitosets { X Y Z : UU } ( f : X -> Y ) ( g1 g2 : Y -> Z ) ( is1 : issurjective f ) ( is2 : isaset Z ) ( isf : ∀ x : X , g1 (f x) = g2 (f x)  ) : ∀ y : Y , g1 y = g2 y .
Proof. intros . set (P1:= hProppair (paths (g1 y) (g2 y)) (is2 (g1 y) (g2 y))). unfold issurjective in is1.
assert (s1: (hfiber f y)-> paths (g1 y) (g2 y)). intro X1. destruct X1 as [t x ]. induction x. apply (isf t).
assert (s2: ishinh (paths (g1 y) (g2 y))). apply (hinhfun s1 (is1 y)).
set (is3:= is2 (g1 y) (g2 y)). simpl in is3. apply (@hinhuniv (paths (g1 y) (g2 y)) (hProppair _ is3)). intro X1.  assumption. assumption. Defined.






(** ** Set quotients of types.

In this file we study the set quotients of types by equivalence relations. While the general notion of a quotient of a type by a relation is complicated due to the existence of different kinds of quotients (e.g. homotopy quotients or categorical quotients in the homotopy category which are usually different from each other) there is one particular class of quotients which is both very important for applications and semantically straightforward. These quotients are the universal functions from a type to an hset which respect a given relation. Some of the proofs in this section depend on the proerties of the hinhabited construction and some also depend on the univalence axiom for [ hProp ] which allows us to prove that the type of monic subtypes of a type is a set.

Our main construction is analogous to the usual construction of quotient as a set of equivalence classes. Wev also consider another construction of [ setquot ] which is analogous ( on the next h-level ) to our construction of [ ishinh ] . Both have generalizations to the "higher" quotients (i.e. groupoid quotients etc.) which will be considered separately. In particular, the quotients the next h-level appear to be closely related to the localizations of categories and will be considered in the section about types of h-level 3.


*)



(** ** Setquotient defined in terms of equivalence classes *)


Definition setquot { X : UU } ( R : hrel X ) := total2 ( fun A : _ => iseqclass R A ) .
Definition setquotpair { X : UU } ( R : hrel X ) ( A : hsubtypes X ) ( is : iseqclass R A ) := tpair _ A is .
Definition pr1setquot { X : UU } ( R : hrel X ) : setquot R -> ( hsubtypes X ) := @pr1 _ ( fun A : _ => iseqclass R A ) .
Coercion pr1setquot : setquot >-> hsubtypes .

<<<<<<< HEAD
Lemma isinclpr1setquot { X : UU } ( R : hrel X ) : isincl ( pr1setquot R ) .
Proof . intros . apply isinclpr1.  intro x0. apply isapropiseqclass. Defined .
=======
Lemma isinclpr1setquot {X : UU} (R : hrel X) : isincl (pr1setquot R).
Proof.
intros X R. apply isinclpr1. intro x0. apply isapropiseqclass.
Defined.
>>>>>>> 5d8beadd

Definition setquottouu0 {X : UU} (R : hrel X) (a : setquot R) := carrier (pr1 a).
Coercion setquottouu0 : setquot >-> Sortclass.

Theorem isasetsetquot {X : UU} (R : hrel X) : isaset (setquot R).
Proof.
intros X R.
apply (isasetsubset (@pr1 _ _) (isasethsubtypes X)).
apply isinclpr1; intro x.
now apply isapropiseqclass.
Defined.

<<<<<<< HEAD
Theorem isasetsetquot { X : UU } ( R : hrel X ) : isaset ( setquot R ) .
Proof. intros.  apply ( isasetsubset ( @pr1 _ _ )  ( isasethsubtypes X )  ) . apply isinclpr1.  intro.  apply isapropiseqclass.  Defined.

Definition setquotinset { X : UU } ( R : hrel X ) : hSet := hSetpair _ ( isasetsetquot R ) .

Theorem setquotpr { X : UU } ( R : eqrel X ) : X -> setquot R.
Proof. intros X R X0. set ( rax:= eqrelrefl R ). set ( sax := eqrelsymm R  ) . set (tax:= eqreltrans R ). split with (fun x:X =>  R X0 x). split with (hinhpr (tpair _ X0 (rax X0))).
assert (a1: (∀ x1 x2 : X, R x1 x2 -> R X0 x1 -> R X0 x2)). intros x1 x2 X1 X2.  apply (tax X0 x1 x2 X2 X1). split with a1.
assert (a2: (∀ x1 x2 : X, R X0 x1 -> R X0 x2 -> R x1 x2)). intros x1 x2 X1 X2. apply (tax x1 X0 x2 (sax X0 x1 X1) X2).
assumption. Defined.

Lemma setquotl0 { X : UU } ( R : eqrel X ) ( c : setquot R ) ( x : c ) : setquotpr R ( pr1 x ) = c .
Proof . intros . apply ( invmaponpathsincl _ ( isinclpr1setquot R ) ) .  simpl . apply funextsec . intro x0 . destruct c as [ A iseq ] .  destruct x as [ x is ] .  simpl in is . simpl .  apply uahp . intro r . apply ( eqax1 iseq _ _ r is ) .  intro a . apply ( eqax2 iseq _ _ is a ) .  Defined .


=======
Definition setquotinset { X : UU } ( R : hrel X ) : hSet :=
  hSetpair _ ( isasetsetquot R ) .

Theorem setquotpr { X : UU } ( R : eqrel X ) : X -> setquot R.
Proof.
intros X R X0.
set (rax := eqrelrefl R).
set (sax := eqrelsymm R).
set (tax := eqreltrans R).
apply (tpair _ (fun x : X => R X0 x)).
split.
- exact (hinhpr (tpair _ X0 (rax X0))).
- split; intros x1 x2 X1 X2.
  + exact (tax X0 x1 x2 X2 X1).
  + exact (tax x1 X0 x2 (sax X0 x1 X1) X2).
Defined.

Lemma setquotl0 { X : UU } ( R : eqrel X ) ( c : setquot R ) ( x : c ) : setquotpr R ( pr1 x ) = c .
Proof.
intros X R c x.
apply (invmaponpathsincl _ (isinclpr1setquot R)).
apply funextsec; intro x0.
apply uahp; intro r.
+ exact (eqax1 (pr2 c) (pr1 x) x0 r (pr2 x)).
+ exact (eqax2 (pr2 c) (pr1 x) x0 (pr2 x) r).
Defined.
>>>>>>> 5d8beadd

Theorem issurjsetquotpr { X : UU } ( R : eqrel X)  : issurjective (setquotpr R ).
Proof. intros. unfold issurjective. intro c.   apply ( @hinhuniv ( carrier ( pr1 c ) ) ) .  intro x . apply hinhpr .  split with ( pr1 x ) . apply setquotl0 .  apply ( eqax0 ( pr2 c ) ) .
Defined .

Lemma iscompsetquotpr { X : UU } ( R : eqrel X ) ( x x' : X ) ( a : R x x' ) : setquotpr R x = setquotpr R x' .
Proof. intros. apply ( invmaponpathsincl _ ( isinclpr1setquot R ) ) . simpl . apply funextsec . intro x0 . apply uahp .  intro r0 . apply ( eqreltrans R _ _ _ ( eqrelsymm R _ _ a ) r0 ) .  intro x0' . apply ( eqreltrans R _ _ _ a x0' ) . Defined .





(** *** Universal property of [ seqtquot R ] for functions to sets satisfying compatibility condition [ iscomprelfun ] *)


Definition iscomprelfun { X Y : UU } ( R : hrel X ) ( f : X -> Y ) := ∀ x x' : X , R x x' -> f x = f x' .

Lemma iscomprelfunlogeqf { X Y : UU } { R L : hrel X } ( lg : hrellogeq L R ) ( f : X -> Y ) ( is : iscomprelfun L f ) : iscomprelfun R f .
Proof . intros . intros x x' r . apply ( is _ _ ( pr2 ( lg  _ _ ) r ) ) . Defined .

Lemma isapropimeqclass { X : UU } ( R : hrel X ) ( Y : hSet ) ( f : X -> Y ) ( is : iscomprelfun R f ) ( c : setquot R ) : isaprop ( image ( fun x : c => f ( pr1 x ) ) ) .
Proof. intros. apply isapropsubtype .  intros y1 y2 . simpl . apply ( @hinhuniv2 _ _ ( hProppair ( paths y1 y2 ) ( pr2 Y y1 y2 ) ) ) .  intros x1 x2 . simpl . destruct c as [ A iseq ] . destruct x1 as [ x1 is1 ] . destruct x2 as [ x2 is2 ] . destruct x1 as [ x1 is1' ] . destruct x2 as [ x2 is2' ] . simpl in is1 .  simpl in is2 . simpl in is1' .  simpl in is2' .  assert ( r : R x1 x2 ) . apply ( eqax2 iseq _ _ is1' is2' ) .  apply ( pathscomp0 ( pathsinv0 is1 )  ( pathscomp0 ( is _ _ r ) is2 ) ) .  Defined .


Theorem setquotuniv  { X : UU } ( R : hrel X ) ( Y : hSet ) ( f : X -> Y ) ( is : iscomprelfun R f ) ( c : setquot R ) : Y .
Proof. intros.   apply ( pr1image ( fun x : c => f ( pr1 x ) ) ) . apply ( @hinhuniv ( pr1 c ) ( hProppair _ ( isapropimeqclass R Y f is c ) ) ( prtoimage ( fun x : c => f ( pr1 x ) ) ) ) .  apply ( eqax0 ( pr2 c ) ) .  Defined .


(** Note: the axioms rax, sax and trans are not used in the proof of setquotuniv. If we consider a relation which is not an equivalence relation then setquot will still be the set of subsets which are equivalence classes. Now however such subsets need not to cover all of the type. In fact their set can be empty. Nevertheless setquotuniv will apply. *)


Theorem setquotunivcomm  { X : UU } ( R : eqrel X ) ( Y : hSet ) ( f : X -> Y ) ( is : iscomprelfun R f ) : ∀ x : X , setquotuniv R Y f is ( setquotpr R x ) =f x .
Proof. intros. unfold setquotuniv . unfold setquotpr .  simpl .  apply idpath .  Defined.


Theorem weqpathsinsetquot { X : UU } ( R : eqrel X ) ( x x' : X ) : R x x' ≃ setquotpr R x = setquotpr R x' .
Proof .  intros . split with ( iscompsetquotpr R x x' ) .  apply isweqimplimpl .  intro e .  set ( e' := maponpaths ( pr1setquot R ) e ) .  unfold pr1setquot in e' . unfold setquotpr in e' . simpl in e' . assert ( e'' := maponpaths ( fun f : _ => f x' ) e' ) .  simpl in e'' . apply ( eqweqmaphProp ( pathsinv0 e'' ) ( eqrelrefl R x' ) ) .  apply ( pr2 ( R x x' ) ) .  set ( int := isasetsetquot R (setquotpr R x) (setquotpr R x') ) .  assumption . Defined .



(** *** Functoriality of [ setquot ] for functions mapping one relation to another *)


Definition iscomprelrelfun { X Y : UU } ( RX : hrel X ) ( RY : hrel Y ) ( f : X -> Y ) := ∀ x x' : X , RX x x' -> RY ( f x ) ( f x' ) .

Lemma iscomprelfunlogeqf1 { X Y : UU }  { LX RX : hrel X } ( RY : hrel Y ) ( lg : hrellogeq LX RX ) ( f : X -> Y ) ( is : iscomprelrelfun LX RY f ) : iscomprelrelfun RX RY f .
Proof . intros . intros x x' r . apply ( is _ _ ( pr2 ( lg  _ _ ) r ) ) . Defined .

Lemma iscomprelfunlogeqf2 { X Y : UU }  ( RX : hrel X ) { LY RY : hrel Y } ( lg : hrellogeq LY RY ) ( f : X -> Y ) ( is : iscomprelrelfun RX LY f ) : iscomprelrelfun RX RY f .
Proof . intros . intros x x' r . apply ( ( pr1 ( lg _ _ ) ) ( is _ _ r ) ) . Defined .

Definition  setquotfun  { X Y : UU } ( RX : hrel X ) ( RY : eqrel Y ) ( f : X -> Y ) ( is : iscomprelrelfun RX RY f ) ( cx : setquot RX ) : setquot RY .
Proof . intros . set ( ff := funcomp f ( setquotpr RY ) ) . assert ( isff : iscomprelfun RX ff ) .  intros x x' .  intro r .  apply ( weqpathsinsetquot RY ( f x ) ( f x' ) ) .  apply is . apply r . apply ( setquotuniv RX ( setquotinset RY ) ff isff cx) .  Defined .

Definition setquotfuncomm  { X Y : UU } ( RX : eqrel X ) ( RY : eqrel Y ) ( f : X -> Y ) ( is : iscomprelrelfun RX RY f ) : ∀ x : X , setquotfun RX RY f is ( setquotpr RX x ) = setquotpr RY ( f x ) .
Proof . intros . simpl . apply idpath .  Defined .



(** *** Universal property of [ setquot ] for predicates of one and several variables *)

<<<<<<< HEAD

Theorem setquotunivprop { X : UU } ( R : eqrel X ) ( P : setquot R -> hProp ) ( is : ∀ x : X , P ( setquotpr R x ) ) : ∀ c : setquot R ,  P c .
Proof . intros . apply ( @hinhuniv ( carrier ( pr1 c ) ) ( P c ) ) .  intro x .  set ( e := setquotl0 R c x ) .  apply ( eqweqmaphProp ( maponpaths P e ) ) .   apply ( is ( pr1 x ) ) .  apply ( eqax0 ( pr2 c ) ) .  Defined .

=======
Theorem setquotunivprop {X : UU} (R : eqrel X) (P : setquot (pr1 R) -> hProp)
  (ps : ∀ x : X, pr1 (P (setquotpr R x))) : ∀ c : setquot (pr1 R), pr1 (P c).
Proof.
intros X R P ps c.
apply (@hinhuniv (carrier (pr1 c)) (P c)).
- intro x.
  set (e := setquotl0 R c x).
  apply (eqweqmaphProp (maponpaths P e)).
  exact (ps (pr1 x)).
- exact (eqax0 (pr2 c)).
Defined.
>>>>>>> 5d8beadd

Theorem setquotuniv2prop { X : UU } ( R : eqrel X ) ( P : setquot R -> setquot R -> hProp ) ( is : ∀ x x' : X ,  P ( setquotpr R x ) ( setquotpr R x' ) ) : ∀ c c' : setquot R ,  P c c' .
Proof . intros . assert ( int1 : ∀ c0' : _ , P c c0' ) .  apply ( setquotunivprop R ( fun c0' => P c c0' ) ) .  intro x . apply ( setquotunivprop R ( fun c0 : _ => P c0 ( setquotpr R x ) ) ) .  intro x0 . apply ( is x0 x ) . apply ( int1 c' ) .  Defined .

Theorem setquotuniv3prop { X : UU } ( R : eqrel X ) ( P : setquot R -> setquot R -> setquot R -> hProp ) ( is : ∀ x x' x'' : X ,  P  ( setquotpr R x ) ( setquotpr R x' ) ( setquotpr R x'' ) ) : ∀ c c' c'' : setquot R , P c c' c''  .
Proof . intros . assert ( int1 : ∀ c0' c0'' : _ , P c c0' c0'' ) .  apply ( setquotuniv2prop R ( fun c0' c0'' => P c c0' c0'' ) ) .  intros x x' . apply ( setquotunivprop R ( fun c0 : _ => P c0 ( setquotpr R x ) ( setquotpr R x' ) ) ) .  intro x0 . apply ( is x0 x x' ) . apply ( int1 c' c'' ) .  Defined .

Theorem setquotuniv4prop { X : UU } ( R : eqrel X ) ( P : setquot R -> setquot R ->  setquot R -> setquot R -> hProp ) ( is : ∀ x x' x'' x''' : X ,  P  ( setquotpr R x ) ( setquotpr R x' ) ( setquotpr R x'' ) ( setquotpr R x''' ) ) : ∀ c c' c'' c''' : setquot R , P c c' c'' c''' .
Proof . intros . assert ( int1 : ∀ c0 c0' c0'' : _ , P c c0 c0' c0'' ) .  apply ( setquotuniv3prop R ( fun c0 c0' c0'' => P c c0 c0' c0'' ) ) .  intros x x' x'' . apply ( setquotunivprop R ( fun c0 : _ => P c0 ( setquotpr R x ) ( setquotpr R x' ) ( setquotpr R x'' ) ) ) .  intro x0 . apply ( is x0 x x' x'' ) . apply ( int1 c' c'' c''' ) .  Defined .




(** Important note : theorems proved above can not be used ( al least at the moment ) to construct terms whose complete normalization ( evaluation ) is important . For example they should not be used * directly * to construct [ isdeceq ] property of [ setquot ] since [ isdeceq ] is in turn used to construct boolean equality [ booleq ] and evaluation of [ booleq x y ] is important for computational purposes . Terms produced using these universality theorems will not fully normalize even in simple cases due to the following steps in the proof of [ setquotunivprop ] . As a part of the proof term of this theorem there appears the composition of an application of [ uahp ] , transfer of the resulting term of the identity type by [ maponpaths ] along [ P ] followed by the reconstruction of a equivalence ( two directional implication ) between the corresponding propositions through [  eqweqmaphProp ] . The resulting implications are " opaque " and the proofs of disjunctions [ P \/ Q ]  produced with the use of such implications can not be evaluated to one of the summands of the disjunction . An example is given by the following theorem [ isdeceqsetquot_non_constr ] which , as simple experiments show, can not be used to compute the value of [ isdeceqsetquot ] . Below we give another proof of [ isdeceq ( setquot R ) ] using the same assumptions which is " constructive " i.e. usable for the evaluation purposes . *)




(** *** The case when the function between quotients defined by [ setquotfun ] is a surjection , inclusion or a weak equivalence  *)

Lemma issurjsetquotfun { X Y : UU } ( RX : eqrel X ) ( RY : eqrel Y ) ( f : X -> Y ) ( is : issurjective f ) ( is1 : iscomprelrelfun RX RY f ) : issurjective ( setquotfun RX RY f is1 ) .
Proof . intros . apply ( issurjtwooutof3b ( setquotpr RX ) ) . apply ( issurjcomp f ( setquotpr RY ) is ( issurjsetquotpr RY ) ) .   Defined .


Lemma isinclsetquotfun { X Y : UU } ( RX : eqrel X ) ( RY : eqrel Y ) ( f : X -> Y ) ( is1 : iscomprelrelfun RX RY f  )  ( is2 : ∀ x x' : X , RY ( f x ) ( f x' ) -> RX x x' ) : isincl ( setquotfun RX RY f is1 ) .
Proof . intros . apply isinclbetweensets . apply isasetsetquot .   apply isasetsetquot .
assert ( is : ∀ x x' : setquot RX , isaprop ( paths (setquotfun RX RY f is1 x) (setquotfun RX RY f is1 x') -> paths x x' ) ) . intros . apply impred .  intro . apply isasetsetquot .
apply ( setquotuniv2prop RX ( fun x x' => hProppair _ ( is x x' ) ) ) .  simpl . intros x x' .  intro e .  set ( e' := invweq ( weqpathsinsetquot RY ( f x ) ( f x' ) ) e ) .  apply ( weqpathsinsetquot RX _ _ ( is2 x x' e' ) ) .  Defined .

Definition setquotincl { X Y : UU } ( RX : eqrel X ) ( RY : eqrel Y ) ( f : X -> Y ) ( is1 : iscomprelrelfun RX RY f  )  ( is2 : ∀ x x' : X , RY ( f x ) ( f x' ) -> RX x x' ) := inclpair ( setquotfun RX RY f is1 ) ( isinclsetquotfun RX RY f is1 is2 ) .

Definition  weqsetquotweq { X Y : UU } ( RX : eqrel X ) ( RY : eqrel Y ) ( f : weq X Y ) ( is1 : iscomprelrelfun RX RY f  )  ( is2 : ∀ x x' : X , RY ( f x ) ( f x' ) -> RX x x' ) : weq ( setquot RX ) ( setquot RY )  .
Proof . intros . set ( ff := setquotfun RX RY f is1 ) . split with ff .
assert ( is2' : ∀ y y' : Y , RY y y' -> RX ( invmap f y ) ( invmap f y' ) ) . intros y y' .  rewrite ( pathsinv0 ( homotweqinvweq f y ) ) .  rewrite ( pathsinv0 ( homotweqinvweq f y' ) ) .  rewrite ( homotinvweqweq f ( invmap f y ) ) . rewrite ( homotinvweqweq f ( invmap f y' ) ) .  apply ( is2 _ _ ) .  set ( gg := setquotfun RY RX ( invmap f ) is2' ) .

assert ( egf : ∀ a , paths ( gg ( ff a ) ) a ) . apply ( setquotunivprop RX ( fun a0 => hProppair _ ( isasetsetquot RX ( gg ( ff a0 ) ) a0 ) ) ) .    simpl .  intro x .  unfold ff . unfold gg .  apply ( maponpaths ( setquotpr RX ) ( homotinvweqweq f x ) ) .

assert ( efg : ∀ a , paths ( ff ( gg a ) ) a ) . apply ( setquotunivprop RY ( fun a0 => hProppair _ ( isasetsetquot RY ( ff ( gg a0 ) ) a0 ) ) ) .    simpl .  intro x .  unfold ff . unfold gg .  apply ( maponpaths ( setquotpr RY ) ( homotweqinvweq f x ) ) .

apply ( gradth _ _ egf efg ) . Defined .

Definition weqsetquotsurj  { X Y : UU } ( RX : eqrel X ) ( RY : eqrel Y ) ( f : X -> Y ) ( is : issurjective f ) ( is1 : iscomprelrelfun RX RY f  )  ( is2 : ∀ x x' : X , RY ( f x ) ( f x' ) -> RX x x' ) : weq ( setquot RX ) ( setquot RY )  .
Proof . intros . set ( ff := setquotfun RX RY f is1 ) . split with ff .  apply ( @isweqinclandsurj ( setquotinset RX ) ( setquotinset RY ) ff ) .  apply ( isinclsetquotfun RX RY f is1 is2 ) .  apply ( issurjsetquotfun RX RY f is is1 ) .  Defined .



(** *** [ setquot ] with respect to the product of two relations *)



Definition setquottodirprod { X Y : UU } ( RX : eqrel X ) ( RY : eqrel Y ) ( cc : setquot ( eqreldirprod RX RY ) ) : dirprod ( setquot RX ) ( setquot RY ) .
Proof . intros .  set ( RXY := eqreldirprod RX RY ) . apply ( dirprodpair ( setquotuniv RXY ( setquotinset RX ) ( funcomp ( @pr1 _ ( fun x : _ => Y ) ) ( setquotpr RX ) ) ( fun xy xy' : dirprod X Y => fun rr : RXY xy xy' => iscompsetquotpr RX _ _ ( pr1 rr ) ) cc )  ( setquotuniv RXY ( setquotinset RY ) ( funcomp ( @pr2 _ ( fun x : _ => Y ) ) ( setquotpr RY ) ) ( fun xy xy' : dirprod X Y => fun rr : RXY xy xy' =>  iscompsetquotpr RY _ _ ( pr2 rr ) ) cc ) )  . Defined .

Definition dirprodtosetquot { X Y : UU } ( RX : hrel X ) ( RY : hrel Y ) (cd : dirprod ( setquot RX ) ( setquot RY ) ) : setquot ( hreldirprod RX RY ) := setquotpair _ _ ( iseqclassdirprod ( pr2 ( pr1 cd ) ) ( pr2 ( pr2 cd ) ) ) .


Theorem weqsetquottodirprod { X Y : UU } ( RX : eqrel X ) ( RY : eqrel Y ) : weq ( setquot ( eqreldirprod RX RY ) ) ( dirprod ( setquot RX ) ( setquot RY ) ) .
Proof . intros . set ( f := setquottodirprod  RX RY ) . set ( g := dirprodtosetquot RX RY ) . split with f .

assert ( egf : ∀ a : _ , paths ( g ( f a ) ) a ) . apply ( setquotunivprop _ ( fun a : _ => ( hProppair _ ( isasetsetquot _ ( g ( f a ) ) a ) ) ) ) . intro xy . destruct xy as [ x y ] . simpl . apply ( invmaponpathsincl _ ( isinclpr1setquot _ ) ) . simpl . apply funextsec .  intro xy' .  destruct xy' as [ x' y' ] . apply idpath .

assert ( efg : ∀ a : _ , paths ( f ( g a ) ) a ) . intro a . destruct a as [ ax ay ] . apply pathsdirprod . generalize ax .  clear ax . apply ( setquotunivprop RX ( fun ax : _ => ( hProppair _ ( isasetsetquot _ _ _ ) ) ) ) . intro x . simpl .  generalize ay .  clear ay . apply ( setquotunivprop RY ( fun ay : _ => ( hProppair _ ( isasetsetquot _ _ _ ) ) ) ) . intro y . simpl .   apply ( invmaponpathsincl _ ( isinclpr1setquot _ ) ) . apply funextsec .  intro x0 . simpl . apply idpath . generalize ax .  clear ax . apply ( setquotunivprop RX ( fun ax : _ => ( hProppair _ ( isasetsetquot _ _ _ ) ) ) ) . intro x . simpl .  generalize ay .  clear ay . apply ( setquotunivprop RY ( fun ay : _ => ( hProppair _ ( isasetsetquot _ _ _ ) ) ) ) . intro y . simpl .   apply ( invmaponpathsincl _ ( isinclpr1setquot _ ) ) . apply funextsec .  intro x0 . simpl . apply idpath .

apply ( gradth _ _ egf efg ) . Defined .



(** *** Universal property of [ setquot ] for functions of two variables *)

Definition iscomprelfun2 { X Y : UU } ( R : hrel X ) ( f : X -> X -> Y ) := ∀ x x' x0 x0' : X , R x x' ->  R x0 x0' -> f x x0 = f x' x0' .

Lemma iscomprelfun2if { X Y : UU } ( R : hrel X ) ( f : X -> X -> Y ) ( is1 : ∀ x x' x0 : X , R x x' -> f x x0 = f x' x0 ) ( is2 : ∀ x x0 x0' : X , R x0 x0' -> f x x0 = f x x0' ) : iscomprelfun2 R f .
Proof . intros . intros x x' x0 x0' .  intros r r' .  set ( e := is1 x x' x0 r ) . set ( e' := is2 x' x0 x0' r' ) . apply ( pathscomp0 e e' ) . Defined .

Lemma iscomprelfun2logeqf { X Y : UU } { L R : hrel X } ( lg : hrellogeq L R ) ( f : X -> X -> Y ) ( is : iscomprelfun2 L f ) : iscomprelfun2 R f .
Proof . intros . intros x x' x0 x0' r r0 . apply ( is _ _ _ _ ( ( pr2 ( lg _ _ ) ) r )  ( ( pr2 ( lg _ _ ) ) r0 ) ) . Defined .

Definition setquotuniv2  { X : UU } ( R : hrel X ) ( Y : hSet ) ( f : X -> X -> Y ) ( is : iscomprelfun2 R f ) ( c c0 : setquot R ) : Y .
Proof. intros .  set ( ff := fun xy : dirprod X X => f ( pr1 xy ) ( pr2 xy ) ) . set ( RR := hreldirprod R R ) .
assert ( isff : iscomprelfun RR ff ) . intros xy x'y' . simpl . intro dp .  destruct dp as [ r r'] .  apply ( is _ _ _ _ r r' ) . apply ( setquotuniv RR Y ff isff ( dirprodtosetquot R R ( dirprodpair c c0 ) ) ) . Defined .

Theorem setquotuniv2comm  { X : UU } ( R : eqrel X ) ( Y : hSet ) ( f : X -> X -> Y ) ( is : iscomprelfun2 R f ) : ∀ x x' : X , setquotuniv2 R Y f is ( setquotpr R x ) ( setquotpr R x' ) = f x x' .
Proof. intros.   apply idpath .  Defined.



(** *** Functoriality of [ setquot ] for functions of two variables mapping one relation to another *)


Definition iscomprelrelfun2 { X Y : UU } ( RX : hrel X ) ( RY : hrel Y ) ( f : X -> X -> Y ) := ∀ x x' x0 x0' : X , RX x x' -> RX x0 x0' ->  RY ( f x x0 ) ( f x' x0' ) .

Lemma iscomprelrelfun2if { X Y : UU } ( RX : hrel X ) ( RY : eqrel Y ) ( f : X -> X -> Y ) ( is1 : ∀ x x' x0 : X , RX x x' -> RY ( f x x0 ) ( f x' x0 ) ) ( is2 : ∀ x x0 x0' : X , RX x0 x0' -> RY ( f x x0 ) ( f x x0' ) ) : iscomprelrelfun2 RX RY f .
Proof . intros . intros x x' x0 x0' .  intros r r' .  set ( e := is1 x x' x0 r ) . set ( e' := is2 x' x0 x0' r' ) . apply ( eqreltrans RY _ _ _ e e' ) . Defined .

Lemma iscomprelrelfun2logeqf1 { X Y : UU } { LX RX : hrel X } ( RY : hrel Y ) ( lg : hrellogeq LX RX ) ( f : X -> X -> Y ) ( is : iscomprelrelfun2 LX RY f ) : iscomprelrelfun2 RX RY f .
Proof . intros . intros x x' x0 x0' r r0 . apply ( is _ _ _ _ ( ( pr2 ( lg _ _ ) ) r )  ( ( pr2 ( lg _ _ ) ) r0 ) ) . Defined .

Lemma iscomprelrelfun2logeqf2 { X Y : UU } ( RX : hrel X ) { LY RY : hrel Y } ( lg : hrellogeq LY RY ) ( f : X -> X -> Y ) ( is : iscomprelrelfun2 RX LY f ) : iscomprelrelfun2 RX RY f .
Proof . intros . intros x x' x0 x0' r r0 . apply ( ( pr1 ( lg _ _ ) ) ( is _ _ _ _ r r0 ) ) .  Defined .

Definition  setquotfun2  { X Y : UU } ( RX : hrel X ) ( RY : eqrel Y ) ( f : X -> X -> Y ) ( is : iscomprelrelfun2 RX RY f ) ( cx cx0 : setquot RX ) : setquot RY .
Proof . intros . set ( ff := fun x x0 : X => setquotpr RY ( f x x0 ) ) . assert ( isff : iscomprelfun2 RX ff ) .  intros x x' x0 x0' .  intros r r0  .  apply ( weqpathsinsetquot RY ( f x x0 ) ( f x' x0' ) ) .  apply is . apply r . apply r0 . apply ( setquotuniv2 RX ( setquotinset RY ) ff isff cx cx0 ) .  Defined .

Theorem setquotfun2comm  { X Y : UU } ( RX : eqrel X ) ( RY : eqrel Y ) ( f : X -> X -> Y ) ( is : iscomprelrelfun2 RX RY f ) : ∀ x x' : X , setquotfun2 RX RY f is ( setquotpr RX x ) ( setquotpr RX x' ) =  setquotpr RY ( f x x' ) .
Proof. intros.   apply idpath .  Defined.



(** *** Set quotients with respect to decidable equivalence relations have decidable equality *)


Theorem isdeceqsetquot_non_constr { X : UU } ( R : eqrel X ) ( is : ∀ x x' : X , isdecprop ( R x x' ) ) : isdeceq ( setquot R ) .
Proof . intros .  apply isdeceqif . intros x x' .  apply ( setquotuniv2prop R ( fun x0 x0' => hProppair _ ( isapropisdecprop ( paths x0 x0' ) ) ) ) .  intros x0 x0' .  simpl .  apply ( isdecpropweqf ( weqpathsinsetquot R x0 x0' ) ( is x0 x0' ) ) .  Defined .

Definition setquotbooleqint { X : UU } ( R : eqrel X ) ( is : ∀ x x' : X , isdecprop ( R x x' ) ) ( x x' : X ) : bool .
Proof . intros . destruct ( pr1 ( is x x' ) ) . apply true . apply false . Defined .

Lemma  setquotbooleqintcomp { X : UU } ( R : eqrel X ) ( is : ∀ x x' : X , isdecprop ( R x x' ) ) : iscomprelfun2 R ( setquotbooleqint R is ) .
Proof . intros . unfold iscomprelfun2 .    intros x x' x0 x0' r r0 .  unfold setquotbooleqint . destruct ( pr1 ( is x x0 ) ) as [ r1 | nr1 ]  .   destruct ( pr1 ( is x' x0' ) ) as [ r1' | nr1' ] . apply idpath . destruct ( nr1' ( eqreltrans R _ _ _ ( eqreltrans R _ _ _ ( eqrelsymm R _ _ r ) r1 ) r0 ) )  .   destruct ( pr1 ( is x' x0' ) ) as [ r1' | nr1' ] . destruct ( nr1 ( eqreltrans R _ _ _ r ( eqreltrans R _ _ _ r1' ( eqrelsymm R _ _ r0 ) ) ) ) . apply idpath .   Defined .


Definition setquotbooleq { X : UU } ( R : eqrel X ) ( is : ∀ x x' : X , isdecprop ( R x x' ) ) : setquot R -> setquot R -> bool := setquotuniv2 R ( hSetpair _ ( isasetbool ) ) ( setquotbooleqint R is ) ( setquotbooleqintcomp R is ) .

Lemma setquotbooleqtopaths  { X : UU } ( R : eqrel X ) ( is : ∀ x x' : X , isdecprop ( R x x' ) ) ( x x' : setquot R ) : setquotbooleq R is x x' = true  -> x = x' .
Proof . intros X R is . assert ( isp : ∀ x x' : setquot R , isaprop ( paths ( setquotbooleq R is x x' ) true  -> paths x x' ) ) . intros x x' . apply impred . intro . apply ( isasetsetquot R x x' ) .     apply ( setquotuniv2prop R ( fun x x' => hProppair _ ( isp x x' ) ) ) . simpl .    intros x x' .  change ( paths (setquotbooleqint R is x x' ) true -> paths (setquotpr R x) (setquotpr R x') ) . unfold setquotbooleqint .  destruct ( pr1 ( is x x' ) ) as [ i1 | i2 ] . intro .  apply ( weqpathsinsetquot R _ _ i1 ) .  intro H . destruct ( nopathsfalsetotrue H ) .  Defined .

Lemma setquotpathstobooleq  { X : UU } ( R : eqrel X ) ( is : ∀ x x' : X , isdecprop ( R x x' ) ) ( x x' : setquot R ) : x = x' -> setquotbooleq R is x x' = true .
Proof . intros X R is x x' e . destruct e . generalize x .  apply ( setquotunivprop R ( fun x => hProppair _ ( isasetbool (setquotbooleq R is x x) true ) ) ) .  simpl .  intro x0 .  change ( paths ( setquotbooleqint R is x0 x0 ) true ) .  unfold setquotbooleqint .  destruct ( pr1 ( is x0 x0 ) ) as [ i1 | i2 ] .  apply idpath .  destruct ( i2 ( eqrelrefl R x0 ) ) .  Defined .

Definition  isdeceqsetquot { X : UU } ( R : eqrel X ) ( is : ∀ x x' : X , isdecprop ( R x x' ) ) : isdeceq ( setquot R ) .
Proof . intros . intros x x' .  destruct ( boolchoice ( setquotbooleq R is x x' ) ) as [ i | ni ] .  apply ( ii1 ( setquotbooleqtopaths R is x x' i ) ) . apply ii2 .   intro e .  destruct ( falsetonegtrue _ ni ( setquotpathstobooleq R is x x' e ) ) . Defined .



(** *** Relations on quotient sets

Note that all the properties of the quotient relations which we consider other than [ isantisymm ] are also inherited in the opposite direction - if the quotent relation satisfies the property then the original relation does .  *)

Definition iscomprelrel { X : UU } ( R : hrel X ) ( L : hrel X ) := iscomprelfun2 R L .

Lemma iscomprelrelif { X : UU } { R : hrel X } ( L : hrel X ) ( isr : issymm R ) ( i1 : ∀ x x' y , R x x' -> L x y -> L x' y ) ( i2 : ∀ x y y' , R y y' -> L x y -> L x y' ) : iscomprelrel R L .
Proof . intros .  intros x x' y y' rx ry .  set ( rx' := isr _ _ rx ) . set ( ry' := isr _ _ ry ) . apply uahp .  intro lxy .  set ( int1 := i1 _ _ _ rx lxy ) . apply ( i2 _ _ _ ry int1 ) .  intro lxy' .  set ( int1 := i1 _ _ _ rx' lxy' ) .  apply ( i2 _ _ _ ry' int1 ) .  Defined .

Lemma iscomprelrellogeqf1 { X : UU } { R R' : hrel X } ( L : hrel X ) ( lg : hrellogeq R R' ) ( is : iscomprelrel R L ) : iscomprelrel R' L .
Proof . intros . apply ( iscomprelfun2logeqf lg L is ) .  Defined .

Lemma iscomprelrellogeqf2 { X : UU } ( R : hrel X ) { L L' : hrel X } ( lg : hrellogeq L L' ) ( is : iscomprelrel R L ) : iscomprelrel R L' .
Proof . intros . intros x x' x0 x0' r r0 . assert ( e : paths ( L x x0 ) ( L' x x0 ) ) . apply uahp . apply ( pr1 ( lg _ _ ) ) .   apply ( pr2 ( lg _ _ ) ) .  assert ( e' : paths ( L x' x0' ) ( L' x' x0' ) ) . apply uahp . apply ( pr1 ( lg _ _ ) ) .   apply ( pr2 ( lg _ _ ) ) . destruct e .  destruct e' .  apply ( is _ _ _ _ r r0 ) . Defined .

Definition quotrel  { X : UU } { R L : hrel X } ( is : iscomprelrel R L ) : hrel ( setquot R ) := setquotuniv2 R hPropset L is .

Lemma istransquotrel { X : UU } { R : eqrel X } { L : hrel X } ( is : iscomprelrel R L ) ( isl : istrans L ) : istrans ( quotrel is ) .
Proof . intros . unfold istrans.  assert ( int : ∀ x1 x2 x3 : setquot R , isaprop ( quotrel is x1 x2 -> quotrel is x2 x3 -> quotrel is x1 x3 ) ) .  intros x1 x2 x3 . apply impred . intro . apply impred . intro . apply ( pr2 ( quotrel is x1 x3 ) ) .  apply ( setquotuniv3prop R ( fun x1 x2 x3 => hProppair _ ( int x1 x2 x3 ) ) ) .  intros x x' x'' . intros r r' . apply ( isl x x' x'' r r' ) . Defined .

Lemma issymmquotrel  { X : UU } { R : eqrel X } { L : hrel X } ( is : iscomprelrel R L ) ( isl : issymm L ) : issymm ( quotrel is ) .
Proof . intros . unfold issymm.  assert ( int : ∀ x1 x2 : setquot R , isaprop ( quotrel is x1 x2 -> quotrel is x2 x1 ) ) .  intros x1 x2 . apply impred . intro . apply ( pr2 ( quotrel is x2 x1 ) ) .  apply ( setquotuniv2prop R ( fun x1 x2 => hProppair _ ( int x1 x2 ) ) ) .  intros x x' . intros r . apply ( isl x x' r ) . Defined .

Lemma isreflquotrel { X : UU } { R : eqrel X } { L : hrel X } ( is : iscomprelrel R L ) ( isl : isrefl L ) : isrefl ( quotrel is ) .
Proof . intros . unfold isrefl .  apply ( setquotunivprop R ) .   intro x .  apply ( isl x ) . Defined .

Lemma ispoquotrel  { X : UU } { R : eqrel X } { L : hrel X } ( is : iscomprelrel R L ) ( isl : ispreorder L ) : ispreorder ( quotrel is ) .
Proof . intros . split with ( istransquotrel is ( pr1 isl ) ) .  apply ( isreflquotrel is ( pr2 isl ) ) .  Defined .

Lemma iseqrelquotrel  { X : UU } { R : eqrel X } { L : hrel X } ( is : iscomprelrel R L ) ( isl : iseqrel L ) : iseqrel ( quotrel is ) .
Proof . intros . split with ( ispoquotrel is ( pr1 isl ) ) .  apply ( issymmquotrel is ( pr2 isl ) ) .  Defined .

Lemma isirreflquotrel { X : UU } { R : eqrel X } { L : hrel X } ( is : iscomprelrel R L ) ( isl : isirrefl L ) : isirrefl ( quotrel is ) .
Proof . intros . unfold isirrefl .  apply ( setquotunivprop R ( fun x => hProppair _ ( isapropneg (quotrel is x x) ) ) ) .   intro x .  apply ( isl x ) . Defined .

Lemma isasymmquotrel { X : UU } { R : eqrel X } { L : hrel X } ( is : iscomprelrel R L ) ( isl : isasymm L ) : isasymm ( quotrel is ) .
Proof . intros . unfold isasymm.  assert ( int : ∀ x1 x2 : setquot R , isaprop ( quotrel is x1 x2 -> quotrel is x2 x1 -> empty ) ) .  intros x1 x2 . apply impred . intro . apply impred . intro . apply isapropempty .  apply ( setquotuniv2prop R ( fun x1 x2 => hProppair _ ( int x1 x2 ) ) ) .  intros x x' . intros r r' . apply ( isl x x' r r' ) . Defined .

Lemma iscoasymmquotrel { X : UU } { R : eqrel X } { L : hrel X } ( is : iscomprelrel R L ) ( isl : iscoasymm L ) : iscoasymm ( quotrel is ) .
Proof . intros . unfold iscoasymm.  assert ( int : ∀ x1 x2 : setquot R , isaprop ( neg ( quotrel is x1 x2 ) -> quotrel is x2 x1 ) ) .  intros x1 x2 . apply impred . intro . apply ( pr2 _ ) .  apply ( setquotuniv2prop R ( fun x1 x2 => hProppair _ ( int x1 x2 ) ) ) .  intros x x' . intros r . apply ( isl x x' r ) . Defined .

Lemma istotalquotrel { X : UU } { R : eqrel X } { L : hrel X } ( is : iscomprelrel R L ) ( isl : istotal L ) : istotal ( quotrel is ) .
Proof . intros .  unfold istotal . apply ( setquotuniv2prop R ( fun x1 x2 => hdisj _ _ ) ) .  intros x x' . intros r r' . apply ( isl x x' r r' ) . Defined .

Lemma iscotransquotrel { X : UU } { R : eqrel X } { L : hrel X } ( is : iscomprelrel R L ) ( isl : iscotrans L ) : iscotrans ( quotrel is ) .
Proof . intros .  unfold iscotrans . assert ( int : ∀ x1 x2 x3 : setquot R , isaprop ( quotrel is x1 x3 -> hdisj (quotrel is x1 x2) (quotrel is x2 x3) ) ) . intros . apply impred . intro . apply ( pr2 _ ) . apply ( setquotuniv3prop R ( fun x1 x2 x3 => hProppair  _ ( int x1 x2 x3 ) ) ) .  intros x x' x'' . intros r . apply ( isl x x' x'' r  ) . Defined .

Lemma isantisymmquotrel { X : UU } { R : eqrel X } { L : hrel X } ( is : iscomprelrel R L ) ( isl : isantisymm L ) : isantisymm ( quotrel is ) .
Proof . intros . unfold isantisymm.  assert ( int : ∀ x1 x2 : setquot R , isaprop ( quotrel is x1 x2 -> quotrel is x2 x1 -> paths x1 x2 ) ) .  intros x1 x2 . apply impred . intro . apply impred . intro . apply ( isasetsetquot R x1 x2 ) .  apply ( setquotuniv2prop R ( fun x1 x2 => hProppair _ ( int x1 x2 ) ) ) .  intros x x' . intros r r' . apply ( maponpaths ( setquotpr R ) ( isl x x' r r' ) ) . Defined .

Lemma isantisymmnegquotrel { X : UU } { R : eqrel X } { L : hrel X } ( is : iscomprelrel R L ) ( isl : isantisymmneg L ) : isantisymmneg ( quotrel is ) .
Proof . intros . unfold isantisymmneg.  assert ( int : ∀ x1 x2 : setquot R , isaprop ( neg ( quotrel is x1 x2 ) -> neg ( quotrel is x2 x1 ) -> paths x1 x2 ) ) .  intros x1 x2 . apply impred . intro . apply impred . intro . apply ( isasetsetquot R x1 x2 ) .  apply ( setquotuniv2prop R ( fun x1 x2 => hProppair _ ( int x1 x2 ) ) ) .  intros x x' . intros r r' . apply ( maponpaths ( setquotpr R ) ( isl x x' r r' ) ) . Defined .

(** We do not have a lemma for [ neqchoicequotrel ] since [ neqchoice ] is not a property and since even when it is a property such as under the additional condition [ isasymm ] on the relation it still carrier computational content (similarly to [ isdec ]) which would be lost under our current approach of taking quotients. How to best define [neqchoicequotrel] remains at the moment an open question.*)


Lemma quotrelimpl { X : UU } { R : eqrel X } { L L' : hrel X } ( is : iscomprelrel R L ) ( is' : iscomprelrel R L' ) ( impl : ∀ x x' , L x x' -> L' x x' ) ( x x' : setquot R ) ( ql : quotrel is x x' ) : quotrel is' x x'  .
Proof . intros .  generalize x x' ql . assert ( int : ∀ x0 x0' , isaprop ( quotrel is x0 x0' -> quotrel is' x0 x0' ) ) . intros x0 x0' . apply impred . intro . apply ( pr2 _ ) . apply ( setquotuniv2prop _ ( fun x0 x0' => hProppair _ ( int x0 x0' ) ) ) . intros x0 x0' .  change ( L x0 x0' -> L' x0 x0' ) .  apply ( impl x0 x0' ) . Defined .

Lemma quotrellogeq { X : UU } { R : eqrel X } { L L' : hrel X } ( is : iscomprelrel R L ) ( is' : iscomprelrel R L' ) ( lg : ∀ x x' , L x x' <-> L' x x' ) ( x x' : setquot R ) : ( quotrel is x x' ) <-> ( quotrel is' x x' ) .
Proof . intros . split . apply ( quotrelimpl is is' ( fun x0 x0' => pr1 ( lg x0 x0' ) ) x x' ) .  apply ( quotrelimpl is' is ( fun x0 x0' => pr2 ( lg x0 x0' ) ) x x' ) . Defined .


(** Constructive proof of decidability of the quotient relation *)


Definition quotdecrelint { X : UU } { R : hrel X } ( L : decrel X ) ( is : iscomprelrel R ( pr1 L ) )  : brel ( setquot R ) .
Proof .    intros .  set ( f := decreltobrel L ) .  unfold brel . apply ( setquotuniv2 R boolset f ) . intros x x' x0 x0' r r0. unfold f . unfold decreltobrel in * .  destruct ( pr2 L x x0' ) as [ l | nl ] . destruct ( pr2 L x' x0' ) as [ l' | nl' ] .  destruct ( pr2 L x x0 ) as [ l'' | nl'' ] . apply idpath .  set ( e := is x x' x0 x0' r r0 ) . destruct e . destruct ( nl'' l' ) .   destruct ( pr2 L x x0 ) as [ l'' | nl'' ] .  set ( e := is x x' x0 x0' r r0 ) . destruct e . destruct ( nl' l'' ) .  apply idpath . destruct ( pr2 L x x0 ) as [ l' | nl' ] . destruct ( pr2 L x' x0' ) as [ l'' | nl'' ] .  apply idpath .  set ( e := is x x' x0 x0' r r0 ) . destruct e . destruct ( nl'' l' ) . destruct ( pr2 L x' x0' ) as [ l'' | nl'' ] .  set ( e := is x x' x0 x0' r r0 ) . destruct e . destruct ( nl' l'' ) .    apply idpath . Defined .

Definition quotdecrelintlogeq { X : UU } { R : eqrel X } ( L : decrel X ) ( is : iscomprelrel R ( pr1 L ) ) ( x x' : setquot R ) : breltodecrel ( quotdecrelint L is ) x x' <-> quotrel is x x' .
Proof . intros X R L is . assert ( int : ∀ x x' , isaprop ( paths ( quotdecrelint L is x x' ) true  <-> ( quotrel is x x' ) ) ) .  intros x x' . apply isapropdirprod .    apply impred . intro . apply ( pr2 ( quotrel _ _ _ ) ) . apply impred . intro . apply isasetbool .  apply ( setquotuniv2prop R ( fun x x' => hProppair _ ( int x x' ) ) ) . intros x x' .   simpl . split .  apply ( pathstor L x x' ) . apply ( rtopaths L x x' ) . Defined .

Lemma isdecquotrel { X : UU } { R : eqrel X } { L : hrel X } ( is : iscomprelrel R L ) ( isl : isdecrel L ) : isdecrel ( quotrel is ) .
Proof . intros . apply ( isdecrellogeqf ( quotdecrelintlogeq ( decrelpair isl ) is ) ( pr2 ( breltodecrel ( quotdecrelint ( decrelpair isl ) is ) ) ) ) .  Defined .

Definition decquotrel  { X : UU } { R : eqrel X } ( L : decrel X ) ( is : iscomprelrel R L ) : decrel ( setquot R ) := decrelpair ( isdecquotrel is ( pr2 L ) ) .



(** *** Subtypes of quotients and quotients of subtypes *)


Definition reseqrel { X : UU } ( R : eqrel X ) ( P : hsubtypes X ) : eqrel P := eqrelpair _ ( iseqrelresrel R P ( pr2 R ) ) .

Lemma iseqclassresrel { X : UU } ( R : hrel X ) ( P Q : hsubtypes X ) ( is : iseqclass R Q ) ( is' : ∀ x , Q x -> P x ) : iseqclass ( resrel R P ) ( fun x : P => Q ( pr1 x ) ) .
Proof . intros . split .

set ( l1 := pr1 is ) . generalize l1 . clear l1 . simpl . apply hinhfun . intro q . split with ( carrierpair P ( pr1 q ) ( is' ( pr1 q ) ( pr2 q ) ) ) . apply ( pr2 q ) .  split .

intros p1 p2 r12 q1 . apply ( ( pr1 ( pr2 is ) ) _ _ r12 q1 ) .

intros p1 p2 q1 q2 . apply ( ( pr2 ( pr2 is ) ) _ _ q1 q2 ) . Defined .

Definition fromsubquot { X : UU } ( R : eqrel X ) ( P : hsubtypes ( setquot R ) ) ( p : P )  : setquot ( resrel R ( funcomp ( setquotpr R ) P ) ) .
Proof . intros . split with ( fun rp : carrier (funcomp (setquotpr R) P) => ( pr1 p ) ( pr1 rp ) ) .  apply ( iseqclassresrel R ( funcomp ( setquotpr R ) P ) _ ( pr2 ( pr1 p ) ) ) . intros x px .  set ( e := setquotl0 R _ ( carrierpair _ x px ) ) .  (* *) simpl in e . unfold funcomp . rewrite e . apply ( pr2 p ) . Defined .

Definition tosubquot { X : UU } ( R : eqrel X ) ( P : hsubtypes ( setquot R ) ) : setquot ( resrel R ( funcomp ( setquotpr R ) P ) ) -> P .
Proof . intros X R P . assert ( int : isaset P ) . apply ( isasetsubset ( @pr1 _ P ) ) . apply ( setproperty ( setquotinset R ) ) . apply isinclpr1carrier . apply ( setquotuniv _ ( hSetpair _ int ) ( fun xp => carrierpair P ( setquotpr R ( pr1 xp ) ) ( pr2 xp ) ) ) .  intros xp1 xp2 rp12 . apply ( invmaponpathsincl _ ( isinclpr1carrier P ) _ _ ) . simpl .  apply ( iscompsetquotpr ) . apply rp12 . Defined .

Definition weqsubquot { X : UU } ( R : eqrel X ) ( P : hsubtypes ( setquot R ) ) : weq P ( setquot ( resrel R ( funcomp ( setquotpr R ) P ) ) ) .
Proof . intros . set ( f := fromsubquot R P ) . set ( g := tosubquot R P ) .  split with f .  assert ( int0 : isaset P ) . apply ( isasetsubset ( @pr1 _ P ) ) . apply ( setproperty ( setquotinset R ) ) . apply isinclpr1carrier .

assert ( egf : ∀ a , paths ( g ( f a ) ) a ) .  intros a .  destruct a as [ p isp ] . generalize isp . generalize p . clear isp . clear p .  assert ( int : ∀ p , isaprop ( ∀ isp : P p , paths (g (f ( tpair _ p isp ))) ( tpair _ p isp )  ) ) .  intro p . apply impred . intro . apply ( int0 _ _ ) . apply ( setquotunivprop _ ( fun a =>  hProppair _ ( int a ) ) ) .  simpl . intros x isp .  apply ( invmaponpathsincl _ ( isinclpr1carrier P ) _ _ ) .  apply idpath .

assert ( efg : ∀ a , paths ( f ( g a ) ) a ) . assert ( int : ∀ a , isaprop ( paths ( f ( g a ) ) a ) ) . intro a . apply ( setproperty ( setquotinset (resrel R (funcomp (setquotpr R) P)) )  ) . set ( Q := reseqrel R (funcomp (setquotpr R) P) ) . apply ( setquotunivprop Q ( fun a : setquot (resrel R (funcomp (setquotpr R) P)) =>  hProppair _ ( int a ) ) ) .   intro a . simpl .  unfold f . unfold g . unfold fromsubquot . unfold tosubquot .

(* Compilations hangs here if the next command is "simpl." in 8.4-8.5-trunk *)

  apply ( invmaponpathsincl _ ( isinclpr1 _ ( fun a => isapropiseqclass _ a ) ) ) .  apply idpath .

apply ( gradth _ _ egf efg ) . Defined .

(** Comment: unfortunetely [ weqsubquot ] is not as useful as it should be at moment due to the failure of the following code to work:

[ Lemma test ( X : UU ) ( R : eqrel X ) ( P : hsubtypes ( setquot R ) ) ( x : X ) ( is : P ( setquotpr R x ) ) : paths ( setquotpr ( reseqrel R (funcomp (setquotpr R) P) ) ( tpair _ x is ) ) ( fromsubquot R P ( tpair _ ( setquotpr R x ) is ) ) .
Proof . intros . apply idpath . Defined . ]

As one of the consequences we are forced to use a "hack" in the definition of multiplicative inverses for rationals in [ hqmultinv ] .

The issue which arises here is the same one which arises in several other places in the work with quotients. It can be traced back first to the failure of [ invmaponpathsincl ] to map [ idpath ] to [ idpath ] and then to the fact that for [ ( X : UU ) ( is : isaprop X ) ] the term [ t := proofirrelevance is : ∀ x1 x2 : X , paths x1 x2 ] does not satisfy (definitionally) the condition [ t x x == idpath x ].

It can and probably should be fixed by the addition of a new componenet to CIC in the form of a term constructor:

tfc ( X : UU ) ( E : X -> UU ) ( is : ∀ x , iscontr ( E x ) ) ( x0 : X ) ( e0 : E x0 ) : ∀ x : X , E x .

and a computation rule

tfc_comp ( tfc X E is x0 e0 x0 ) == e0

(with both tfc and tfc_comp definable in an arbitrary context)

Such an extension will be compatible with the univalent models and should not, as far as I can see, provide any problems for normalization or for the decidability of typing. Using tfc one can give a construction of [ proofirrelevance ] as follows ( recall that [ isaprop := ∀ x1 x2 , iscontr ( paths x1 x2 ) ] ) :

Lemma proofirrelevance { X : UU } ( is : isaprop X ) : ∀ x1 x2 , paths x1 x2 .
Proof . intros X is x1 . apply ( tfc X ( fun x2 => paths x1 x2 ) is x1 ( idpath x1 ) ) . Defined .

Defined in this way [ proofirrelevance ] will have the required property and will enable to define [ invmaponpathsincl ] in such a way that the existing proofs of [ setquotl0 ] and [ fromsubquot ] and [ weqsubquot ] will provide the desired behavior of [ fromsubquot ] on terms of the form [ ( tpair _ ( setquotpr R x ) is ) ]. *)




(** *** The set of connected components of type. *)



Definition pathshrel ( X : UU ) := fun x x' : X  =>  ishinh ( x = x')  .
Definition istranspathshrel ( X : UU ) : istrans ( pathshrel X ) := fun x x' x'' : _ => fun a : _ => fun b : _ =>  hinhfun2 (fun e1 : x = x' => fun e2 : x' = x'' => e1 @ e2 ) a b .
Definition isreflpathshrel ( X : UU ) : isrefl ( pathshrel X ) := fun x : _ =>  hinhpr ( idpath x ) .
Definition issymmpathshrel ( X : UU ) : issymm ( pathshrel X ) := fun x x': _ => fun a : _ => hinhfun ( fun e : x = x' => ! e ) a .

Definition pathseqrel ( X : UU ) := eqrelconstr ( pathshrel X ) ( istranspathshrel X ) ( isreflpathshrel X ) ( issymmpathshrel X ) .

Definition pi0 ( X : UU ) := setquot ( pathshrel X ) .
Definition pi0pr ( X : UU ) := setquotpr ( pathseqrel X ) .









(** **  Set quotients. Construction 2.


****************** THIS SECTION IS UNFINISHED ******************


Another construction of the set quotient is based on the following idea. Let X be a set. Then we have the obvious "double evaluation map" from X to the product over all sets Y of the sets ((X -> Y) -> Y). This is always an inclusion and in particular X is isomorphic to the image of this map. Suppore now we have a relation (which need not be an equivalence relation) R on X. Then we know that (X/R -> Y) is a subset of (X -> Y) which consists of functions compatible with the relation even if we do not know what X/R is. Thus we may consider the image of X in the product over all Y of ((X/R -> Y) ->Y) and it must be isomorphic to X/R. This ideas are realized in the definitions given below. There are two advantages to this approach. One is that the relation need not be an equivalence relation. Another one is that it can be more easily generalized to the higher quotients of type.


We also show that two constructions of set-quotients of types - the one given in set_quotients and the one given here agree up to an isomorphism (weak equivalence). *)




(** *** Functions compatible with a relation *)




Definition compfun { X : UU }  ( R : hrel X ) ( S : UU ) : UU := total2  (fun F: X -> S => iscomprelfun R F ) .
Definition compfunpair { X : UU }  ( R : hrel X ) { S : UU } ( f : X -> S ) ( is : iscomprelfun R f ) : compfun R S := tpair _ f is .
Definition pr1compfun ( X : UU )  ( R : hrel X ) ( S : UU ) : @compfun X R S -> ( X -> S ) := @pr1 _ _ .
Coercion pr1compfun : compfun >-> Funclass .

Definition compevmapset { X : UU } ( R : hrel X ) : X -> ∀ S : hSet, ( compfun R S ) -> S := fun x : X => fun S : _ => fun f : compfun R S => pr1 f x.

Definition compfuncomp { X : UU }  ( R : hrel X ) { S S' : UU } ( f : compfun R S ) ( g : S -> S' ) : compfun R S' .
Proof . intros . split with ( funcomp f g ) . intros x x' r .  apply ( maponpaths g ( pr2 f x x' r ) ) . Defined .


(** Tests

Definition F ( X Y : UU ) ( R : hrel X ) := ( compfun R Y ) -> Y .

Definition Fi ( X Y : UU ) ( R : hrel X ) : X -> F X Y R := fun x => fun f => f x .

Lemma iscompFi { X Y : UU } ( R : hrel X ) : iscomprelfun R ( Fi X Y R ) .
Proof . intros . intros x x' r . unfold Fi . apply funextfun .  intro f . apply ( pr2 f x x' r ) .  Defined .

Definition Fv { X Y : UU } ( R : hrel X ) ( f : compfun R Y ) ( phi : F X Y R ) : Y := phi f .

Definition qeq { X Y : UU } ( R : hrel X ) := total2 ( fun phi : F X Y R => ∀ psi : F X Y R -> Y  , paths ( psi phi ) ( Fv R ( compfuncomp R ( compfunpair R _ ( iscompFi R ) ) psi ) phi ) ) .

Lemma isinclpr1qeq { X : UU } ( R : hrel X ) ( Y : hSet ) : isincl ( @pr1 _ ( fun phi : F X Y R => ∀ psi : F X Y R -> Y  , paths ( psi phi ) ( Fv R ( compfuncomp R ( compfunpair R _ ( iscompFi R ) ) psi ) phi ) ) ) .
Proof . intros . apply isinclpr1 .  intro phi .  apply impred . intro psi .  apply ( pr2 Y ) . Defined.

Definition toqeq { X Y : UU } ( R : hrel X ) ( x : X ) : @qeq X Y R .
Proof . intros . split with ( Fi X Y R x ) . intro psi. apply idpath . Defined .

Lemma iscomptoqeq  { X : UU } ( Y : hSet ) ( R : hrel X ) : iscomprelfun R ( @toqeq X Y R ) .
Proof . intros . intros x x' r . unfold toqeq . apply ( invmaponpathsincl _ ( isinclpr1qeq R Y ) ) . apply (  @iscompFi X Y R x x' r ) . Defined .

Definition qequniv { X : UU } ( Y : hSet ) ( R : hrel X ) ( f : compfun R Y ) ( phi : @qeq X Y R ) : Y .
Proof . intros . apply ( Fv R f ( pr1 phi ) ) . Defined.

Lemma qequnivandpr { X : UU } ( Y : hSet ) ( R : hrel X ) ( f : compfun R Y ) ( x : X ) : paths ( qequniv Y R f ( toqeq R x ) ) ( f x ) .
Proof . intros . apply idpath . Defined .

Lemma etaqeq { X : UU } ( Y : hSet ) ( R : hrel X ) ( psi : qeq R -> Y ) ( phi : qeq R ) : paths ( psi phi ) ( qequniv Y R ( compfuncomp R ( compfunpair R _ ( iscomptoqeq Y R ) ) psi ) phi ) .
Proof .  intros . apply ( pr2 phi psi ) .




Definition Fd1 { X Y : UU } : F X Y R -> ( F ( F X Y ) Y ) := Fi ( F X Y ) Y .

Definition Fd2 { X Y : UU } ( R : hrel X ) ( phi : F X Y R ) ( psi : F X Y R -> Y ) : Y := ( Fv R ( funcomp ( Fi X Y R ) psi ) phi ) .

Definition Ffunct { X1 X2 : UU } ( f : X1 -> X2 ) ( Y : UU ) : F X1 Y -> F X2 Y := fun phi => fun g => phi ( funcomp f g ) .



Lemma testd1 { X Y : UU } ( psi : F X Y -> Y ) ( phi : F X Y ) : paths ( psi phi ) ( Fd1 phi psi )  .
Proof . intros . apply idpath . Defined .

Lemma testd2 { X Y : UU } ( psi : F X Y -> Y ) ( phi : F X Y ) : paths ( Fv ( funcomp ( Fi X Y ) psi ) phi ) ( Fd2 phi psi )  .
Proof . intros . apply idpath . Defined .

Definition F ( X Y : UU ) := ( X -> Y ) -> Y .

Definition Ffunct { X1 X2 : UU } ( f : X1 -> X2 ) ( Y : UU ) : F X1 Y -> F X2 Y := fun phi => fun g => phi ( funcomp f g ) .

Definition Fi ( X Y : UU ) : X -> F X Y := fun x => fun f => f x .

Definition Fd1 { X Y : UU } : F X Y -> ( F ( F X Y ) Y ) := Fi ( F X Y ) Y .

Definition Fd2 { X Y : UU } : F X Y -> ( F ( F X Y ) Y ) := Ffunct ( Fi X Y ) Y .

Definition Fv { X Y : UU } ( f : X -> Y ) ( phi : F X Y ) : Y := phi f .

Lemma testd1 { X Y : UU } ( psi : F X Y -> Y ) ( phi : F X Y ) : paths ( psi phi ) ( Fd1 phi psi )  .
Proof . intros . apply idpath . Defined .

Lemma testd2 { X Y : UU } ( psi : F X Y -> Y ) ( phi : F X Y ) : paths ( Fv ( funcomp ( Fi X Y ) psi ) phi ) ( Fd2 phi psi )  .
Proof . intros . apply idpath . Defined .





Lemma Xineq ( X Y : UU ) ( x : X ) : paths ( Fd1 ( Fi X Y x ) ) ( Fd2 ( Fi X Y x ) ) .
Proof . intros . apply idpath . Defined .

Lemma test ( X Y : UU ) ( phi : F X Y ) ( f : X -> Y ) : paths ( Fd1 phi ( Fi ( X -> Y ) Y f ) ) ( Fd2 phi ( Fi ( X -> Y ) Y f ) ) .
Proof . intros . unfold Fd1 . unfold Fd2. unfold Fi . unfold Ffunct . unfold funcomp .    simpl .  apply ( maponpaths phi ) .  apply etacorrection . Defined .

Inductive try0 ( T : UU ) ( t : T ) : ∀ ( t1 t2 : T ) ( e1 : paths t t1 ) ( e2 : paths t t2 ) , UU := idconstr : ∀ ( t' : T ) ( e' : paths t t' ) , try0 T t t' t' e' e' .

Definition try0map1 ( T : UU ) ( t : T ) ( t1 t2 : T ) ( e1 : paths t t1 ) ( e2 : paths t t2 ) ( X : try0 T t t1 t2 e1 e2 ) : paths t1 t2 .
Proof . intros . destruct  X . apply idpath . Defined .

Definition try0map2  ( T : UU ) ( t : T ) ( t1 t2 : T ) ( e1 : paths t t1 ) ( e2 : paths t t2 ) : try0 T t t1 t2 e1 e2 .
Proof .


Lemma test ( X : UU ) ( t : X ) : paths ( pr2 ( iscontrcoconustot X t ) (  pr1 ( iscontrcoconustot X t ) ) ) ( idpath _ ) .
Proof . intros . apply idpath .


Lemma test { X : UU } ( is : iscontr X ) : paths ( pr2 ( iscontrcor is ) ( pr1 ( iscontrcor is ) ) ) ( idpath _ ) .
Proof . intros . apply idpath .




Lemma test { X : UU } ( R : eqrel X ) ( Y : hSet ) ( f : setquot R -> Y ) : paths f ( setquotuniv R Y ( funcomp ( setquotpr R ) f ) ( fun x x' : X => fun r : R x x' => maponpaths f ( iscompsetquotpr R x x' r ) ) ) .
Proof . intros . apply funextfun .  intro c . simpl . destruct c as [ A iseq ] .  simpl .  *)






(** *** The quotient set of a type by a relation. *)

Definition setquot2 { X : UU } ( R : hrel X ) : UU := image  ( compevmapset R ) .

Theorem isasetsetquot2 { X : UU } ( R : hrel X ) : isaset ( setquot2 R ) .
Proof. intros.
assert (is1: isofhlevel 2 ( ∀ S: hSet, (compfun R S) -> S )).  apply impred.  intro.  apply impred.  intro X0.  apply (pr2 t).
apply (isasetsubset _ is1 (isinclpr1image _ )).  Defined.

Definition setquot2inset { X : UU } ( R : hrel X ) : hSet := hSetpair _ ( isasetsetquot2 R ) .

(** We will be asuming below that setquot2 is in UU.  In the future it should be proved using [ issurjsetquot2pr ] below and a resizing axiom. The appropriate resizing axiom for this should say that if X -> Y is a surjection, Y is an hset and X : UU then Y : UU . *)

Definition setquot2pr { X : UU }  ( R : hrel X ) : X -> setquot2 R := fun x : X => imagepair ( compevmapset R ) _ ( hinhpr ( hfiberpair ( compevmapset R ) x ( idpath _ ) ) ) .

Lemma issurjsetquot2pr { X : UU } ( R : hrel X ) : issurjective ( setquot2pr R ) .
Proof. intros. apply issurjprtoimage. Defined.

Lemma iscompsetquot2pr { X : UU } ( R : hrel X ) : iscomprelfun R ( setquot2pr R ) .
Proof. intros.  intros x x' r .
assert (e1: paths ( compevmapset R x ) ( compevmapset R x' ) ) .  apply funextsec. intro S.  apply funextsec.  intro f.   unfold compfun in f. apply ( pr2 f x x' r ) .
apply ( invmaponpathsincl _ ( isinclpr1image ( compevmapset R ) ) ( setquot2pr R x ) ( setquot2pr R x' ) e1 ) . Defined .


(** *** Universal property of [ seqtquot2 R ] for functions to sets satisfying compatibility condition [ iscomprelfun ] *)

Definition setquot2univ { X : UU } ( R : hrel X ) ( Y : hSet ) ( F : X -> Y ) (is : iscomprelfun R F ) ( c: setquot2 R ) : Y := pr1 c Y ( compfunpair _ F is ) .

Theorem setquot2univcomm  { X : UU } ( R : hrel X ) ( Y : hSet ) ( F : X -> Y ) (iscomp : iscomprelfun R F ) ( x : X) : setquot2univ _ _ F iscomp ( setquot2pr R x ) = F x .
Proof. intros. apply idpath. Defined.

(** *** Weak equivalence from [ R x x' ] to [ paths ( setquot2pr R x ) ( setquot2pr R x' ) ] *)

Lemma weqpathssetquot2l1 { X : UU } ( R : eqrel X ) ( x : X ) : iscomprelfun R ( fun x' => R x x' ) .
Proof . intros .  intros x' x'' .  intro r . apply uahp . intro r' .  apply ( eqreltrans R _ _ _ r' r ) . intro r'' .  apply ( eqreltrans R _ _ _ r'' ( eqrelsymm R _ _ r ) ) . Defined .

Theorem weqpathsinsetquot2 { X : UU } ( R : eqrel X ) ( x x' : X ) : weq ( R x x' ) ( setquot2pr R x = setquot2pr R x' ) .
Proof .  intros . apply weqimplimpl .  apply iscompsetquot2pr . set ( int := setquot2univ  R hPropset ( fun x'' => R x x'' ) ( weqpathssetquot2l1 R x ) ) .  intro e .  change ( pr1 ( int ( setquot2pr R x' ) ) ) . destruct e . change ( R x x ) . apply ( eqrelrefl R ) . apply ( pr2 ( R x x' ) ) . apply ( isasetsetquot2 ) .  Defined .








(* *** Comparison of setquot2 and setquot.  *)



Definition setquottosetquot2 (X: UU) (R: hrel X) (is: iseqrel R) : setquot R -> setquot2 R.
Proof. intros X R is X0. apply (setquotuniv R (hSetpair _ (isasetsetquot2 R)) (setquot2pr R) (iscompsetquot2pr R) X0).  Defined.

(** consequences of univalence *)

Require Import UniMath.Foundations.FunctionalExtensionality.

Definition hSet_univalence_map (X Y:hSet) : (X = Y) -> (pr1 X ≃ pr1 Y).
Proof. intros ? ? e. exact (eqweqmap (maponpaths pr1hSet e)).
Defined.

Theorem hSet_univalence (X Y:hSet) : (X = Y) ≃ (X ≃ Y).
Proof.
  Set Printing Coercions.
  intros.
  set (f := hSet_univalence_map X Y).
  exists f.
  set (g := @eqweqmap (pr1 X) (pr1 Y)).
  set (h := λ e:X=Y, maponpaths pr1hSet e).
  assert (comp : f = g ∘ h).
  { apply funextfun; intro e. induction e. reflexivity. }
  induction (!comp). apply twooutof3c.
  { apply isweqonpathsincl. apply isinclpr1. exact isapropisaset. }
  { apply univalenceaxiom. }
  Unset Printing Coercions.
Defined.

(* End of the file hSet.v *)<|MERGE_RESOLUTION|>--- conflicted
+++ resolved
@@ -793,11 +793,6 @@
 Definition eqax1 { X : UU } { R : hrel X } { A : hsubtypes X } : iseqclass R A ->  ∀ x1 x2 : X,  R x1 x2 -> A x1 -> A x2 := fun is: iseqclass R A => pr1 ( pr2 is) .
 Definition eqax2 { X : UU } { R : hrel X } { A : hsubtypes X } : iseqclass R A ->  ∀ x1 x2 : X,  A x1 -> A x2 -> R x1 x2 := fun is: iseqclass R A => pr2 ( pr2 is) .
 
-<<<<<<< HEAD
-Lemma isapropiseqclass  { X : UU } ( R : hrel X ) ( A : hsubtypes X ) : isaprop ( iseqclass R A ) .
-Proof. intros. unfold iseqclass. apply isofhleveldirprod. apply (isapropishinh (carrier A)). apply isofhleveldirprod. apply impredtwice. intros t t' . apply impred. intro. apply impred.  intro.
-apply (pr2 (A t')).  apply impredtwice. intros. apply impred. intro. apply impred.  intro.  apply (pr2 (R t t')).  Defined.
-=======
 Lemma isapropiseqclass {X : UU} (R : hrel X) (A : hsubtypes X) :
   isaprop (iseqclass R A) .
 Proof.
@@ -810,7 +805,6 @@
   + repeat (apply impred; intro).
     exact (pr2 (R t t0)).
 Defined.
->>>>>>> 5d8beadd
 
 
 (** *** Direct product of equivalence classes *)
@@ -856,15 +850,10 @@
 Definition pr1setquot { X : UU } ( R : hrel X ) : setquot R -> ( hsubtypes X ) := @pr1 _ ( fun A : _ => iseqclass R A ) .
 Coercion pr1setquot : setquot >-> hsubtypes .
 
-<<<<<<< HEAD
-Lemma isinclpr1setquot { X : UU } ( R : hrel X ) : isincl ( pr1setquot R ) .
-Proof . intros . apply isinclpr1.  intro x0. apply isapropiseqclass. Defined .
-=======
 Lemma isinclpr1setquot {X : UU} (R : hrel X) : isincl (pr1setquot R).
 Proof.
 intros X R. apply isinclpr1. intro x0. apply isapropiseqclass.
 Defined.
->>>>>>> 5d8beadd
 
 Definition setquottouu0 {X : UU} (R : hrel X) (a : setquot R) := carrier (pr1 a).
 Coercion setquottouu0 : setquot >-> Sortclass.
@@ -877,23 +866,6 @@
 now apply isapropiseqclass.
 Defined.
 
-<<<<<<< HEAD
-Theorem isasetsetquot { X : UU } ( R : hrel X ) : isaset ( setquot R ) .
-Proof. intros.  apply ( isasetsubset ( @pr1 _ _ )  ( isasethsubtypes X )  ) . apply isinclpr1.  intro.  apply isapropiseqclass.  Defined.
-
-Definition setquotinset { X : UU } ( R : hrel X ) : hSet := hSetpair _ ( isasetsetquot R ) .
-
-Theorem setquotpr { X : UU } ( R : eqrel X ) : X -> setquot R.
-Proof. intros X R X0. set ( rax:= eqrelrefl R ). set ( sax := eqrelsymm R  ) . set (tax:= eqreltrans R ). split with (fun x:X =>  R X0 x). split with (hinhpr (tpair _ X0 (rax X0))).
-assert (a1: (∀ x1 x2 : X, R x1 x2 -> R X0 x1 -> R X0 x2)). intros x1 x2 X1 X2.  apply (tax X0 x1 x2 X2 X1). split with a1.
-assert (a2: (∀ x1 x2 : X, R X0 x1 -> R X0 x2 -> R x1 x2)). intros x1 x2 X1 X2. apply (tax x1 X0 x2 (sax X0 x1 X1) X2).
-assumption. Defined.
-
-Lemma setquotl0 { X : UU } ( R : eqrel X ) ( c : setquot R ) ( x : c ) : setquotpr R ( pr1 x ) = c .
-Proof . intros . apply ( invmaponpathsincl _ ( isinclpr1setquot R ) ) .  simpl . apply funextsec . intro x0 . destruct c as [ A iseq ] .  destruct x as [ x is ] .  simpl in is . simpl .  apply uahp . intro r . apply ( eqax1 iseq _ _ r is ) .  intro a . apply ( eqax2 iseq _ _ is a ) .  Defined .
-
-
-=======
 Definition setquotinset { X : UU } ( R : hrel X ) : hSet :=
   hSetpair _ ( isasetsetquot R ) .
 
@@ -920,7 +892,6 @@
 + exact (eqax1 (pr2 c) (pr1 x) x0 r (pr2 x)).
 + exact (eqax2 (pr2 c) (pr1 x) x0 (pr2 x) r).
 Defined.
->>>>>>> 5d8beadd
 
 Theorem issurjsetquotpr { X : UU } ( R : eqrel X)  : issurjective (setquotpr R ).
 Proof. intros. unfold issurjective. intro c.   apply ( @hinhuniv ( carrier ( pr1 c ) ) ) .  intro x . apply hinhpr .  split with ( pr1 x ) . apply setquotl0 .  apply ( eqax0 ( pr2 c ) ) .
@@ -982,12 +953,6 @@
 
 (** *** Universal property of [ setquot ] for predicates of one and several variables *)
 
-<<<<<<< HEAD
-
-Theorem setquotunivprop { X : UU } ( R : eqrel X ) ( P : setquot R -> hProp ) ( is : ∀ x : X , P ( setquotpr R x ) ) : ∀ c : setquot R ,  P c .
-Proof . intros . apply ( @hinhuniv ( carrier ( pr1 c ) ) ( P c ) ) .  intro x .  set ( e := setquotl0 R c x ) .  apply ( eqweqmaphProp ( maponpaths P e ) ) .   apply ( is ( pr1 x ) ) .  apply ( eqax0 ( pr2 c ) ) .  Defined .
-
-=======
 Theorem setquotunivprop {X : UU} (R : eqrel X) (P : setquot (pr1 R) -> hProp)
   (ps : ∀ x : X, pr1 (P (setquotpr R x))) : ∀ c : setquot (pr1 R), pr1 (P c).
 Proof.
@@ -999,7 +964,6 @@
   exact (ps (pr1 x)).
 - exact (eqax0 (pr2 c)).
 Defined.
->>>>>>> 5d8beadd
 
 Theorem setquotuniv2prop { X : UU } ( R : eqrel X ) ( P : setquot R -> setquot R -> hProp ) ( is : ∀ x x' : X ,  P ( setquotpr R x ) ( setquotpr R x' ) ) : ∀ c c' : setquot R ,  P c c' .
 Proof . intros . assert ( int1 : ∀ c0' : _ , P c c0' ) .  apply ( setquotunivprop R ( fun c0' => P c c0' ) ) .  intro x . apply ( setquotunivprop R ( fun c0 : _ => P c0 ( setquotpr R x ) ) ) .  intro x0 . apply ( is x0 x ) . apply ( int1 c' ) .  Defined .
