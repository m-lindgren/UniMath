(** * Generalities on [ hSet ] .  Vladimir Voevodsky. Feb. - Sep. 2011 

In this file we introduce the type [ hSet ] of h-sets i.e. of types of h-level 2 as well as a number of constructions such as type of (monic) subtypes, images, surjectivity etc. which, while they formally apply to functions between arbitrary types actually only depend on the behavior of the function on the sets of connected componenets of these types. 

While it is possible to write a part of this file in a form which does not require RR1 it seems like a waste of effort since it would require to repeat a lot of things twice. Accordingly we assume RR1 from the start in dealing with sets. The drawback is that all the subsequent files will not compile at the moment without the Type in Type patch.

*)



(** ** Preamble *)

(** Settings *)

Unset Automatic Introduction. (** This line has to be removed for the file to compile with Coq8.2 *)


(** Imports *)

Require Export UniMath.Foundations.Propositions .




(** ** The type of sets i.e. of types of h-level 2 in [ UU ] *) 

Definition hSet:= total2 (fun X : UU => isaset X) .
Definition hSetpair X i := tpair isaset X i : hSet.
Definition pr1hSet:= @pr1 UU (fun X : UU => isaset X) : hSet -> UU.
Coercion pr1hSet: hSet >-> UU .

Definition eqset { X : hSet } ( x x' : X ) : hProp := hProppair (x = x') (pr2 X x x') . 
Notation "a = b" := (eqset a b) (at level 70, no associativity) : set.

Definition neqset { X : hSet } ( x x' : X ) : hProp := hProppair (x != x') (isapropneg _) . 
Notation "a != b" := (neqset a b) (at level 70, no associativity) : set.
Delimit Scope set with set.

Definition setproperty ( X : hSet ) := pr2 X . 

Definition setdirprod ( X Y : hSet ) : hSet .
Proof. intros. exists(X×Y) . apply (isofhleveldirprod 2); apply setproperty. Defined . 

Definition setcoprod (X Y:hSet) : hSet.
Proof. intros. exists(X⨿Y). apply isasetcoprod; apply setproperty. Defined.  

<<<<<<< HEAD
Lemma isaset_hSet (X:hSet) (Y:X->hSet) : isaset (Σ x, Y x).
Proof.
  intros. apply isaset_total2.
=======
Lemma isaset_total2 (X:hSet) (Y:X->hSet) : isaset (Σ x, Y x).
Proof.
  intros.
  apply (isofhleveltotal2 2).
>>>>>>> 0f270067
  - apply setproperty.
  - intro x. apply setproperty.
Defined.

<<<<<<< HEAD
Definition total2_hSet {X:hSet} (Y:X->hSet) : hSet := hSetpair (Σ x, Y x) (isaset_hSet X Y).

Delimit Scope set with set.

Notation "'Σ'  x .. y , P" := (total2_hSet (fun x => .. (total2_hSet (fun y => P)) ..))
  (at level 200, x binder, y binder, right associativity) : set.
  (* type this in emacs in agda-input method with \Sigma *)


=======
>>>>>>> 0f270067
(** [ hProp ] as a set *)

Definition hPropset : hSet := tpair _ hProp isasethProp .  
(* Canonical Structure hPropset. *)


(** Booleans as a set *)

Definition boolset : hSet := hSetpair bool isasetbool .
(* Canonical Structure boolset .  *)

(* properties of functions between sets *)

Definition isInjectiveFunction { X Y : hSet } (f:X -> Y) : hProp.
Proof. intros. exists ( ∀ (x x':X), f x = f x' -> x = x' ).
       abstract (
           intros; apply impred; intro x; apply impred; intro y;
           apply impred; intro e; apply setproperty) using isaprop_isInjectiveFunction.
Defined.

(** ** Types [ X ] which satisfy " weak " axiom of choice for all families [ P : X -> UU ] 

Weak axiom of choice for [ X ] is the condition that for any family [ P : X -> UU ] over [ X ] such that all members of the family are inhabited the space of sections of the family is inhabited . Equivalently one can formulate it as an assertion that for any surjection ( see below ) [ p : Y -> X ] the space of sections of this surjection i.e. functions [ s : X -> Y ] together with a homotopy from [ funcomp s p ] to [ idfun X ] is inhabited . It does not provide a choice of a section for such a family or a surjection . In topos-theoretic semantics this condition corresponds to " local projectivity " of [ X ] . It automatically holds for the point [ unit ] but need not hold for sub-objects of [ unit ] i.e. for types of h-level 1 ( propositions ) . In particular it does not have to hold for general types with decidable equality . 

Intuition based on standard univalent models suggests that any type satisfying weak axiom of choice is a set . Indeed it seems to be possible to show that if both a type and the set of connected components of this type ( see below ) satisfy weak  axiom of choice then the type is a set . In particular , if one imposes weak axiom of choice for sets as an axiom then it would follow that every type satisfying weak axiom of choice is a set . I do not know however if there are models which would validate a possibility of types other than sets to satisfy weak axiom of choice . 


*)

Definition ischoicebase_uu1 ( X : UU ) := ∀ P : X -> UU , ( ∀ x : X , ishinh ( P x ) ) -> ishinh ( ∀ x : X , P x ) .

Lemma isapropischoicebase ( X : UU ) : isaprop ( ischoicebase_uu1 X ) .  (** Uses RR1 *)
Proof .  intro . apply impred . intro P .  apply impred . intro fs . apply ( pr2 ( ishinh _ ) ) .  Defined . 

Definition ischoicebase ( X : UU ) : hProp := hProppair _ ( isapropischoicebase X ) . 


Lemma ischoicebaseweqf { X Y : UU } ( w : X ≃ Y ) ( is : ischoicebase X ) : ischoicebase Y .
Proof . intros . unfold ischoicebase . intros Q fs . apply ( hinhfun ( invweq ( weqonsecbase Q w ) ) ) .   apply ( is ( funcomp w Q ) ( fun x : X => fs ( w x ) ) ) .  Defined . 

Lemma ischoicebaseweqb { X Y : UU } ( w : X ≃ Y ) ( is : ischoicebase Y ) : ischoicebase X .
Proof . intros . apply ( ischoicebaseweqf ( invweq w ) is ) . Defined . 

Lemma ischoicebaseunit : ischoicebase unit .
Proof . unfold ischoicebase . intros P fs .  apply ( hinhfun ( tosecoverunit P ) ) .  apply ( fs tt ) .  Defined .

Lemma ischoicebasecontr { X : UU } ( is : iscontr X ) : ischoicebase X .
Proof . intros . apply ( ischoicebaseweqb ( weqcontrtounit is )  ischoicebaseunit ) . Defined . 

Lemma ischoicebaseempty : ischoicebase empty .
Proof . unfold ischoicebase . intros P fs .  apply ( hinhpr ( fun x : empty => fromempty x ) ) .  Defined .

Lemma ischoicebaseempty2 { X : UU } ( is : ¬ X ) : ischoicebase X .
Proof . intros . apply ( ischoicebaseweqb ( weqtoempty is ) ischoicebaseempty ) . Defined .

Lemma ischoicebasecoprod { X Y : UU } ( isx : ischoicebase X ) ( isy : ischoicebase Y ) :  ischoicebase ( coprod X Y ) .
Proof . intros .  unfold ischoicebase .  intros P fs .  apply ( hinhfun ( invweq ( weqsecovercoprodtoprod P ) ) ) .  apply hinhand . apply ( isx _ ( fun x : X => fs ( ii1 x ) ) ) . apply ( isy _ ( fun y : Y => fs ( ii2 y ) ) ) .  Defined . 








(** ** The type of monic subtypes of a type (subsets of the set of connected components) *)


(** *** Genneral definitions *)

Definition hsubtypes ( X : UU ) :=  X -> hProp .
Identity Coercion id_hsubtypes :  hsubtypes >-> Funclass . 
Definition carrier { X : UU } ( A : hsubtypes X ) := total2 A.
Coercion carrier : hsubtypes >-> Sortclass. 
Definition carrierpair { X : UU } ( A : hsubtypes X ) := tpair A.
Definition pr1carrier { X:UU } ( A : hsubtypes X ) := @pr1 _ _  : carrier A -> X .

Lemma isinclpr1carrier { X : UU } ( A : hsubtypes X ) : isincl ( @pr1carrier X A ) .
Proof . intros . apply ( isinclpr1 A ( fun x : _ => pr2 ( A x ) ) ) . Defined . 

Lemma isasethsubtypes (X:UU): isaset (hsubtypes X).
Proof. intro . change ( isofhlevel 2 ( hsubtypes X ) ) .  apply impred . intro. apply isasethProp. Defined.

Definition totalsubtype ( X : UU ) : hsubtypes X := fun x => htrue .

Definition weqtotalsubtype ( X : UU ) : totalsubtype X ≃ X .
Proof . intro . apply weqpr1 .   intro . apply iscontrunit .  Defined . 

Definition weq_subtypes {X Y} (w : X≃Y) (S: hsubtypes X) (T: hsubtypes Y) :
           (∀ x, S x <-> T (w x)) -> carrier S ≃ carrier T.
Proof.
  intros ? ? ? ? ? eq. apply (weqbandf w). intro x. apply weqiff.
  - apply eq.
  - apply propproperty.
  - apply propproperty.
Defined.

Definition DecidableSubtype_to_hsubtypes {X} (P:DecidableSubtype X) : hsubtypes X
  := λ x, DecidableProposition_to_hProp(P x).
Coercion DecidableSubtype_to_hsubtypes : DecidableSubtype >-> hsubtypes.

(** *** Direct product of two subtypes *)

Definition subtypesdirprod { X Y : UU } ( A : hsubtypes X ) ( B : hsubtypes Y ) : hsubtypes ( dirprod X Y ) := fun xy : _ => hconj ( A ( pr1 xy ) ) ( B ( pr2 xy ) ) .

Definition fromdsubtypesdirprodcarrier { X Y : UU } ( A : hsubtypes X ) ( B : hsubtypes Y ) ( xyis : subtypesdirprod A B ) : dirprod A B .
Proof . intros . set ( xy := pr1 xyis ) . set ( is := pr2 xyis ) .  set ( x := pr1 xy ) . set ( y := pr2 xy ) . simpl in is . simpl in y . apply ( dirprodpair ( tpair A x ( pr1 is ) ) ( tpair B y ( pr2 is ) ) ) . Defined .

Definition tosubtypesdirprodcarrier { X Y : UU } ( A : hsubtypes X ) ( B : hsubtypes Y ) ( xisyis : dirprod A B ) : subtypesdirprod A B . 
Proof . intros . set ( xis := pr1 xisyis ) . set ( yis := pr2 xisyis ) . set ( x := pr1 xis ) . set ( isx := pr2 xis ) . set ( y := pr1 yis ) . set ( isy := pr2 yis ) . simpl in isx . simpl in isy . apply ( tpair ( subtypesdirprod A B ) ( dirprodpair x y ) ( dirprodpair isx isy ) ) .  Defined .  

Lemma weqsubtypesdirprod { X Y : UU } ( A : hsubtypes X ) ( B : hsubtypes Y ) : subtypesdirprod A B ≃ A × B .
Proof . intros .  set ( f := fromdsubtypesdirprodcarrier A B ) . set ( g :=  tosubtypesdirprodcarrier A B ) . split with f .
assert ( egf : ∀ a : _ , paths ( g ( f a ) ) a ) . intro a . destruct a as [ xy is ] . destruct xy as [ x y ] . destruct is as [ isx isy ] . apply idpath . 
assert ( efg : ∀ a : _ , paths ( f ( g a ) ) a ) . intro a . destruct a as [ xis yis ] . destruct xis as [ x isx ] . destruct yis as [ y isy ] . apply idpath .
apply ( gradth _ _ egf efg ) . Defined .  

Lemma ishinhsubtypesdirprod  { X Y : UU } ( A : hsubtypes X ) ( B : hsubtypes Y ) ( isa : ishinh A ) ( isb : ishinh B ) : ishinh ( subtypesdirprod A B ) .  
Proof . intros . apply ( hinhfun ( invweq ( weqsubtypesdirprod A B ) ) ) .  apply hinhand .  apply isa . apply isb . Defined . 



(** *** A a subtype of with a paths between any every two elements is an h-prop. *)


Lemma isapropsubtype { X : UU } ( A : hsubtypes X ) ( is : ∀ ( x1 x2 : X ) , A x1 -> A x2 -> x1 = x2 ) : isaprop ( carrier A ) . 
Proof. intros.  apply invproofirrelevance. intros x x' .  
assert ( isincl ( @pr1 _ A )).  apply isinclpr1. intro x0. apply ( pr2 ( A x0 )).  
apply ( invmaponpathsincl ( @pr1 _ A ) X0 ). destruct x as [ x0 is0 ]. destruct x' as [ x0' is0' ] . simpl. apply is. assumption. assumption. Defined. 

Definition squash_pairs_to_set {Y} (F:Y->UU) :
  (isaset Y) -> (∀ y y', F y -> F y' -> y=y') ->
  (∃ y, F y) -> Y.
Proof.
  intros ? ? is e.
  set (P := Σ y, ∥ F y ∥).
  assert (iP : isaprop P).
  { apply isapropsubtype. intros y y' f f'.
    apply (squash_to_prop f). { apply is. } clear f; intro f.
    apply (squash_to_prop f'). { apply is. } clear f'; intro f'.
    now apply e. }
  intros w.
  assert (p : P).
  { apply (squash_to_prop w). exact iP. clear w; intro w.
    exact (pr1 w,,hinhpr (pr2 w)). }
  clear w.
  exact (pr1 p).
Defined.

Definition squash_to_set {X Y} (is:isaset Y) (f:X->Y) :
          (∀ x x', f x = f x') -> ∥ X ∥ -> Y.
Proof.
  intros ? ? ? ? e w.
  set (P := Σ y, ∃ x, f x = y).
  assert (j : isaprop P).
  { apply isapropsubtype; intros y y' j j'.
    apply (squash_to_prop j). { apply is. } clear j; intros [j k].
    apply (squash_to_prop j'). { apply is. } clear j'; intros [j' k'].
    intermediate_path (f j).
    { exact (!k). }
    intermediate_path (f j').
    { apply e. }
    exact k'. }
  assert (p : P).
  { apply (squash_to_prop w). exact j. intro x0.
    exists (f x0). apply hinhpr. exists x0. reflexivity. }
  exact (pr1 p).
Defined.

(* End of " the type of monic subtypes of a type " . *)







(** ** Relations on types ( or equivalently relations on the sets of connected components) *)


(** *** Relations and boolean relations *)

Definition hrel ( X : UU ) := X -> X -> hProp.
Identity Coercion idhrel : hrel >-> Funclass .  

Definition brel ( X : UU ) := X -> X -> bool .
Identity Coercion idbrel : brel >-> Funclass . 

Definition DecidableRelation_to_hrel {X} (P:DecidableRelation X) : hrel X
  := λ x y, DecidableProposition_to_hProp(P x y).
Coercion DecidableRelation_to_hrel : DecidableRelation >-> hrel.

(** *** Standard properties of relations *)



Definition istrans { X : UU } ( R : hrel X ) := ∀ ( x1 x2 x3 : X ), R x1 x2 -> R x2 x3 -> R x1 x3.

Definition isrefl { X : UU } ( R : hrel X ) := ∀ x : X , R x x.

Definition issymm { X : UU } ( R : hrel X ) := ∀ ( x1 x2 : X ), R x1 x2 -> R x2 x1 .

Definition ispreorder { X : UU } ( R : hrel X ) := istrans R × isrefl R .

Definition iseqrel { X : UU } ( R : hrel X ) := ispreorder R × issymm R .
Definition iseqrelconstr { X : UU } { R : hrel X } ( trans0 : istrans R ) ( refl0 : isrefl R ) ( symm0 : issymm R ) : iseqrel R := dirprodpair ( dirprodpair trans0 refl0 ) symm0 .

Definition isirrefl { X : UU } ( R : hrel X ) := ∀ x : X , ¬ R x x . 

Definition isasymm { X : UU } ( R : hrel X ) := ∀ ( x1 x2 : X ), R x1 x2 -> R x2 x1 -> empty . 

Definition iscoasymm { X : UU } ( R : hrel X ) := ∀ x1 x2 , ¬ R x1 x2 -> R x2 x1 .

Definition istotal { X : UU } ( R : hrel X ) := ∀ x1 x2 , R x1 x2 ∨ R x2 x1 .

Definition isdectotal { X : UU } ( R : hrel X ) := ∀ x1 x2 , R x1 x2 ⨿ R x2 x1 .

Definition iscotrans { X : UU } ( R : hrel X ) := ∀ x1 x2 x3 , R x1 x3 -> R x1 x2 ∨ R x2 x3 .

Definition isdeccotrans { X : UU } ( R : hrel X ) := ∀ x1 x2 x3 , R x1 x3 -> R x1 x2 ⨿ R x2 x3 .

Definition isdecrel { X : UU } ( R : hrel X ) := ∀ x1 x2 , R x1 x2 ⨿ ¬ R x1 x2 .

Definition isnegrel { X : UU } ( R : hrel X ) := ∀ x1 x2 , ¬ ¬ R x1 x2 -> R x1 x2 .

(** Note that the property of being (co-)antisymmetric is different from other properties of relations which we consider due to the presence of [ paths ] in its formulation . As a consequence it behaves differently relative to the quotients of types - the quotient relation can be (co-)antisymmetric while the original relation was not . *) 

Definition isantisymm { X : UU } ( R : hrel X ) := ∀ ( x1 x2 : X ), R x1 x2 -> R x2 x1 -> x1 = x2 .

Definition isPartialOrder { X : UU } ( R : hrel X ) := ispreorder R × isantisymm R.

Ltac unwrap_isPartialOrder i :=
  induction i as [transrefl antisymm]; induction transrefl as [trans refl].

Definition isantisymmneg { X : UU } ( R : hrel X ) := ∀ ( x1 x2 : X ), ¬ R x1 x2 -> ¬ R x2 x1 -> x1 = x2 .

Definition iscoantisymm { X : UU } ( R : hrel X ) := ∀ x1 x2 , ¬ R x1 x2 -> R x2 x1 ⨿ (x1 = x2) .

(** Note that the following condition on a relation is different from all the other which we have considered since it is not a property but a structure, i.e. it is in general unclear whether [ isaprop ( neqchoice R ) ] is provable. *)

Definition neqchoice { X : UU } ( R : hrel X ) := ∀ x1 x2 , x1 != x2 -> R x1 x2 ⨿ R x2 x1 .

(** proofs that the properties are propositions  *)

Lemma isaprop_istrans {X:hSet} (R:hrel X) : isaprop (istrans R).
Proof.
  intros. repeat (apply impred;intro). apply propproperty.
Defined.

Lemma isaprop_isrefl {X:hSet} (R:hrel X) : isaprop (isrefl R).
Proof.
  intros. apply impred; intro. apply propproperty.
Defined.

Lemma isaprop_istotal {X:hSet} (R:hrel X) : isaprop (istotal R).
Proof.
  intros. unfold istotal. apply impred; intro x. apply impred; intro y. apply propproperty.
Defined.

Lemma isaprop_isantisymm {X:hSet} (R:hrel X) : isaprop (isantisymm R).
Proof.
  intros. unfold isantisymm. apply impred; intro x. apply impred; intro y.
  apply impred; intro r. apply impred; intro s. apply setproperty.
Defined.

Lemma isaprop_ispreorder {X:hSet} (R:hrel X) : isaprop (ispreorder R).
Proof.
  intros.
  unfold ispreorder.
  apply isapropdirprod.
  { apply isaprop_istrans. }
  { apply isaprop_isrefl. }
Defined.

Lemma isaprop_isPartialOrder {X:hSet} (R:hrel X) : isaprop (isPartialOrder R).
Proof.
  intros.
  unfold isPartialOrder.
  apply isapropdirprod.
  { apply isaprop_ispreorder. }
  { apply isaprop_isantisymm. }
Defined.

(** the relations on a set form a set *)

Definition isaset_hrel (X:hSet) : isaset (hrel X).
  intros. unfold hrel. apply impred_isaset; intro x. apply impred_isaset; intro y.
  exact isasethProp.
Defined.

(** *** Elementary implications between properties of relations *)

Lemma istransandirrefltoasymm { X : UU } { R : hrel X } ( is1 : istrans R ) ( is2 : isirrefl R ) : isasymm R .
Proof . intros .  intros a b rab rba . apply ( is2 _ ( is1 _ _ _ rab rba ) ) .  Defined . 

Lemma istotaltoiscoasymm { X : UU } { R : hrel X } ( is : istotal R ) : iscoasymm R .
Proof . intros .  intros x1 x2 . apply ( hdisjtoimpl ( is _ _ ) ) . Defined . 

Lemma isdecreltoisnegrel { X : UU } { R : hrel X } ( is : isdecrel R ) : isnegrel R .
Proof . intros .  intros x1 x2 .  destruct ( is x1 x2 ) as [ r | nr ] . intro . apply r . intro nnr . destruct ( nnr nr ) .  Defined . 

Lemma isantisymmnegtoiscoantisymm { X : UU } { R : hrel X } ( isdr : isdecrel R ) ( isr : isantisymmneg R ) : iscoantisymm R . 
Proof . intros . intros x1 x2 nrx12 . destruct ( isdr x2 x1 ) as [ r | nr ] . apply ( ii1 r ) .  apply ii2 . apply ( isr _ _ nrx12 nr ) .  Defined . 

Lemma rtoneq { X : UU } { R : hrel X } ( is : isirrefl R ) { a b : X } ( r : R a b ) : a != b .
Proof . intros . intro e . rewrite e in r . apply ( is b r ) . Defined .  


(** *** Standard properties of relations and logical equivalences *)

Definition hrellogeq { X : UU } ( L R : hrel X ) := ∀ x1 x2 , ( L x1 x2 <-> R x1 x2 ) .

Definition istranslogeqf { X : UU } { L R : hrel X } ( lg : ∀ x1 x2 , L x1 x2 <-> R x1 x2 ) ( isl : istrans L ) : istrans R .
Proof . intros . intros x1 x2 x3 r12 r23 .   apply ( ( pr1 ( lg _ _ ) ) ( isl _ _ _ ( ( pr2 ( lg _ _ ) ) r12 ) ( ( pr2 ( lg _ _ ) ) r23 ) ) ) . Defined . 

Definition isrefllogeqf { X : UU } { L R : hrel X } ( lg : ∀ x1 x2 , L x1 x2 <-> R x1 x2 ) ( isl : isrefl L ) : isrefl R . 
Proof . intros . intro x . apply ( pr1 ( lg _ _ ) ( isl x ) ) .  Defined . 

Definition issymmlogeqf { X : UU } { L R : hrel X } ( lg : ∀ x1 x2 , L x1 x2 <-> R x1 x2 ) ( isl : issymm L ) : issymm R . 
Proof . intros . intros x1 x2 r12 . apply ( pr1 ( lg _ _ ) ( isl _ _ ( pr2 ( lg _ _ ) r12 ) ) ) . Defined .  

Definition ispologeqf { X : UU } { L R : hrel X } ( lg : ∀ x1 x2 , L x1 x2 <-> R x1 x2 ) ( isl : ispreorder L ) : ispreorder R . 
Proof . intros . apply ( dirprodpair ( istranslogeqf lg ( pr1 isl ) ) ( isrefllogeqf lg ( pr2 isl ) ) ) . Defined . 

Definition iseqrellogeqf { X : UU } { L R : hrel X } ( lg : ∀ x1 x2 , L x1 x2 <-> R x1 x2 ) ( isl : iseqrel L ) : iseqrel R . 
Proof . intros . apply ( dirprodpair ( ispologeqf lg ( pr1 isl ) ) ( issymmlogeqf lg ( pr2 isl ) ) ) . Defined . 

Definition isirrefllogeqf { X : UU } { L R : hrel X } ( lg : ∀ x1 x2 , L x1 x2 <-> R x1 x2 ) ( isl : isirrefl L ) : isirrefl R .
Proof . intros . intros x r . apply ( isl _ ( pr2 ( lg x x ) r ) ) . Defined .   

Definition isasymmlogeqf { X : UU } { L R : hrel X } ( lg : ∀ x1 x2 , L x1 x2 <-> R x1 x2 ) ( isl : isasymm L ) : isasymm R . 
Proof . intros . intros x1 x2 r12 r21 . apply ( isl _ _ ( pr2 ( lg _ _ ) r12 ) ( pr2 ( lg _ _ ) r21 ) )   . Defined . 

Definition iscoasymmlogeqf { X : UU } { L R : hrel X } ( lg : ∀ x1 x2 , L x1 x2 <-> R x1 x2 ) ( isl : iscoasymm L ) : iscoasymm R . 
Proof . intros . intros x1 x2 r12 . apply ( ( pr1 ( lg _ _ ) ) ( isl _ _ ( negf ( pr1 ( lg _ _ ) ) r12 ) ) ) . Defined . 

Definition istotallogeqf { X : UU } { L R : hrel X } ( lg : ∀ x1 x2 , L x1 x2 <-> R x1 x2 ) ( isl : istotal L ) : istotal R . 
Proof . intros . intros x1 x2 . set ( int := isl x1 x2 ) .  generalize int . clear int . simpl .  apply hinhfun .  apply ( coprodf ( pr1 ( lg x1 x2 ) ) ( pr1 ( lg x2 x1 ) ) ) .  Defined . 

Definition iscotranslogeqf { X : UU } { L R : hrel X } ( lg : ∀ x1 x2 , L x1 x2 <-> R x1 x2 ) ( isl : iscotrans L ) : iscotrans R . 
Proof . intros . intros x1 x2 x3 r13 . set ( int := isl x1 x2 x3 ( pr2 ( lg _ _ ) r13 ) ) .  generalize int . clear int . simpl .  apply hinhfun .  apply ( coprodf ( pr1 ( lg x1 x2 ) ) ( pr1 ( lg x2 x3 ) ) ) .  Defined .

Definition isdecrellogeqf { X : UU } { L R : hrel X } ( lg : ∀ x1 x2 , L x1 x2 <-> R x1 x2 ) ( isl : isdecrel L ) : isdecrel R . 
Proof . intros . intros x1 x2 . destruct ( isl x1 x2 ) as [ l | nl ] . apply ( ii1 ( pr1 ( lg _ _ ) l ) ) . apply ( ii2 ( negf ( pr2 ( lg _ _ ) ) nl ) ) . Defined . 

Definition isnegrellogeqf { X : UU } { L R : hrel X } ( lg : ∀ x1 x2 , L x1 x2 <-> R x1 x2 ) ( isl : isnegrel L ) : isnegrel R . 
Proof . intros . intros x1 x2 nnr . apply ( ( pr1 ( lg _ _ ) ) ( isl _ _ ( negf ( negf ( pr2 ( lg _ _ ) ) ) nnr ) ) ) . Defined . 

Definition isantisymmlogeqf { X : UU } { L R : hrel X } ( lg : ∀ x1 x2 , L x1 x2 <-> R x1 x2 ) ( isl : isantisymm L ) : isantisymm R .
Proof . intros . intros x1 x2 r12 r21 . apply ( isl _ _ ( pr2 ( lg _ _ ) r12 ) ( pr2 ( lg _ _ ) r21 ) )   . Defined .  

Definition isantisymmneglogeqf { X : UU } { L R : hrel X } ( lg : ∀ x1 x2 , L x1 x2 <-> R x1 x2 ) ( isl : isantisymmneg L ) : isantisymmneg R .
Proof . intros . intros x1 x2 nr12 nr21 . apply ( isl _ _ ( negf ( pr1 ( lg _ _ ) ) nr12 ) ( negf ( pr1 ( lg _ _ ) ) nr21 ) )   . Defined .  

Definition iscoantisymmlogeqf { X : UU } { L R : hrel X } ( lg : ∀ x1 x2 , L x1 x2 <-> R x1 x2 ) ( isl : iscoantisymm L ) : iscoantisymm R .
Proof . intros . intros x1 x2 r12 . set ( int := isl _ _ ( negf ( pr1 ( lg _ _ ) ) r12 ) ) . generalize int .  clear int .  simpl . apply ( coprodf ( pr1 ( lg _ _ ) ) ( idfun _ ) ) . Defined . 

Definition neqchoicelogeqf { X : UU } { L R : hrel X } ( lg : ∀ x1 x2 , L x1 x2 <-> R x1 x2 ) ( isl : neqchoice L ) : neqchoice R .
Proof . intros . intros x1 x2  ne .  apply ( coprodf ( pr1 ( lg x1 x2 ) ) ( pr1 ( lg x2 x1 ) ) ( isl _ _ ne ) ) . Defined . 



(** *** Preorderings, partial orderings, and associated types . *)

(* preoderings *)
Definition po (X:UU) := Σ R:hrel X, ispreorder R.
Definition popair { X : UU } ( R : hrel X ) ( is : ispreorder R ) : po X := tpair ispreorder R is .
Definition carrierofpo ( X : UU ) :  po X  -> ( X -> X -> hProp ) :=  @pr1 _ ispreorder .
Coercion carrierofpo : po >-> Funclass. 

Definition PreorderedSet := Σ X:hSet, po X.
Definition PreorderedSetPair (X:hSet) (R:po X) : PreorderedSet
  := tpair _ X R .
Definition carrierofPreorderedSet : PreorderedSet -> hSet := pr1.
Coercion carrierofPreorderedSet : PreorderedSet >-> hSet . 
Definition PreorderedSetRelation (X:PreorderedSet) : hrel X := pr1 (pr2 X).

(* partial orderings *)
Definition PartialOrder (X:hSet) := Σ R:hrel X, isPartialOrder R.
Definition PartialOrderpair {X:hSet} (R:hrel X) ( is : isPartialOrder R ) :
  PartialOrder X
  := tpair isPartialOrder R is .
Definition carrierofPartialOrder {X:hSet} : PartialOrder X -> hrel X := pr1.
Coercion carrierofPartialOrder : PartialOrder >-> hrel. 

Definition Poset := Σ X, PartialOrder X.
Definition Posetpair (X:hSet) (R:PartialOrder X) : Poset
  := tpair PartialOrder X R .
Definition carrierofposet : Poset -> hSet := pr1.
Coercion carrierofposet : Poset >-> hSet . 
Definition posetRelation (X:Poset) : hrel X := pr1 (pr2 X).

Lemma isrefl_posetRelation (X:Poset) : isrefl (posetRelation X).
Proof. intros ? x. exact (pr2 (pr1 (pr2 (pr2 X))) x). Defined.

Lemma istrans_posetRelation (X:Poset) : istrans (posetRelation X).
Proof. intros ? x y z l m. exact (pr1 (pr1 (pr2 (pr2 X))) x y z l m). Defined.

Lemma isantisymm_posetRelation (X:Poset) : isantisymm (posetRelation X).
Proof. intros ? x y l m. exact (pr2 (pr2 (pr2 X)) x y l m). Defined.

Delimit Scope poset with poset. 
Notation "m ≤ n" := (posetRelation _ m n) (no associativity, at level 70) : poset.
Definition isaposetmorphism { X Y : Poset } ( f : X -> Y ) := (∀ x x' : X, x ≤ x' -> f x ≤ f x')%poset .
Definition posetmorphism ( X Y : Poset ) := total2 ( fun f : X -> Y => isaposetmorphism f ) .
Definition posetmorphismpair ( X Y : Poset ) := tpair ( fun f : X -> Y => isaposetmorphism f ) .
Definition carrierofposetmorphism ( X Y : Poset ) : posetmorphism X Y -> ( X -> Y ) := @pr1 _ _ .
Coercion  carrierofposetmorphism : posetmorphism >-> Funclass . 

Definition isdec_ordering (X:Poset) := ∀ (x y:X), decidable (x≤y)%poset.

Lemma isaprop_isaposetmorphism {X Y:Poset} (f:X->Y) : isaprop (isaposetmorphism f).
Proof.
  intros. apply impredtwice; intros. apply impred_prop.
Defined.

(** the preorders on a set form a set *)

Definition isaset_po (X:hSet) : isaset (po X).
  intros.
  unfold po.
  apply (isofhleveltotal2 2).
  { apply isaset_hrel. }
  intros x. apply hlevelntosn. apply isaprop_ispreorder.
Defined.

(** the partial orders on a set form a set *)

Definition isaset_PartialOrder X : isaset (PartialOrder X).
  intros.
  unfold PartialOrder.
  apply (isofhleveltotal2 2).
  { apply isaset_hrel. }
  intros x. apply hlevelntosn. apply isaprop_isPartialOrder.
Defined.

(** poset equivalences *)

Definition isPosetEquivalence {X Y:Poset} (f:X≃Y) :=
  isaposetmorphism f × isaposetmorphism (invmap f).

Lemma isaprop_isPosetEquivalence {X Y:Poset} (f:X≃Y) :
  isaprop (isPosetEquivalence f).
Proof.
  intros. unfold isPosetEquivalence.
  apply isapropdirprod;apply isaprop_isaposetmorphism.
Defined.

Definition isPosetEquivalence_idweq (X:Poset) : isPosetEquivalence (idweq X).
Proof.
  intros. split. { intros x y le. exact le. } { intros x y le. exact le. }  
Defined.

Definition PosetEquivalence (X Y:Poset) := Σ f:X≃Y, isPosetEquivalence f.

Local Open Scope poset.
Notation "X ≅ Y" := (PosetEquivalence X Y) (at level 60, no associativity) : poset.
(* written \cong in Agda input method *) 

Definition posetUnderlyingEquivalence {X Y} : X≅Y -> X≃Y := pr1.
Coercion posetUnderlyingEquivalence : PosetEquivalence >-> weq.

Definition identityPosetEquivalence (X:Poset) : PosetEquivalence X X.
Proof. intros. exists (idweq X). apply isPosetEquivalence_idweq.
Defined.

Lemma isincl_pr1_PosetEquivalence (X Y:Poset) : isincl (pr1 : X≅Y -> X≃Y).
Proof. intros. apply isinclpr1. apply isaprop_isPosetEquivalence.
Defined.

Lemma isinj_pr1_PosetEquivalence (X Y:Poset) : isInjective (pr1 : X≅Y -> X≃Y).
Proof.
  intros ? ? f g. apply isweqonpathsincl. apply isincl_pr1_PosetEquivalence.
Defined.

(** poset concepts *)

Notation "m < n" := (m ≤ n × m != n)%poset (only parsing) :poset.
Definition isMinimal {X:Poset} (x:X) := ∀ y, x≤y.
Definition isMaximal {X:Poset} (x:X) := ∀ y, y≤x.
Definition consecutive {X:Poset} (x y:X) := x<y × ∀ z, ¬ (x<z × z<y).

Lemma isaprop_isMinimal {X:Poset} (x:X) : isaprop (isMaximal x).
Proof.
  intros. unfold isMaximal. apply impred_prop.
Defined.

Lemma isaprop_isMaximal {X:Poset} (x:X) : isaprop (isMaximal x).
Proof.
  intros. unfold isMaximal. apply impred_prop.
Defined.

Lemma isaprop_consecutive {X:Poset} (x y:X) : isaprop (consecutive x y).
Proof.
  intros. unfold consecutive. apply isapropdirprod.
  { apply isapropdirprod. { apply pr2. } simpl. apply isapropneg. }
  apply impred; intro z. apply isapropneg.
Defined.

(** *** Eqivalence relations and associated types . *)

Definition eqrel ( X : UU ) := total2 ( fun R : hrel X => iseqrel R ) .
Definition eqrelpair { X : UU } ( R : hrel X ) ( is : iseqrel R ) : eqrel X := tpair ( fun R : hrel X => iseqrel R ) R is .
Definition eqrelconstr { X : UU } ( R : hrel X ) ( is1 : istrans R ) ( is2 : isrefl R ) ( is3 : issymm R ) : eqrel X := eqrelpair R ( dirprodpair ( dirprodpair is1 is2 ) is3 ) .  
Definition pr1eqrel ( X : UU ) : eqrel X -> ( X -> ( X -> hProp ) ) := @pr1 _ _ .
Coercion pr1eqrel : eqrel >-> Funclass . 

Definition eqreltrans { X : UU } ( R : eqrel X ) : istrans R := pr1 ( pr1 ( pr2 R ) ) . 
Definition eqrelrefl { X : UU } ( R : eqrel X ) : isrefl R := pr2 ( pr1 ( pr2 R ) ) . 
Definition eqrelsymm { X : UU } ( R : eqrel X ) : issymm R := pr2 ( pr2 R )  . 



(** *** Direct product of two relations *)

Definition hreldirprod { X Y : UU } ( RX : hrel X ) ( RY : hrel Y ) : hrel ( dirprod X Y ) := fun xy xy' : dirprod X Y => hconj ( RX ( pr1 xy ) ( pr1 xy' ) ) ( RY ( pr2 xy ) ( pr2 xy' ) ) .

Definition istransdirprod { X Y : UU } ( RX : hrel X ) ( RY : hrel Y ) ( isx : istrans RX ) ( isy : istrans RY ) : istrans ( hreldirprod RX RY ) := fun xy1 xy2 xy3 : _ => fun is12 : _  => fun is23 : _ => dirprodpair ( isx _ _ _ ( pr1 is12 ) ( pr1 is23 ) ) ( isy _ _ _ ( pr2 is12 ) ( pr2 is23 ) ) . 

Definition isrefldirprod { X Y : UU } ( RX : hrel X ) ( RY : hrel Y ) ( isx : isrefl RX ) ( isy : isrefl RY ) : isrefl ( hreldirprod RX RY ) := fun xy : _ => dirprodpair ( isx _ ) ( isy _ ) .

Definition   issymmdirprod { X Y : UU } ( RX : hrel X ) ( RY : hrel Y ) ( isx : issymm RX ) ( isy : issymm RY ) : issymm ( hreldirprod RX RY ) :=  fun xy1 xy2 : _ => fun is12 : _ => dirprodpair ( isx _ _ ( pr1 is12 ) ) ( isy _ _ ( pr2 is12 ) ) . 

Definition eqreldirprod { X Y : UU } ( RX : eqrel X ) ( RY : eqrel Y ) : eqrel ( dirprod X Y ) := eqrelconstr ( hreldirprod RX RY ) ( istransdirprod _ _ ( eqreltrans RX ) ( eqreltrans RY ) ) ( isrefldirprod  _ _ ( eqrelrefl RX ) ( eqrelrefl RY ) ) ( issymmdirprod  _ _ ( eqrelsymm RX ) ( eqrelsymm RY ) ) .


(** *** Negation of a relation and its properties *)

Definition negrel { X : UU } ( R : hrel X ) : hrel X
  := λ x x', hProppair (¬ R x x') (isapropneg _) . (* uses [funextempty] *)

Lemma istransnegrel { X : UU } ( R : hrel X  ) ( isr : iscotrans R ) : istrans ( negrel R ) .  
(* uses [funextfun] and [funextempty] *)
Proof . intros . intros x1 x2 x3 r12 r23 .  apply ( negf ( isr x1 x2 x3 ) ) .  apply ( toneghdisj ( dirprodpair r12 r23 ) ) . Defined . 

Lemma iscotrans_to_istrans_negReln {X} {R:hrel X} (NR : negReln R) :
  isdeccotrans R -> istrans NR.
(* uses no axioms; compare to istransnegrel *)
Proof.                                             
  intros ? ? ? i ? ? ? nxy nyz. apply neg_to_negProp.
  apply (negf (i x1 x2 x3)). intro c. induction c as [c|c].
  - exact (negProp_to_neg nxy c).
  - exact (negProp_to_neg nyz c).
Defined.

Lemma isasymmnegrel { X : UU } ( R : hrel X  ) ( isr : iscoasymm R ) : isasymm ( negrel R ) .  
Proof . intros . intros x1 x2 r12 r21 . apply ( r21 ( isr _ _ r12 ) ) .   Defined . 

Lemma iscoasymmgenrel { X : UU } ( R : hrel X  ) ( isr : isasymm R ) : iscoasymm ( negrel R ) .  
Proof . intros . intros x1 x2 nr12 . apply ( negf ( isr _ _ ) nr12 ) .  Defined . 

Lemma isdecnegrel { X : UU } ( R : hrel X  ) ( isr : isdecrel R ) : isdecrel ( negrel R ) .
(* uses [funextempty] *)
Proof . intros . intros x1 x2 . destruct ( isr x1 x2 ) as [ r | nr ] . apply ii2 .   apply ( todneg _ r ) .  apply ( ii1 nr ) . Defined . 

Lemma isnegnegrel { X : UU } ( R : hrel X ) : isnegrel ( negrel R ) .
Proof . intros .   intros x1 x2 .  apply ( negf ( todneg ( R x1 x2 ) ) ) . Defined . 

Lemma isantisymmnegrel { X : UU } ( R : hrel X  ) ( isr : isantisymmneg R ) : isantisymm ( negrel R ) . 
Proof . intros . apply isr .  Defined . 

(** *** Boolean representation of decidable equality *)

Definition eqh { X : UU } ( is : isdeceq X ) : hrel X := fun x x' => hProppair ( booleq is x x' = true ) ( isasetbool ( booleq is x x' ) true ) .

Definition neqh { X : UU } ( is : isdeceq X ) : hrel X := fun x x' =>  hProppair ( booleq is x x' = false ) ( isasetbool ( booleq is x x' ) false ) . 

Lemma isrefleqh { X : UU } ( is : isdeceq X ) : isrefl ( eqh is ) . 
Proof . intros .  unfold eqh .  unfold booleq . intro x .  destruct ( is x x ) as [ e | ne ] . simpl .  apply idpath .  destruct ( ne ( idpath x ) ) .  Defined . 

Definition weqeqh { X : UU } ( is : isdeceq X ) ( x x' : X ) : ( x = x' ) ≃ ( eqh is x x' ) .
Proof . intros . apply weqimplimpl .  intro e .  destruct e . apply isrefleqh . intro e . unfold eqh in e . unfold booleq in e . destruct ( is x x' ) as [ e' | ne' ] .   apply e' .  destruct ( nopathsfalsetotrue e ) .  unfold isaprop. unfold isofhlevel. apply ( isasetifdeceq X is x x' ) . unfold eqh . simpl . unfold isaprop. unfold isofhlevel. apply ( isasetbool _ true ) . Defined . 

Definition weqneqh { X : UU } ( is : isdeceq X ) ( x x' : X ) : ( x != x' ) ≃ ( neqh is x x' ) .
Proof . intros .  unfold neqh . unfold booleq . apply weqimplimpl . destruct ( is x x' ) as [ e | ne ] .  intro ne . destruct ( ne e ) . intro ne' . simpl . apply idpath . destruct ( is x x' ) as [ e | ne ] . intro tf . destruct ( nopathstruetofalse tf ) . intro . exact ne .  apply ( isapropneg ) . simpl . unfold isaprop. unfold isofhlevel. apply ( isasetbool _ false ) . Defined .


 

(** *** Boolean representation of decidable relations *)


Definition decrel ( X : UU ) := total2 ( fun R : hrel X => isdecrel R ) .
Definition pr1decrel ( X : UU ) : decrel X -> hrel X := @pr1 _ _ .  
Definition decrelpair { X : UU } { R : hrel X } ( is : isdecrel R ) : decrel X := tpair _ R is .  
Coercion pr1decrel : decrel >-> hrel . 

Definition decreltobrel { X : UU } ( R : decrel X ) : brel X .
Proof . intros . intros x x' . destruct ( ( pr2 R ) x x' ) . apply true . apply false . Defined .

Definition breltodecrel { X : UU } ( B : brel X ) : decrel X := @decrelpair _ ( fun x x' => hProppair ( paths ( B x x' ) true ) ( isasetbool _ _ ) ) ( fun x x' => ( isdeceqbool _ _ ) ) .  

Definition decrel_to_DecidableRelation {X} : decrel X -> DecidableRelation X.
Proof.
  intros ? R x y. induction R as [R is]. exists (R x y).
  apply isdecpropif. { apply propproperty. } apply is.
Defined.
 
Definition pathstor { X : UU } ( R : decrel X ) ( x x' : X ) ( e : decreltobrel R x x' = true ) : R x x' .
Proof . unfold decreltobrel . intros .  destruct ( pr2 R x x' ) as [ e' | ne ]  .  apply e' . destruct ( nopathsfalsetotrue e ) . Defined .  

Definition rtopaths  { X : UU } ( R : decrel X ) ( x x' : X ) ( r : R x x' ) : decreltobrel R x x' = true  .
Proof . unfold decreltobrel .  intros . destruct ( ( pr2 R ) x x' ) as [ r' | nr ] . apply idpath .  destruct ( nr r ) . Defined .   

Definition pathstonegr { X : UU } ( R : decrel X ) ( x x' : X ) ( e : decreltobrel R x x' = false ) : neg ( R x x' ) .
Proof . unfold decreltobrel . intros .  destruct ( pr2 R x x' ) as [ e' | ne ] .  destruct ( nopathstruetofalse e ) . apply ne .  Defined . 

Definition negrtopaths { X : UU } ( R : decrel X ) ( x x' : X ) ( nr : neg ( R x x' ) ) : decreltobrel R x x' = false .
Proof . unfold decreltobrel . intros .   destruct ( pr2 R x x' ) as [ r | nr' ] . destruct ( nr r ) . apply idpath. Defined .   


(** The following construction of "ct" ( "canonical term" ) is inspired by the ideas of George Gonthier. The expression [ ct ( R , x , y ) ] where [ R ] is in [ hrel X ] for some [ X ] and has a canonical structure of a decidable relation and [ x, y ] are closed terms of type [ X ] such that [ R x y ] is inhabited is the term of type [ R x y ] which relizes the canonical term in [ isdecrel R x y ] .  

Definition pathstor_comp { X : UU } ( R : decrel X ) ( x x' : X ) ( e : paths ( decreltobrel R x x' ) true ) : R x x' .
Proof . unfold decreltobrel . intros .  destruct ( pr2 R x x' ) as [ e' | ne ]  .  apply e' . destruct ( nopathsfalsetotrue e ) . Defined .  

Notation " 'ct' ( R , x , y ) " := ( ( pathstor_comp _ x y ( idpath true ) ) : R x y ) (at level 70 ) . 

*)

Definition ctlong { X : UU } ( R : hrel X ) ( is : isdecrel R ) ( x x' : X ) ( e : decreltobrel (decrelpair is ) x x' = true ) : R x x' .
Proof . unfold decreltobrel . intros .  simpl in e .  destruct ( is x x' ) as [ e' | ne ]  .  apply e' . destruct ( nopathsfalsetotrue e ) . Defined .  

Notation " 'ct' ( R , is , x , y ) " := ( ctlong R is x y ( idpath true ) ) ( at level 70 ) .  

(** **** Restriction of a relation to a subtype *)

Definition resrel { X : UU } ( L : hrel X ) ( P : hsubtypes X ) : hrel P := fun p1 p2 => L ( pr1 p1 ) ( pr1 p2 ) .

Definition istransresrel { X : UU } ( L : hrel X ) ( P : hsubtypes X ) ( isl : istrans L ) : istrans ( resrel L P ) .
Proof . intros . intros x1 x2 x3 r12 r23 . apply ( isl _ ( pr1 x2 ) _ r12 r23 ) . Defined . 

Definition isreflresrel { X : UU } ( L : hrel X ) ( P : hsubtypes X )  ( isl : isrefl L ) : isrefl ( resrel L P ) . 
Proof . intros . intro x . apply isl . Defined . 

Definition issymmresrel { X : UU } ( L : hrel X ) ( P : hsubtypes X ) ( isl : issymm L ) : issymm ( resrel L P ) . 
Proof . intros . intros x1 x2 r12 . apply isl . apply r12 .  Defined .  

Definition isporesrel { X : UU } ( L : hrel X ) ( P : hsubtypes X ) ( isl : ispreorder L ) : ispreorder ( resrel L P ) . 
Proof . intros . apply ( dirprodpair ( istransresrel L P ( pr1 isl ) ) ( isreflresrel L P ( pr2 isl ) ) ) . Defined . 

Definition iseqrelresrel { X : UU } ( L : hrel X ) ( P : hsubtypes X ) ( isl : iseqrel L ) : iseqrel ( resrel L P ) . 
Proof . intros . apply ( dirprodpair ( isporesrel L P ( pr1 isl ) ) ( issymmresrel L P ( pr2 isl ) ) ) . Defined . 

Definition isirreflresrel { X : UU } ( L : hrel X ) ( P : hsubtypes X ) ( isl : isirrefl L ) : isirrefl ( resrel L P ) .
Proof . intros . intros x r . apply ( isl _ r ) . Defined .   

Definition isasymmresrel { X : UU } ( L : hrel X ) ( P : hsubtypes X ) ( isl : isasymm L ) : isasymm ( resrel L P ) . 
Proof . intros . intros x1 x2 r12 r21 . apply ( isl _ _ r12 r21 ) .  Defined . 

Definition iscoasymmresrel { X : UU } ( L : hrel X ) ( P : hsubtypes X ) ( isl : iscoasymm L ) : iscoasymm ( resrel L P ) . 
Proof . intros . intros x1 x2 r12 . apply ( isl _ _ r12 ) . Defined . 

Definition istotalresrel { X : UU } ( L : hrel X ) ( P : hsubtypes X ) ( isl : istotal L ) : istotal ( resrel L P ) . 
Proof . intros . intros x1 x2 . apply isl . Defined . 

Definition iscotransresrel { X : UU } ( L : hrel X ) ( P : hsubtypes X ) ( isl : iscotrans L ) : iscotrans ( resrel L P ) . 
Proof . intros . intros x1 x2 x3 r13 . apply ( isl _ _ _ r13 ) .  Defined .

Definition isdecrelresrel { X : UU } ( L : hrel X ) ( P : hsubtypes X ) ( isl : isdecrel L ) : isdecrel ( resrel L P ) . 
Proof . intros . intros x1 x2 . apply isl . Defined . 

Definition isnegrelresrel { X : UU } ( L : hrel X ) ( P : hsubtypes X ) ( isl : isnegrel L ) : isnegrel ( resrel L P ) . 
Proof . intros . intros x1 x2 nnr . apply ( isl _ _ nnr ) . Defined . 

Definition isantisymmresrel { X : UU } ( L : hrel X ) ( P : hsubtypes X ) ( isl : isantisymm L ) : isantisymm ( resrel L P ) .
Proof . intros . intros x1 x2 r12 r21 . apply ( invmaponpathsincl _ ( isinclpr1carrier _ ) _ _ ( isl _ _ r12 r21  ) ) . Defined .  

Definition isantisymmnegresrel { X : UU } ( L : hrel X ) ( P : hsubtypes X ) ( isl : isantisymmneg L ) : isantisymmneg ( resrel L P ) .
Proof . intros . intros x1 x2 nr12 nr21 . apply (  invmaponpathsincl _ ( isinclpr1carrier _ ) _ _ ( isl _ _ nr12 nr21 ) ) . Defined .  

Definition iscoantisymmresrel { X : UU } ( L : hrel X ) ( P : hsubtypes X ) ( isl : iscoantisymm L ) : iscoantisymm ( resrel L P ) .
Proof . intros . intros x1 x2 r12 . destruct ( isl _ _ r12 ) as [ l | e ] . apply ( ii1 l ) .  apply ii2 .  apply (  invmaponpathsincl _ ( isinclpr1carrier _ ) _ _ e ) . Defined . 

Definition  neqchoiceresrel { X : UU } ( L : hrel X ) ( P : hsubtypes X ) ( isl : neqchoice L ) : neqchoice ( resrel L P ) .
Proof . intros . intros x1 x2 ne .  set ( int := negf ( invmaponpathsincl _ ( isinclpr1carrier P ) _ _ ) ne ) . apply ( isl _ _ int ) . Defined . 



(** *** Equivalence classes with respect to a given relation *)



Definition iseqclass { X : UU } ( R : hrel X ) ( A : hsubtypes X ) := dirprod ( ishinh ( carrier A ) ) ( dirprod ( ∀ x1 x2 : X , R x1 x2 -> A x1 -> A x2 ) ( ∀ x1 x2 : X, A x1 ->  A x2 -> R x1 x2 ) ).
Definition iseqclassconstr { X : UU } ( R : hrel X ) { A : hsubtypes X } ( ax0 : ishinh ( carrier A ) ) ( ax1 : ∀ x1 x2 : X , R x1 x2 -> A x1 -> A x2 ) ( ax2 : ∀ x1 x2 : X, A x1 ->  A x2 -> R x1 x2 ) : iseqclass R A := dirprodpair ax0 ( dirprodpair ax1 ax2 ) . 

Definition eqax0 { X : UU } { R : hrel X } { A : hsubtypes X }  : iseqclass R A -> ishinh ( carrier A ) := fun is : iseqclass R A =>  pr1 is .
Definition eqax1 { X : UU } { R : hrel X } { A : hsubtypes X } : iseqclass R A ->  ∀ x1 x2 : X,  R x1 x2 -> A x1 -> A x2 := fun is: iseqclass R A => pr1 ( pr2 is) .
Definition eqax2 { X : UU } { R : hrel X } { A : hsubtypes X } : iseqclass R A ->  ∀ x1 x2 : X,  A x1 -> A x2 -> R x1 x2 := fun is: iseqclass R A => pr2 ( pr2 is) .

Lemma isapropiseqclass  { X : UU } ( R : hrel X ) ( A : hsubtypes X ) : isaprop ( iseqclass R A ) .
Proof. intros. unfold iseqclass. apply isofhleveldirprod. apply (isapropishinh (carrier A)). apply isofhleveldirprod. apply impredtwice. intros t t' . apply impred. intro. apply impred.  intro.  
apply (pr2 (A t')).  apply impredtwice. intros. apply impred. intro. apply impred.  intro.  apply (pr2 (R t t')).  Defined. 


(** *** Direct product of equivalence classes *)

Lemma iseqclassdirprod { X Y : UU } { R : hrel X } { Q : hrel Y } { A : hsubtypes X } { B : hsubtypes Y } ( isa : iseqclass R A ) ( isb : iseqclass Q B ) : iseqclass ( hreldirprod R Q ) ( subtypesdirprod A B ) .
Proof . intros . set ( XY := dirprod X Y ) . set ( AB := subtypesdirprod A B ) . set ( RQ := hreldirprod R Q ) . 
set ( ax0 := ishinhsubtypesdirprod  A B ( eqax0 isa ) ( eqax0 isb ) ) .
assert ( ax1 : ∀ xy1 xy2 : XY , RQ xy1 xy2 -> AB xy1 -> AB xy2 ) . intros xy1 xy2 rq ab1 . apply ( dirprodpair ( eqax1 isa _ _ ( pr1 rq ) ( pr1 ab1 ) ) ( eqax1 isb _ _ ( pr2 rq ) ( pr2 ab1 ) ) ) .    
assert ( ax2 : ∀ xy1 xy2 : XY ,  AB xy1 -> AB xy2 -> RQ xy1 xy2 ) . intros xy1 xy2 ab1 ab2 . apply ( dirprodpair ( eqax2 isa _ _ ( pr1 ab1 ) ( pr1 ab2 ) ) ( eqax2 isb _ _ ( pr2 ab1 ) ( pr2 ab2 ) ) ) .
apply ( iseqclassconstr _ ax0 ax1 ax2 ) . Defined .     



(** ** Surjections to sets are epimorphisms  *)

Theorem surjectionisepitosets { X Y Z : UU } ( f : X -> Y ) ( g1 g2 : Y -> Z ) ( is1 : issurjective f ) ( is2 : isaset Z ) ( isf : ∀ x : X , g1 (f x) = g2 (f x)  ) : ∀ y : Y , g1 y = g2 y .
Proof. intros . set (P1:= hProppair (paths (g1 y) (g2 y)) (is2 (g1 y) (g2 y))). unfold issurjective in is1. 
assert (s1: (hfiber f y)-> paths (g1 y) (g2 y)). intro X1. destruct X1 as [t x ]. induction x. apply (isf t). 
assert (s2: ishinh (paths (g1 y) (g2 y))). apply (hinhfun s1 (is1 y)).  
set (is3:= is2 (g1 y) (g2 y)). simpl in is3. apply (@hinhuniv (paths (g1 y) (g2 y)) (hProppair _ is3)). intro X1.  assumption. assumption. Defined. 






(** ** Set quotients of types. 

In this file we study the set quotients of types by equivalence relations. While the general notion of a quotient of a type by a relation is complicated due to the existence of different kinds of quotients (e.g. homotopy quotients or categorical quotients in the homotopy category which are usually different from each other) there is one particular class of quotients which is both very important for applications and semantically straightforward. These quotients are the universal functions from a type to an hset which respect a given relation. Some of the proofs in this section depend on the proerties of the hinhabited construction and some also depend on the univalence axiom for [ hProp ] which allows us to prove that the type of monic subtypes of a type is a set. 

Our main construction is analogous to the usual construction of quotient as a set of equivalence classes. Wev also consider another construction of [ setquot ] which is analogous ( on the next h-level ) to our construction of [ ishinh ] . Both have generalizations to the "higher" quotients (i.e. groupoid quotients etc.) which will be considered separately. In particular, the quotients the next h-level appear to be closely related to the localizations of categories and will be considered in the section about types of h-level 3.  


*)



(** ** Setquotient defined in terms of equivalence classes *)


Definition setquot { X : UU } ( R : hrel X ) := total2 ( fun A : _ => iseqclass R A ) .
Definition setquotpair { X : UU } ( R : hrel X ) ( A : hsubtypes X ) ( is : iseqclass R A ) := tpair _ A is .
Definition pr1setquot { X : UU } ( R : hrel X ) : setquot R -> ( hsubtypes X ) := @pr1 _ ( fun A : _ => iseqclass R A ) .
Coercion pr1setquot : setquot >-> hsubtypes . 

Lemma isinclpr1setquot { X : UU } ( R : hrel X ) : isincl ( pr1setquot R ) .
Proof . intros . apply isinclpr1.  intro x0. apply isapropiseqclass. Defined .  

Definition setquottouu0 { X : UU } ( R : hrel X ) ( a : setquot R )  := carrier ( pr1 a ).
Coercion setquottouu0 : setquot >-> Sortclass.


Theorem isasetsetquot { X : UU } ( R : hrel X ) : isaset ( setquot R ) .
Proof. intros.  apply ( isasetsubset ( @pr1 _ _ )  ( isasethsubtypes X )  ) . apply isinclpr1.  intro.  apply isapropiseqclass.  Defined. 

Definition setquotinset { X : UU } ( R : hrel X ) : hSet := hSetpair _ ( isasetsetquot R ) . 

Theorem setquotpr { X : UU } ( R : eqrel X ) : X -> setquot R.
Proof. intros X R X0. set ( rax:= eqrelrefl R ). set ( sax := eqrelsymm R  ) . set (tax:= eqreltrans R ). split with (fun x:X =>  R X0 x). split with (hinhpr (tpair _ X0 (rax X0))).  
assert (a1: (∀ x1 x2 : X, R x1 x2 -> R X0 x1 -> R X0 x2)). intros x1 x2 X1 X2.  apply (tax X0 x1 x2 X2 X1). split with a1.
assert (a2: (∀ x1 x2 : X, R X0 x1 -> R X0 x2 -> R x1 x2)). intros x1 x2 X1 X2. apply (tax x1 X0 x2 (sax X0 x1 X1) X2). 
assumption. Defined. 

Lemma setquotl0 { X : UU } ( R : eqrel X ) ( c : setquot R ) ( x : c ) : setquotpr R ( pr1 x ) = c .
Proof . intros . apply ( invmaponpathsincl _ ( isinclpr1setquot R ) ) .  simpl . apply funextsec . intro x0 . destruct c as [ A iseq ] .  destruct x as [ x is ] .  simpl in is . simpl .  apply uahp . intro r . apply ( eqax1 iseq _ _ r is ) .  intro a . apply ( eqax2 iseq _ _ is a ) .  Defined . 



Theorem issurjsetquotpr { X : UU } ( R : eqrel X)  : issurjective (setquotpr R ).
Proof. intros. unfold issurjective. intro c.   apply ( @hinhuniv ( carrier ( pr1 c ) ) ) .  intro x . apply hinhpr .  split with ( pr1 x ) . apply setquotl0 .  apply ( eqax0 ( pr2 c ) ) .  
Defined . 

Lemma iscompsetquotpr { X : UU } ( R : eqrel X ) ( x x' : X ) ( a : R x x' ) : setquotpr R x = setquotpr R x' .
Proof. intros. apply ( invmaponpathsincl _ ( isinclpr1setquot R ) ) . simpl . apply funextsec . intro x0 . apply uahp .  intro r0 . apply ( eqreltrans R _ _ _ ( eqrelsymm R _ _ a ) r0 ) .  intro x0' . apply ( eqreltrans R _ _ _ a x0' ) . Defined .  





(** *** Universal property of [ seqtquot R ] for functions to sets satisfying compatibility condition [ iscomprelfun ] *)


Definition iscomprelfun { X Y : UU } ( R : hrel X ) ( f : X -> Y ) := ∀ x x' : X , R x x' -> f x = f x' .

Lemma iscomprelfunlogeqf { X Y : UU } { R L : hrel X } ( lg : hrellogeq L R ) ( f : X -> Y ) ( is : iscomprelfun L f ) : iscomprelfun R f .
Proof . intros . intros x x' r . apply ( is _ _ ( pr2 ( lg  _ _ ) r ) ) . Defined . 

Lemma isapropimeqclass { X : UU } ( R : hrel X ) ( Y : hSet ) ( f : X -> Y ) ( is : iscomprelfun R f ) ( c : setquot R ) : isaprop ( image ( fun x : c => f ( pr1 x ) ) ) .
Proof. intros. apply isapropsubtype .  intros y1 y2 . simpl . apply ( @hinhuniv2 _ _ ( hProppair ( paths y1 y2 ) ( pr2 Y y1 y2 ) ) ) .  intros x1 x2 . simpl . destruct c as [ A iseq ] . destruct x1 as [ x1 is1 ] . destruct x2 as [ x2 is2 ] . destruct x1 as [ x1 is1' ] . destruct x2 as [ x2 is2' ] . simpl in is1 .  simpl in is2 . simpl in is1' .  simpl in is2' .  assert ( r : R x1 x2 ) . apply ( eqax2 iseq _ _ is1' is2' ) .  apply ( pathscomp0 ( pathsinv0 is1 )  ( pathscomp0 ( is _ _ r ) is2 ) ) .  Defined .  


Theorem setquotuniv  { X : UU } ( R : hrel X ) ( Y : hSet ) ( f : X -> Y ) ( is : iscomprelfun R f ) ( c : setquot R ) : Y .
Proof. intros.   apply ( pr1image ( fun x : c => f ( pr1 x ) ) ) . apply ( @hinhuniv ( pr1 c ) ( hProppair _ ( isapropimeqclass R Y f is c ) ) ( prtoimage ( fun x : c => f ( pr1 x ) ) ) ) .  apply ( eqax0 ( pr2 c ) ) .  Defined . 


(** Note: the axioms rax, sax and trans are not used in the proof of setquotuniv. If we consider a relation which is not an equivalence relation then setquot will still be the set of subsets which are equivalence classes. Now however such subsets need not to cover all of the type. In fact their set can be empty. Nevertheless setquotuniv will apply. *)


Theorem setquotunivcomm  { X : UU } ( R : eqrel X ) ( Y : hSet ) ( f : X -> Y ) ( is : iscomprelfun R f ) : ∀ x : X , setquotuniv R Y f is ( setquotpr R x ) =f x .
Proof. intros. unfold setquotuniv . unfold setquotpr .  simpl .  apply idpath .  Defined.


Theorem weqpathsinsetquot { X : UU } ( R : eqrel X ) ( x x' : X ) : R x x' ≃ setquotpr R x = setquotpr R x' .
Proof .  intros . split with ( iscompsetquotpr R x x' ) .  apply isweqimplimpl .  intro e .  set ( e' := maponpaths ( pr1setquot R ) e ) .  unfold pr1setquot in e' . unfold setquotpr in e' . simpl in e' . assert ( e'' := maponpaths ( fun f : _ => f x' ) e' ) .  simpl in e'' . apply ( eqweqmaphProp ( pathsinv0 e'' ) ( eqrelrefl R x' ) ) .  apply ( pr2 ( R x x' ) ) .  set ( int := isasetsetquot R (setquotpr R x) (setquotpr R x') ) .  assumption . Defined .



(** *** Functoriality of [ setquot ] for functions mapping one relation to another *)


Definition iscomprelrelfun { X Y : UU } ( RX : hrel X ) ( RY : hrel Y ) ( f : X -> Y ) := ∀ x x' : X , RX x x' -> RY ( f x ) ( f x' ) .

Lemma iscomprelfunlogeqf1 { X Y : UU }  { LX RX : hrel X } ( RY : hrel Y ) ( lg : hrellogeq LX RX ) ( f : X -> Y ) ( is : iscomprelrelfun LX RY f ) : iscomprelrelfun RX RY f .
Proof . intros . intros x x' r . apply ( is _ _ ( pr2 ( lg  _ _ ) r ) ) . Defined . 

Lemma iscomprelfunlogeqf2 { X Y : UU }  ( RX : hrel X ) { LY RY : hrel Y } ( lg : hrellogeq LY RY ) ( f : X -> Y ) ( is : iscomprelrelfun RX LY f ) : iscomprelrelfun RX RY f .
Proof . intros . intros x x' r . apply ( ( pr1 ( lg _ _ ) ) ( is _ _ r ) ) . Defined . 

Definition  setquotfun  { X Y : UU } ( RX : hrel X ) ( RY : eqrel Y ) ( f : X -> Y ) ( is : iscomprelrelfun RX RY f ) ( cx : setquot RX ) : setquot RY .
Proof . intros . set ( ff := funcomp f ( setquotpr RY ) ) . assert ( isff : iscomprelfun RX ff ) .  intros x x' .  intro r .  apply ( weqpathsinsetquot RY ( f x ) ( f x' ) ) .  apply is . apply r . apply ( setquotuniv RX ( setquotinset RY ) ff isff cx) .  Defined . 

Definition setquotfuncomm  { X Y : UU } ( RX : eqrel X ) ( RY : eqrel Y ) ( f : X -> Y ) ( is : iscomprelrelfun RX RY f ) : ∀ x : X , setquotfun RX RY f is ( setquotpr RX x ) = setquotpr RY ( f x ) .
Proof . intros . simpl . apply idpath .  Defined . 



(** *** Universal property of [ setquot ] for predicates of one and several variables *)


Theorem setquotunivprop { X : UU } ( R : eqrel X ) ( P : setquot R -> hProp ) ( is : ∀ x : X , P ( setquotpr R x ) ) : ∀ c : setquot R ,  P c .
Proof . intros . apply ( @hinhuniv ( carrier ( pr1 c ) ) ( P c ) ) .  intro x .  set ( e := setquotl0 R c x ) .  apply ( eqweqmaphProp ( maponpaths P e ) ) .   apply ( is ( pr1 x ) ) .  apply ( eqax0 ( pr2 c ) ) .  Defined . 


Theorem setquotuniv2prop { X : UU } ( R : eqrel X ) ( P : setquot R -> setquot R -> hProp ) ( is : ∀ x x' : X ,  P ( setquotpr R x ) ( setquotpr R x' ) ) : ∀ c c' : setquot R ,  P c c' .
Proof . intros . assert ( int1 : ∀ c0' : _ , P c c0' ) .  apply ( setquotunivprop R ( fun c0' => P c c0' ) ) .  intro x . apply ( setquotunivprop R ( fun c0 : _ => P c0 ( setquotpr R x ) ) ) .  intro x0 . apply ( is x0 x ) . apply ( int1 c' ) .  Defined . 

Theorem setquotuniv3prop { X : UU } ( R : eqrel X ) ( P : setquot R -> setquot R -> setquot R -> hProp ) ( is : ∀ x x' x'' : X ,  P  ( setquotpr R x ) ( setquotpr R x' ) ( setquotpr R x'' ) ) : ∀ c c' c'' : setquot R , P c c' c''  .
Proof . intros . assert ( int1 : ∀ c0' c0'' : _ , P c c0' c0'' ) .  apply ( setquotuniv2prop R ( fun c0' c0'' => P c c0' c0'' ) ) .  intros x x' . apply ( setquotunivprop R ( fun c0 : _ => P c0 ( setquotpr R x ) ( setquotpr R x' ) ) ) .  intro x0 . apply ( is x0 x x' ) . apply ( int1 c' c'' ) .  Defined . 

Theorem setquotuniv4prop { X : UU } ( R : eqrel X ) ( P : setquot R -> setquot R ->  setquot R -> setquot R -> hProp ) ( is : ∀ x x' x'' x''' : X ,  P  ( setquotpr R x ) ( setquotpr R x' ) ( setquotpr R x'' ) ( setquotpr R x''' ) ) : ∀ c c' c'' c''' : setquot R , P c c' c'' c''' .
Proof . intros . assert ( int1 : ∀ c0 c0' c0'' : _ , P c c0 c0' c0'' ) .  apply ( setquotuniv3prop R ( fun c0 c0' c0'' => P c c0 c0' c0'' ) ) .  intros x x' x'' . apply ( setquotunivprop R ( fun c0 : _ => P c0 ( setquotpr R x ) ( setquotpr R x' ) ( setquotpr R x'' ) ) ) .  intro x0 . apply ( is x0 x x' x'' ) . apply ( int1 c' c'' c''' ) .  Defined . 




(** Important note : theorems proved above can not be used ( al least at the moment ) to construct terms whose complete normalization ( evaluation ) is important . For example they should not be used * directly * to construct [ isdeceq ] property of [ setquot ] since [ isdeceq ] is in turn used to construct boolean equality [ booleq ] and evaluation of [ booleq x y ] is important for computational purposes . Terms produced using these universality theorems will not fully normalize even in simple cases due to the following steps in the proof of [ setquotunivprop ] . As a part of the proof term of this theorem there appears the composition of an application of [ uahp ] , transfer of the resulting term of the identity type by [ maponpaths ] along [ P ] followed by the reconstruction of a equivalence ( two directional implication ) between the corresponding propositions through [  eqweqmaphProp ] . The resulting implications are " opaque " and the proofs of disjunctions [ P \/ Q ]  produced with the use of such implications can not be evaluated to one of the summands of the disjunction . An example is given by the following theorem [ isdeceqsetquot_non_constr ] which , as simple experiments show, can not be used to compute the value of [ isdeceqsetquot ] . Below we give another proof of [ isdeceq ( setquot R ) ] using the same assumptions which is " constructive " i.e. usable for the evaluation purposes . *)




(** *** The case when the function between quotients defined by [ setquotfun ] is a surjection , inclusion or a weak equivalence  *)

Lemma issurjsetquotfun { X Y : UU } ( RX : eqrel X ) ( RY : eqrel Y ) ( f : X -> Y ) ( is : issurjective f ) ( is1 : iscomprelrelfun RX RY f ) : issurjective ( setquotfun RX RY f is1 ) .
Proof . intros . apply ( issurjtwooutof3b ( setquotpr RX ) ) . apply ( issurjcomp f ( setquotpr RY ) is ( issurjsetquotpr RY ) ) .   Defined . 


Lemma isinclsetquotfun { X Y : UU } ( RX : eqrel X ) ( RY : eqrel Y ) ( f : X -> Y ) ( is1 : iscomprelrelfun RX RY f  )  ( is2 : ∀ x x' : X , RY ( f x ) ( f x' ) -> RX x x' ) : isincl ( setquotfun RX RY f is1 ) .
Proof . intros . apply isinclbetweensets . apply isasetsetquot .   apply isasetsetquot .
assert ( is : ∀ x x' : setquot RX , isaprop ( paths (setquotfun RX RY f is1 x) (setquotfun RX RY f is1 x') -> paths x x' ) ) . intros . apply impred .  intro . apply isasetsetquot .  
apply ( setquotuniv2prop RX ( fun x x' => hProppair _ ( is x x' ) ) ) .  simpl . intros x x' .  intro e .  set ( e' := invweq ( weqpathsinsetquot RY ( f x ) ( f x' ) ) e ) .  apply ( weqpathsinsetquot RX _ _ ( is2 x x' e' ) ) .  Defined .

Definition setquotincl { X Y : UU } ( RX : eqrel X ) ( RY : eqrel Y ) ( f : X -> Y ) ( is1 : iscomprelrelfun RX RY f  )  ( is2 : ∀ x x' : X , RY ( f x ) ( f x' ) -> RX x x' ) := inclpair ( setquotfun RX RY f is1 ) ( isinclsetquotfun RX RY f is1 is2 ) . 

Definition  weqsetquotweq { X Y : UU } ( RX : eqrel X ) ( RY : eqrel Y ) ( f : weq X Y ) ( is1 : iscomprelrelfun RX RY f  )  ( is2 : ∀ x x' : X , RY ( f x ) ( f x' ) -> RX x x' ) : weq ( setquot RX ) ( setquot RY )  .
Proof . intros . set ( ff := setquotfun RX RY f is1 ) . split with ff .
assert ( is2' : ∀ y y' : Y , RY y y' -> RX ( invmap f y ) ( invmap f y' ) ) . intros y y' .  rewrite ( pathsinv0 ( homotweqinvweq f y ) ) .  rewrite ( pathsinv0 ( homotweqinvweq f y' ) ) .  rewrite ( homotinvweqweq f ( invmap f y ) ) . rewrite ( homotinvweqweq f ( invmap f y' ) ) .  apply ( is2 _ _ ) .  set ( gg := setquotfun RY RX ( invmap f ) is2' ) .

assert ( egf : ∀ a , paths ( gg ( ff a ) ) a ) . apply ( setquotunivprop RX ( fun a0 => hProppair _ ( isasetsetquot RX ( gg ( ff a0 ) ) a0 ) ) ) .    simpl .  intro x .  unfold ff . unfold gg .  apply ( maponpaths ( setquotpr RX ) ( homotinvweqweq f x ) ) . 

assert ( efg : ∀ a , paths ( ff ( gg a ) ) a ) . apply ( setquotunivprop RY ( fun a0 => hProppair _ ( isasetsetquot RY ( ff ( gg a0 ) ) a0 ) ) ) .    simpl .  intro x .  unfold ff . unfold gg .  apply ( maponpaths ( setquotpr RY ) ( homotweqinvweq f x ) ) .

apply ( gradth _ _ egf efg ) . Defined .

Definition weqsetquotsurj  { X Y : UU } ( RX : eqrel X ) ( RY : eqrel Y ) ( f : X -> Y ) ( is : issurjective f ) ( is1 : iscomprelrelfun RX RY f  )  ( is2 : ∀ x x' : X , RY ( f x ) ( f x' ) -> RX x x' ) : weq ( setquot RX ) ( setquot RY )  .
Proof . intros . set ( ff := setquotfun RX RY f is1 ) . split with ff .  apply ( @isweqinclandsurj ( setquotinset RX ) ( setquotinset RY ) ff ) .  apply ( isinclsetquotfun RX RY f is1 is2 ) .  apply ( issurjsetquotfun RX RY f is is1 ) .  Defined . 



(** *** [ setquot ] with respect to the product of two relations *)



Definition setquottodirprod { X Y : UU } ( RX : eqrel X ) ( RY : eqrel Y ) ( cc : setquot ( eqreldirprod RX RY ) ) : dirprod ( setquot RX ) ( setquot RY ) .
Proof . intros .  set ( RXY := eqreldirprod RX RY ) . apply ( dirprodpair ( setquotuniv RXY ( setquotinset RX ) ( funcomp ( @pr1 _ ( fun x : _ => Y ) ) ( setquotpr RX ) ) ( fun xy xy' : dirprod X Y => fun rr : RXY xy xy' => iscompsetquotpr RX _ _ ( pr1 rr ) ) cc )  ( setquotuniv RXY ( setquotinset RY ) ( funcomp ( @pr2 _ ( fun x : _ => Y ) ) ( setquotpr RY ) ) ( fun xy xy' : dirprod X Y => fun rr : RXY xy xy' =>  iscompsetquotpr RY _ _ ( pr2 rr ) ) cc ) )  . Defined .   

Definition dirprodtosetquot { X Y : UU } ( RX : hrel X ) ( RY : hrel Y ) (cd : dirprod ( setquot RX ) ( setquot RY ) ) : setquot ( hreldirprod RX RY ) := setquotpair _ _ ( iseqclassdirprod ( pr2 ( pr1 cd ) ) ( pr2 ( pr2 cd ) ) ) . 


Theorem weqsetquottodirprod { X Y : UU } ( RX : eqrel X ) ( RY : eqrel Y ) : weq ( setquot ( eqreldirprod RX RY ) ) ( dirprod ( setquot RX ) ( setquot RY ) ) .
Proof . intros . set ( f := setquottodirprod  RX RY ) . set ( g := dirprodtosetquot RX RY ) . split with f .

assert ( egf : ∀ a : _ , paths ( g ( f a ) ) a ) . apply ( setquotunivprop _ ( fun a : _ => ( hProppair _ ( isasetsetquot _ ( g ( f a ) ) a ) ) ) ) . intro xy . destruct xy as [ x y ] . simpl . apply ( invmaponpathsincl _ ( isinclpr1setquot _ ) ) . simpl . apply funextsec .  intro xy' .  destruct xy' as [ x' y' ] . apply idpath .

assert ( efg : ∀ a : _ , paths ( f ( g a ) ) a ) . intro a . destruct a as [ ax ay ] . apply pathsdirprod . generalize ax .  clear ax . apply ( setquotunivprop RX ( fun ax : _ => ( hProppair _ ( isasetsetquot _ _ _ ) ) ) ) . intro x . simpl .  generalize ay .  clear ay . apply ( setquotunivprop RY ( fun ay : _ => ( hProppair _ ( isasetsetquot _ _ _ ) ) ) ) . intro y . simpl .   apply ( invmaponpathsincl _ ( isinclpr1setquot _ ) ) . apply funextsec .  intro x0 . simpl . apply idpath . generalize ax .  clear ax . apply ( setquotunivprop RX ( fun ax : _ => ( hProppair _ ( isasetsetquot _ _ _ ) ) ) ) . intro x . simpl .  generalize ay .  clear ay . apply ( setquotunivprop RY ( fun ay : _ => ( hProppair _ ( isasetsetquot _ _ _ ) ) ) ) . intro y . simpl .   apply ( invmaponpathsincl _ ( isinclpr1setquot _ ) ) . apply funextsec .  intro x0 . simpl . apply idpath . 

apply ( gradth _ _ egf efg ) . Defined .  



(** *** Universal property of [ setquot ] for functions of two variables *) 

Definition iscomprelfun2 { X Y : UU } ( R : hrel X ) ( f : X -> X -> Y ) := ∀ x x' x0 x0' : X , R x x' ->  R x0 x0' -> f x x0 = f x' x0' .

Lemma iscomprelfun2if { X Y : UU } ( R : hrel X ) ( f : X -> X -> Y ) ( is1 : ∀ x x' x0 : X , R x x' -> f x x0 = f x' x0 ) ( is2 : ∀ x x0 x0' : X , R x0 x0' -> f x x0 = f x x0' ) : iscomprelfun2 R f .
Proof . intros . intros x x' x0 x0' .  intros r r' .  set ( e := is1 x x' x0 r ) . set ( e' := is2 x' x0 x0' r' ) . apply ( pathscomp0 e e' ) . Defined . 

Lemma iscomprelfun2logeqf { X Y : UU } { L R : hrel X } ( lg : hrellogeq L R ) ( f : X -> X -> Y ) ( is : iscomprelfun2 L f ) : iscomprelfun2 R f .
Proof . intros . intros x x' x0 x0' r r0 . apply ( is _ _ _ _ ( ( pr2 ( lg _ _ ) ) r )  ( ( pr2 ( lg _ _ ) ) r0 ) ) . Defined .     

Definition setquotuniv2  { X : UU } ( R : hrel X ) ( Y : hSet ) ( f : X -> X -> Y ) ( is : iscomprelfun2 R f ) ( c c0 : setquot R ) : Y .
Proof. intros .  set ( ff := fun xy : dirprod X X => f ( pr1 xy ) ( pr2 xy ) ) . set ( RR := hreldirprod R R ) . 
assert ( isff : iscomprelfun RR ff ) . intros xy x'y' . simpl . intro dp .  destruct dp as [ r r'] .  apply ( is _ _ _ _ r r' ) . apply ( setquotuniv RR Y ff isff ( dirprodtosetquot R R ( dirprodpair c c0 ) ) ) . Defined .   

Theorem setquotuniv2comm  { X : UU } ( R : eqrel X ) ( Y : hSet ) ( f : X -> X -> Y ) ( is : iscomprelfun2 R f ) : ∀ x x' : X , setquotuniv2 R Y f is ( setquotpr R x ) ( setquotpr R x' ) = f x x' .
Proof. intros.   apply idpath .  Defined.



(** *** Functoriality of [ setquot ] for functions of two variables mapping one relation to another *)


Definition iscomprelrelfun2 { X Y : UU } ( RX : hrel X ) ( RY : hrel Y ) ( f : X -> X -> Y ) := ∀ x x' x0 x0' : X , RX x x' -> RX x0 x0' ->  RY ( f x x0 ) ( f x' x0' ) .

Lemma iscomprelrelfun2if { X Y : UU } ( RX : hrel X ) ( RY : eqrel Y ) ( f : X -> X -> Y ) ( is1 : ∀ x x' x0 : X , RX x x' -> RY ( f x x0 ) ( f x' x0 ) ) ( is2 : ∀ x x0 x0' : X , RX x0 x0' -> RY ( f x x0 ) ( f x x0' ) ) : iscomprelrelfun2 RX RY f .
Proof . intros . intros x x' x0 x0' .  intros r r' .  set ( e := is1 x x' x0 r ) . set ( e' := is2 x' x0 x0' r' ) . apply ( eqreltrans RY _ _ _ e e' ) . Defined . 

Lemma iscomprelrelfun2logeqf1 { X Y : UU } { LX RX : hrel X } ( RY : hrel Y ) ( lg : hrellogeq LX RX ) ( f : X -> X -> Y ) ( is : iscomprelrelfun2 LX RY f ) : iscomprelrelfun2 RX RY f .
Proof . intros . intros x x' x0 x0' r r0 . apply ( is _ _ _ _ ( ( pr2 ( lg _ _ ) ) r )  ( ( pr2 ( lg _ _ ) ) r0 ) ) . Defined .

Lemma iscomprelrelfun2logeqf2 { X Y : UU } ( RX : hrel X ) { LY RY : hrel Y } ( lg : hrellogeq LY RY ) ( f : X -> X -> Y ) ( is : iscomprelrelfun2 RX LY f ) : iscomprelrelfun2 RX RY f .
Proof . intros . intros x x' x0 x0' r r0 . apply ( ( pr1 ( lg _ _ ) ) ( is _ _ _ _ r r0 ) ) .  Defined .

Definition  setquotfun2  { X Y : UU } ( RX : hrel X ) ( RY : eqrel Y ) ( f : X -> X -> Y ) ( is : iscomprelrelfun2 RX RY f ) ( cx cx0 : setquot RX ) : setquot RY .
Proof . intros . set ( ff := fun x x0 : X => setquotpr RY ( f x x0 ) ) . assert ( isff : iscomprelfun2 RX ff ) .  intros x x' x0 x0' .  intros r r0  .  apply ( weqpathsinsetquot RY ( f x x0 ) ( f x' x0' ) ) .  apply is . apply r . apply r0 . apply ( setquotuniv2 RX ( setquotinset RY ) ff isff cx cx0 ) .  Defined . 

Theorem setquotfun2comm  { X Y : UU } ( RX : eqrel X ) ( RY : eqrel Y ) ( f : X -> X -> Y ) ( is : iscomprelrelfun2 RX RY f ) : ∀ x x' : X , setquotfun2 RX RY f is ( setquotpr RX x ) ( setquotpr RX x' ) =  setquotpr RY ( f x x' ) .
Proof. intros.   apply idpath .  Defined.



(** *** Set quotients with respect to decidable equivalence relations have decidable equality *)


Theorem isdeceqsetquot_non_constr { X : UU } ( R : eqrel X ) ( is : ∀ x x' : X , isdecprop ( R x x' ) ) : isdeceq ( setquot R ) . 
Proof . intros .  apply isdeceqif . intros x x' .  apply ( setquotuniv2prop R ( fun x0 x0' => hProppair _ ( isapropisdecprop ( paths x0 x0' ) ) ) ) .  intros x0 x0' .  simpl .  apply ( isdecpropweqf ( weqpathsinsetquot R x0 x0' ) ( is x0 x0' ) ) .  Defined . 

Definition setquotbooleqint { X : UU } ( R : eqrel X ) ( is : ∀ x x' : X , isdecprop ( R x x' ) ) ( x x' : X ) : bool .
Proof . intros . destruct ( pr1 ( is x x' ) ) . apply true . apply false . Defined .

Lemma  setquotbooleqintcomp { X : UU } ( R : eqrel X ) ( is : ∀ x x' : X , isdecprop ( R x x' ) ) : iscomprelfun2 R ( setquotbooleqint R is ) .
Proof . intros . unfold iscomprelfun2 .    intros x x' x0 x0' r r0 .  unfold setquotbooleqint . destruct ( pr1 ( is x x0 ) ) as [ r1 | nr1 ]  .   destruct ( pr1 ( is x' x0' ) ) as [ r1' | nr1' ] . apply idpath . destruct ( nr1' ( eqreltrans R _ _ _ ( eqreltrans R _ _ _ ( eqrelsymm R _ _ r ) r1 ) r0 ) )  .   destruct ( pr1 ( is x' x0' ) ) as [ r1' | nr1' ] . destruct ( nr1 ( eqreltrans R _ _ _ r ( eqreltrans R _ _ _ r1' ( eqrelsymm R _ _ r0 ) ) ) ) . apply idpath .   Defined . 


Definition setquotbooleq { X : UU } ( R : eqrel X ) ( is : ∀ x x' : X , isdecprop ( R x x' ) ) : setquot R -> setquot R -> bool := setquotuniv2 R ( hSetpair _ ( isasetbool ) ) ( setquotbooleqint R is ) ( setquotbooleqintcomp R is ) .

Lemma setquotbooleqtopaths  { X : UU } ( R : eqrel X ) ( is : ∀ x x' : X , isdecprop ( R x x' ) ) ( x x' : setquot R ) : setquotbooleq R is x x' = true  -> x = x' . 
Proof . intros X R is . assert ( isp : ∀ x x' : setquot R , isaprop ( paths ( setquotbooleq R is x x' ) true  -> paths x x' ) ) . intros x x' . apply impred . intro . apply ( isasetsetquot R x x' ) .     apply ( setquotuniv2prop R ( fun x x' => hProppair _ ( isp x x' ) ) ) . simpl .    intros x x' .  change ( paths (setquotbooleqint R is x x' ) true -> paths (setquotpr R x) (setquotpr R x') ) . unfold setquotbooleqint .  destruct ( pr1 ( is x x' ) ) as [ i1 | i2 ] . intro .  apply ( weqpathsinsetquot R _ _ i1 ) .  intro H . destruct ( nopathsfalsetotrue H ) .  Defined .  

Lemma setquotpathstobooleq  { X : UU } ( R : eqrel X ) ( is : ∀ x x' : X , isdecprop ( R x x' ) ) ( x x' : setquot R ) : x = x' -> setquotbooleq R is x x' = true .
Proof . intros X R is x x' e . destruct e . generalize x .  apply ( setquotunivprop R ( fun x => hProppair _ ( isasetbool (setquotbooleq R is x x) true ) ) ) .  simpl .  intro x0 .  change ( paths ( setquotbooleqint R is x0 x0 ) true ) .  unfold setquotbooleqint .  destruct ( pr1 ( is x0 x0 ) ) as [ i1 | i2 ] .  apply idpath .  destruct ( i2 ( eqrelrefl R x0 ) ) .  Defined . 

Definition  isdeceqsetquot { X : UU } ( R : eqrel X ) ( is : ∀ x x' : X , isdecprop ( R x x' ) ) : isdeceq ( setquot R ) .
Proof . intros . intros x x' .  destruct ( boolchoice ( setquotbooleq R is x x' ) ) as [ i | ni ] .  apply ( ii1 ( setquotbooleqtopaths R is x x' i ) ) . apply ii2 .   intro e .  destruct ( falsetonegtrue _ ni ( setquotpathstobooleq R is x x' e ) ) . Defined . 



(** *** Relations on quotient sets 

Note that all the properties of the quotient relations which we consider other than [ isantisymm ] are also inherited in the opposite direction - if the quotent relation satisfies the property then the original relation does .  *)

Definition iscomprelrel { X : UU } ( R : hrel X ) ( L : hrel X ) := iscomprelfun2 R L .

Lemma iscomprelrelif { X : UU } { R : hrel X } ( L : hrel X ) ( isr : issymm R ) ( i1 : ∀ x x' y , R x x' -> L x y -> L x' y ) ( i2 : ∀ x y y' , R y y' -> L x y -> L x y' ) : iscomprelrel R L .
Proof . intros .  intros x x' y y' rx ry .  set ( rx' := isr _ _ rx ) . set ( ry' := isr _ _ ry ) . apply uahp .  intro lxy .  set ( int1 := i1 _ _ _ rx lxy ) . apply ( i2 _ _ _ ry int1 ) .  intro lxy' .  set ( int1 := i1 _ _ _ rx' lxy' ) .  apply ( i2 _ _ _ ry' int1 ) .  Defined . 

Lemma iscomprelrellogeqf1 { X : UU } { R R' : hrel X } ( L : hrel X ) ( lg : hrellogeq R R' ) ( is : iscomprelrel R L ) : iscomprelrel R' L .
Proof . intros . apply ( iscomprelfun2logeqf lg L is ) .  Defined .

Lemma iscomprelrellogeqf2 { X : UU } ( R : hrel X ) { L L' : hrel X } ( lg : hrellogeq L L' ) ( is : iscomprelrel R L ) : iscomprelrel R L' .
Proof . intros . intros x x' x0 x0' r r0 . assert ( e : paths ( L x x0 ) ( L' x x0 ) ) . apply uahp . apply ( pr1 ( lg _ _ ) ) .   apply ( pr2 ( lg _ _ ) ) .  assert ( e' : paths ( L x' x0' ) ( L' x' x0' ) ) . apply uahp . apply ( pr1 ( lg _ _ ) ) .   apply ( pr2 ( lg _ _ ) ) . destruct e .  destruct e' .  apply ( is _ _ _ _ r r0 ) . Defined . 

Definition quotrel  { X : UU } { R L : hrel X } ( is : iscomprelrel R L ) : hrel ( setquot R ) := setquotuniv2 R hPropset L is .

Lemma istransquotrel { X : UU } { R : eqrel X } { L : hrel X } ( is : iscomprelrel R L ) ( isl : istrans L ) : istrans ( quotrel is ) .
Proof . intros . unfold istrans.  assert ( int : ∀ x1 x2 x3 : setquot R , isaprop ( quotrel is x1 x2 -> quotrel is x2 x3 -> quotrel is x1 x3 ) ) .  intros x1 x2 x3 . apply impred . intro . apply impred . intro . apply ( pr2 ( quotrel is x1 x3 ) ) .  apply ( setquotuniv3prop R ( fun x1 x2 x3 => hProppair _ ( int x1 x2 x3 ) ) ) .  intros x x' x'' . intros r r' . apply ( isl x x' x'' r r' ) . Defined .   

Lemma issymmquotrel  { X : UU } { R : eqrel X } { L : hrel X } ( is : iscomprelrel R L ) ( isl : issymm L ) : issymm ( quotrel is ) .
Proof . intros . unfold issymm.  assert ( int : ∀ x1 x2 : setquot R , isaprop ( quotrel is x1 x2 -> quotrel is x2 x1 ) ) .  intros x1 x2 . apply impred . intro . apply ( pr2 ( quotrel is x2 x1 ) ) .  apply ( setquotuniv2prop R ( fun x1 x2 => hProppair _ ( int x1 x2 ) ) ) .  intros x x' . intros r . apply ( isl x x' r ) . Defined .

Lemma isreflquotrel { X : UU } { R : eqrel X } { L : hrel X } ( is : iscomprelrel R L ) ( isl : isrefl L ) : isrefl ( quotrel is ) .  
Proof . intros . unfold isrefl .  apply ( setquotunivprop R ) .   intro x .  apply ( isl x ) . Defined . 

Lemma ispoquotrel  { X : UU } { R : eqrel X } { L : hrel X } ( is : iscomprelrel R L ) ( isl : ispreorder L ) : ispreorder ( quotrel is ) .
Proof . intros . split with ( istransquotrel is ( pr1 isl ) ) .  apply ( isreflquotrel is ( pr2 isl ) ) .  Defined . 

Lemma iseqrelquotrel  { X : UU } { R : eqrel X } { L : hrel X } ( is : iscomprelrel R L ) ( isl : iseqrel L ) : iseqrel ( quotrel is ) .
Proof . intros . split with ( ispoquotrel is ( pr1 isl ) ) .  apply ( issymmquotrel is ( pr2 isl ) ) .  Defined . 

Lemma isirreflquotrel { X : UU } { R : eqrel X } { L : hrel X } ( is : iscomprelrel R L ) ( isl : isirrefl L ) : isirrefl ( quotrel is ) .  
Proof . intros . unfold isirrefl .  apply ( setquotunivprop R ( fun x => hProppair _ ( isapropneg (quotrel is x x) ) ) ) .   intro x .  apply ( isl x ) . Defined .   

Lemma isasymmquotrel { X : UU } { R : eqrel X } { L : hrel X } ( is : iscomprelrel R L ) ( isl : isasymm L ) : isasymm ( quotrel is ) .
Proof . intros . unfold isasymm.  assert ( int : ∀ x1 x2 : setquot R , isaprop ( quotrel is x1 x2 -> quotrel is x2 x1 -> empty ) ) .  intros x1 x2 . apply impred . intro . apply impred . intro . apply isapropempty .  apply ( setquotuniv2prop R ( fun x1 x2 => hProppair _ ( int x1 x2 ) ) ) .  intros x x' . intros r r' . apply ( isl x x' r r' ) . Defined .

Lemma iscoasymmquotrel { X : UU } { R : eqrel X } { L : hrel X } ( is : iscomprelrel R L ) ( isl : iscoasymm L ) : iscoasymm ( quotrel is ) .
Proof . intros . unfold iscoasymm.  assert ( int : ∀ x1 x2 : setquot R , isaprop ( neg ( quotrel is x1 x2 ) -> quotrel is x2 x1 ) ) .  intros x1 x2 . apply impred . intro . apply ( pr2 _ ) .  apply ( setquotuniv2prop R ( fun x1 x2 => hProppair _ ( int x1 x2 ) ) ) .  intros x x' . intros r . apply ( isl x x' r ) . Defined .

Lemma istotalquotrel { X : UU } { R : eqrel X } { L : hrel X } ( is : iscomprelrel R L ) ( isl : istotal L ) : istotal ( quotrel is ) .
Proof . intros .  unfold istotal . apply ( setquotuniv2prop R ( fun x1 x2 => hdisj _ _ ) ) .  intros x x' . intros r r' . apply ( isl x x' r r' ) . Defined .

Lemma iscotransquotrel { X : UU } { R : eqrel X } { L : hrel X } ( is : iscomprelrel R L ) ( isl : iscotrans L ) : iscotrans ( quotrel is ) .
Proof . intros .  unfold iscotrans . assert ( int : ∀ x1 x2 x3 : setquot R , isaprop ( quotrel is x1 x3 -> hdisj (quotrel is x1 x2) (quotrel is x2 x3) ) ) . intros . apply impred . intro . apply ( pr2 _ ) . apply ( setquotuniv3prop R ( fun x1 x2 x3 => hProppair  _ ( int x1 x2 x3 ) ) ) .  intros x x' x'' . intros r . apply ( isl x x' x'' r  ) . Defined .

Lemma isantisymmquotrel { X : UU } { R : eqrel X } { L : hrel X } ( is : iscomprelrel R L ) ( isl : isantisymm L ) : isantisymm ( quotrel is ) .
Proof . intros . unfold isantisymm.  assert ( int : ∀ x1 x2 : setquot R , isaprop ( quotrel is x1 x2 -> quotrel is x2 x1 -> paths x1 x2 ) ) .  intros x1 x2 . apply impred . intro . apply impred . intro . apply ( isasetsetquot R x1 x2 ) .  apply ( setquotuniv2prop R ( fun x1 x2 => hProppair _ ( int x1 x2 ) ) ) .  intros x x' . intros r r' . apply ( maponpaths ( setquotpr R ) ( isl x x' r r' ) ) . Defined .
 
Lemma isantisymmnegquotrel { X : UU } { R : eqrel X } { L : hrel X } ( is : iscomprelrel R L ) ( isl : isantisymmneg L ) : isantisymmneg ( quotrel is ) .
Proof . intros . unfold isantisymmneg.  assert ( int : ∀ x1 x2 : setquot R , isaprop ( neg ( quotrel is x1 x2 ) -> neg ( quotrel is x2 x1 ) -> paths x1 x2 ) ) .  intros x1 x2 . apply impred . intro . apply impred . intro . apply ( isasetsetquot R x1 x2 ) .  apply ( setquotuniv2prop R ( fun x1 x2 => hProppair _ ( int x1 x2 ) ) ) .  intros x x' . intros r r' . apply ( maponpaths ( setquotpr R ) ( isl x x' r r' ) ) . Defined .

(** We do not have a lemma for [ neqchoicequotrel ] since [ neqchoice ] is not a property and since even when it is a property such as under the additional condition [ isasymm ] on the relation it still carrier computational content (similarly to [ isdec ]) which would be lost under our current approach of taking quotients. How to best define [neqchoicequotrel] remains at the moment an open question.*)


Lemma quotrelimpl { X : UU } { R : eqrel X } { L L' : hrel X } ( is : iscomprelrel R L ) ( is' : iscomprelrel R L' ) ( impl : ∀ x x' , L x x' -> L' x x' ) ( x x' : setquot R ) ( ql : quotrel is x x' ) : quotrel is' x x'  .
Proof . intros .  generalize x x' ql . assert ( int : ∀ x0 x0' , isaprop ( quotrel is x0 x0' -> quotrel is' x0 x0' ) ) . intros x0 x0' . apply impred . intro . apply ( pr2 _ ) . apply ( setquotuniv2prop _ ( fun x0 x0' => hProppair _ ( int x0 x0' ) ) ) . intros x0 x0' .  change ( L x0 x0' -> L' x0 x0' ) .  apply ( impl x0 x0' ) . Defined . 

Lemma quotrellogeq { X : UU } { R : eqrel X } { L L' : hrel X } ( is : iscomprelrel R L ) ( is' : iscomprelrel R L' ) ( lg : ∀ x x' , L x x' <-> L' x x' ) ( x x' : setquot R ) : ( quotrel is x x' ) <-> ( quotrel is' x x' ) .
Proof . intros . split . apply ( quotrelimpl is is' ( fun x0 x0' => pr1 ( lg x0 x0' ) ) x x' ) .  apply ( quotrelimpl is' is ( fun x0 x0' => pr2 ( lg x0 x0' ) ) x x' ) . Defined . 


(** Constructive proof of decidability of the quotient relation *)


Definition quotdecrelint { X : UU } { R : hrel X } ( L : decrel X ) ( is : iscomprelrel R ( pr1 L ) )  : brel ( setquot R ) .
Proof .    intros .  set ( f := decreltobrel L ) .  unfold brel . apply ( setquotuniv2 R boolset f ) . intros x x' x0 x0' r r0. unfold f . unfold decreltobrel in * .  destruct ( pr2 L x x0' ) as [ l | nl ] . destruct ( pr2 L x' x0' ) as [ l' | nl' ] .  destruct ( pr2 L x x0 ) as [ l'' | nl'' ] . apply idpath .  set ( e := is x x' x0 x0' r r0 ) . destruct e . destruct ( nl'' l' ) .   destruct ( pr2 L x x0 ) as [ l'' | nl'' ] .  set ( e := is x x' x0 x0' r r0 ) . destruct e . destruct ( nl' l'' ) .  apply idpath . destruct ( pr2 L x x0 ) as [ l' | nl' ] . destruct ( pr2 L x' x0' ) as [ l'' | nl'' ] .  apply idpath .  set ( e := is x x' x0 x0' r r0 ) . destruct e . destruct ( nl'' l' ) . destruct ( pr2 L x' x0' ) as [ l'' | nl'' ] .  set ( e := is x x' x0 x0' r r0 ) . destruct e . destruct ( nl' l'' ) .    apply idpath . Defined .

Definition quotdecrelintlogeq { X : UU } { R : eqrel X } ( L : decrel X ) ( is : iscomprelrel R ( pr1 L ) ) ( x x' : setquot R ) : breltodecrel ( quotdecrelint L is ) x x' <-> quotrel is x x' .
Proof . intros X R L is . assert ( int : ∀ x x' , isaprop ( paths ( quotdecrelint L is x x' ) true  <-> ( quotrel is x x' ) ) ) .  intros x x' . apply isapropdirprod .    apply impred . intro . apply ( pr2 ( quotrel _ _ _ ) ) . apply impred . intro . apply isasetbool .  apply ( setquotuniv2prop R ( fun x x' => hProppair _ ( int x x' ) ) ) . intros x x' .   simpl . split .  apply ( pathstor L x x' ) . apply ( rtopaths L x x' ) . Defined .

Lemma isdecquotrel { X : UU } { R : eqrel X } { L : hrel X } ( is : iscomprelrel R L ) ( isl : isdecrel L ) : isdecrel ( quotrel is ) .
Proof . intros . apply ( isdecrellogeqf ( quotdecrelintlogeq ( decrelpair isl ) is ) ( pr2 ( breltodecrel ( quotdecrelint ( decrelpair isl ) is ) ) ) ) .  Defined .   

Definition decquotrel  { X : UU } { R : eqrel X } ( L : decrel X ) ( is : iscomprelrel R L ) : decrel ( setquot R ) := decrelpair ( isdecquotrel is ( pr2 L ) ) . 



(** *** Subtypes of quotients and quotients of subtypes *)


Definition reseqrel { X : UU } ( R : eqrel X ) ( P : hsubtypes X ) : eqrel P := eqrelpair _ ( iseqrelresrel R P ( pr2 R ) ) . 

Lemma iseqclassresrel { X : UU } ( R : hrel X ) ( P Q : hsubtypes X ) ( is : iseqclass R Q ) ( is' : ∀ x , Q x -> P x ) : iseqclass ( resrel R P ) ( fun x : P => Q ( pr1 x ) ) .
Proof . intros . split .

set ( l1 := pr1 is ) . generalize l1 . clear l1 . simpl . apply hinhfun . intro q . split with ( carrierpair P ( pr1 q ) ( is' ( pr1 q ) ( pr2 q ) ) ) . apply ( pr2 q ) .  split . 

intros p1 p2 r12 q1 . apply ( ( pr1 ( pr2 is ) ) _ _ r12 q1 ) . 

intros p1 p2 q1 q2 . apply ( ( pr2 ( pr2 is ) ) _ _ q1 q2 ) . Defined . 

Definition fromsubquot { X : UU } ( R : eqrel X ) ( P : hsubtypes ( setquot R ) ) ( p : P )  : setquot ( resrel R ( funcomp ( setquotpr R ) P ) ) .
Proof . intros . split with ( fun rp : carrier (funcomp (setquotpr R) P) => ( pr1 p ) ( pr1 rp ) ) .  apply ( iseqclassresrel R ( funcomp ( setquotpr R ) P ) _ ( pr2 ( pr1 p ) ) ) . intros x px .  set ( e := setquotl0 R _ ( carrierpair _ x px ) ) .  (* *) simpl in e . unfold funcomp . rewrite e . apply ( pr2 p ) . Defined .  

Definition tosubquot { X : UU } ( R : eqrel X ) ( P : hsubtypes ( setquot R ) ) : setquot ( resrel R ( funcomp ( setquotpr R ) P ) ) -> P .
Proof . intros X R P . assert ( int : isaset P ) . apply ( isasetsubset ( @pr1 _ P ) ) . apply ( setproperty ( setquotinset R ) ) . apply isinclpr1carrier . apply ( setquotuniv _ ( hSetpair _ int ) ( fun xp => carrierpair P ( setquotpr R ( pr1 xp ) ) ( pr2 xp ) ) ) .  intros xp1 xp2 rp12 . apply ( invmaponpathsincl _ ( isinclpr1carrier P ) _ _ ) . simpl .  apply ( iscompsetquotpr ) . apply rp12 . Defined .  

Definition weqsubquot { X : UU } ( R : eqrel X ) ( P : hsubtypes ( setquot R ) ) : weq P ( setquot ( resrel R ( funcomp ( setquotpr R ) P ) ) ) .
Proof . intros . set ( f := fromsubquot R P ) . set ( g := tosubquot R P ) .  split with f .  assert ( int0 : isaset P ) . apply ( isasetsubset ( @pr1 _ P ) ) . apply ( setproperty ( setquotinset R ) ) . apply isinclpr1carrier .

assert ( egf : ∀ a , paths ( g ( f a ) ) a ) .  intros a .  destruct a as [ p isp ] . generalize isp . generalize p . clear isp . clear p .  assert ( int : ∀ p , isaprop ( ∀ isp : P p , paths (g (f ( tpair _ p isp ))) ( tpair _ p isp )  ) ) .  intro p . apply impred . intro . apply ( int0 _ _ ) . apply ( setquotunivprop _ ( fun a =>  hProppair _ ( int a ) ) ) .  simpl . intros x isp .  apply ( invmaponpathsincl _ ( isinclpr1carrier P ) _ _ ) .  apply idpath . 

assert ( efg : ∀ a , paths ( f ( g a ) ) a ) . assert ( int : ∀ a , isaprop ( paths ( f ( g a ) ) a ) ) . intro a . apply ( setproperty ( setquotinset (resrel R (funcomp (setquotpr R) P)) )  ) . set ( Q := reseqrel R (funcomp (setquotpr R) P) ) . apply ( setquotunivprop Q ( fun a : setquot (resrel R (funcomp (setquotpr R) P)) =>  hProppair _ ( int a ) ) ) .   intro a . simpl .  unfold f . unfold g . unfold fromsubquot . unfold tosubquot . 

(* Compilations hangs here if the next command is "simpl." in 8.4-8.5-trunk *)

  apply ( invmaponpathsincl _ ( isinclpr1 _ ( fun a => isapropiseqclass _ a ) ) ) .  apply idpath .  

apply ( gradth _ _ egf efg ) . Defined .

(** Comment: unfortunetely [ weqsubquot ] is not as useful as it should be at moment due to the failure of the following code to work: 

[ Lemma test ( X : UU ) ( R : eqrel X ) ( P : hsubtypes ( setquot R ) ) ( x : X ) ( is : P ( setquotpr R x ) ) : paths ( setquotpr ( reseqrel R (funcomp (setquotpr R) P) ) ( tpair _ x is ) ) ( fromsubquot R P ( tpair _ ( setquotpr R x ) is ) ) .  
Proof . intros . apply idpath . Defined . ]

As one of the consequences we are forced to use a "hack" in the definition of multiplicative inverses for rationals in [ hqmultinv ] .

The issue which arises here is the same one which arises in several other places in the work with quotients. It can be traced back first to the failure of [ invmaponpathsincl ] to map [ idpath ] to [ idpath ] and then to the fact that for [ ( X : UU ) ( is : isaprop X ) ] the term [ t := proofirrelevance is : ∀ x1 x2 : X , paths x1 x2 ] does not satisfy (definitionally) the condition [ t x x == idpath x ]. 

It can and probably should be fixed by the addition of a new componenet to CIC in the form of a term constructor:

tfc ( X : UU ) ( E : X -> UU ) ( is : ∀ x , iscontr ( E x ) ) ( x0 : X ) ( e0 : E x0 ) : ∀ x : X , E x . 

and a computation rule

tfc_comp ( tfc X E is x0 e0 x0 ) == e0 

(with both tfc and tfc_comp definable in an arbitrary context)

Such an extension will be compatible with the univalent models and should not, as far as I can see, provide any problems for normalization or for the decidability of typing. Using tfc one can give a construction of [ proofirrelevance ] as follows ( recall that [ isaprop := ∀ x1 x2 , iscontr ( paths x1 x2 ) ] ) :

Lemma proofirrelevance { X : UU } ( is : isaprop X ) : ∀ x1 x2 , paths x1 x2 .
Proof . intros X is x1 . apply ( tfc X ( fun x2 => paths x1 x2 ) is x1 ( idpath x1 ) ) . Defined . 

Defined in this way [ proofirrelevance ] will have the required property and will enable to define [ invmaponpathsincl ] in such a way that the existing proofs of [ setquotl0 ] and [ fromsubquot ] and [ weqsubquot ] will provide the desired behavior of [ fromsubquot ] on terms of the form [ ( tpair _ ( setquotpr R x ) is ) ]. *)




(** *** The set of connected components of type. *)



Definition pathshrel ( X : UU ) := fun x x' : X  =>  ishinh ( x = x')  .
Definition istranspathshrel ( X : UU ) : istrans ( pathshrel X ) := fun x x' x'' : _ => fun a : _ => fun b : _ =>  hinhfun2 (fun e1 : x = x' => fun e2 : x' = x'' => e1 @ e2 ) a b .
Definition isreflpathshrel ( X : UU ) : isrefl ( pathshrel X ) := fun x : _ =>  hinhpr ( idpath x ) .
Definition issymmpathshrel ( X : UU ) : issymm ( pathshrel X ) := fun x x': _ => fun a : _ => hinhfun ( fun e : x = x' => ! e ) a . 

Definition pathseqrel ( X : UU ) := eqrelconstr ( pathshrel X ) ( istranspathshrel X ) ( isreflpathshrel X ) ( issymmpathshrel X ) . 

Definition pi0 ( X : UU ) := setquot ( pathshrel X ) . 
Definition pi0pr ( X : UU ) := setquotpr ( pathseqrel X ) .









(** **  Set quotients. Construction 2. 


****************** THIS SECTION IS UNFINISHED ******************


Another construction of the set quotient is based on the following idea. Let X be a set. Then we have the obvious "double evaluation map" from X to the product over all sets Y of the sets ((X -> Y) -> Y). This is always an inclusion and in particular X is isomorphic to the image of this map. Suppore now we have a relation (which need not be an equivalence relation) R on X. Then we know that (X/R -> Y) is a subset of (X -> Y) which consists of functions compatible with the relation even if we do not know what X/R is. Thus we may consider the image of X in the product over all Y of ((X/R -> Y) ->Y) and it must be isomorphic to X/R. This ideas are realized in the definitions given below. There are two advantages to this approach. One is that the relation need not be an equivalence relation. Another one is that it can be more easily generalized to the higher quotients of type.


We also show that two constructions of set-quotients of types - the one given in set_quotients and the one given here agree up to an isomorphism (weak equivalence). *)




(** *** Functions compatible with a relation *)




Definition compfun { X : UU }  ( R : hrel X ) ( S : UU ) : UU := total2  (fun F: X -> S => iscomprelfun R F ) . 
Definition compfunpair { X : UU }  ( R : hrel X ) { S : UU } ( f : X -> S ) ( is : iscomprelfun R f ) : compfun R S := tpair _ f is .
Definition pr1compfun ( X : UU )  ( R : hrel X ) ( S : UU ) : @compfun X R S -> ( X -> S ) := @pr1 _ _ .
Coercion pr1compfun : compfun >-> Funclass .   

Definition compevmapset { X : UU } ( R : hrel X ) : X -> ∀ S : hSet, ( compfun R S ) -> S := fun x : X => fun S : _ => fun f : compfun R S => pr1 f x.

Definition compfuncomp { X : UU }  ( R : hrel X ) { S S' : UU } ( f : compfun R S ) ( g : S -> S' ) : compfun R S' .
Proof . intros . split with ( funcomp f g ) . intros x x' r .  apply ( maponpaths g ( pr2 f x x' r ) ) . Defined . 


(** Tests 

Definition F ( X Y : UU ) ( R : hrel X ) := ( compfun R Y ) -> Y .

Definition Fi ( X Y : UU ) ( R : hrel X ) : X -> F X Y R := fun x => fun f => f x .

Lemma iscompFi { X Y : UU } ( R : hrel X ) : iscomprelfun R ( Fi X Y R ) .
Proof . intros . intros x x' r . unfold Fi . apply funextfun .  intro f . apply ( pr2 f x x' r ) .  Defined . 

Definition Fv { X Y : UU } ( R : hrel X ) ( f : compfun R Y ) ( phi : F X Y R ) : Y := phi f . 

Definition qeq { X Y : UU } ( R : hrel X ) := total2 ( fun phi : F X Y R => ∀ psi : F X Y R -> Y  , paths ( psi phi ) ( Fv R ( compfuncomp R ( compfunpair R _ ( iscompFi R ) ) psi ) phi ) ) .  

Lemma isinclpr1qeq { X : UU } ( R : hrel X ) ( Y : hSet ) : isincl ( @pr1 _ ( fun phi : F X Y R => ∀ psi : F X Y R -> Y  , paths ( psi phi ) ( Fv R ( compfuncomp R ( compfunpair R _ ( iscompFi R ) ) psi ) phi ) ) ) .
Proof . intros . apply isinclpr1 .  intro phi .  apply impred . intro psi .  apply ( pr2 Y ) . Defined.  

Definition toqeq { X Y : UU } ( R : hrel X ) ( x : X ) : @qeq X Y R .
Proof . intros . split with ( Fi X Y R x ) . intro psi. apply idpath . Defined . 

Lemma iscomptoqeq  { X : UU } ( Y : hSet ) ( R : hrel X ) : iscomprelfun R ( @toqeq X Y R ) .
Proof . intros . intros x x' r . unfold toqeq . apply ( invmaponpathsincl _ ( isinclpr1qeq R Y ) ) . apply (  @iscompFi X Y R x x' r ) . Defined . 

Definition qequniv { X : UU } ( Y : hSet ) ( R : hrel X ) ( f : compfun R Y ) ( phi : @qeq X Y R ) : Y .
Proof . intros . apply ( Fv R f ( pr1 phi ) ) . Defined.

Lemma qequnivandpr { X : UU } ( Y : hSet ) ( R : hrel X ) ( f : compfun R Y ) ( x : X ) : paths ( qequniv Y R f ( toqeq R x ) ) ( f x ) .
Proof . intros . apply idpath . Defined .  

Lemma etaqeq { X : UU } ( Y : hSet ) ( R : hrel X ) ( psi : qeq R -> Y ) ( phi : qeq R ) : paths ( psi phi ) ( qequniv Y R ( compfuncomp R ( compfunpair R _ ( iscomptoqeq Y R ) ) psi ) phi ) .  
Proof .  intros . apply ( pr2 phi psi ) .  




Definition Fd1 { X Y : UU } : F X Y R -> ( F ( F X Y ) Y ) := Fi ( F X Y ) Y . 

Definition Fd2 { X Y : UU } ( R : hrel X ) ( phi : F X Y R ) ( psi : F X Y R -> Y ) : Y := ( Fv R ( funcomp ( Fi X Y R ) psi ) phi ) . 

Definition Ffunct { X1 X2 : UU } ( f : X1 -> X2 ) ( Y : UU ) : F X1 Y -> F X2 Y := fun phi => fun g => phi ( funcomp f g ) . 



Lemma testd1 { X Y : UU } ( psi : F X Y -> Y ) ( phi : F X Y ) : paths ( psi phi ) ( Fd1 phi psi )  .  
Proof . intros . apply idpath . Defined . 

Lemma testd2 { X Y : UU } ( psi : F X Y -> Y ) ( phi : F X Y ) : paths ( Fv ( funcomp ( Fi X Y ) psi ) phi ) ( Fd2 phi psi )  .
Proof . intros . apply idpath . Defined .  

Definition F ( X Y : UU ) := ( X -> Y ) -> Y .

Definition Ffunct { X1 X2 : UU } ( f : X1 -> X2 ) ( Y : UU ) : F X1 Y -> F X2 Y := fun phi => fun g => phi ( funcomp f g ) . 

Definition Fi ( X Y : UU ) : X -> F X Y := fun x => fun f => f x .

Definition Fd1 { X Y : UU } : F X Y -> ( F ( F X Y ) Y ) := Fi ( F X Y ) Y . 

Definition Fd2 { X Y : UU } : F X Y -> ( F ( F X Y ) Y ) := Ffunct ( Fi X Y ) Y .

Definition Fv { X Y : UU } ( f : X -> Y ) ( phi : F X Y ) : Y := phi f .  

Lemma testd1 { X Y : UU } ( psi : F X Y -> Y ) ( phi : F X Y ) : paths ( psi phi ) ( Fd1 phi psi )  .  
Proof . intros . apply idpath . Defined . 

Lemma testd2 { X Y : UU } ( psi : F X Y -> Y ) ( phi : F X Y ) : paths ( Fv ( funcomp ( Fi X Y ) psi ) phi ) ( Fd2 phi psi )  .
Proof . intros . apply idpath . Defined .  





Lemma Xineq ( X Y : UU ) ( x : X ) : paths ( Fd1 ( Fi X Y x ) ) ( Fd2 ( Fi X Y x ) ) .
Proof . intros . apply idpath . Defined .   

Lemma test ( X Y : UU ) ( phi : F X Y ) ( f : X -> Y ) : paths ( Fd1 phi ( Fi ( X -> Y ) Y f ) ) ( Fd2 phi ( Fi ( X -> Y ) Y f ) ) .
Proof . intros . unfold Fd1 . unfold Fd2. unfold Fi . unfold Ffunct . unfold funcomp .    simpl .  apply ( maponpaths phi ) .  apply etacorrection . Defined . 

Inductive try0 ( T : UU ) ( t : T ) : ∀ ( t1 t2 : T ) ( e1 : paths t t1 ) ( e2 : paths t t2 ) , UU := idconstr : ∀ ( t' : T ) ( e' : paths t t' ) , try0 T t t' t' e' e' .

Definition try0map1 ( T : UU ) ( t : T ) ( t1 t2 : T ) ( e1 : paths t t1 ) ( e2 : paths t t2 ) ( X : try0 T t t1 t2 e1 e2 ) : paths t1 t2 .
Proof . intros . destruct  X . apply idpath . Defined . 

Definition try0map2  ( T : UU ) ( t : T ) ( t1 t2 : T ) ( e1 : paths t t1 ) ( e2 : paths t t2 ) : try0 T t t1 t2 e1 e2 .
Proof .     


Lemma test ( X : UU ) ( t : X ) : paths ( pr2 ( iscontrcoconustot X t ) (  pr1 ( iscontrcoconustot X t ) ) ) ( idpath _ ) .
Proof . intros . apply idpath . 


Lemma test { X : UU } ( is : iscontr X ) : paths ( pr2 ( iscontrcor is ) ( pr1 ( iscontrcor is ) ) ) ( idpath _ ) . 
Proof . intros . apply idpath . 




Lemma test { X : UU } ( R : eqrel X ) ( Y : hSet ) ( f : setquot R -> Y ) : paths f ( setquotuniv R Y ( funcomp ( setquotpr R ) f ) ( fun x x' : X => fun r : R x x' => maponpaths f ( iscompsetquotpr R x x' r ) ) ) .   
Proof . intros . apply funextfun .  intro c . simpl . destruct c as [ A iseq ] .  simpl .  *)






(** *** The quotient set of a type by a relation. *)

Definition setquot2 { X : UU } ( R : hrel X ) : UU := image  ( compevmapset R ) . 

Theorem isasetsetquot2 { X : UU } ( R : hrel X ) : isaset ( setquot2 R ) .
Proof. intros. 
assert (is1: isofhlevel 2 ( ∀ S: hSet, (compfun R S) -> S )).  apply impred.  intro.  apply impred.  intro X0.  apply (pr2 t).
apply (isasetsubset _ is1 (isinclpr1image _ )).  Defined.

Definition setquot2inset { X : UU } ( R : hrel X ) : hSet := hSetpair _ ( isasetsetquot2 R ) .  

(** We will be asuming below that setquot2 is in UU.  In the future it should be proved using [ issurjsetquot2pr ] below and a resizing axiom. The appropriate resizing axiom for this should say that if X -> Y is a surjection, Y is an hset and X : UU then Y : UU . *)  

Definition setquot2pr { X : UU }  ( R : hrel X ) : X -> setquot2 R := fun x : X => imagepair ( compevmapset R ) _ ( hinhpr ( hfiberpair ( compevmapset R ) x ( idpath _ ) ) ) .

Lemma issurjsetquot2pr { X : UU } ( R : hrel X ) : issurjective ( setquot2pr R ) .
Proof. intros. apply issurjprtoimage. Defined.    

Lemma iscompsetquot2pr { X : UU } ( R : hrel X ) : iscomprelfun R ( setquot2pr R ) . 
Proof. intros.  intros x x' r . 
assert (e1: paths ( compevmapset R x ) ( compevmapset R x' ) ) .  apply funextsec. intro S.  apply funextsec.  intro f.   unfold compfun in f. apply ( pr2 f x x' r ) . 
apply ( invmaponpathsincl _ ( isinclpr1image ( compevmapset R ) ) ( setquot2pr R x ) ( setquot2pr R x' ) e1 ) . Defined . 


(** *** Universal property of [ seqtquot2 R ] for functions to sets satisfying compatibility condition [ iscomprelfun ] *)

Definition setquot2univ { X : UU } ( R : hrel X ) ( Y : hSet ) ( F : X -> Y ) (is : iscomprelfun R F ) ( c: setquot2 R ) : Y := pr1 c Y ( compfunpair _ F is ) .  

Theorem setquot2univcomm  { X : UU } ( R : hrel X ) ( Y : hSet ) ( F : X -> Y ) (iscomp : iscomprelfun R F ) ( x : X) : setquot2univ _ _ F iscomp ( setquot2pr R x ) = F x .  
Proof. intros. apply idpath. Defined.

(** *** Weak equivalence from [ R x x' ] to [ paths ( setquot2pr R x ) ( setquot2pr R x' ) ] *) 

Lemma weqpathssetquot2l1 { X : UU } ( R : eqrel X ) ( x : X ) : iscomprelfun R ( fun x' => R x x' ) . 
Proof . intros .  intros x' x'' .  intro r . apply uahp . intro r' .  apply ( eqreltrans R _ _ _ r' r ) . intro r'' .  apply ( eqreltrans R _ _ _ r'' ( eqrelsymm R _ _ r ) ) . Defined . 

Theorem weqpathsinsetquot2 { X : UU } ( R : eqrel X ) ( x x' : X ) : weq ( R x x' ) ( setquot2pr R x = setquot2pr R x' ) .
Proof .  intros . apply weqimplimpl .  apply iscompsetquot2pr . set ( int := setquot2univ  R hPropset ( fun x'' => R x x'' ) ( weqpathssetquot2l1 R x ) ) .  intro e .  change ( pr1 ( int ( setquot2pr R x' ) ) ) . destruct e . change ( R x x ) . apply ( eqrelrefl R ) . apply ( pr2 ( R x x' ) ) . apply ( isasetsetquot2 ) .  Defined . 








(* *** Comparison of setquot2 and setquot.  *)



Definition setquottosetquot2 (X: UU) (R: hrel X) (is: iseqrel R) : setquot R -> setquot2 R.
Proof. intros X R is X0. apply (setquotuniv R (hSetpair _ (isasetsetquot2 R)) (setquot2pr R) (iscompsetquot2pr R) X0).  Defined.

(** consequences of univalence *)

Require Import UniMath.Foundations.FunctionalExtensionality.

Definition hSet_univalence_map (X Y:hSet) : (X = Y) -> (pr1 X ≃ pr1 Y).
Proof. intros ? ? e. exact (eqweqmap (maponpaths pr1hSet e)).
Defined.                     

Theorem hSet_univalence (X Y:hSet) : (X = Y) ≃ (X ≃ Y).
Proof.
  Set Printing Coercions.
  intros.
  set (f := hSet_univalence_map X Y).
  exists f.
  set (g := @eqweqmap (pr1 X) (pr1 Y)).
  set (h := λ e:X=Y, maponpaths pr1hSet e).
  assert (comp : f = g ∘ h).
  { apply funextfun; intro e. induction e. reflexivity. }
  induction (!comp). apply twooutof3c.
  { apply isweqonpathsincl. apply isinclpr1. exact isapropisaset. }
  { apply univalenceaxiom. }
  Unset Printing Coercions.
Defined.

(* End of the file hSet.v *)<|MERGE_RESOLUTION|>--- conflicted
+++ resolved
@@ -44,21 +44,13 @@
 Definition setcoprod (X Y:hSet) : hSet.
 Proof. intros. exists(X⨿Y). apply isasetcoprod; apply setproperty. Defined.  
 
-<<<<<<< HEAD
 Lemma isaset_hSet (X:hSet) (Y:X->hSet) : isaset (Σ x, Y x).
 Proof.
   intros. apply isaset_total2.
-=======
-Lemma isaset_total2 (X:hSet) (Y:X->hSet) : isaset (Σ x, Y x).
-Proof.
-  intros.
-  apply (isofhleveltotal2 2).
->>>>>>> 0f270067
   - apply setproperty.
   - intro x. apply setproperty.
 Defined.
 
-<<<<<<< HEAD
 Definition total2_hSet {X:hSet} (Y:X->hSet) : hSet := hSetpair (Σ x, Y x) (isaset_hSet X Y).
 
 Delimit Scope set with set.
@@ -67,9 +59,6 @@
   (at level 200, x binder, y binder, right associativity) : set.
   (* type this in emacs in agda-input method with \Sigma *)
 
-
-=======
->>>>>>> 0f270067
 (** [ hProp ] as a set *)
 
 Definition hPropset : hSet := tpair _ hProp isasethProp .  
