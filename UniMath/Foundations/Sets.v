(** * Generalities on [hSet].  Vladimir Voevodsky. Feb. - Sep. 2011

In this file we introduce the type [hSet] of h-sets i.e. of types of h-level 2
as well as a number of constructions such as type of (monic) subtypes, images,
surjectivity etc. which, while they formally apply to functions between
arbitrary types actually only depend on the behavior of the function on the sets
of connected components of these types.

While it is possible to write a part of this file in a form which does not
require RR1 it seems like a waste of effort since it would require to repeat a
lot of things twice. Accordingly we assume RR1 from the start in dealing with
sets. The drawback is that all the subsequent files will not compile at the
moment without the Type in Type patch.
*)

(** ** Contents
- The type of sets i.e. of types of h-level 2 in [UU]
 - [hProp] as a set
 - Booleans as a set
- Types [X] which satisfy "weak" axiom of choice for all families
  [P : X -> UU]
- The type of monic subtypes of a type (subsets of the set of connected
  components)
 - General definitions
 - Direct product of two subtypes
 - A subtype with paths between any two elements is an [hProp]
- Relations on types (or equivalently relations on the sets of connected
  components)
 - Relations and boolean relations
 - Standard properties of relations
 - Elementary implications between properties of relations
 - Standard properties of relations and logical equivalences
 - Preorderings, partial orderings, and associated types
 - Equivalence relations and associated types
 - Direct product of two relations
 - Negation of a relation and its properties
 - Boolean representation of decidable equality
 - Boolean representation of decidable relations
 - Restriction of a relation to a subtype
 - Equivalence classes with respect to a given relation
 - Direct product of equivalence classes
- Surjections to sets are epimorphisms
- Epimorphisms are surjections
- Universal property enjoyed by surjections
- Set quotients of types
 - Set quotients defined in terms of equivalence classes
 - Universal property of [setquot R] for functions to sets satisfying
   compatibility condition [iscomprelfun]
 - Functoriality of [setquot] for functions mapping one relation to another
 - Universal property of [setquot] for predicates of one and several variables
 - The case when the function between quotients defined by [setquotfun] is a
   surjection, inclusion or a weak equivalence
 - [setquot] with respect to the product of two relations
 - Universal property of [setquot] for functions of two variables
 - Functoriality of [setquot] for functions of two variables mapping one
   relation to another
 - Set quotients with respect to decidable equivalence relations have decidable
   equality
 - Relations on quotient sets
 - Subtypes of quotients and quotients of subtypes
 - The set of connected components of a type
- Set quotients. Construction 2 (Unfinished)
 - Functions compatible with a relation
 - The quotient set of a type by a relation
 - Universal property of [setquot2 R] for functions to sets satisfying
   compatibility condition [iscomplrelfun]
 - Weak equivalence from [R x x'] to [paths (setquot2pr R x) (setquot2pr R x')]
- Consequences of univalence
*)


(** ** Preamble *)

(** Settings *)

(** The following line has to be removed for the file to compile with Coq8.2 *)
Unset Automatic Introduction.


(** Imports *)

Require Export UniMath.Foundations.Propositions.




(** ** The type of sets i.e. of types of h-level 2 in [UU] *)

Definition hSet : UU := total2 (fun X : UU => isaset X).
Definition hSetpair (X : UU) (i : isaset X) := tpair isaset X i : hSet.
Definition pr1hSet : hSet -> UU := @pr1 UU (fun X : UU => isaset X).
Coercion pr1hSet: hSet >-> UU.

Definition eqset {X : hSet} (x x' : X) : hProp
  := hProppair (x = x') (pr2 X x x').
Notation "a = b" := (eqset a b) (at level 70, no associativity) : set.

Definition neqset {X : hSet} (x x' : X) : hProp
  := hProppair (x != x') (isapropneg _). (* uses funextemptyAxiom *)
Notation "a != b" := (neqset a b) (at level 70, no associativity) : set.
Delimit Scope set with set.

Definition setproperty (X : hSet) := pr2 X.

Definition setdirprod (X Y : hSet) : hSet.
Proof.
  intros. exists (X × Y).
  apply (isofhleveldirprod 2); apply setproperty.
Defined.

Definition setcoprod (X Y : hSet) : hSet.
Proof. intros. exists (X ⨿ Y). apply isasetcoprod; apply setproperty. Defined.

Lemma isaset_total2_hSet (X : hSet) (Y : X -> hSet) : isaset (∑ x, Y x).
Proof.
  intros. apply isaset_total2.
  - apply setproperty.
  - intro x. apply setproperty.
Defined.

Definition total2_hSet {X : hSet} (Y : X -> hSet) : hSet
  := hSetpair (∑ x, Y x) (isaset_total2_hSet X Y).

Definition hfiber_hSet {X Y : hSet} (f : X → Y) (y : Y) : hSet
  := hSetpair (hfiber f y) (isaset_hfiber f y (pr2 X) (pr2 Y)).

Delimit Scope set with set.

Notation "'∑' x .. y , P" := (total2_hSet (fun x =>.. (total2_hSet (fun y => P))..))
  (at level 200, x binder, y binder, right associativity) : set.
  (* type this in emacs in agda-input method with \sum *)

Lemma isaset_forall_hSet (X : UU) (Y : X -> hSet) : isaset (∏ x, Y x).
Proof. intros. apply impred_isaset. intro x. apply setproperty. Defined.

Definition forall_hSet {X : UU} (Y : X -> hSet) : hSet
  := hSetpair (∏ x, Y x) (isaset_forall_hSet X Y).

Notation "'∏' x .. y , P" := (forall_hSet (fun x =>.. (forall_hSet (fun y => P))..))
  (at level 200, x binder, y binder, right associativity) : set.
  (* type this in emacs in agda-input method with \sum *)

Definition unitset : hSet := hSetpair unit isasetunit.

Definition dirprod_hSet (X Y : hSet) : hSet.
Proof.
  intros X Y. exists (X × Y).
  abstract (exact (isasetdirprod _ _ (setproperty X) (setproperty Y))).
Defined.

Notation "A × B" := (dirprod_hSet A B) (at level 75, right associativity) : set.

(** *** [hProp] as a set *)

Definition hPropset : hSet := tpair _ hProp isasethProp.
(* Canonical Structure hPropset. *)

Definition hProp_to_hSet (P : hProp) : hSet
  := hSetpair P (isasetaprop (propproperty P)).

Coercion hProp_to_hSet : hProp >-> hSet.

(** *** Booleans as a set *)

Definition boolset : hSet := hSetpair bool isasetbool.
(* Canonical Structure boolset. *)

(* properties of functions between sets *)

Definition isInjectiveFunction {X Y : hSet} (f : X -> Y) : hProp.
Proof.
  intros. exists (∏ (x x': X), f x = f x' -> x = x').
  abstract (
      intros; apply impred; intro x; apply impred; intro y;
      apply impred; intro e; apply setproperty)
           using isaprop_isInjectiveFunction.
Defined.


(** ** Types [X] which satisfy "weak" axiom of choice for all families [P : X -> UU]

Weak axiom of choice for [X] is the condition that for any family [P : X -> UU]
over [X] such that all members of the family are inhabited the space of sections
of the family is inhabited. Equivalently one can formulate it as an assertion
that for any surjection (see below) [p : Y -> X] the space of sections of this
surjection i.e. functions [s : X -> Y] together with a homotopy from
[funcomp s p] to [idfun X] is inhabited. It does not provide a choice of a
section for such a family or a surjection. In topos-theoretic semantics this
condition corresponds to "local projectivity" of [X]. It automatically holds
for the point [unit] but need not hold for sub-objects of [unit] i.e. for types
of h-level 1 (propositions). In particular it does not have to hold for general
types with decidable equality.

Intuition based on standard univalent models suggests that any type satisfying
weak axiom of choice is a set. Indeed it seems to be possible to show that if
both a type and the set of connected components of this type (see below)
satisfy weak  axiom of choice then the type is a set. In particular, if one
imposes weak axiom of choice for sets as an axiom then it would follow that
every type satisfying weak axiom of choice is a set. I do not know however if
there are models which would validate a possibility of types other than sets
to satisfy weak axiom of choice.
*)

Definition ischoicebase_uu1 (X : UU)
  := ∏ P : X -> UU, (∏ x : X, ishinh (P x)) -> ishinh (∏ x : X, P x).

(** Uses RR1 *)
Lemma isapropischoicebase (X : UU) : isaprop (ischoicebase_uu1 X).
Proof.
  intro. apply impred.
  intro P. apply impred.
  intro fs. apply (pr2 (ishinh _)).
Defined.

Definition ischoicebase (X : UU) : hProp := hProppair _ (isapropischoicebase X).

Lemma ischoicebaseweqf {X Y : UU} (w : X ≃ Y) (is : ischoicebase X) :
  ischoicebase Y.
Proof.
  intros. unfold ischoicebase.
  intros Q fs.
  apply (hinhfun (invweq (weqonsecbase Q w))).
  apply (is (funcomp w Q) (fun x : X => fs (w x))).
Defined.

Lemma ischoicebaseweqb {X Y : UU} (w : X ≃ Y) (is : ischoicebase Y) :
  ischoicebase X.
Proof. intros. apply (ischoicebaseweqf (invweq w) is). Defined.

Lemma ischoicebaseunit : ischoicebase unit.
Proof.
  unfold ischoicebase. intros P fs.
  apply (hinhfun (tosecoverunit P)).
  apply (fs tt).
Defined.

Lemma ischoicebasecontr {X : UU} (is : iscontr X) : ischoicebase X.
Proof.
  intros.
  apply (ischoicebaseweqb (weqcontrtounit is) ischoicebaseunit).
Defined.

Lemma ischoicebaseempty : ischoicebase empty.
Proof.
  unfold ischoicebase. intros P fs.
  apply (hinhpr (fun x : empty => fromempty x)).
Defined.

Lemma ischoicebaseempty2 {X : UU} (is : ¬ X) : ischoicebase X.
Proof.
  intros.
  apply (ischoicebaseweqb (weqtoempty is) ischoicebaseempty).
Defined.

Lemma ischoicebasecoprod {X Y : UU}
      (isx : ischoicebase X) (isy : ischoicebase Y) : ischoicebase (coprod X Y).
Proof.
  intros. unfold ischoicebase.
  intros P fs. apply (hinhfun (invweq (weqsecovercoprodtoprod P))).
  apply hinhand.
  apply (isx _ (fun x : X => fs (ii1 x))).
  apply (isy _ (fun y : Y => fs (ii2 y))).
Defined.








(** ** The type of monic subtypes of a type (subsets of the set of connected components) *)


(** *** General definitions *)

Definition hsubtype (X : UU) : UU := X -> hProp.
Identity Coercion id_hsubtype :  hsubtype >-> Funclass.
Definition carrier {X : UU} (A : hsubtype X) := total2 A.
Coercion carrier : hsubtype >-> Sortclass.
Definition carrierpair {X : UU} (A : hsubtype X) :
   ∏ t : X, A t → ∑ x : X, A x := tpair A.
Definition pr1carrier {X : UU} (A : hsubtype X) := @pr1 _ _  : carrier A -> X.

Lemma isaset_carrier_subset (X : hSet) (Y : hsubtype X) : isaset (∑ x, Y x).
Proof.
  intros. apply isaset_total2.
  - apply setproperty.
  - intro x. apply isasetaprop, propproperty.
Defined.

Definition carrier_subset {X : hSet} (Y : hsubtype X) : hSet
  := hSetpair (∑ x, Y x) (isaset_carrier_subset X Y).

Notation "'∑' x .. y , P"
  := (carrier_subset (fun x =>.. (carrier_subset (fun y => P))..))
  (at level 200, x binder, y binder, right associativity) : subset.
  (* type this in emacs in agda-input method with \sum *)

Delimit Scope subtype with subtype.

Local Open Scope subtype.

Definition subtype_isIn {X:UU} {S:hsubtype X} (s:S) (T:hsubtype X) : hProp := T (pr1 s).

Notation " s ∈ T " := (subtype_isIn s T) (at level 95) : subtype.

Notation " s ∉ T " := (¬ (subtype_isIn s T)) (at level 95) : subtype.

Definition subtype_containedIn {X:UU} (S T : hsubtype X) : hProp.
Proof.
  intros. exists (∏ s:S, s ∈ T). apply impred; intros x. apply propproperty.
Defined.

Notation " S ⊆ T " := (subtype_containedIn S T) (at level 95) : subtype.

Definition subtype_notContainedIn {X:UU} (S T : hsubtype X) : hProp := ∃ s:S, s ∉ T.

Notation " S ⊈ T " := (subtype_notContainedIn S T) (at level 95) : subtype.

Definition subtype_smallerThan {X:UU} (S T : hsubtype X) : hProp := (S ⊆ T) ∧ (T ⊈ S).

Notation " S ⊊ T " := (subtype_smallerThan S T) (at level 95) : subtype.

Local Open Scope logic.

Definition subtype_equal {X:UU} (S T : hsubtype X) : hProp := ∀ x, S x ⇔ T x.

Notation " S ≡ T " := (subtype_equal S T) (at level 95) : subtype.

Definition subtype_notEqual {X:UU} (S T : hsubtype X) : hProp := (S ⊈ T) ∨ (T ⊈ S).

Notation " S ≢ T " := (subtype_notEqual S T) (at level 95) : subtype.

Definition subtype_inc {X:UU} {S T : hsubtype X} : S ⊆ T -> S -> T.
Proof.
  intros ? ? ? le s. exact (pr1 s,, le s).
Defined.

Lemma subtype_equal_cond {X:UU} (S T : hsubtype X) : ((S ⊆ T) ∧ (T ⊆ S)) ⇔ (S ≡ T).
Proof.
  split.
  - intros c x. induction c as [st ts].
    split.
    + intro s. exact (st (x,,s)).
    + intro t. exact (ts (x,,t)).
  - intro e. split.
    + intro s. exact (pr1 (e (pr1 s)) (pr2 s)).
    + intro t. exact (pr2 (e (pr1 t)) (pr2 t)).
Defined.

Theorem hsubtype_univalence {X:UU} (S T : hsubtype X) : (S = T) ≃ (S ≡ T).
Proof.
  intros. intermediate_weq (∏ x, S x = T x).
  - apply weqtoforallpaths.
  - unfold subtype_equal. apply weqonsecfibers; intro x.
    apply weqlogeq.
Defined.

Theorem hsubtype_rect {X:UU} (S T : hsubtype X) (P : S ≡ T -> UU) :
  (∏ e : S=T, P (hsubtype_univalence S T e)) ≃ ∏ f, P f.
Proof.
  intros. apply weqinvweq, weqonsecbase.
Defined.

Ltac hsubtype_induction f e := generalize f; apply hsubtype_rect; intro e; clear f.

Delimit Scope subset with subset.

Lemma isinclpr1carrier {X : UU} (A : hsubtype X) : isincl (@pr1carrier X A).
Proof. intros. apply (isinclpr1 A (fun x : _ => pr2 (A x))). Defined.

Lemma isasethsubtype (X : UU) : isaset (hsubtype X).
Proof.
  intro X.
  change (isofhlevel 2 (hsubtype X)).
  apply impred; intro x.
  exact isasethProp.
Defined.

Definition totalsubtype (X : UU) : hsubtype X := fun x => htrue.

Definition weqtotalsubtype (X : UU) : totalsubtype X ≃ X.
Proof. intro. apply weqpr1. intro. apply iscontrunit. Defined.

Definition weq_subtypes {X Y : UU} (w : X ≃ Y)
           (S : hsubtype X) (T : hsubtype Y) :
           (∏ x, S x <-> T (w x)) -> carrier S ≃ carrier T.
Proof.
  intros ? ? ? ? ? eq. apply (weqbandf w). intro x. apply weqiff.
  - apply eq.
  - apply propproperty.
  - apply propproperty.
Defined.

Definition DecidableSubtype_to_hsubtype {X : UU} (P : DecidableSubtype X) :
  hsubtype X
  := λ x, DecidableProposition_to_hProp (P x).
Coercion DecidableSubtype_to_hsubtype : DecidableSubtype >-> hsubtype.

(** *** Direct product of two subtypes *)

Definition subtypesdirprod {X Y : UU} (A : hsubtype X) (B : hsubtype Y) :
  hsubtype (dirprod X Y) := fun xy : _ => hconj (A (pr1 xy)) (B (pr2 xy)).

Definition fromdsubtypesdirprodcarrier {X Y : UU}
           (A : hsubtype X) (B : hsubtype Y)
           (xyis : subtypesdirprod A B) : dirprod A B.
Proof.
  intros.
  set (xy := pr1 xyis). set (is := pr2 xyis).
  set (x := pr1 xy). set (y := pr2 xy).
  simpl in is. simpl in y.
  apply (dirprodpair (tpair A x (pr1 is)) (tpair B y (pr2 is))).
Defined.

Definition tosubtypesdirprodcarrier {X Y : UU}
           (A : hsubtype X) (B : hsubtype Y)
           (xisyis : dirprod A B) : subtypesdirprod A B.
Proof.
  intros.
  set (xis := pr1 xisyis). set (yis := pr2 xisyis).
  set (x := pr1 xis). set (isx := pr2 xis).
  set (y := pr1 yis). set (isy := pr2 yis).
  simpl in isx. simpl in isy.
  apply (tpair (subtypesdirprod A B) (dirprodpair x y) (dirprodpair isx isy)).
Defined.

Lemma weqsubtypesdirprod {X Y : UU} (A : hsubtype X) (B : hsubtype Y) :
  subtypesdirprod A B ≃ A × B.
Proof.
  intros.
  set (f := fromdsubtypesdirprodcarrier A B).
  set (g := tosubtypesdirprodcarrier A B).
  split with f.
  assert (egf : ∏ a : _, paths (g (f a)) a).
  {
    intro a.
    destruct a as [ xy is ].
    destruct xy as [ x y ].
    destruct is as [ isx isy ].
    apply idpath.
  }
  assert (efg : ∏ a : _, paths (f (g a)) a).
  {
    intro a.
    destruct a as [ xis yis ].
    destruct xis as [ x isx ].
    destruct yis as [ y isy ].
    apply idpath.
  }
  apply (gradth _ _ egf efg).
Defined.

Lemma ishinhsubtypedirprod  {X Y : UU} (A : hsubtype X) (B : hsubtype Y)
      (isa : ishinh A) (isb : ishinh B) : ishinh (subtypesdirprod A B).
Proof.
  intros.
  apply (hinhfun (invweq (weqsubtypesdirprod A B))).
  apply hinhand. apply isa. apply isb.
Defined.



(** *** A subtype with paths between any two elements is an [hProp]. *)


Lemma isapropsubtype {X : UU} (A : hsubtype X)
      (is : ∏ (x1 x2 : X), A x1 -> A x2 -> x1 = x2) : isaprop (carrier A).
Proof.
  intros. apply invproofirrelevance.
  intros x x'.
  assert (X0 : isincl (@pr1 _ A)).
  {
    apply isinclpr1.
    intro x0.
    apply (pr2 (A x0)).
  }
  apply (invmaponpathsincl (@pr1 _ A) X0).
  destruct x as [ x0 is0 ].
  destruct x' as [ x0' is0' ].
  simpl.
  apply (is x0 x0' is0 is0').
Defined.

Definition squash_pairs_to_set {Y : UU} (F : Y -> UU) :
  (isaset Y) -> (∏ y y', F y -> F y' -> y = y') -> (∃ y, F y) -> Y.
Proof.
  intros ? ? is e.
  set (P := ∑ y, ∥ F y ∥).
  assert (iP : isaprop P).
  {
    apply isapropsubtype. intros y y' f f'.
    apply (squash_to_prop f). apply is. clear f; intro f.
    apply (squash_to_prop f'). apply is. clear f'; intro f'.
    now apply e.
  }
  intros w.
  assert (p : P).
  {
    apply (squash_to_prop w). exact iP. clear w; intro w.
    exact (pr1 w,,hinhpr (pr2 w)).
  }
  clear w.
  exact (pr1 p).
Defined.

Definition squash_to_set {X Y : UU} (is : isaset Y) (f : X -> Y) :
          (∏ x x', f x = f x') -> ∥ X ∥ -> Y.
Proof.
  intros ? ? ? ? e w.
  set (P := ∑ y, ∃ x, f x = y).
  assert (j : isaprop P).
  {
    apply isapropsubtype; intros y y' j j'.
    apply (squash_to_prop j). apply is. clear j; intros [j k].
    apply (squash_to_prop j'). apply is. clear j'; intros [j' k'].
    intermediate_path (f j). exact (!k).
    intermediate_path (f j'). apply e. exact k'.
  }
  assert (p : P).
  {
    apply (squash_to_prop w). exact j. intro x0.
    exists (f x0). apply hinhpr. exists x0. reflexivity.
  }
  exact (pr1 p).
Defined.

(* End of "the type of monic subtypes of a type". *)







(** ** Relations on types (or equivalently relations on the sets of connected components) *)


(** *** Relations and boolean relations *)

Definition hrel (X : UU) : UU := X -> X -> hProp.
Identity Coercion idhrel : hrel >-> Funclass.

Definition brel (X : UU) : UU := X -> X -> bool.
Identity Coercion idbrel : brel >-> Funclass.

Definition DecidableRelation_to_hrel {X : UU} (P : DecidableRelation X) : hrel X
  := λ x y, DecidableProposition_to_hProp(P x y).
Coercion DecidableRelation_to_hrel : DecidableRelation >-> hrel.

(** *** Standard properties of relations *)



Definition istrans {X : UU} (R : hrel X) : UU
  := ∏ (x1 x2 x3 : X), R x1 x2 -> R x2 x3 -> R x1 x3.

Definition isrefl {X : UU} (R : hrel X) : UU
  := ∏ x : X, R x x.

Definition issymm {X : UU} (R : hrel X) : UU
  := ∏ (x1 x2 : X), R x1 x2 -> R x2 x1.

Definition ispreorder {X : UU} (R : hrel X) : UU := istrans R × isrefl R.

Definition iseqrel {X : UU} (R : hrel X) := ispreorder R × issymm R.
Definition iseqrelconstr {X : UU} {R : hrel X}
           (trans0 : istrans R) (refl0 : isrefl R) (symm0 : issymm R) :
  iseqrel R := dirprodpair (dirprodpair trans0 refl0) symm0.

Definition isirrefl {X : UU} (R : hrel X) : UU := ∏ x : X, ¬ R x x.

Definition isasymm {X : UU} (R : hrel X) : UU
  := ∏ (x1 x2 : X), R x1 x2 -> R x2 x1 -> empty.

Definition iscoasymm {X : UU} (R : hrel X) : UU := ∏ x1 x2, ¬ R x1 x2 -> R x2 x1.

Definition istotal {X : UU} (R : hrel X) : UU := ∏ x1 x2, R x1 x2 ∨ R x2 x1.

Definition isdectotal {X : UU} (R : hrel X) : UU := ∏ x1 x2, R x1 x2 ⨿ R x2 x1.

Definition iscotrans {X : UU} (R : hrel X) : UU
  := ∏ x1 x2 x3, R x1 x3 -> R x1 x2 ∨ R x2 x3.

Definition isdeccotrans {X : UU} (R : hrel X) : UU
  := ∏ x1 x2 x3, R x1 x3 -> R x1 x2 ⨿ R x2 x3.

Definition isdecrel {X : UU} (R : hrel X) : UU := ∏ x1 x2, R x1 x2 ⨿ ¬ R x1 x2.

Definition isnegrel {X : UU} (R : hrel X) : UU
  := ∏ x1 x2, ¬ ¬ R x1 x2 -> R x1 x2.

(** Note that the property of being (co-)antisymmetric is different from other
  properties of relations which we consider due to the presence of [paths] in
  its formulation. As a consequence it behaves differently relative to the
  quotients of types - the quotient relation can be (co-)antisymmetric while
  the original relation was not. *)

Definition isantisymm {X : UU} (R : hrel X) : UU
  := ∏ (x1 x2 : X), R x1 x2 -> R x2 x1 -> x1 = x2.

Definition isPartialOrder {X : UU} (R : hrel X) : UU
  := ispreorder R × isantisymm R.

Ltac unwrap_isPartialOrder i :=
  induction i as [transrefl antisymm]; induction transrefl as [trans refl].

Definition isTotalOrder {X : UU} (R : hrel X) : UU
  := isPartialOrder R × istotal R.

Definition mincondition {X : UU} (R : hrel X) : UU
  := ∏ S : hsubtype X, (∃ s, S s) -> ∑ s:X, S s × ∏ t:X, S t -> R s t.

Lemma iswellordering_istotal {X : UU} (R : hrel X) : mincondition R -> istotal R.
Proof.
  intros ? ? iswell x y.
  (* make the doubleton subset containing x and y *)
  set (S := λ z, ∥ (z=x) ⨿ (z=y) ∥).
  assert (x' := hinhpr (ii1 (idpath _)) : S x).
  assert (y' := hinhpr (ii2 (idpath _)) : S y).
  assert (h : ∃ s, S s).
  { apply hinhpr. exists x. exact x'. }
  assert (q := iswell S h); clear h iswell.
  induction q as [s min], min as [h issmallest].
  apply (squash_to_prop h).
  { apply propproperty. }
  clear h. intro d. apply hinhpr. induction d as [d|d].
  - induction (!d); clear d. now apply ii1, issmallest.
  - induction (!d); clear d. now apply ii2, issmallest.
Defined.

Lemma isaprop_assume_it_is {X : UU} : (X -> isaprop X) -> isaprop X.
(* upstream near iscontraprop1inv *)
Proof.
  intros X f. apply invproofirrelevance; intros x y.
  apply proofirrelevance. now apply f.
Defined.

Lemma isaprop_mincondition {X : hSet} (R : hrel X) : isantisymm R -> isaprop (mincondition R).
Proof.
  intros ? ? antisymm.
  apply isaprop_assume_it_is; intro min.
  assert (istot := iswellordering_istotal R min).
  apply impred. intro S. apply impred. intros _.
  apply invproofirrelevance. intros s t.
  apply subtypeEquality.
  * intros x. apply isapropdirprod.
    + apply propproperty.
    + apply impred; intro y. apply impred; intros _. apply propproperty.
  * induction s as [x i], t as [y j], i as [I i], j as [J j]; simpl.
    apply (squash_to_prop (istot x y)).
    { apply setproperty. }
    intro c. induction c as [c|c].
    - apply antisymm.
      + exact c.
      + now apply j.
    - apply antisymm.
      + now apply i.
      + exact c.
Defined.

Definition isWellOrder {X : UU} (R : hrel X) : UU
  := isTotalOrder R × mincondition R.

Definition isantisymmneg {X : UU} (R : hrel X) : UU
  := ∏ (x1 x2 : X), ¬ R x1 x2 -> ¬ R x2 x1 -> x1 = x2.

Definition iscoantisymm {X : UU} (R : hrel X) : UU
  := ∏ x1 x2, ¬ R x1 x2 -> R x2 x1 ⨿ (x1 = x2).

(** Note that the following condition on a relation is different from all the
  other which we have considered since it is not a property but a structure,
  i.e. it is in general unclear whether [isaprop (neqchoice R)] is provable. *)

Definition neqchoice {X : UU} (R : hrel X) : UU
  := ∏ x1 x2, x1 != x2 -> R x1 x2 ⨿ R x2 x1.

(** proofs that the properties are propositions  *)

Lemma isaprop_istrans {X : hSet} (R : hrel X) : isaprop (istrans R).
Proof.
  intros. repeat (apply impred;intro). apply propproperty.
Defined.

Lemma isaprop_isrefl {X : hSet} (R : hrel X) : isaprop (isrefl R).
Proof.
  intros. apply impred; intro. apply propproperty.
Defined.

Lemma isaprop_istotal {X : hSet} (R : hrel X) : isaprop (istotal R).
Proof.
  intros. unfold istotal.
  apply impred; intro x.
  apply impred; intro y.
  apply propproperty.
Defined.

Lemma isaprop_isantisymm {X : hSet} (R : hrel X) : isaprop (isantisymm R).
Proof.
  intros. unfold isantisymm. apply impred; intro x. apply impred; intro y.
  apply impred; intro r. apply impred; intro s. apply setproperty.
Defined.

Lemma isaprop_ispreorder {X : hSet} (R : hrel X) : isaprop (ispreorder R).
Proof.
  intros.
  unfold ispreorder.
  apply isapropdirprod.
  { apply isaprop_istrans. }
  { apply isaprop_isrefl. }
Defined.

Lemma isaprop_isPartialOrder {X : hSet} (R : hrel X) :
  isaprop (isPartialOrder R).
Proof.
  intros.
  unfold isPartialOrder.
  apply isapropdirprod.
  { apply isaprop_ispreorder. }
  { apply isaprop_isantisymm. }
Defined.

Lemma isaprop_isTotalOrder {X : hSet} (R : hrel X) : isaprop (isTotalOrder R).
Proof.
  intros. apply isapropdirprod.
  - apply isaprop_isPartialOrder.
  - apply isaprop_istotal.
Defined.

Lemma isaprop_isWellOrder {X : hSet} (R : hrel X) : isaprop (isWellOrder R).
Proof.
  intros.
  apply isaprop_assume_it_is; intro iswell.
  induction iswell as [istot hasmin].
  induction istot as [ispo istot].
  unwrap_isPartialOrder ispo.
  apply isapropdirprod.
  { apply isaprop_isTotalOrder. }
  now apply isaprop_mincondition.
Defined.

(** the relations on a set form a set *)

Definition isaset_hrel (X : hSet) : isaset (hrel X).
  intros. unfold hrel.
  apply impred_isaset; intro x.
  apply impred_isaset; intro y.
  exact isasethProp.
Defined.

(** *** Elementary implications between properties of relations *)

Lemma istransandirrefltoasymm {X : UU} {R : hrel X}
      (is1 : istrans R) (is2 : isirrefl R) : isasymm R.
Proof. intros. intros a b rab rba. apply (is2 _ (is1 _ _ _ rab rba)). Defined.

Lemma istotaltoiscoasymm {X : UU} {R : hrel X} (is : istotal R) : iscoasymm R.
Proof. intros. intros x1 x2. apply (hdisjtoimpl (is _ _)). Defined.

Lemma isdecreltoisnegrel {X : UU} {R : hrel X} (is : isdecrel R) : isnegrel R.
Proof.
  intros. intros x1 x2.
  destruct (is x1 x2) as [ r | nr ].
  - intro. apply r.
  - intro nnr. destruct (nnr nr).
Defined.

Lemma isantisymmnegtoiscoantisymm {X : UU} {R : hrel X}
      (isdr : isdecrel R) (isr : isantisymmneg R) : iscoantisymm R.
Proof.
  intros. intros x1 x2 nrx12.
  destruct (isdr x2 x1) as [ r | nr ].
  apply (ii1 r). apply ii2. apply (isr _ _ nrx12 nr).
Defined.

Lemma rtoneq {X : UU} {R : hrel X} (is : isirrefl R) {a b : X} (r : R a b) :
  a != b.
Proof. intros. intro e. rewrite e in r. apply (is b r). Defined.


(** *** Standard properties of relations and logical equivalences *)

Definition hrellogeq {X : UU} (L R : hrel X) : UU
  := ∏ x1 x2, (L x1 x2 <-> R x1 x2).

Definition istranslogeqf {X : UU} {L R : hrel X}
           (lg : ∏ x1 x2, L x1 x2 <-> R x1 x2) (isl : istrans L) : istrans R.
Proof.
  intros. intros x1 x2 x3 r12 r23.
  apply ((pr1 (lg _ _)) (isl _ _ _ ((pr2 (lg _ _)) r12) ((pr2 (lg _ _)) r23))).
Defined.

Definition isrefllogeqf {X : UU} {L R : hrel X}
           (lg : ∏ x1 x2, L x1 x2 <-> R x1 x2) (isl : isrefl L) : isrefl R.
Proof. intros. intro x. apply (pr1 (lg _ _) (isl x)). Defined.

Definition issymmlogeqf {X : UU} {L R : hrel X}
           (lg : ∏ x1 x2, L x1 x2 <-> R x1 x2) (isl : issymm L) : issymm R.
Proof.
  intros. intros x1 x2 r12.
  apply (pr1 (lg _ _) (isl _ _ (pr2 (lg _ _) r12))).
Defined.

Definition ispologeqf {X : UU} {L R : hrel X} (lg : ∏ x1 x2, L x1 x2 <-> R x1 x2)
           (isl : ispreorder L) : ispreorder R.
Proof.
  intros.
  apply (dirprodpair (istranslogeqf lg (pr1 isl)) (isrefllogeqf lg (pr2 isl))).
Defined.

Definition iseqrellogeqf {X : UU} {L R : hrel X}
           (lg : ∏ x1 x2, L x1 x2 <-> R x1 x2) (isl : iseqrel L) : iseqrel R.
Proof.
  intros.
  apply (dirprodpair (ispologeqf lg (pr1 isl)) (issymmlogeqf lg (pr2 isl))).
Defined.

Definition isirrefllogeqf {X : UU} {L R : hrel X}
           (lg : ∏ x1 x2, L x1 x2 <-> R x1 x2) (isl : isirrefl L) : isirrefl R.
Proof. intros. intros x r. apply (isl _ (pr2 (lg x x) r)). Defined.

Definition isasymmlogeqf {X : UU} {L R : hrel X}
           (lg : ∏ x1 x2, L x1 x2 <-> R x1 x2) (isl : isasymm L) : isasymm R.
Proof.
  intros. intros x1 x2 r12 r21.
  apply (isl _ _ (pr2 (lg _ _) r12) (pr2 (lg _ _) r21)).
Defined.

Definition iscoasymmlogeqf {X : UU} {L R : hrel X}
           (lg : ∏ x1 x2, L x1 x2 <-> R x1 x2) (isl : iscoasymm L) : iscoasymm R.
Proof.
  intros. intros x1 x2 r12.
  apply ((pr1 (lg _ _)) (isl _ _ (negf (pr1 (lg _ _)) r12))).
Defined.

Definition istotallogeqf {X : UU} {L R : hrel X}
           (lg : ∏ x1 x2, L x1 x2 <-> R x1 x2) (isl : istotal L) : istotal R.
Proof.
  intros. intros x1 x2. set (int := isl x1 x2).
  generalize int. clear int. simpl. apply hinhfun.
  apply (coprodf (pr1 (lg x1 x2)) (pr1 (lg x2 x1))).
Defined.

Definition iscotranslogeqf {X : UU} {L R : hrel X}
           (lg : ∏ x1 x2, L x1 x2 <-> R x1 x2) (isl : iscotrans L) : iscotrans R.
Proof.
  intros. intros x1 x2 x3 r13.
  set (int := isl x1 x2 x3 (pr2 (lg _ _) r13)). generalize int.
  clear int. simpl. apply hinhfun.
  apply (coprodf (pr1 (lg x1 x2)) (pr1 (lg x2 x3))).
Defined.

Definition isdecrellogeqf {X : UU} {L R : hrel X}
           (lg : ∏ x1 x2, L x1 x2 <-> R x1 x2) (isl : isdecrel L) : isdecrel R.
Proof.
  intros. intros x1 x2.
  destruct (isl x1 x2) as [ l | nl ].
  - apply (ii1 (pr1 (lg _ _) l)).
  - apply (ii2 (negf (pr2 (lg _ _)) nl)).
Defined.

Definition isnegrellogeqf {X : UU} {L R : hrel X}
           (lg : ∏ x1 x2, L x1 x2 <-> R x1 x2) (isl : isnegrel L) : isnegrel R.
Proof.
  intros. intros x1 x2 nnr.
  apply ((pr1 (lg _ _)) (isl _ _ (negf (negf (pr2 (lg _ _))) nnr))).
Defined.

Definition isantisymmlogeqf {X : UU} {L R : hrel X}
           (lg : ∏ x1 x2, L x1 x2 <-> R x1 x2) (isl : isantisymm L) :
  isantisymm R.
Proof.
  intros. intros x1 x2 r12 r21.
  apply (isl _ _ (pr2 (lg _ _) r12) (pr2 (lg _ _) r21)).
Defined.

Definition isantisymmneglogeqf {X : UU} {L R : hrel X}
           (lg : ∏ x1 x2, L x1 x2 <-> R x1 x2) (isl : isantisymmneg L) :
  isantisymmneg R.
Proof.
  intros. intros x1 x2 nr12 nr21.
  apply (isl _ _ (negf (pr1 (lg _ _)) nr12) (negf (pr1 (lg _ _)) nr21)).
Defined.

Definition iscoantisymmlogeqf {X : UU} {L R : hrel X}
           (lg : ∏ x1 x2, L x1 x2 <-> R x1 x2) (isl : iscoantisymm L) :
  iscoantisymm R.
Proof.
  intros. intros x1 x2 r12.
  set (int := isl _ _ (negf (pr1 (lg _ _)) r12)). generalize int. clear int.
  simpl. apply (coprodf (pr1 (lg _ _)) (idfun _)).
Defined.

Definition neqchoicelogeqf {X : UU} {L R : hrel X}
           (lg : ∏ x1 x2, L x1 x2 <-> R x1 x2) (isl : neqchoice L) : neqchoice R.
Proof.
  intros. intros x1 x2 ne.
  apply (coprodf (pr1 (lg x1 x2)) (pr1 (lg x2 x1)) (isl _ _ ne)).
Defined.



(** *** Preorderings, partial orderings, and associated types. *)

(* preoderings *)
Definition po (X : UU) : UU := ∑ R : hrel X, ispreorder R.
Definition popair {X : UU} (R : hrel X) (is : ispreorder R) : po X
  := tpair ispreorder R is.
Definition carrierofpo (X : UU) : po X -> (X -> X -> hProp) := @pr1 _ ispreorder.
Coercion carrierofpo : po >-> Funclass.

Definition PreorderedSet : UU := ∑ X : hSet, po X.
Definition PreorderedSetPair (X : hSet) (R :po X) : PreorderedSet
  := tpair _ X R.
Definition carrierofPreorderedSet : PreorderedSet -> hSet := pr1.
Coercion carrierofPreorderedSet : PreorderedSet >-> hSet.
Definition PreorderedSetRelation (X : PreorderedSet) : hrel X := pr1 (pr2 X).

(* partial orderings *)
Definition PartialOrder (X : hSet) : UU := ∑ R : hrel X, isPartialOrder R.
Definition PartialOrderpair {X : hSet} (R : hrel X) (is : isPartialOrder R) :
  PartialOrder X
  := tpair isPartialOrder R is.
Definition carrierofPartialOrder {X : hSet} : PartialOrder X -> hrel X := pr1.
Coercion carrierofPartialOrder : PartialOrder >-> hrel.

Definition Poset : UU := ∑ X, PartialOrder X.
Definition Posetpair (X : hSet) (R : PartialOrder X) : Poset
  := tpair PartialOrder X R.
Definition carrierofposet : Poset -> hSet := pr1.
Coercion carrierofposet : Poset >-> hSet.
Definition posetRelation (X : Poset) : hrel X := pr1 (pr2 X).

Lemma isrefl_posetRelation (X : Poset) : isrefl (posetRelation X).
Proof. intros ? x. exact (pr2 (pr1 (pr2 (pr2 X))) x). Defined.

Lemma istrans_posetRelation (X : Poset) : istrans (posetRelation X).
Proof. intros ? x y z l m. exact (pr1 (pr1 (pr2 (pr2 X))) x y z l m). Defined.

Lemma isantisymm_posetRelation (X : Poset) : isantisymm (posetRelation X).
Proof. intros ? x y l m. exact (pr2 (pr2 (pr2 X)) x y l m). Defined.

Delimit Scope poset with poset.
Notation "m ≤ n" := (posetRelation _ m n) (no associativity, at level 70) :
                      poset.
Definition isaposetmorphism {X Y : Poset} (f : X -> Y)
  := (∏ x x' : X, x ≤ x' -> f x ≤ f x')%poset.
Definition posetmorphism (X Y : Poset) : UU
  := total2 (fun f : X -> Y => isaposetmorphism f).
Definition posetmorphismpair (X Y : Poset) :
  ∏ t : X → Y, isaposetmorphism t → ∑ f : X → Y, isaposetmorphism f
  := tpair (fun f : X -> Y => isaposetmorphism f).
Definition carrierofposetmorphism (X Y : Poset) : posetmorphism X Y -> (X -> Y)
  := @pr1 _ _.
Coercion carrierofposetmorphism : posetmorphism >-> Funclass.

Definition isdec_ordering (X : Poset) : UU
  := ∏ (x y : X), decidable (x ≤ y)%poset.

Lemma isaprop_isaposetmorphism {X Y : Poset} (f : X -> Y) :
  isaprop (isaposetmorphism f).
Proof. intros. apply impredtwice; intros. apply impred_prop. Defined.

Definition Subposet (X:Poset) := hsubtype X. (* this seems simpler than the next one *)

Definition Subposet' (X:Poset) := ∑ (S:Poset) (f:posetmorphism S X), isincl f.

Definition Subposet'_to_Poset {X:Poset} (S:Subposet' X) := pr1 S.

Coercion Subposet'_to_Poset : Subposet' >-> Poset.

Definition Subposet_to_Subposet' {X:Poset} : Subposet X -> Subposet' X.
Proof.
  intros X S. use tpair.
  - exists (carrier_subset S).
    use tpair.
    + intros s t. exact (pr1 s ≤ pr1 t)%poset.
    + simpl. split.
      { split.
        { intros s t u. exact (istrans_posetRelation _ _ _ _). }
        { intros s. exact (isrefl_posetRelation _ _). } }
      { intros s t a b. apply subtypeEquality_prop. exact (isantisymm_posetRelation _ _ _ a b). }
  - simpl. use tpair.
    + exists (pr1carrier _).
      intros s t a. simpl in s,t. exact a.
    + simpl. apply isinclpr1carrier.
Defined.

Definition Subposet'_to_Subposet {X:Poset} : Subposet' X -> Subposet X.
Proof.
  intros X S x. set (f := pr1 (pr2 S)); simpl in f. exact (nonempty (hfiber f x)).
Defined.

Coercion Subposet_to_Subposet' : Subposet >-> Subposet'.

Definition Subposet'_equiv_Subposet (X:Poset) : Subposet' X ≃ Subposet X.
Proof.
  intros.
  exists Subposet'_to_Subposet.
  apply set_bijection_to_weq.
  - split.
    + intros S.
      exists (Subposet_to_Subposet' S).
      apply funextfun; intro z.
      apply hPropUnivalence.
      * simple refine (hinhuniv _); intro w.
        simpl in w. induction w as [s p]. induction s as [y q]; simpl in p.
        induction p. exact q.
      * intro h. apply hinhpr. exists (z,,h). reflexivity.
    + intros S T p.
      (* first develop univalence for posets and Poset_rect *)
      admit.
  - unfold Subposet.
    apply isasethsubtype.
Abort.

(** the preorders on a set form a set *)

Definition isaset_po (X : hSet) : isaset (po X).
  intros.
  unfold po.
  apply (isofhleveltotal2 2).
  { apply isaset_hrel. }
  intros x. apply hlevelntosn. apply isaprop_ispreorder.
Defined.

(** the partial orders on a set form a set *)

Definition isaset_PartialOrder X : isaset (PartialOrder X).
  intros.
  unfold PartialOrder.
  apply (isofhleveltotal2 2).
  { apply isaset_hrel. }
  intros x. apply hlevelntosn. apply isaprop_isPartialOrder.
Defined.

(** poset equivalences *)

Definition isPosetEquivalence {X Y : Poset} (f : X ≃ Y) :=
  isaposetmorphism f × isaposetmorphism (invmap f).

Lemma isaprop_isPosetEquivalence {X Y : Poset} (f : X ≃ Y) :
  isaprop (isPosetEquivalence f).
Proof.
  intros. unfold isPosetEquivalence.
  apply isapropdirprod; apply isaprop_isaposetmorphism.
Defined.

Definition isPosetEquivalence_idweq (X : Poset) : isPosetEquivalence (idweq X).
Proof.
  intros. split.
  - intros x y le. exact le.
  - intros x y le. exact le.
Defined.

Definition PosetEquivalence (X Y : Poset) : UU
  := ∑ f : X ≃ Y, isPosetEquivalence f.

Local Open Scope poset.

Notation "X ≅ Y" := (PosetEquivalence X Y) (at level 60, no associativity) :
                      poset.
(* written \cong in Agda input method *)

Definition posetUnderlyingEquivalence {X Y : Poset} : X ≅ Y -> X ≃ Y := pr1.
Coercion posetUnderlyingEquivalence : PosetEquivalence >-> weq.

Definition identityPosetEquivalence (X : Poset) : PosetEquivalence X X.
Proof. intros. exists (idweq X). apply isPosetEquivalence_idweq. Defined.

Lemma isincl_pr1_PosetEquivalence (X Y : Poset) : isincl (pr1 : X ≅ Y -> X ≃ Y).
Proof. intros. apply isinclpr1. apply isaprop_isPosetEquivalence.
Defined.

Lemma isinj_pr1_PosetEquivalence (X Y : Poset) :
  isInjective (pr1 : X ≅ Y -> X ≃ Y).
Proof.
  intros ? ? f g. apply isweqonpathsincl. apply isincl_pr1_PosetEquivalence.
Defined.

(** poset concepts *)

Notation "m < n" := (m ≤ n × m != n)%poset (only parsing) : poset.

Definition isSmallest {X : Poset} (x : X) : UU := ∏ y, x ≤ y.

Definition isBiggest {X : Poset} (x : X) : UU := ∏ y, y ≤ x.

Definition isMinimal {X : Poset} (x : X) : UU := ∏ y, y ≤ x -> x = y.

Definition isMaximal {X : Poset} (x : X) : UU := ∏ y, x ≤ y -> x = y.

Definition consecutive {X : Poset} (x y : X) : UU := x < y × ∏ z, ¬ (x < z × z < y).

Lemma isaprop_isSmallest {X : Poset} (x : X) : isaprop (isSmallest x).
Proof.
  intros. unfold isSmallest. apply impred_prop.
Defined.

Lemma isaprop_isBiggest {X : Poset} (x : X) : isaprop (isBiggest x).
Proof.
  intros. unfold isBiggest. apply impred_prop.
Defined.

Lemma isaprop_consecutive {X : Poset} (x y : X) : isaprop (consecutive x y).
Proof.
  intros. unfold consecutive. apply isapropdirprod.
  - apply isapropdirprod. { apply pr2. } simpl. apply isapropneg.
  - apply impred; intro z. apply isapropneg.
Defined.

(** *** Eqivalence relations and associated types. *)

Definition eqrel (X : UU) : UU := total2 (fun R : hrel X => iseqrel R).
Definition eqrelpair {X : UU} (R : hrel X) (is : iseqrel R) : eqrel X
  := tpair (fun R : hrel X => iseqrel R) R is.
Definition eqrelconstr {X : UU} (R : hrel X)
           (is1 : istrans R) (is2 : isrefl R) (is3 : issymm R) : eqrel X
  := eqrelpair R (dirprodpair (dirprodpair is1 is2) is3).
Definition pr1eqrel (X : UU) : eqrel X -> (X -> (X -> hProp)) := @pr1 _ _.
Coercion pr1eqrel : eqrel >-> Funclass.

Definition eqreltrans {X : UU} (R : eqrel X) : istrans R := pr1 (pr1 (pr2 R)).
Definition eqrelrefl {X : UU} (R : eqrel X) : isrefl R := pr2 (pr1 (pr2 R)).
Definition eqrelsymm {X : UU} (R : eqrel X) : issymm R := pr2 (pr2 R).



(** *** Direct product of two relations *)

Definition hreldirprod {X Y : UU} (RX : hrel X) (RY : hrel Y) :
  hrel (dirprod X Y)
  := fun xy xy' : dirprod X Y => hconj (RX (pr1 xy) (pr1 xy'))
                                    (RY (pr2 xy) (pr2 xy')).

Definition istransdirprod {X Y : UU} (RX : hrel X) (RY : hrel Y)
           (isx : istrans RX) (isy : istrans RY) :
  istrans (hreldirprod RX RY)
  := fun xy1 xy2 xy3 : _ =>
       fun is12 : _  =>
         fun is23 : _ =>
           dirprodpair (isx _ _ _ (pr1 is12) (pr1 is23))
                       (isy _ _ _ (pr2 is12) (pr2 is23)).

Definition isrefldirprod {X Y : UU} (RX : hrel X) (RY : hrel Y)
           (isx : isrefl RX) (isy : isrefl RY) : isrefl (hreldirprod RX RY)
  := fun xy : _ => dirprodpair (isx _) (isy _).

Definition issymmdirprod {X Y : UU} (RX : hrel X) (RY : hrel Y)
           (isx : issymm RX) (isy : issymm RY) : issymm (hreldirprod RX RY)
  := fun xy1 xy2 : _ => fun is12 : _ => dirprodpair (isx _ _ (pr1 is12))
                                              (isy _ _ (pr2 is12)).

Definition eqreldirprod {X Y : UU} (RX : eqrel X) (RY : eqrel Y) :
  eqrel (dirprod X Y)
  := eqrelconstr (hreldirprod RX RY)
                 (istransdirprod _ _ (eqreltrans RX) (eqreltrans RY))
                 (isrefldirprod  _ _ (eqrelrefl RX) (eqrelrefl RY))
                 (issymmdirprod  _ _ (eqrelsymm RX) (eqrelsymm RY)).


(** *** Negation of a relation and its properties *)

Definition negrel {X : UU} (R : hrel X) : hrel X
  := λ x x', hProppair (¬ R x x') (isapropneg _). (* uses [funextemptyAxiom] *)

Lemma istransnegrel {X : UU} (R : hrel X) (isr : iscotrans R) :
  istrans (negrel R).
(* uses [funextfun] and [funextemptyAxiom] *)
Proof.
  intros. intros x1 x2 x3 r12 r23.
  apply (negf (isr x1 x2 x3)).
  apply (toneghdisj (dirprodpair r12 r23)).
Defined.

Lemma iscotrans_to_istrans_negReln {X : UU} {R : hrel X} (NR : negReln R) :
  isdeccotrans R -> istrans NR.
(* uses no axioms; compare to istransnegrel *)
Proof.
  intros ? ? ? i ? ? ? nxy nyz. apply neg_to_negProp.
  apply (negf (i x1 x2 x3)). intro c. induction c as [c|c].
  - exact (negProp_to_neg nxy c).
  - exact (negProp_to_neg nyz c).
Defined.

Lemma isasymmnegrel {X : UU} (R : hrel X) (isr : iscoasymm R) :
  isasymm (negrel R).
Proof. intros. intros x1 x2 r12 r21. apply (r21 (isr _ _ r12)). Defined.

Lemma iscoasymmgenrel {X : UU} (R : hrel X) (isr : isasymm R) :
  iscoasymm (negrel R).
Proof. intros. intros x1 x2 nr12. apply (negf (isr _ _) nr12). Defined.

Lemma isdecnegrel {X : UU} (R : hrel X) (isr : isdecrel R) :
  isdecrel (negrel R).
(* uses [funextemptyAxiom] *)
Proof.
  intros. intros x1 x2.
  destruct (isr x1 x2) as [ r | nr ].
  - apply ii2. apply (todneg _ r).
  - apply (ii1 nr).
Defined.

Lemma isnegnegrel {X : UU} (R : hrel X) : isnegrel (negrel R).
Proof.
  intros. intros x1 x2.
  apply (negf (todneg (R x1 x2))).
Defined.

Lemma isantisymmnegrel {X : UU} (R : hrel X) (isr : isantisymmneg R) :
  isantisymm (negrel R).
Proof. intros. apply isr. Defined.

(** *** Boolean representation of decidable equality *)

Definition eqh {X : UU} (is : isdeceq X) : hrel X
  := fun x x' => hProppair (booleq is x x' = true)
                        (isasetbool (booleq is x x') true).

Definition neqh {X : UU} (is : isdeceq X) : hrel X
  := fun x x' => hProppair (booleq is x x' = false)
                        (isasetbool (booleq is x x') false).

Lemma isrefleqh {X : UU} (is : isdeceq X) : isrefl (eqh is).
Proof.
  intros. unfold eqh. unfold booleq.
  intro x. destruct (is x x) as [ e | ne ].
  - simpl. apply idpath.
  - destruct (ne (idpath x)).
Defined.

Definition weqeqh {X : UU} (is : isdeceq X) (x x' : X) :
  (x = x') ≃ (eqh is x x').
Proof.
  intros. apply weqimplimpl.
  - intro e. destruct e. apply isrefleqh.
  - intro e. unfold eqh in e. unfold booleq in e.
    destruct (is x x') as [ e' | ne' ].
    + apply e'.
    + destruct (nopathsfalsetotrue e).
  - unfold isaprop. unfold isofhlevel. apply (isasetifdeceq X is x x').
  - unfold eqh. simpl. unfold isaprop. unfold isofhlevel.
    apply (isasetbool _ true).
Defined.

Definition weqneqh {X : UU} (is : isdeceq X) (x x' : X) :
  (x != x') ≃ (neqh is x x').
Proof.
  intros. unfold neqh. unfold booleq. apply weqimplimpl.
  - destruct (is x x') as [ e | ne ].
    + intro ne. destruct (ne e).
    + intro ne'. simpl. apply idpath.
  - destruct (is x x') as [ e | ne ].
    + intro tf. destruct (nopathstruetofalse tf).
    + intro. exact ne.
  - apply (isapropneg).
  - simpl. unfold isaprop. unfold isofhlevel. apply (isasetbool _ false).
Defined.




(** *** Boolean representation of decidable relations *)


Definition decrel (X : UU) : UU := total2 (fun R : hrel X => isdecrel R).
Definition pr1decrel (X : UU) : decrel X -> hrel X := @pr1 _ _.
Definition decrelpair {X : UU} {R : hrel X} (is : isdecrel R) : decrel X
  := tpair _ R is.
Coercion pr1decrel : decrel >-> hrel.

Definition decreltobrel {X : UU} (R : decrel X) : brel X.
Proof.
  intros. intros x x'. destruct ((pr2 R) x x').
  - apply true.
  - apply false.
Defined.

Definition breltodecrel {X : UU} (B : brel X) : decrel X
  := @decrelpair _ (fun x x' => hProppair (paths (B x x') true) (isasetbool _ _))
                 (fun x x' => (isdeceqbool _ _)).

Definition decrel_to_DecidableRelation {X : UU} :
  decrel X -> DecidableRelation X.
Proof.
  intros ? R x y. induction R as [R is]. exists (R x y).
  apply isdecpropif. { apply propproperty. } apply is.
Defined.

Definition pathstor {X : UU} (R : decrel X) (x x' : X)
           (e : decreltobrel R x x' = true) : R x x'.
Proof.
  unfold decreltobrel. intros.
  destruct (pr2 R x x') as [ e' | ne ].
  - apply e'.
  - destruct (nopathsfalsetotrue e).
Defined.

Definition rtopaths {X : UU} (R : decrel X) (x x' : X) (r : R x x') :
  decreltobrel R x x' = true.
Proof.
  unfold decreltobrel. intros. destruct ((pr2 R) x x') as [ r' | nr ].
  - apply idpath.
  - destruct (nr r).
Defined.

Definition pathstonegr {X : UU} (R : decrel X) (x x' : X)
           (e : decreltobrel R x x' = false) : neg (R x x').
Proof.
  unfold decreltobrel. intros. destruct (pr2 R x x') as [ e' | ne ].
  - destruct (nopathstruetofalse e).
  - apply ne.
Defined.

Definition negrtopaths {X : UU} (R : decrel X) (x x' : X) (nr : neg (R x x')) :
  decreltobrel R x x' = false.
Proof.
  unfold decreltobrel. intros.
  destruct (pr2 R x x') as [ r | nr' ].
  - destruct (nr r).
  - apply idpath.
Defined.


(** The following construction of "ct" ("canonical term") is inspired by the
  ideas of George Gonthier. The expression [ct (R, x, y)] where [R] is in
  [hrel X] for some [X] and has a canonical structure of a decidable relation
  and [x, y] are closed terms of type [X] such that [R x y] is inhabited is the
  term of type [R x y] which relizes the canonical term in [isdecrel R x y].

  Definition pathstor_comp {X : UU} (R : decrel X) (x x' : X)
  (e : paths (decreltobrel R x x') true) : R x x'.
  Proof. unfold decreltobrel. intros.  destruct (pr2 R x x') as [ e' | ne ].
  apply e'. destruct (nopathsfalsetotrue e). Defined.

  Notation " 'ct' (R, x, y) " := ((pathstor_comp _ x y (idpath true)) : R x y)
                                 (at level 70).

*)

Definition ctlong {X : UU} (R : hrel X) (is : isdecrel R) (x x' : X)
           (e : decreltobrel (decrelpair is) x x' = true) : R x x'.
Proof.
  unfold decreltobrel. intros. simpl in e. destruct (is x x') as [ e' | ne ].
  - apply e'.
  - destruct (nopathsfalsetotrue e).
Defined.

Notation " 'ct' ( R , is , x , y ) " := (ctlong R is x y (idpath true))
                                          (at level 70).

(*

  Tactics for computing with decidable relations

  A tactic alternative to [ct], with negation

  If [R x y] is a decidable relation on a type [X], then, by definition, we have a proof [d] of [R x
  y ⨿ ¬ R x y].  If [x] and [y] are constants (definable in an empty context), then simplification
  of [d] will yield either a term of the form [inl p] or [inr q], depending on whether [R x y] is
  true or false.  Let us suppose the answer turns out to be true.  Then if our current proof goal is
  [R x y], then we can automate the proof by first converting [R] to a binary relation [S], so that
  [S x y] simplifies to [true].  Then we know that a proof of [S x y = true] is [idpath true], and
  we can convert that into a proof of [R x y] using a proof of the implication [S x y = true → R x
  y].  Similarly, if the answer turns out to be false, then we know that a proof of [S x y = false]
  is [idpath false], and we can convert that into a proof of [¬ R x y].

  The tactics [confirm_equal] and [confirm_not_equal] make this strategy concise when the goal is of
  the form [x = y] or [x != y] and we have a proof [i] that equality is decidable.

  (It would be redundant to also have a proof that inequality is decidable.)

  To evaluate whether having a tactic simplifies things, compare the proofs of [hzbooleqisi] and
  [hzbooleqisi'] in Integers.v.

 *)

Definition deceq_to_decrel {X:UU} : isdeceq X -> decrel X.
Proof. intros ? i. use decrelpair.
       - intros x y. exists (x=y). now apply isasetifdeceq.
       - exact i.
Defined.

Definition confirm_equal {X : UU} (i : isdeceq X) (x x' : X)
           (e : decreltobrel (deceq_to_decrel i) x x' = true) : x = x'.
Proof.
  intros.
  exact (pathstor (deceq_to_decrel i) _ _ e).
Defined.

Definition confirm_not_equal {X : UU} (i : isdeceq X) (x x' : X)
           (e : decreltobrel (deceq_to_decrel i) x x' = false) : x != x'.
Proof.
  intros.
  exact (pathstonegr (deceq_to_decrel i) _ _ e).
Defined.

Ltac exact_op x := (* from Jason Gross: same as "exact", but with unification the opposite way *)
  let T := type of x in
  let G := match goal with |- ?G => constr:(G) end in
  exact ((@idfun G : T -> G) x).

(* I don't know why exact_op works better here, but with "exact", the code in RealNumbers/Prelim.v breaks *)
Ltac confirm_yes      d x y := exact_op (pathstor d x y (idpath true)).
Ltac confirm_no       d x y := exact_op (pathstonegr d x y (idpath false)).
Ltac confirm_equal        i := match goal with |- ?x = ?y => confirm_yes (deceq_to_decrel i) x y end.
Ltac confirm_not_equal    i := match goal with |- ?x != ?y => confirm_no (deceq_to_decrel i) x y end.
Ltac confirm_equal_absurd i := match goal with |- ?x = ?y → ∅ => confirm_no (deceq_to_decrel i) x y end.

(** *** Restriction of a relation to a subtype *)

Definition resrel {X : UU} (L : hrel X) (P : hsubtype X) : hrel P
  := fun p1 p2 => L (pr1 p1) (pr1 p2).

Definition istransresrel {X : UU} (L : hrel X) (P : hsubtype X)
           (isl : istrans L) : istrans (resrel L P).
Proof.
  intros. intros x1 x2 x3 r12 r23.
  apply (isl _ (pr1 x2) _ r12 r23).
Defined.

Definition isreflresrel {X : UU} (L : hrel X) (P : hsubtype X)
           (isl : isrefl L) : isrefl (resrel L P).
Proof. intros. intro x. apply isl. Defined.

Definition issymmresrel {X : UU} (L : hrel X) (P : hsubtype X)
           (isl : issymm L) : issymm (resrel L P).
Proof. intros. intros x1 x2 r12. apply isl. apply r12. Defined.

Definition isporesrel {X : UU} (L : hrel X) (P : hsubtype X)
           (isl : ispreorder L) : ispreorder (resrel L P).
Proof.
  intros.
  apply (dirprodpair (istransresrel L P (pr1 isl))
                     (isreflresrel L P (pr2 isl))).
Defined.

Definition iseqrelresrel {X : UU} (L : hrel X) (P : hsubtype X)
           (isl : iseqrel L) : iseqrel (resrel L P).
Proof.
  intros.
  apply (dirprodpair (isporesrel L P (pr1 isl)) (issymmresrel L P (pr2 isl))).
Defined.

Definition isirreflresrel {X : UU} (L : hrel X) (P : hsubtype X)
           (isl : isirrefl L) : isirrefl (resrel L P).
Proof. intros. intros x r. apply (isl _ r). Defined.

Definition isasymmresrel {X : UU} (L : hrel X) (P : hsubtype X)
           (isl : isasymm L) : isasymm (resrel L P).
Proof. intros. intros x1 x2 r12 r21. apply (isl _ _ r12 r21). Defined.

Definition iscoasymmresrel {X : UU} (L : hrel X) (P : hsubtype X)
           (isl : iscoasymm L) : iscoasymm (resrel L P).
Proof. intros. intros x1 x2 r12. apply (isl _ _ r12). Defined.

Definition istotalresrel {X : UU} (L : hrel X) (P : hsubtype X)
           (isl : istotal L) : istotal (resrel L P).
Proof. intros. intros x1 x2. apply isl. Defined.

Definition iscotransresrel {X : UU} (L : hrel X) (P : hsubtype X)
           (isl : iscotrans L) : iscotrans (resrel L P).
Proof. intros. intros x1 x2 x3 r13. apply (isl _ _ _ r13). Defined.

Definition isdecrelresrel {X : UU} (L : hrel X) (P : hsubtype X)
           (isl : isdecrel L) : isdecrel (resrel L P).
Proof. intros. intros x1 x2. apply isl. Defined.

Definition isnegrelresrel {X : UU} (L : hrel X) (P : hsubtype X)
           (isl : isnegrel L) : isnegrel (resrel L P).
Proof. intros. intros x1 x2 nnr. apply (isl _ _ nnr). Defined.

Definition isantisymmresrel {X : UU} (L : hrel X) (P : hsubtype X)
           (isl : isantisymm L) : isantisymm (resrel L P).
Proof.
  intros. intros x1 x2 r12 r21.
  apply (invmaponpathsincl _ (isinclpr1carrier _) _ _ (isl _ _ r12 r21)).
Defined.

Definition isantisymmnegresrel {X : UU} (L : hrel X) (P : hsubtype X)
           (isl : isantisymmneg L) : isantisymmneg (resrel L P).
Proof.
  intros. intros x1 x2 nr12 nr21.
  apply (invmaponpathsincl _ (isinclpr1carrier _) _ _ (isl _ _ nr12 nr21)).
Defined.

Definition iscoantisymmresrel {X : UU} (L : hrel X) (P : hsubtype X)
           (isl : iscoantisymm L) : iscoantisymm (resrel L P).
Proof.
  intros. intros x1 x2 r12. destruct (isl _ _ r12) as [ l | e ].
  - apply (ii1 l).
  - apply ii2. apply (invmaponpathsincl _ (isinclpr1carrier _) _ _ e).
Defined.

Definition  neqchoiceresrel {X : UU} (L : hrel X) (P : hsubtype X)
            (isl : neqchoice L) : neqchoice (resrel L P).
Proof.
  intros. intros x1 x2 ne.
  set (int := negf (invmaponpathsincl _ (isinclpr1carrier P) _ _) ne).
  apply (isl _ _ int).
Defined.



(** *** Equivalence classes with respect to a given relation *)



Definition iseqclass {X : UU} (R : hrel X) (A : hsubtype X) : UU
  := dirprod (ishinh (carrier A))
             (dirprod (∏ x1 x2 : X, R x1 x2 -> A x1 -> A x2)
                      (∏ x1 x2 : X, A x1 ->  A x2 -> R x1 x2)).
Definition iseqclassconstr {X : UU} (R : hrel X) {A : hsubtype X}
           (ax0 : ishinh (carrier A))
           (ax1 : ∏ x1 x2 : X, R x1 x2 -> A x1 -> A x2)
           (ax2 : ∏ x1 x2 : X, A x1 ->  A x2 -> R x1 x2) : iseqclass R A
  := dirprodpair ax0 (dirprodpair ax1 ax2).

Definition eqax0 {X : UU} {R : hrel X} {A : hsubtype X} :
  iseqclass R A -> ishinh (carrier A) := fun is : iseqclass R A => pr1 is.
Definition eqax1 {X : UU} {R : hrel X} {A : hsubtype X} :
  iseqclass R A -> ∏ x1 x2 : X, R x1 x2 -> A x1 -> A x2
  := fun is : iseqclass R A => pr1 (pr2 is).
Definition eqax2 {X : UU} {R : hrel X} {A : hsubtype X} :
  iseqclass R A -> ∏ x1 x2 : X, A x1 -> A x2 -> R x1 x2
  := fun is : iseqclass R A => pr2 (pr2 is).

Lemma isapropiseqclass {X : UU} (R : hrel X) (A : hsubtype X) :
  isaprop (iseqclass R A).
Proof.
intros X R A.
apply isofhleveldirprod.
- exact (isapropishinh (carrier A)).
- apply isofhleveldirprod.
  + repeat (apply impred; intro).
    exact (pr2 (A t0)).
  + repeat (apply impred; intro).
    exact (pr2 (R t t0)).
Defined.


(** *** Direct product of equivalence classes *)

Lemma iseqclassdirprod {X Y : UU} {R : hrel X} {Q : hrel Y}
      {A : hsubtype X} {B : hsubtype Y}
      (isa : iseqclass R A) (isb : iseqclass Q B) :
  iseqclass (hreldirprod R Q) (subtypesdirprod A B).
Proof.
  intros.
  set (XY := dirprod X Y).
  set (AB := subtypesdirprod A B).
  set (RQ := hreldirprod R Q).
  set (ax0 := ishinhsubtypedirprod A B (eqax0 isa) (eqax0 isb)).
  assert (ax1 : ∏ xy1 xy2 : XY, RQ xy1 xy2 -> AB xy1 -> AB xy2).
  {
    intros xy1 xy2 rq ab1.
    apply (dirprodpair (eqax1 isa _ _ (pr1 rq) (pr1 ab1))
                       (eqax1 isb _ _ (pr2 rq) (pr2 ab1))).
  }
  assert (ax2 : ∏ xy1 xy2 : XY, AB xy1 -> AB xy2 -> RQ xy1 xy2).
  {
    intros xy1 xy2 ab1 ab2.
    apply (dirprodpair (eqax2 isa _ _ (pr1 ab1) (pr1 ab2))
                       (eqax2 isb _ _ (pr2 ab1) (pr2 ab2))).
  }
  apply (iseqclassconstr _ ax0 ax1 ax2).
Defined.



(** ** Surjections to sets are epimorphisms  *)

Theorem surjectionisepitosets {X Y Z : UU} (f : X -> Y) (g1 g2 : Y -> Z)
        (is1 : issurjective f) (is2 : isaset Z)
        (isf : ∏ x : X, g1 (f x) = g2 (f x)) : ∏ y : Y, g1 y = g2 y.
Proof.
  intros.
  set (P1:= hProppair (paths (g1 y) (g2 y)) (is2 (g1 y) (g2 y))).
  unfold issurjective in is1.
  assert (s1: (hfiber f y)-> paths (g1 y) (g2 y)).
  {
    intro X1. destruct X1 as [t x ]. induction x. apply (isf t).
  }
  assert (s2: ishinh (paths (g1 y) (g2 y)))
    by apply (hinhfun s1 (is1 y)).
  set (is3 := is2 (g1 y) (g2 y)).
  simpl in is3.
  apply (@hinhuniv (paths (g1 y) (g2 y)) (hProppair _ is3)).
  - intro X1. assumption.
  - assumption.
Defined.

(** ** Epimorphisms are surjections to sets

The proof goes as follows :

Let p : A -> B be an epi.

Let f,g : B -> P(B) defined by
f(x) = {x}
g(x) = p(p^-1({x})) (either {x} or the empty set if x is not in the image)

Then f o p = g o p, so f = g, so p is surjective
 *)

Lemma isaset_set_fun_space A (B : hSet) : isaset (A -> B).
Proof.
  intros.
  change isaset with (isofhlevel 2).
  apply impred.
  apply (fun _ => (pr2 B)).
Qed.

(**
TODO find a proof without univalence for propositions (if possible)
*)
Lemma epiissurjectiontosets {A B : UU} (p : A -> B) (isB:isaset B)
      (epip : ∏ (C:hSet) (g1 g2:B->C), (∏ x : A, g1 (p x) = g2 (p x)) ->
                               (∏ y : B, g1 y = g2 y)) :   issurjective p.
Proof.
  intros.
  assert(pred_set : isaset (B -> hProp)).
  { apply (isaset_set_fun_space _ (hSetpair _ isasethProp)). }
  specialize (epip (hSetpair _ pred_set)
                   (fun b x => ∥ ∑ y : hfiber p b, x = p (pr1 y) ∥ )
                   (fun b x => hProppair (x = b) (isB x b))
               ).
  lapply epip.
  - intro h.
    intro y.
    specialize (h y).
    apply toforallpaths in h.
    specialize (h y).
    cbn in h.
    match type of h with _ = ?type_witn => set (typ:= type_witn) in h end.
    assert (witness:typ ).
    { apply idpath. }
    revert witness.
    rewrite <- h.
    apply hinhfun.
    intro h'.
    exact (pr1 h').
  - intro b.
    apply funextfun.
    intro x; cbn.
    apply weqtopathshProp.
    apply logeqweq.
    + apply hinhuniv.
      intros [y eqx].
      rewrite eqx.
      apply (hfiberpr2 _ _ y).
    + intro eqx.
      apply hinhpr.
      use tpair;[now exists b|exact eqx].
Qed.



(** ** Universal property enjoyed by surjections
<<
    f
 A ---> C
 |
 | p
 |
 v
 B
>>

If p is surjective and forall x, y dans A, p(x)=p(y) => f(x)=f(y)
then there exists a unique function from B to C that makes the diagram commute
*)
Section LiftSurjection.

  Context {A B C :UU}.
  Hypothesis hsc:isaset C.
  Variables (p : A -> B ) (f: A -> C ).

  Hypothesis comp_f_epi: ∏ x y, p x =  p y -> f x = f y.
  Hypothesis surjectivep : issurjective p.

  (* Reformulation of the previous hypothesis *)
  Lemma surjective_iscontr_im : ∏ b : B, iscontr
                                        (image (fun (x:hfiber p b) => f (pr1 x))).
  Proof.
    intro b.
    apply (squash_to_prop (surjectivep b)).
    { apply isapropiscontr. }
    intro H.
    apply iscontraprop1.
    (* inspired by isapropimeqclass *)
    -  apply isapropsubtype.
       intros x1 x2.
       apply (@hinhuniv2 _ _ (hProppair _ (hsc _ _))).
       simpl; intros y1 y2; simpl.
       destruct y1 as [ [z1 h1] h1' ].
       destruct y2 as [ [z2 h2] h2' ].
       rewrite <- h1' ,<-h2'.
       apply comp_f_epi;simpl.
       rewrite h1,h2.
       apply idpath.
    - apply prtoimage. apply H.
  Defined.

  Definition univ_surj : B -> C :=
    fun b => (pr1 (pr1 (surjective_iscontr_im b))).

  Lemma univ_surj_ax : ∏ x,  univ_surj (p x) = f x.
  Proof.
    intro x.
    apply pathsinv0.
    apply path_to_ctr.
    apply (squash_to_prop (surjectivep (p x))).
    { apply isapropishinh. }
    intro r. apply hinhpr.
    exists r.
    apply comp_f_epi.
    apply (pr2 r).
  Qed.

  Lemma univ_surj_unique : ∏ (g : B -> C) (H : ∏ a : A, g (p a) = f a)
                            (b : B), g b = univ_surj b.
  Proof.
    intros g H b.
    apply (surjectionisepitosets p); [easy|easy|].
    intro x.
    now rewrite H,univ_surj_ax.
  Qed.



End LiftSurjection.




(** ** Set quotients of types.

In this file we study the set quotients of types by equivalence relations. While
the general notion of a quotient of a type by a relation is complicated due to
the existence of different kinds of quotients (e.g. homotopy quotients or
categorical quotients in the homotopy category which are usually different from
each other) there is one particular class of quotients which is both very
important for applications and semantically straightforward. These quotients are
the universal functions from a type to an hset which respect a given relation.
Some of the proofs in this section depend on the proerties of the hinhabited
construction and some also depend on the univalence axiom for [hProp] which
allows us to prove that the type of monic subtypes of a type is a set.

Our main construction is analogous to the usual construction of quotient as a
set of equivalence classes. Wev also consider another construction of [setquot]
which is analogous (on the next h-level) to our construction of [ishinh]. Both
have generalizations to the "higher" quotients (i.e. groupoid quotients etc.)
which will be considered separately. In particular, the quotients the next
h-level appear to be closely related to the localizations of categories and will
be considered in the section about types of h-level 3.
*)



(** *** Setquotient defined in terms of equivalence classes *)


Definition setquot {X : UU} (R : hrel X) : UU
  := total2 (fun A : _ => iseqclass R A).
Definition setquotpair {X : UU} (R : hrel X) (A : hsubtype X)
           (is : iseqclass R A) : setquot R := tpair _ A is.
Definition pr1setquot {X : UU} (R : hrel X) : setquot R -> (hsubtype X)
  := @pr1 _ (fun A : _ => iseqclass R A).
Coercion pr1setquot : setquot >-> hsubtype.

Lemma isinclpr1setquot {X : UU} (R : hrel X) : isincl (pr1setquot R).
Proof.
  intros X R. apply isinclpr1. intro x0. apply isapropiseqclass.
Defined.

Definition setquottouu0 {X : UU} (R : hrel X) (a : setquot R)
  := carrier (pr1 a).
Coercion setquottouu0 : setquot >-> Sortclass.

Theorem isasetsetquot {X : UU} (R : hrel X) : isaset (setquot R).
Proof.
  intros X R.
  apply (isasetsubset (@pr1 _ _) (isasethsubtype X)).
  apply isinclpr1; intro x.
  now apply isapropiseqclass.
Defined.

Definition setquotinset {X : UU} (R : hrel X) : hSet :=
  hSetpair _ (isasetsetquot R).

Theorem setquotpr {X : UU} (R : eqrel X) : X -> setquot R.
Proof.
  intros X R X0.
  set (rax := eqrelrefl R).
  set (sax := eqrelsymm R).
  set (tax := eqreltrans R).
  apply (tpair _ (fun x : X => R X0 x)).
  split.
  - exact (hinhpr (tpair _ X0 (rax X0))).
  - split; intros x1 x2 X1 X2.
    + exact (tax X0 x1 x2 X2 X1).
    + exact (tax x1 X0 x2 (sax X0 x1 X1) X2).
Defined.

Lemma setquotl0 {X : UU} (R : eqrel X) (c : setquot R) (x : c) :
  setquotpr R (pr1 x) = c.
Proof.
  intros X R c x.
  apply (invmaponpathsincl _ (isinclpr1setquot R)).
  apply funextsec; intro x0.
  apply hPropUnivalence; intro r.
  - exact (eqax1 (pr2 c) (pr1 x) x0 r (pr2 x)).
  - exact (eqax2 (pr2 c) (pr1 x) x0 (pr2 x) r).
Defined.

Theorem issurjsetquotpr {X : UU} (R : eqrel X) : issurjective (setquotpr R).
Proof.
  intros. unfold issurjective.
  intro c. apply (@hinhuniv (carrier (pr1 c))).
  intro x. apply hinhpr.
  split with (pr1 x).
  - apply setquotl0.
  - apply (eqax0 (pr2 c)).
Defined.

Lemma iscompsetquotpr {X : UU} (R : eqrel X) (x x' : X) (a : R x x') :
  setquotpr R x = setquotpr R x'.
Proof.
  intros. apply (invmaponpathsincl _ (isinclpr1setquot R)).
  simpl. apply funextsec.
  intro x0. apply hPropUnivalence.
  intro r0. apply (eqreltrans R _ _ _ (eqrelsymm R _ _ a) r0).
  intro x0'. apply (eqreltrans R _ _ _ a x0').
Defined.





(** *** Universal property of [seqtquot R] for functions to sets satisfying compatibility condition [iscomprelfun] *)


Definition iscomprelfun {X Y : UU} (R : hrel X) (f : X -> Y) : UU
  := ∏ x x' : X, R x x' -> f x = f x'.

Lemma iscomprelfunlogeqf {X Y : UU} {R L : hrel X} (lg : hrellogeq L R)
      (f : X -> Y) (is : iscomprelfun L f) : iscomprelfun R f.
Proof. intros. intros x x' r. apply (is _ _ (pr2 (lg  _ _) r)). Defined.

Lemma isapropimeqclass {X : UU} (R : hrel X) (Y : hSet) (f : X -> Y)
      (is : iscomprelfun R f) (c : setquot R) :
  isaprop (image (fun x : c => f (pr1 x))).
Proof.
  intros. apply isapropsubtype.
  intros y1 y2. simpl.
  apply (@hinhuniv2 _ _ (hProppair (paths y1 y2) (pr2 Y y1 y2))).
  intros x1 x2. simpl.
  destruct c as [ A iseq ].
  destruct x1 as [ x1 is1 ]. destruct x2 as [ x2 is2 ].
  destruct x1 as [ x1 is1' ]. destruct x2 as [ x2 is2' ].
  simpl in is1. simpl in is2. simpl in is1'. simpl in is2'.
  assert (r : R x1 x2) by apply (eqax2 iseq _ _ is1' is2').
  apply (pathscomp0 (pathsinv0 is1) (pathscomp0 (is _ _ r) is2)).
Defined.
Global Opaque isapropimeqclass.

Theorem setquotuniv {X : UU} (R : hrel X) (Y : hSet) (f : X -> Y)
        (is : iscomprelfun R f) (c : setquot R) : Y.
Proof.
  intros.
  apply (pr1image (fun x : c => f (pr1 x))).
  apply (@hinhuniv (pr1 c) (hProppair _ (isapropimeqclass R Y f is c))
                   (prtoimage (fun x : c => f (pr1 x)))).
  apply (eqax0 (pr2 c)).
Defined.


(** Note : the axioms rax, sax and trans are not used in the proof of
  setquotuniv. If we consider a relation which is not an equivalence relation
  then setquot will still be the set of subsets which are equivalence classes.
  Now however such subsets need not to cover all of the type. In fact their set
  can be empty. Nevertheless setquotuniv will apply. *)


Theorem setquotunivcomm {X : UU} (R : eqrel X) (Y : hSet) (f : X -> Y)
        (is : iscomprelfun R f) :
  ∏ x : X, setquotuniv R Y f is (setquotpr R x) = f x.
Proof.
  intros. unfold setquotuniv. unfold setquotpr.
  simpl. apply idpath.
Defined.


Theorem weqpathsinsetquot {X : UU} (R : eqrel X) (x x' : X) :
  R x x' ≃ setquotpr R x = setquotpr R x'.
Proof.
  intros. split with (iscompsetquotpr R x x').
  apply isweqimplimpl.
  - intro e.
    set (e' := maponpaths (pr1setquot R) e).
    unfold pr1setquot in e'. unfold setquotpr in e'. simpl in e'.
    set (e'' := maponpaths (fun f : _ => f x') e'). simpl in e''.
    apply (eqweqmaphProp (pathsinv0 e'') (eqrelrefl R x')).
  - apply (pr2 (R x x')).
  - set (int := isasetsetquot R (setquotpr R x) (setquotpr R x')). assumption.
Defined.



(** *** Functoriality of [setquot] for functions mapping one relation to another *)


Definition iscomprelrelfun {X Y : UU} (RX : hrel X) (RY : hrel Y) (f : X -> Y)
  : UU := ∏ x x' : X, RX x x' -> RY (f x) (f x').

Lemma iscomprelfunlogeqf1 {X Y : UU} {LX RX : hrel X} (RY : hrel Y)
      (lg : hrellogeq LX RX) (f : X -> Y) (is : iscomprelrelfun LX RY f) :
  iscomprelrelfun RX RY f.
Proof. intros. intros x x' r. apply (is _ _ (pr2 (lg  _ _) r)). Defined.

Lemma iscomprelfunlogeqf2 {X Y : UU} (RX : hrel X) {LY RY : hrel Y}
      (lg : hrellogeq LY RY) (f : X -> Y) (is : iscomprelrelfun RX LY f) :
  iscomprelrelfun RX RY f.
Proof. intros. intros x x' r. apply ((pr1 (lg _ _)) (is _ _ r)). Defined.

Definition setquotfun {X Y : UU} (RX : hrel X) (RY : eqrel Y) (f : X -> Y)
           (is : iscomprelrelfun RX RY f) (cx : setquot RX) : setquot RY.
Proof.
  intros.
  set (ff := funcomp f (setquotpr RY)).
  assert (isff : iscomprelfun RX ff).
  {
    intros x x'. intro r.
    apply (weqpathsinsetquot RY (f x) (f x')).
    apply is. apply r.
  }
  apply (setquotuniv RX (setquotinset RY) ff isff cx).
Defined.

Definition setquotfuncomm {X Y : UU} (RX : eqrel X) (RY : eqrel Y)
           (f : X -> Y) (is : iscomprelrelfun RX RY f) :
  ∏ x : X, setquotfun RX RY f is (setquotpr RX x) = setquotpr RY (f x).
Proof. intros. simpl. apply idpath. Defined.



(** *** Universal property of [setquot] for predicates of one and several variables *)

Theorem setquotunivprop {X : UU} (R : eqrel X) (P : setquot (pr1 R) -> hProp)
  (ps : ∏ x : X, pr1 (P (setquotpr R x))) : ∏ c : setquot (pr1 R), pr1 (P c).
Proof.
intros X R P ps c.
apply (@hinhuniv (carrier (pr1 c)) (P c)).
- intro x.
  set (e := setquotl0 R c x).
  apply (eqweqmaphProp (maponpaths P e)).
  exact (ps (pr1 x)).
- exact (eqax0 (pr2 c)).
Defined.

Theorem setquotuniv2prop {X : UU} (R : eqrel X)
        (P : setquot R -> setquot R -> hProp)
        (is : ∏ x x' : X, P (setquotpr R x) (setquotpr R x')) :
  ∏ c c' : setquot R, P c c'.
Proof.
  intros.
  assert (int1 : ∏ c0' : _, P c c0').
  {
    apply (setquotunivprop R (fun c0' => P c c0')).
    intro x. apply (setquotunivprop R (fun c0 : _ => P c0 (setquotpr R x))).
    intro x0. apply (is x0 x).
  }
  apply (int1 c').
Defined.

Theorem setquotuniv3prop {X : UU} (R : eqrel X)
        (P : setquot R -> setquot R -> setquot R -> hProp)
        (is : ∏ x x' x'' : X, P (setquotpr R x) (setquotpr R x')
                                (setquotpr R x'')) :
  ∏ c c' c'' : setquot R, P c c' c''.
Proof.
  intros.
  assert (int1 : ∏ c0' c0'' : _, P c c0' c0'').
  {
    apply (setquotuniv2prop R (fun c0' c0'' => P c c0' c0'')).
    intros x x'.
    apply (setquotunivprop R (fun c0 : _ => P c0 (setquotpr R x)
                                           (setquotpr R x'))).
    intro x0. apply (is x0 x x').
  }
  apply (int1 c' c'').
Defined.

Theorem setquotuniv4prop {X : UU} (R : eqrel X)
        (P : setquot R -> setquot R ->  setquot R -> setquot R -> hProp)
        (is : ∏ x x' x'' x''' : X, P (setquotpr R x) (setquotpr R x')
                                     (setquotpr R x'') (setquotpr R x''')) :
  ∏ c c' c'' c''' : setquot R, P c c' c'' c'''.
Proof.
  intros.
  assert (int1 : ∏ c0 c0' c0'' : _, P c c0 c0' c0'').
  {
    apply (setquotuniv3prop R (fun c0 c0' c0'' => P c c0 c0' c0'')).
    intros x x' x''.
    apply (setquotunivprop R (fun c0 : _ => P c0 (setquotpr R x) (setquotpr R x')
                                           (setquotpr R x''))).
    intro x0. apply (is x0 x x' x'').
  }
  apply (int1 c' c'' c''').
Defined.


(** Important note : theorems proved above can not be used (al least at the
  moment) to construct terms whose complete normalization (evaluation) is
  important. For example they should not be used * directly * to construct
  [isdeceq] property of [setquot] since [isdeceq] is in turn used to construct
  boolean equality [booleq] and evaluation of [booleq x y] is important for
  computational purposes. Terms produced using these universality theorems will
  not fully normalize even in simple cases due to the following steps in the
  proof of [setquotunivprop]. As a part of the proof term of this theorem there
  appears the composition of an application of [hPropUnivalence], transfer of
  the resulting term of the identity type by [maponpaths] along [P] followed by
  the reconstruction of a equivalence (two directional implication) between the
  corresponding propositions through [eqweqmaphProp]. The resulting
  implications are "opaque" and the proofs of disjunctions [P \/ Q] produced
  with the use of such implications can not be evaluated to one of the summands
  of the disjunction. An example is given by the following theorem
  [isdeceqsetquot_non_constr] which, as simple experiments show, can not be used
  to compute the value of [isdeceqsetquot]. Below we give another proof of
  [isdeceq (setquot R)] using the same assumptions which is "constructive"
  i.e. usable for the evaluation purposes. *)

(** *** The case when [setquotfun] is a surjection, inclusion or a weak equivalence *)

Lemma issurjsetquotfun {X Y : UU} (RX : eqrel X) (RY : eqrel Y) (f : X -> Y)
      (is : issurjective f) (is1 : iscomprelrelfun RX RY f) :
  issurjective (setquotfun RX RY f is1).
Proof.
  intros. apply (issurjtwooutof3b (setquotpr RX)).
  apply (issurjcomp f (setquotpr RY) is (issurjsetquotpr RY)).
Defined.


Lemma isinclsetquotfun {X Y : UU} (RX : eqrel X) (RY : eqrel Y) (f : X -> Y)
      (is1 : iscomprelrelfun RX RY f)
      (is2 : ∏ x x' : X, RY (f x) (f x') -> RX x x') :
  isincl (setquotfun RX RY f is1).
Proof.
  intros. apply isinclbetweensets.
  - apply isasetsetquot.
  - apply isasetsetquot.
  - assert (is : ∏ (x x' : setquot RX),
                 isaprop (paths (setquotfun RX RY f is1 x)
                                (setquotfun RX RY f is1 x') -> paths x x')).
    {
      intros.
      apply impred. intro.
      apply isasetsetquot.
    }
    apply (setquotuniv2prop RX (fun x x' => hProppair _ (is x x'))).
    simpl. intros x x'. intro e.
    set (e' := invweq (weqpathsinsetquot RY (f x) (f x')) e).
    apply (weqpathsinsetquot RX _ _ (is2 x x' e')).
Defined.

Definition setquotincl {X Y : UU} (RX : eqrel X) (RY : eqrel Y) (f : X -> Y)
           (is1 : iscomprelrelfun RX RY f)
           (is2 : ∏ x x' : X, RY (f x) (f x') -> RX x x') :
  incl (setquot RX) (setquot RY)
  := inclpair (setquotfun RX RY f is1) (isinclsetquotfun RX RY f is1 is2).

Definition  weqsetquotweq {X Y : UU} (RX : eqrel X) (RY : eqrel Y) (f : weq X Y)
            (is1 : iscomprelrelfun RX RY f)
            (is2 : ∏ x x' : X, RY (f x) (f x') -> RX x x') :
  weq (setquot RX) (setquot RY).
Proof.
  intros.
  set (ff := setquotfun RX RY f is1). split with ff.
  assert (is2' : ∏ y y' : Y, RY y y' -> RX (invmap f y) (invmap f y')).
  intros y y'.
  rewrite (pathsinv0 (homotweqinvweq f y)).
  rewrite (pathsinv0 (homotweqinvweq f y')).
  rewrite (homotinvweqweq f (invmap f y)).
  rewrite (homotinvweqweq f (invmap f y')).
  apply (is2 _ _). set (gg := setquotfun RY RX (invmap f) is2').
  assert (egf : ∏ a, paths (gg (ff a)) a).
  {
    apply (setquotunivprop
             RX (fun a0 => hProppair _ (isasetsetquot RX (gg (ff a0)) a0))).
    simpl. intro x. unfold ff. unfold gg.
    apply (maponpaths (setquotpr RX) (homotinvweqweq f x)).
  }
  assert (efg : ∏ a, paths (ff (gg a)) a).
  {
    apply (setquotunivprop
             RY (fun a0 => hProppair _ (isasetsetquot RY (ff (gg a0)) a0))).
    simpl. intro x. unfold ff. unfold gg.
    apply (maponpaths (setquotpr RY) (homotweqinvweq f x)).
  }
  apply (gradth _ _ egf efg).
Defined.

Definition weqsetquotsurj {X Y : UU} (RX : eqrel X) (RY : eqrel Y) (f : X -> Y)
           (is : issurjective f) (is1 : iscomprelrelfun RX RY f)
           (is2 : ∏ x x' : X, RY (f x) (f x') -> RX x x') :
  weq (setquot RX) (setquot RY).
Proof.
  intros.
  set (ff := setquotfun RX RY f is1).
  split with ff.
  apply (@isweqinclandsurj (setquotinset RX) (setquotinset RY) ff).
  apply (isinclsetquotfun RX RY f is1 is2).
  apply (issurjsetquotfun RX RY f is is1).
Defined.



(** *** [setquot] with respect to the product of two relations *)



Definition setquottodirprod {X Y : UU} (RX : eqrel X) (RY : eqrel Y)
           (cc : setquot (eqreldirprod RX RY)) :
  dirprod (setquot RX) (setquot RY).
Proof.
  intros.
  set (RXY := eqreldirprod RX RY).
  apply (dirprodpair
           (setquotuniv RXY (setquotinset RX)
                        (funcomp (@pr1 _ (fun x : _ => Y)) (setquotpr RX))
                        (fun xy xy' : dirprod X Y =>
                           fun rr : RXY xy xy' =>
                             iscompsetquotpr RX _ _ (pr1 rr)) cc)
           (setquotuniv RXY (setquotinset RY) (funcomp (@pr2 _ (fun x : _ => Y))
                                                       (setquotpr RY))
                        (fun xy xy' : dirprod X Y =>
                           fun rr : RXY xy xy' =>
                             iscompsetquotpr RY _ _ (pr2 rr)) cc)).
Defined.

Definition dirprodtosetquot {X Y : UU} (RX : hrel X) (RY : hrel Y)
           (cd : dirprod (setquot RX) (setquot RY)) :
  setquot (hreldirprod RX RY)
  := setquotpair _ _ (iseqclassdirprod (pr2 (pr1 cd)) (pr2 (pr2 cd))).


Theorem weqsetquottodirprod {X Y : UU} (RX : eqrel X) (RY : eqrel Y) :
  weq (setquot (eqreldirprod RX RY)) (dirprod (setquot RX) (setquot RY)).
Proof.
  intros.
  set (f := setquottodirprod RX RY).
  set (g := dirprodtosetquot RX RY).
  split with f.
  assert (egf : ∏ a : _, paths (g (f a)) a).
  {
    apply (setquotunivprop _ (fun a : _ => (hProppair _ (isasetsetquot _ (g (f a))
                                                                    a)))).
    intro xy. destruct xy as [ x y ]. simpl.
    apply (invmaponpathsincl _ (isinclpr1setquot _)).
    simpl. apply funextsec. intro xy'.
    destruct xy' as [ x' y' ]. apply idpath.
  }
  assert (efg : ∏ a : _, paths (f (g a)) a).
  {
    intro a. destruct a as [ ax ay ]. apply pathsdirprod.
    generalize ax. clear ax.
    apply (setquotunivprop RX (fun ax : _ => (hProppair _ (isasetsetquot _ _ _)))).
    intro x. simpl. generalize ay. clear ay.
    apply (setquotunivprop RY (fun ay : _ => (hProppair _ (isasetsetquot _ _ _)))).
    intro y. simpl.
    apply (invmaponpathsincl _ (isinclpr1setquot _)). apply funextsec.
    intro x0. simpl. apply idpath. generalize ax. clear ax.
    apply (setquotunivprop RX (fun ax : _ => (hProppair _ (isasetsetquot _ _ _)))).
    intro x. simpl. generalize ay. clear ay.
    apply (setquotunivprop RY (fun ay : _ => (hProppair _ (isasetsetquot _ _ _)))).
    intro y. simpl.
    apply (invmaponpathsincl _ (isinclpr1setquot _)). apply funextsec.
    intro x0. simpl. apply idpath.
  }
  apply (gradth _ _ egf efg).
Defined.



(** *** Universal property of [setquot] for functions of two variables *)

Definition iscomprelfun2 {X Y : UU} (R : hrel X) (f : X -> X -> Y) : UU
  := ∏ x x' x0 x0' : X, R x x' -> R x0 x0' -> f x x0 = f x' x0'.

Lemma iscomprelfun2if {X Y : UU} (R : hrel X) (f : X -> X -> Y)
      (is1 : ∏ x x' x0 : X, R x x' -> f x x0 = f x' x0)
      (is2 : ∏ x x0 x0' : X, R x0 x0' -> f x x0 = f x x0') : iscomprelfun2 R f.
Proof.
  intros. intros x x' x0 x0'. intros r r'.
  set (e := is1 x x' x0 r).
  set (e' := is2 x' x0 x0' r').
  apply (pathscomp0 e e').
Defined.

Lemma iscomprelfun2logeqf {X Y : UU} {L R : hrel X} (lg : hrellogeq L R)
      (f : X -> X -> Y) (is : iscomprelfun2 L f) : iscomprelfun2 R f.
Proof.
  intros. intros x x' x0 x0' r r0.
  apply (is _ _ _ _ ((pr2 (lg _ _)) r) ((pr2 (lg _ _)) r0)).
Defined.

Local Lemma setquotuniv2_iscomprelfun {X : UU} (R : hrel X) (Y : hSet) (f : X -> X -> Y)
      (is : iscomprelfun2 R f) (c c0 : setquot R) :
  iscomprelfun (hreldirprod R R) (fun xy : dirprod X X => f (pr1 xy) (pr2 xy)).
Proof.
  intros X R Y f is c c0.
  intros xy x'y'. simpl. intro dp. destruct dp as [ r r'].
  apply (is _ _ _ _ r r').
Defined.
Global Opaque setquotuniv2_iscomprelfun.

Definition setquotuniv2 {X : UU} (R : hrel X) (Y : hSet) (f : X -> X -> Y)
           (is : iscomprelfun2 R f) (c c0 : setquot R) : Y.
Proof.
  intros.
  set (ff := fun xy : dirprod X X => f (pr1 xy) (pr2 xy)).
  set (RR := hreldirprod R R).
  apply (setquotuniv RR Y ff (setquotuniv2_iscomprelfun R Y f is c c0)
                     (dirprodtosetquot R R (dirprodpair c c0))).
Defined.

Theorem setquotuniv2comm {X : UU} (R : eqrel X) (Y : hSet) (f : X -> X -> Y)
        (is : iscomprelfun2 R f) :
  ∏ x x' : X, setquotuniv2 R Y f is (setquotpr R x) (setquotpr R x') = f x x'.
Proof. intros. apply idpath. Defined.



(** *** Functoriality of [setquot] for functions of two variables mapping one relation to another *)


Definition iscomprelrelfun2 {X Y : UU} (RX : hrel X) (RY : hrel Y)
           (f : X -> X -> Y) : UU
  := ∏ x x' x0 x0' : X, RX x x' -> RX x0 x0' -> RY (f x x0) (f x' x0').

Lemma iscomprelrelfun2if {X Y : UU} (RX : hrel X) (RY : eqrel Y)
      (f : X -> X -> Y)
      (is1 : ∏ x x' x0 : X, RX x x' -> RY (f x x0) (f x' x0))
      (is2 : ∏ x x0 x0' : X, RX x0 x0' -> RY (f x x0) (f x x0')) :
  iscomprelrelfun2 RX RY f.
Proof.
  intros. intros x x' x0 x0'. intros r r'.
  set (e := is1 x x' x0 r). set (e' := is2 x' x0 x0' r').
  apply (eqreltrans RY _ _ _ e e').
Defined.

Lemma iscomprelrelfun2logeqf1 {X Y : UU} {LX RX : hrel X} (RY : hrel Y)
      (lg : hrellogeq LX RX) (f : X -> X -> Y) (is : iscomprelrelfun2 LX RY f) :
  iscomprelrelfun2 RX RY f.
Proof.
  intros. intros x x' x0 x0' r r0.
  apply (is _ _ _ _ ((pr2 (lg _ _)) r) ((pr2 (lg _ _)) r0)).
Defined.

Lemma iscomprelrelfun2logeqf2 {X Y : UU} (RX : hrel X) {LY RY : hrel Y}
      (lg : hrellogeq LY RY) (f : X -> X -> Y) (is : iscomprelrelfun2 RX LY f) :
  iscomprelrelfun2 RX RY f.
Proof.
  intros. intros x x' x0 x0' r r0.
  apply ((pr1 (lg _ _)) (is _ _ _ _ r r0)).
Defined.

Local Lemma setquotfun2_iscomprelfun2 {X Y : UU} (RX : hrel X) (RY : eqrel Y)
           (f : X -> X -> Y) (is : iscomprelrelfun2 RX RY f)
           (cx cx0 : setquot RX) : iscomprelfun2 RX (fun x x0 : X => setquotpr RY (f x x0)).
Proof.
  intros X Y RX RY f is cx cx0.
  intros x x' x0 x0'. intros r r0.
  apply (weqpathsinsetquot RY (f x x0) (f x' x0')).
  apply is. apply r. apply r0.
Defined.
Global Opaque setquotfun2_iscomprelfun2.

Definition setquotfun2 {X Y : UU} (RX : hrel X) (RY : eqrel Y)
           (f : X -> X -> Y) (is : iscomprelrelfun2 RX RY f)
           (cx cx0 : setquot RX) : setquot RY.
Proof.
  intros.
  set (ff := fun x x0 : X => setquotpr RY (f x x0)).
  exact (setquotuniv2 RX (setquotinset RY) ff (setquotfun2_iscomprelfun2 RX RY f is cx cx0) cx cx0).
Defined.

Theorem setquotfun2comm {X Y : UU} (RX : eqrel X) (RY : eqrel Y)
        (f : X -> X -> Y) (is : iscomprelrelfun2 RX RY f) :
  ∏ (x x' : X), setquotfun2 RX RY f is (setquotpr RX x) (setquotpr RX x')
                = setquotpr RY (f x x').
Proof. intros. apply idpath. Defined.



(** *** Set quotients with respect to decidable equivalence relations have decidable equality *)


Theorem isdeceqsetquot_non_constr {X : UU} (R : eqrel X)
        (is : ∏ x x' : X, isdecprop (R x x')) : isdeceq (setquot R).
Proof.
  intros. apply isdeceqif. intros x x'.
  apply (setquotuniv2prop
           R (fun x0 x0' => hProppair _ (isapropisdecprop (paths x0 x0')))).
  intros x0 x0'. simpl.
  apply (isdecpropweqf (weqpathsinsetquot R x0 x0') (is x0 x0')).
Defined.

Definition setquotbooleqint {X : UU} (R : eqrel X)
           (is : ∏ x x' : X, isdecprop (R x x')) (x x' : X) : bool.
Proof. intros. destruct (pr1 (is x x')). apply true. apply false. Defined.

Lemma setquotbooleqintcomp {X : UU} (R : eqrel X)
      (is : ∏ x x' : X, isdecprop (R x x')) :
  iscomprelfun2 R (setquotbooleqint R is).
Proof.
  intros. unfold iscomprelfun2.
  intros x x' x0 x0' r r0. unfold setquotbooleqint.
  destruct (pr1 (is x x0)) as [ r1 | nr1 ].
  - destruct (pr1 (is x' x0')) as [ r1' | nr1' ].
    + apply idpath.
    + destruct (nr1' (eqreltrans
                        R _ _ _ (eqreltrans
                                   R _ _ _ (eqrelsymm R _ _ r) r1) r0)).
  - destruct (pr1 (is x' x0')) as [ r1' | nr1' ].
    + destruct (nr1 (eqreltrans
                       R _ _ _ r (eqreltrans
                                    R _ _ _ r1' (eqrelsymm R _ _ r0)))).
    + apply idpath.
Defined.


Definition setquotbooleq {X : UU} (R : eqrel X)
           (is : ∏ x x' : X, isdecprop (R x x')) :
  setquot R -> setquot R -> bool
  := setquotuniv2 R (hSetpair _ (isasetbool)) (setquotbooleqint R is)
                  (setquotbooleqintcomp R is).

Lemma setquotbooleqtopaths {X : UU} (R : eqrel X)
      (is : ∏ x x' : X, isdecprop (R x x')) (x x' : setquot R) :
  setquotbooleq R is x x' = true  -> x = x'.
Proof.
  intros X R is.
  assert (isp : ∏ (x x' : setquot R),
                isaprop (paths (setquotbooleq R is x x') true  -> paths x x')).
  {
    intros x x'. apply impred. intro. apply (isasetsetquot R x x').
  }
  apply (setquotuniv2prop R (fun x x' => hProppair _ (isp x x'))). simpl.
  intros x x'.
  change (paths (setquotbooleqint R is x x') true
          -> paths (setquotpr R x) (setquotpr R x')).
  unfold setquotbooleqint. destruct (pr1 (is x x')) as [ i1 | i2 ].
  - intro. apply (weqpathsinsetquot R _ _ i1).
  - intro H. destruct (nopathsfalsetotrue H).
Defined.

Lemma setquotpathstobooleq {X : UU} (R : eqrel X)
      (is : ∏ x x' : X, isdecprop (R x x')) (x x' : setquot R) :
  x = x' -> setquotbooleq R is x x' = true.
Proof.
  intros X R is x x' e. destruct e. generalize x.
  apply (setquotunivprop
           R (fun x => hProppair _ (isasetbool (setquotbooleq R is x x) true))).
  simpl. intro x0.
  change (paths (setquotbooleqint R is x0 x0) true).
  unfold setquotbooleqint. destruct (pr1 (is x0 x0)) as [ i1 | i2 ].
  - apply idpath.
  - destruct (i2 (eqrelrefl R x0)).
Defined.

Definition isdeceqsetquot {X : UU} (R : eqrel X)
           (is : ∏ x x' : X, isdecprop (R x x')) : isdeceq (setquot R).
Proof.
  intros. intros x x'.
  destruct (boolchoice (setquotbooleq R is x x')) as [ i | ni ].
  - apply (ii1 (setquotbooleqtopaths R is x x' i)).
  - apply ii2. intro e.
    destruct (falsetonegtrue _ ni (setquotpathstobooleq R is x x' e)).
Defined.



(** *** Relations on quotient sets

Note that all the properties of the quotient relations which we consider other
than [isantisymm] are also inherited in the opposite direction - if the quotent
relation satisfies the property then the original relation does. *)

Definition iscomprelrel {X : UU} (R : hrel X) (L : hrel X) : UU
  := iscomprelfun2 R L.

Lemma iscomprelrelif {X : UU} {R : hrel X} (L : hrel X) (isr : issymm R)
      (i1 : ∏ x x' y, R x x' -> L x y -> L x' y)
      (i2 : ∏ x y y', R y y' -> L x y -> L x y') : iscomprelrel R L.
Proof.
  intros. intros x x' y y' rx ry.
  set (rx' := isr _ _ rx). set (ry' := isr _ _ ry).
  apply hPropUnivalence.
  - intro lxy. set (int1 := i1 _ _ _ rx lxy). apply (i2 _ _ _ ry int1).
  - intro lxy'. set (int1 := i1 _ _ _ rx' lxy'). apply (i2 _ _ _ ry' int1).
Defined.

Lemma iscomprelrellogeqf1 {X : UU} {R R' : hrel X} (L : hrel X)
      (lg : hrellogeq R R') (is : iscomprelrel R L) : iscomprelrel R' L.
Proof. intros. apply (iscomprelfun2logeqf lg L is). Defined.

Lemma iscomprelrellogeqf2 {X : UU} (R : hrel X) {L L' : hrel X}
      (lg : hrellogeq L L') (is : iscomprelrel R L) : iscomprelrel R L'.
Proof.
  intros. intros x x' x0 x0' r r0.
  assert (e : paths (L x x0) (L' x x0)).
  {
    apply hPropUnivalence.
    - apply (pr1 (lg _ _)).
    - apply (pr2 (lg _ _)).
  }
  assert (e' : paths (L x' x0') (L' x' x0')).
  {
    apply hPropUnivalence.
    - apply (pr1 (lg _ _)).
    - apply (pr2 (lg _ _)).
  }
  destruct e. destruct e'.
  apply (is _ _ _ _ r r0).
Defined.

Definition quotrel {X : UU} {R L : hrel X} (is : iscomprelrel R L) :
  hrel (setquot R) := setquotuniv2 R hPropset L is.

Lemma istransquotrel {X : UU} {R : eqrel X} {L : hrel X}
      (is : iscomprelrel R L) (isl : istrans L) : istrans (quotrel is).
Proof.
  intros. unfold istrans.
  assert (int : ∏ (x1 x2 x3 : setquot R),
                isaprop (quotrel is x1 x2 -> quotrel is x2 x3
                         -> quotrel is x1 x3)).
  {
    intros x1 x2 x3.
    apply impred. intro.
    apply impred. intro.
    apply (pr2 (quotrel is x1 x3)).
  }
  apply (setquotuniv3prop R (fun x1 x2 x3 => hProppair _ (int x1 x2 x3))).
  intros x x' x''. intros r r'.
  apply (isl x x' x'' r r').
Defined.

Lemma issymmquotrel {X : UU} {R : eqrel X} {L : hrel X} (is : iscomprelrel R L)
      (isl : issymm L) : issymm (quotrel is).
Proof.
  intros. unfold issymm.
  assert (int : ∏ (x1 x2 : setquot R),
                isaprop (quotrel is x1 x2 -> quotrel is x2 x1)).
  {
    intros x1 x2.
    apply impred. intro.
    apply (pr2 (quotrel is x2 x1)).
  }
  apply (setquotuniv2prop R (fun x1 x2 => hProppair _ (int x1 x2))).
  intros x x'. intros r.
  apply (isl x x' r).
Defined.

Lemma isreflquotrel {X : UU} {R : eqrel X} {L : hrel X} (is : iscomprelrel R L)
      (isl : isrefl L) : isrefl (quotrel is).
Proof.
  intros. unfold isrefl. apply (setquotunivprop R).
  intro x. apply (isl x).
Defined.

Lemma ispoquotrel {X : UU} {R : eqrel X} {L : hrel X} (is : iscomprelrel R L)
      (isl : ispreorder L) : ispreorder (quotrel is).
Proof.
  intros. split with (istransquotrel is (pr1 isl)).
  apply (isreflquotrel is (pr2 isl)).
Defined.

Lemma iseqrelquotrel {X : UU} {R : eqrel X} {L : hrel X} (is : iscomprelrel R L)
      (isl : iseqrel L) : iseqrel (quotrel is).
Proof.
  intros. split with (ispoquotrel is (pr1 isl)).
  apply (issymmquotrel is (pr2 isl)).
Defined.

Lemma isirreflquotrel {X : UU} {R : eqrel X} {L : hrel X}
      (is : iscomprelrel R L) (isl : isirrefl L) : isirrefl (quotrel is).
Proof.
  intros. unfold isirrefl.
  apply (setquotunivprop R (fun x => hProppair _ (isapropneg (quotrel is x x)))).
  intro x. apply (isl x).
Defined.

Lemma isasymmquotrel {X : UU} {R : eqrel X} {L : hrel X} (is : iscomprelrel R L)
      (isl : isasymm L) : isasymm (quotrel is).
Proof.
  intros. unfold isasymm.
  assert (int : ∏ (x1 x2 : setquot R),
                isaprop (quotrel is x1 x2 -> quotrel is x2 x1 -> empty)).
  {
    intros x1 x2.
    apply impred. intro.
    apply impred. intro.
    apply isapropempty.
  }
  apply (setquotuniv2prop R (fun x1 x2 => hProppair _ (int x1 x2))).
  intros x x'. intros r r'.
  apply (isl x x' r r').
Defined.

Lemma iscoasymmquotrel {X : UU} {R : eqrel X} {L : hrel X}
      (is : iscomprelrel R L) (isl : iscoasymm L) : iscoasymm (quotrel is).
Proof.
  intros. unfold iscoasymm.
  assert (int : ∏ (x1 x2 : setquot R),
                isaprop (neg (quotrel is x1 x2) -> quotrel is x2 x1)).
  {
    intros x1 x2.
    apply impred. intro.
    apply (pr2 _).
  }
  apply (setquotuniv2prop R (fun x1 x2 => hProppair _ (int x1 x2))).
  intros x x'. intros r.
  apply (isl x x' r).
Defined.

Lemma istotalquotrel {X : UU} {R : eqrel X} {L : hrel X}
      (is : iscomprelrel R L) (isl : istotal L) : istotal (quotrel is).
Proof.
  intros. unfold istotal.
  apply (setquotuniv2prop R (fun x1 x2 => hdisj _ _)).
  intros x x'. intros r r'.
  apply (isl x x' r r').
Defined.

Lemma iscotransquotrel {X : UU} {R : eqrel X} {L : hrel X}
      (is : iscomprelrel R L) (isl : iscotrans L) : iscotrans (quotrel is).
Proof.
  intros. unfold iscotrans.
  assert (int : ∏ (x1 x2 x3 : setquot R),
                isaprop (quotrel is x1 x3 -> hdisj (quotrel is x1 x2)
                                                  (quotrel is x2 x3))).
  {
    intros.
    apply impred. intro.
    apply (pr2 _).
  }
  apply (setquotuniv3prop R (fun x1 x2 x3 => hProppair  _ (int x1 x2 x3))).
  intros x x' x''. intros r.
  apply (isl x x' x'' r).
Defined.

Lemma isantisymmquotrel {X : UU} {R : eqrel X} {L : hrel X}
      (is : iscomprelrel R L) (isl : isantisymm L) : isantisymm (quotrel is).
Proof.
  intros. unfold isantisymm.
  assert (int : ∏ (x1 x2 : setquot R),
                isaprop (quotrel is x1 x2 -> quotrel is x2 x1 -> paths x1 x2)).
  {
    intros x1 x2.
    apply impred. intro.
    apply impred. intro.
    apply (isasetsetquot R x1 x2).
  }
  apply (setquotuniv2prop R (fun x1 x2 => hProppair _ (int x1 x2))).
  intros x x'. intros r r'.
  apply (maponpaths (setquotpr R) (isl x x' r r')).
Defined.

Lemma isantisymmnegquotrel {X : UU} {R : eqrel X} {L : hrel X}
      (is : iscomprelrel R L) (isl : isantisymmneg L) :
  isantisymmneg (quotrel is).
Proof.
  intros. unfold isantisymmneg.
  assert (int : ∏ (x1 x2 : setquot R),
                isaprop (neg (quotrel is x1 x2) -> neg (quotrel is x2 x1)
                         -> paths x1 x2)).
  {
    intros x1 x2.
    apply impred. intro.
    apply impred. intro.
    apply (isasetsetquot R x1 x2).
  }
  apply (setquotuniv2prop R (fun x1 x2 => hProppair _ (int x1 x2))).
  intros x x'. intros r r'.
  apply (maponpaths (setquotpr R) (isl x x' r r')).
Defined.

(** We do not have a lemma for [neqchoicequotrel] since [neqchoice] is not a
property and since even when it is a property such as under the additional
condition [isasymm] on the relation it still carrier computational content
(similarly to [isdec]) which would be lost under our current approach of taking
quotients. How to best define [neqchoicequotrel] remains at the moment an open
question.*)


Lemma quotrelimpl {X : UU} {R : eqrel X} {L L' : hrel X} (is : iscomprelrel R L)
      (is' : iscomprelrel R L') (impl : ∏ x x', L x x' -> L' x x')
      (x x' : setquot R) (ql : quotrel is x x') : quotrel is' x x'.
Proof.
  intros. generalize x x' ql.
  assert (int : ∏ (x0 x0' : setquot R),
                isaprop (quotrel is x0 x0' -> quotrel is' x0 x0')).
  {
    intros x0 x0'.
    apply impred. intro.
    apply (pr2 _).
  }
  apply (setquotuniv2prop _ (fun x0 x0' => hProppair _ (int x0 x0'))).
  intros x0 x0'. change (L x0 x0' -> L' x0 x0').
  apply (impl x0 x0').
Defined.

Lemma quotrellogeq {X : UU} {R : eqrel X} {L L' : hrel X}
      (is : iscomprelrel R L) (is' : iscomprelrel R L')
      (lg : ∏ x x', L x x' <-> L' x x') (x x' : setquot R) :
  (quotrel is x x') <-> (quotrel is' x x').
Proof.
  intros. split.
  - apply (quotrelimpl is is' (fun x0 x0' => pr1 (lg x0 x0')) x x').
  - apply (quotrelimpl is' is (fun x0 x0' => pr2 (lg x0 x0')) x x').
Defined.


(** Constructive proof of decidability of the quotient relation *)


Definition quotdecrelint {X : UU} {R : hrel X} (L : decrel X)
           (is : iscomprelrel R (pr1 L))  : brel (setquot R).
Proof.
  intros.
  set (f := decreltobrel L). unfold brel.
  apply (setquotuniv2 R boolset f).
  intros x x' x0 x0' r r0. unfold f. unfold decreltobrel in *.
  destruct (pr2 L x x0') as [ l | nl ].
  - destruct (pr2 L x' x0') as [ l' | nl' ].
    + destruct (pr2 L x x0) as [ l'' | nl'' ].
      * apply idpath.
      * set (e := is x x' x0 x0' r r0).
        destruct e. destruct (nl'' l').
    + destruct (pr2 L x x0) as [ l'' | nl'' ].
      * set (e := is x x' x0 x0' r r0). destruct e. destruct (nl' l'').
      * apply idpath.
  - destruct (pr2 L x x0) as [ l' | nl' ].
    + destruct (pr2 L x' x0') as [ l'' | nl'' ].
      * apply idpath.
      * set (e := is x x' x0 x0' r r0). destruct e. destruct (nl'' l').
    + destruct (pr2 L x' x0') as [ l'' | nl'' ].
      * set (e := is x x' x0 x0' r r0). destruct e. destruct (nl' l'').
      * apply idpath.
Defined.

Definition quotdecrelintlogeq {X : UU} {R : eqrel X} (L : decrel X)
           (is : iscomprelrel R (pr1 L)) (x x' : setquot R) :
  breltodecrel (quotdecrelint L is) x x' <-> quotrel is x x'.
Proof.
  intros X R L is.
  assert (int : ∏ (x x' : setquot R),
                isaprop (paths (quotdecrelint L is x x') true
                         <-> (quotrel is x x'))).
  {
    intros x x'. apply isapropdirprod.
    - apply impred. intro. apply (pr2 (quotrel _ _ _)).
    - apply impred. intro. apply isasetbool.
  }
  apply (setquotuniv2prop R (fun x x' => hProppair _ (int x x'))).
  intros x x'. simpl. split.
  - apply (pathstor L x x').
  - apply (rtopaths L x x').
Defined.

Lemma isdecquotrel {X : UU} {R : eqrel X} {L : hrel X}
      (is : iscomprelrel R L) (isl : isdecrel L) : isdecrel (quotrel is).
Proof.
  intros.
  apply (isdecrellogeqf
           (quotdecrelintlogeq (decrelpair isl) is)
           (pr2 (breltodecrel (quotdecrelint (decrelpair isl) is)))).
Defined.

Definition decquotrel {X : UU} {R : eqrel X} (L : decrel X)
           (is : iscomprelrel R L) : decrel (setquot R)
  := decrelpair (isdecquotrel is (pr2 L)).



(** *** Subtypes of quotients and quotients of subtypes *)


Definition reseqrel {X : UU} (R : eqrel X) (P : hsubtype X) : eqrel P :=
  eqrelpair _ (iseqrelresrel R P (pr2 R)).

Lemma iseqclassresrel {X : UU} (R : hrel X) (P Q : hsubtype X)
      (is : iseqclass R Q) (is' : ∏ x, Q x -> P x) :
  iseqclass (resrel R P) (fun x : P => Q (pr1 x)).
Proof.
  intros. split.
  - set (l1 := pr1 is). generalize l1. clear l1. simpl. apply hinhfun.
    intro q. split with (carrierpair P (pr1 q) (is' (pr1 q) (pr2 q))).
    apply (pr2 q).
  - split.
    + intros p1 p2 r12 q1. apply ((pr1 (pr2 is)) _ _ r12 q1).
    + intros p1 p2 q1 q2. apply ((pr2 (pr2 is)) _ _ q1 q2).
Defined.

Definition fromsubquot {X : UU} (R : eqrel X) (P : hsubtype (setquot R))
           (p : P) : setquot (resrel R (funcomp (setquotpr R) P)).
Proof.
  intros.
  split with (fun rp : carrier (funcomp (setquotpr R) P) => (pr1 p) (pr1 rp)).
  apply (iseqclassresrel R (funcomp (setquotpr R) P) _ (pr2 (pr1 p))).
  intros x px. set (e := setquotl0 R _ (carrierpair _ x px)).
  simpl in e. unfold funcomp. rewrite e. apply (pr2 p).
Defined.

Definition tosubquot {X : UU} (R : eqrel X) (P : hsubtype (setquot R)) :
  setquot (resrel R (funcomp (setquotpr R) P)) -> P.
Proof.
  intros X R P.
  assert (int : isaset P).
  {
    apply (isasetsubset (@pr1 _ P)).
    - apply (setproperty (setquotinset R)).
    - refine (isinclpr1carrier _).
  }
  apply (setquotuniv _ (hSetpair _ int) (fun xp => carrierpair
                                                  P (setquotpr R (pr1 xp))
                                                  (pr2 xp))).
  intros xp1 xp2 rp12.
  apply (invmaponpathsincl _ (isinclpr1carrier P) _ _).
  simpl. apply (iscompsetquotpr). apply rp12.
Defined.

Definition weqsubquot {X : UU} (R : eqrel X) (P : hsubtype (setquot R)) :
  weq P (setquot (resrel R (funcomp (setquotpr R) P))).
Proof.
  intros.
  set (f := fromsubquot R P). set (g := tosubquot R P). split with f.
  assert (int0 : isaset P).
  {
    apply (isasetsubset (@pr1 _ P)).
    - apply (setproperty (setquotinset R)).
    - refine (isinclpr1carrier _).
  }
  assert (egf : ∏ (a : P), paths (g (f a)) a).
  {
    intros a. destruct a as [ p isp ].
    generalize isp. generalize p. clear isp. clear p.
    assert (int : ∏ (p : setquot R),
                  isaprop (∏ isp : P p, paths (g (f (tpair _ p isp)))
                                              (tpair _ p isp))).
    {
      intro p.
      apply impred. intro.
      apply (int0 _ _).
    }
    apply (setquotunivprop _ (fun a =>  hProppair _ (int a))).
    simpl. intros x isp. apply (invmaponpathsincl _ (isinclpr1carrier P) _ _).
    apply idpath.
  }
  assert (efg : ∏ (a : setquot (resrel R (P ∘ setquotpr R))),
                paths (f (g a)) a).
  {
    assert (int : ∏ a, isaprop (paths (f (g a)) a)).
    {
      intro a.
      apply (setproperty (setquotinset (resrel R (funcomp (setquotpr R) P)))).
    }
    set (Q := reseqrel R (funcomp (setquotpr R) P)).
    apply (setquotunivprop
             Q (fun a : setquot (resrel R (funcomp (setquotpr R) P)) =>
                  hProppair _ (int a))).
    intro a. simpl. unfold f. unfold g. unfold fromsubquot. unfold tosubquot.

    (* Compilations hangs here if the next command is "simpl." in
       8.4-8.5-trunk *)

    apply (invmaponpathsincl _ (isinclpr1 _ (fun a => isapropiseqclass _ a))).
    apply idpath.
  }
  apply (gradth _ _ egf efg).
Defined.

(** Comment: unfortunetely [weqsubquot] is not as useful as it should be at
  moment due to the failure of the following code to work:

  [Lemma test (X : UU) (R : eqrel X) (P : hsubtype (setquot R)) (x : X)
   (is : P (setquotpr R x)) :
     paths (setquotpr (reseqrel R (funcomp (setquotpr R) P)) (tpair _ x is))
           (fromsubquot R P (tpair _ (setquotpr R x) is)).
   Proof. intros. apply idpath. Defined.]

  As one of the consequences we are forced to use a "hack" in the definition of
  multiplicative inverses for rationals in [hqmultinv].

  The issue which arises here is the same one which arises in several other
  places in the work with quotients. It can be traced back first to the failure
  of [invmaponpathsincl] to map [idpath] to [idpath] and then to the fact that
  for [(X : UU) (is : isaprop X)] the term
  [t := proofirrelevance is : ∏ x1 x2 : X, paths x1 x2] does not satisfy
  (definitionally) the condition [t x x == idpath x].

  It can and probably should be fixed by the addition of a new componenet to
  CIC in the form of a term constructor:

  tfc (X : UU) (E : X -> UU) (is : ∏ x, iscontr (E x)) (x0 : X) (e0 : E x0) :
     ∏ x : X, E x.

  and a computation rule

   tfc_comp (tfc X E is x0 e0 x0) == e0

  (with both tfc and tfc_comp definable in an arbitrary context)

  Such an extension will be compatible with the univalent models and should not,
  as far as I can see, provide any problems for normalization or for the
  decidability of typing. Using tfc one can give a construction of
  [proofirrelevance] as follows (recall that
  [isaprop := ∏ x1 x2, iscontr (paths x1 x2)]) :

  Lemma proofirrelevance {X : UU} (is : isaprop X) : ∏ x1 x2, paths x1 x2.
  Proof.
   intros X is x1.
   apply (tfc X (fun x2 => paths x1 x2) is x1 (idpath x1)).
  Defined.

  Defined in this way [proofirrelevance] will have the required property and
  will enable to define [invmaponpathsincl] in such a way that the existing
  proofs of [setquotl0] and [fromsubquot] and [weqsubquot] will provide the
  desired behavior of [fromsubquot] on terms of the form
  [(tpair _ (setquotpr R x) is)]. *)




(** *** The set of connected components of type. *)



Definition pathshrel (X : UU) : X → X → hProp := fun x x' : X => ishinh (x = x').
Definition istranspathshrel (X : UU) : istrans (pathshrel X)
  := fun x x' x'' : _ =>
       fun a : _ =>
         fun b : _ =>
           hinhfun2 (fun e1 : x = x' => fun e2 : x' = x'' => e1 @ e2) a b.
Definition isreflpathshrel (X : UU) : isrefl (pathshrel X)
  := fun x : _ => hinhpr (idpath x).
Definition issymmpathshrel (X : UU) : issymm (pathshrel X)
  := fun x x': _ => fun a : _ => hinhfun (fun e : x = x' => ! e) a.

Definition pathseqrel (X : UU) : eqrel X
  := eqrelconstr (pathshrel X) (istranspathshrel X) (isreflpathshrel X)
                 (issymmpathshrel X).

Definition pi0 (X : UU) : UU := setquot (pathshrel X).
Definition pi0pr (X : UU) : X -> setquot (pathseqrel X)
  := setquotpr (pathseqrel X).








(** **  Set quotients. Construction 2.


****************** THIS SECTION IS UNFINISHED ******************


Another construction of the set quotient is based on the following idea. Let X
be a set. Then we have the obvious "double evaluation map" from X to the product
over all sets Y of the sets ((X -> Y) -> Y). This is always an inclusion and in
particular X is isomorphic to the image of this map. Suppore now we have a
relation (which need not be an equivalence relation) R on X. Then we know that
(X/R -> Y) is a subset of (X -> Y) which consists of functions compatible with
the relation even if we do not know what X/R is. Thus we may consider the image
of X in the product over all Y of ((X/R -> Y) ->Y) and it must be isomorphic to
X/R. This ideas are realized in the definitions given below. There are two
advantages to this approach. One is that the relation need not be an equivalence
relation. Another one is that it can be more easily generalized to the higher
quotients of type.


We also show that two constructions of set-quotients of types - the one given in
set_quotients and the one given here agree up to an isomorphism
(weak equivalence). *)




(** *** Functions compatible with a relation *)




Definition compfun {X : UU} (R : hrel X) (S : UU) : UU
  := total2 (fun F : X -> S => iscomprelfun R F).
Definition compfunpair {X : UU} (R : hrel X) {S : UU} (f : X -> S)
           (is : iscomprelfun R f) : compfun R S := tpair _ f is.
Definition pr1compfun (X : UU) (R : hrel X) (S : UU) :
  @compfun X R S -> (X -> S) := @pr1 _ _.
Coercion pr1compfun : compfun >-> Funclass.

Definition compevmapset {X : UU} (R : hrel X) :
  X -> ∏ S : hSet, (compfun R S) -> S
  := fun x : X => fun S : _ => fun f : compfun R S => pr1 f x.

Definition compfuncomp {X : UU} (R : hrel X) {S S' : UU} (f : compfun R S)
           (g : S -> S') : compfun R S'.
Proof.
  intros. split with (funcomp f g). intros x x' r.
  apply (maponpaths g (pr2 f x x' r)).
Defined.


(** Tests

Definition F (X Y : UU) (R : hrel X) := (compfun R Y) -> Y.

Definition Fi (X Y : UU) (R : hrel X) : X -> F X Y R := fun x => fun f => f x.

Lemma iscompFi {X Y : UU} (R : hrel X) : iscomprelfun R (Fi X Y R).
Proof.
 intros. intros x x' r. unfold Fi. apply funextfun.
 intro f. apply (pr2 f x x' r).
Defined.

Definition Fv {X Y : UU} (R : hrel X) (f : compfun R Y) (phi : F X Y R) : Y
 := phi f.

Definition qeq {X Y : UU} (R : hrel X)
:= total2 (fun phi : F X Y R =>
                     ∏ psi : F X Y R -> Y,
                             paths (psi phi)
                                   (Fv R (compfuncomp
                                           R (compfunpair R _ (iscompFi R)) psi)
                                                          phi)).

Lemma isinclpr1qeq {X : UU} (R : hrel X) (Y : hSet) :
    isincl (@pr1 _ (fun phi : F X Y R =>
                            ∏ psi : F X Y R -> Y,
                                  paths
                                    (psi phi)
                                     (Fv R (compfuncomp
                                              R (compfunpair R _ (iscompFi R))
                                                             psi) phi))).
Proof.
 intros. apply isinclpr1.
 intro phi.
 apply impred. intro psi.
 apply (pr2 Y).
Defined.

Definition toqeq {X Y : UU} (R : hrel X) (x : X) : @qeq X Y R.
Proof. intros. split with (Fi X Y R x). intro psi. apply idpath. Defined.

Lemma iscomptoqeq {X : UU} (Y : hSet) (R : hrel X) :
      iscomprelfun R (@toqeq X Y R).
Proof.
 intros. intros x x' r. unfold toqeq.
 apply (invmaponpathsincl _ (isinclpr1qeq R Y)).
 apply (@iscompFi X Y R x x' r).
Defined.

Definition qequniv {X : UU} (Y : hSet) (R : hrel X) (f : compfun R Y)
       (phi : @qeq X Y R) : Y.
Proof. intros. apply (Fv R f (pr1 phi)). Defined.

Lemma qequnivandpr {X : UU} (Y : hSet) (R : hrel X) (f : compfun R Y)
   (x : X) : paths (qequniv Y R f (toqeq R x)) (f x).
Proof. intros. apply idpath. Defined.

Lemma etaqeq {X : UU} (Y : hSet) (R : hrel X) (psi : qeq R -> Y)
       (phi : qeq R) : paths (psi phi)
                             (qequniv Y R (compfuncomp
                                              R (compfunpair
                                                    R _ (iscomptoqeq Y R))
                                              psi) phi).
Proof.
  intros. apply (pr2 phi psi).




Definition Fd1 {X Y : UU} : F X Y R -> (F (F X Y) Y) := Fi (F X Y) Y.

Definition Fd2 {X Y : UU} (R : hrel X) (phi : F X Y R) (psi : F X Y R -> Y) :
 Y := (Fv R (funcomp (Fi X Y R) psi) phi).

Definition Ffunct {X1 X2 : UU} (f : X1 -> X2) (Y : UU) : F X1 Y -> F X2 Y
 := fun phi => fun g => phi (funcomp f g).



Lemma testd1 {X Y : UU} (psi : F X Y -> Y) (phi : F X Y) :
  paths (psi phi) (Fd1 phi psi).
Proof. intros. apply idpath. Defined.

Lemma testd2 {X Y : UU} (psi : F X Y -> Y) (phi : F X Y) :
   paths (Fv (funcomp (Fi X Y) psi) phi) (Fd2 phi psi).
Proof. intros. apply idpath. Defined.

Definition F (X Y : UU) := (X -> Y) -> Y.

Definition Ffunct {X1 X2 : UU} (f : X1 -> X2) (Y : UU) : F X1 Y -> F X2 Y
   := fun phi => fun g => phi (funcomp f g).

Definition Fi (X Y : UU) : X -> F X Y := fun x => fun f => f x.

Definition Fd1 {X Y : UU} : F X Y -> (F (F X Y) Y) := Fi (F X Y) Y.

Definition Fd2 {X Y : UU} : F X Y -> (F (F X Y) Y) := Ffunct (Fi X Y) Y.

Definition Fv {X Y : UU} (f : X -> Y) (phi : F X Y) : Y := phi f.

Lemma testd1 {X Y : UU} (psi : F X Y -> Y) (phi : F X Y) :
   paths (psi phi) (Fd1 phi psi).
Proof. intros. apply idpath. Defined.

Lemma testd2 {X Y : UU} (psi : F X Y -> Y) (phi : F X Y) :
   paths (Fv (funcomp (Fi X Y) psi) phi) (Fd2 phi psi).
Proof. intros. apply idpath. Defined.





Lemma Xineq (X Y : UU) (x : X) : paths (Fd1 (Fi X Y x)) (Fd2 (Fi X Y x)).
Proof. intros. apply idpath. Defined.

Lemma test (X Y : UU) (phi : F X Y) (f : X -> Y) :
   paths (Fd1 phi (Fi (X -> Y) Y f)) (Fd2 phi (Fi (X -> Y) Y f)).
Proof.
 intros. unfold Fd1. unfold Fd2. unfold Fi. unfold Ffunct. unfold funcomp.
 simpl. apply (maponpaths phi). apply etacorrection.
Defined.

Inductive try0 (T : UU) (t : T) :
   ∏ (t1 t2 : T) (e1 : paths t t1) (e2 : paths t t2), UU
   := idconstr : ∏ (t' : T) (e' : paths t t'), try0 T t t' t' e' e'.

Definition try0map1 (T : UU) (t : T) (t1 t2 : T) (e1 : paths t t1)
   (e2 : paths t t2) (X : try0 T t t1 t2 e1 e2) : paths t1 t2.
Proof. intros. destruct  X. apply idpath. Defined.

Definition try0map2 (T : UU) (t : T) (t1 t2 : T) (e1 : paths t t1)
   (e2 : paths t t2) : try0 T t t1 t2 e1 e2.
Proof.


Lemma test (X : UU) (t : X) :
   paths (pr2 (iscontrcoconustot X t) (pr1 (iscontrcoconustot X t)))
         (idpath _).
Proof. intros. apply idpath.


Lemma test {X : UU} (is : iscontr X) :
   paths (pr2 (iscontrcor is) (pr1 (iscontrcor is))) (idpath _).
Proof. intros. apply idpath.




Lemma test {X : UU} (R : eqrel X) (Y : hSet) (f : setquot R -> Y) :
   paths f (setquotuniv R Y (funcomp (setquotpr R) f)
           (fun x x' : X => fun r : R x x' =>
                                maponpaths f (iscompsetquotpr R x x' r))).
Proof.
 intros. apply funextfun. intro c. simpl. destruct c as [ A iseq ]. simpl. *)






(** *** The quotient set of a type by a relation. *)

Definition setquot2 {X : UU} (R : hrel X) : UU := image (compevmapset R).

Theorem isasetsetquot2 {X : UU} (R : hrel X) : isaset (setquot2 R).
Proof.
  intros.
  assert (is1: isofhlevel 2 (∏ S : hSet, (compfun R S) -> S)).
  {
    apply impred. intro.
    apply impred. intro X0.
    apply (pr2 t).
  }
  apply (isasetsubset _ is1 (isinclpr1image _)).
Defined.

Definition setquot2inset {X : UU} (R : hrel X) : hSet
  := hSetpair _ (isasetsetquot2 R).

(** We will be asuming below that setquot2 is in UU.  In the future it should
  be proved using [issurjsetquot2pr] below and a resizing axiom. The
  appropriate resizing axiom for this should say that if X -> Y is a surjection,
  Y is an hset and X : UU then Y : UU. *)

Definition setquot2pr {X : UU} (R : hrel X) : X -> setquot2 R
  := fun x : X => imagepair (compevmapset R) _
                         (hinhpr (hfiberpair (compevmapset R) x (idpath _))).

Lemma issurjsetquot2pr {X : UU} (R : hrel X) : issurjective (setquot2pr R).
Proof. intros. apply issurjprtoimage. Defined.

Lemma iscompsetquot2pr {X : UU} (R : hrel X) : iscomprelfun R (setquot2pr R).
Proof.
  intros. intros x x' r.
  assert (e1: paths (compevmapset R x) (compevmapset R x')).
  {
    apply funextsec. intro S.
    apply funextsec. intro f.
    unfold compfun in f.
    apply (pr2 f x x' r).
  }
  apply (invmaponpathsincl _ (isinclpr1image (compevmapset R))
                           (setquot2pr R x) (setquot2pr R x') e1).
Defined.


(** *** Universal property of [seqtquot2 R] for functions to sets satisfying compatibility condition [iscomprelfun] *)

Definition setquot2univ {X : UU} (R : hrel X) (Y : hSet) (F : X -> Y)
           (is : iscomprelfun R F) (c : setquot2 R) : Y
  := pr1 c Y (compfunpair _ F is).

Theorem setquot2univcomm  {X : UU} (R : hrel X) (Y : hSet) (F : X -> Y)
        (iscomp : iscomprelfun R F) (x : X) :
  setquot2univ _ _ F iscomp (setquot2pr R x) = F x.
Proof. intros. apply idpath. Defined.

(** *** Weak equivalence from [R x x'] to [paths (setquot2pr R x) (setquot2pr R x')] *)

Lemma weqpathssetquot2l1 {X : UU} (R : eqrel X) (x : X) :
  iscomprelfun R (fun x' => R x x').
Proof.
  intros. intros x' x''. intro r.
  apply hPropUnivalence.
  intro r'.
  apply (eqreltrans R _ _ _ r' r).
  intro r''.
  apply (eqreltrans R _ _ _ r'' (eqrelsymm R _ _ r)).
Defined.

Theorem weqpathsinsetquot2 {X : UU} (R : eqrel X) (x x' : X) :
  weq (R x x') (setquot2pr R x = setquot2pr R x').
Proof.
  intros. apply weqimplimpl. apply iscompsetquot2pr.
  set (int := setquot2univ R hPropset (fun x'' => R x x'')
                           (weqpathssetquot2l1 R x)).
  intro e. change (pr1 (int (setquot2pr R x'))). destruct e.
  change (R x x). apply (eqrelrefl R). apply (pr2 (R x x')).
  apply (isasetsetquot2).
Defined.








(* *** Comparison of setquot2 and setquot.  *)



Definition setquottosetquot2 (X : UU) (R : hrel X) (is : iseqrel R) :
  setquot R -> setquot2 R.
Proof.
  intros X R is X0.
  apply (setquotuniv R (hSetpair _ (isasetsetquot2 R)) (setquot2pr R)
                     (iscompsetquot2pr R) X0).
Defined.

(** ** Consequences of univalence *)

Require Import UniMath.Foundations.UnivalenceAxiom.

Definition hSet_univalence_map (X Y : hSet) : (X = Y) -> (pr1 X ≃ pr1 Y).
Proof. intros ? ? e. exact (eqweqmap (maponpaths pr1hSet e)). Defined.

Theorem hSet_univalence (X Y : hSet) : (X = Y) ≃ (X ≃ Y).
Proof.
  Set Printing Coercions.
  intros.
  set (f := hSet_univalence_map X Y).
  exists f.
  set (g := @eqweqmap (pr1 X) (pr1 Y)).
  set (h := λ e : X = Y, maponpaths pr1hSet e).
  assert (comp : f = g ∘ h).
  {
    apply funextfun; intro e. induction e. reflexivity.
  }
  induction (!comp). apply twooutof3c.
  - apply isweqonpathsincl. apply isinclpr1. exact isapropisaset.
  - apply univalenceAxiom.
  Unset Printing Coercions.
Defined.


Theorem hSet_rect (X Y : hSet) (P : X ≃ Y -> UU) :
  (∏ e : X=Y, P (hSet_univalence _ _ e)) -> ∏ f, P f.
Proof.
  intros ? ? ? ih ?.
  Set Printing Coercions.
  set (p := ih (invmap (hSet_univalence _ _) f)).
  set (h := homotweqinvweq (hSet_univalence _ _) f).
  exact (transportf P h p).
  Unset Printing Coercions.
Defined.

<<<<<<< HEAD
Ltac hSet_induction f e := generalize f; apply hSet_rect; intro e; clear f.
=======
Ltac hSet_induction f e := generalize f; apply UU_rect; intro e; clear f.
>>>>>>> 172e03c3

(** Axioms of choice *)

(* We write these as types rather than as axioms, to force them to be mentioned as
   explicit hypotheses whenever they are used. *)

Local Open Scope logic.
Local Open Scope set.

Definition AxiomOfChoice : hProp
  := ∀ (X:hSet), ischoicebase X.

Definition AxiomOfChoice_surj : hProp
<<<<<<< HEAD
  := ∀ X (Y:hSet) (f:X→Y), issurjective f ⇒ ∃ g, ∀ y, f (g y) = y.

Lemma AC_impl2 : AxiomOfChoice ⇒ AxiomOfChoice_surj.
Proof.
  intros AC X Y f surj.
  apply (squash_to_prop (AC _ _ surj) (propproperty _)).
  intro s. apply hinhpr.
  exists (λ y, hfiberpr1 f y (s y)).
  exact  (λ y, hfiberpr2 f y (s y)).
=======
  := ∀ (X:hSet) (Y:UU) (f:Y→X), issurjective f ⇒ ∃ g, ∀ x, f (g x) = x.
(** notice that the equation is a proposition only because X is a set,
    which is not required in the previous formulation *)

Lemma AC_impl2 : AxiomOfChoice ⇔ AxiomOfChoice_surj.
Proof.
  split.
  - intros AC X Y f surj.
    apply (squash_to_prop (AC _ _ surj) (propproperty _)).
    intro s. apply hinhpr.
    exists (λ y, hfiberpr1 f y (s y)).
    exact  (λ y, hfiberpr2 f y (s y)).
  - intros AC X P ne.
    set (T := (∑ x, P x)%type).
    set (f := pr1 : T -> X).
    assert (k : issurjective f).
    { intros x. simple refine (hinhuniv _ (ne x)); intro p. apply hinhpr. exists (x,,p). reflexivity. }
    simple refine (hinhuniv _ (AC X T f k)).
    intro sec. induction sec as [g e]. apply hinhpr. intro x.
    assert (e' := e x); simpl in e'; clear e.
    induction (g x) as [x' p]; simpl in e'.
    induction e'. exact p.
>>>>>>> 172e03c3
Defined.

Theorem AC_to_LEM : AxiomOfChoice ⇒ LEM.
Proof.
<<<<<<< HEAD
  (** This result is due to Radu Diaconescu, "Axiom of choice and complementation", Proceedings of
      the American Mathematical Society, 51 176–178, 1975, and is covered in the HoTT Book.  The
      idea is to define an equivalence relation E on bool by setting [E true false := P], to use AC
      to split the surjection f from bool to its quotient by E with a function g, and then to
      consider the 4 possibilities for the function [g ∘ f : bool -> bool].  It's constant iff P. *)
=======
  (** This result is covered in the HoTT book, is due to Radu Diaconescu, "Axiom of choice and
      complementation", Proceedings of the American Mathematical Society, 51 (1975) 176–178, and was
      first mentioned on page 4 in F. W. Lawvere, "Toposes, algebraic geometry and logic (Conf.,
      Dalhousie Univ., Halifax, N.S., 1971)", pp. 1–12, Lecture Notes in Math., Vol. 274, Springer,
      Berlin, 1972.

      The idea is to define an equivalence relation E on bool by setting [E true false := P], to use
      AC to split the surjection f from bool to its quotient by E with a function g, and to observe
      that the function [g ∘ f : bool -> bool] is constant iff P, and to observe that being constant is
      decidable, because equality in [bool] is decidable. *)
>>>>>>> 172e03c3
  intros AC P.
  set (ifb := bool_rect (λ _:bool, hProp)).
  set (R := λ x y, ifb (ifb htrue P y) (ifb P htrue y) x); simpl in R.
  assert (e : iseqrel R).
  { repeat split.
    { intros x y z a b. induction x.
      - induction y.
        + induction z; exact b.
        + induction z.
          * exact tt.
          * exact a.
      - induction y.
        + induction z.
          * exact a.
          * exact tt.
        + induction z; exact b. }
    { intros x. induction x; exact tt. }
    { intros x y a. induction x; induction y; exact a. } }
<<<<<<< HEAD
  set (E := R,,e : eqrel bool). set (Y := setquotinset E). set (f := setquotpr E : bool -> Y).
  assert (surj := issurjsetquotpr E : issurjective f).
  assert (q := AC_impl2 AC boolset Y f surj).
=======
  set (E := R,,e : eqrel bool).
  set (Y := setquotinset E).
  set (f := setquotpr E : bool -> Y).
  assert (q := pr1 AC_impl2 AC Y boolset f (issurjsetquotpr E)).
>>>>>>> 172e03c3
  apply (squash_to_prop q).
  { apply isapropdec. apply propproperty. }
  clear q.
  intro sec.
  induction sec as [g h].
<<<<<<< HEAD
=======
  (* prove P iff [g ∘ f] is constant *)
>>>>>>> 172e03c3
  assert (coll : P <-> g (f true) = g (f false)).
  { split.
    { intro p. apply maponpaths. apply iscompsetquotpr. exact p. }
    { intro q.
      assert (r : f true = f false).
      { intermediate_path (f (g (f true))).
        { apply pathsinv0, h. }
        intermediate_path (f (g (f false))).
        { apply maponpaths, q. }
        { apply h. } }
      change (E true false).
      apply (invmap (weqpathsinsetquot _ _ _)).
      change (f true = f false).
      exact r. } }
<<<<<<< HEAD
  induction coll as [A B].
  induction (g (f true)).
  - induction (g (f false)).
    + now apply ii1, B.
    + apply ii2. exact (nopathstruetofalse ∘ A).
  - induction (g (f false)).
    + apply ii2. exact (nopathsfalsetotrue ∘ A).
    + now apply ii1, B.
=======
  (* the equation is decidable, and thus P is decidable, by the lemma above *)
  apply (logeq_dec (issymm_logeq _ _ coll)).
  apply isdeceqbool.
>>>>>>> 172e03c3
Defined.

(* end of file *)<|MERGE_RESOLUTION|>--- conflicted
+++ resolved
@@ -3214,11 +3214,7 @@
   Unset Printing Coercions.
 Defined.
 
-<<<<<<< HEAD
 Ltac hSet_induction f e := generalize f; apply hSet_rect; intro e; clear f.
-=======
-Ltac hSet_induction f e := generalize f; apply UU_rect; intro e; clear f.
->>>>>>> 172e03c3
 
 (** Axioms of choice *)
 
@@ -3232,17 +3228,6 @@
   := ∀ (X:hSet), ischoicebase X.
 
 Definition AxiomOfChoice_surj : hProp
-<<<<<<< HEAD
-  := ∀ X (Y:hSet) (f:X→Y), issurjective f ⇒ ∃ g, ∀ y, f (g y) = y.
-
-Lemma AC_impl2 : AxiomOfChoice ⇒ AxiomOfChoice_surj.
-Proof.
-  intros AC X Y f surj.
-  apply (squash_to_prop (AC _ _ surj) (propproperty _)).
-  intro s. apply hinhpr.
-  exists (λ y, hfiberpr1 f y (s y)).
-  exact  (λ y, hfiberpr2 f y (s y)).
-=======
   := ∀ (X:hSet) (Y:UU) (f:Y→X), issurjective f ⇒ ∃ g, ∀ x, f (g x) = x.
 (** notice that the equation is a proposition only because X is a set,
     which is not required in the previous formulation *)
@@ -3265,18 +3250,10 @@
     assert (e' := e x); simpl in e'; clear e.
     induction (g x) as [x' p]; simpl in e'.
     induction e'. exact p.
->>>>>>> 172e03c3
 Defined.
 
 Theorem AC_to_LEM : AxiomOfChoice ⇒ LEM.
 Proof.
-<<<<<<< HEAD
-  (** This result is due to Radu Diaconescu, "Axiom of choice and complementation", Proceedings of
-      the American Mathematical Society, 51 176–178, 1975, and is covered in the HoTT Book.  The
-      idea is to define an equivalence relation E on bool by setting [E true false := P], to use AC
-      to split the surjection f from bool to its quotient by E with a function g, and then to
-      consider the 4 possibilities for the function [g ∘ f : bool -> bool].  It's constant iff P. *)
-=======
   (** This result is covered in the HoTT book, is due to Radu Diaconescu, "Axiom of choice and
       complementation", Proceedings of the American Mathematical Society, 51 (1975) 176–178, and was
       first mentioned on page 4 in F. W. Lawvere, "Toposes, algebraic geometry and logic (Conf.,
@@ -3287,7 +3264,6 @@
       AC to split the surjection f from bool to its quotient by E with a function g, and to observe
       that the function [g ∘ f : bool -> bool] is constant iff P, and to observe that being constant is
       decidable, because equality in [bool] is decidable. *)
->>>>>>> 172e03c3
   intros AC P.
   set (ifb := bool_rect (λ _:bool, hProp)).
   set (R := λ x y, ifb (ifb htrue P y) (ifb P htrue y) x); simpl in R.
@@ -3306,25 +3282,16 @@
         + induction z; exact b. }
     { intros x. induction x; exact tt. }
     { intros x y a. induction x; induction y; exact a. } }
-<<<<<<< HEAD
-  set (E := R,,e : eqrel bool). set (Y := setquotinset E). set (f := setquotpr E : bool -> Y).
-  assert (surj := issurjsetquotpr E : issurjective f).
-  assert (q := AC_impl2 AC boolset Y f surj).
-=======
   set (E := R,,e : eqrel bool).
   set (Y := setquotinset E).
   set (f := setquotpr E : bool -> Y).
   assert (q := pr1 AC_impl2 AC Y boolset f (issurjsetquotpr E)).
->>>>>>> 172e03c3
   apply (squash_to_prop q).
   { apply isapropdec. apply propproperty. }
   clear q.
   intro sec.
   induction sec as [g h].
-<<<<<<< HEAD
-=======
   (* prove P iff [g ∘ f] is constant *)
->>>>>>> 172e03c3
   assert (coll : P <-> g (f true) = g (f false)).
   { split.
     { intro p. apply maponpaths. apply iscompsetquotpr. exact p. }
@@ -3339,20 +3306,9 @@
       apply (invmap (weqpathsinsetquot _ _ _)).
       change (f true = f false).
       exact r. } }
-<<<<<<< HEAD
-  induction coll as [A B].
-  induction (g (f true)).
-  - induction (g (f false)).
-    + now apply ii1, B.
-    + apply ii2. exact (nopathstruetofalse ∘ A).
-  - induction (g (f false)).
-    + apply ii2. exact (nopathsfalsetotrue ∘ A).
-    + now apply ii1, B.
-=======
   (* the equation is decidable, and thus P is decidable, by the lemma above *)
   apply (logeq_dec (issymm_logeq _ _ coll)).
   apply isdeceqbool.
->>>>>>> 172e03c3
 Defined.
 
 (* end of file *)