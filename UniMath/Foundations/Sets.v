(** * Generalities on [ hSet ] .  Vladimir Voevodsky. Feb. - Sep. 2011

In this file we introduce the type [ hSet ] of h-sets i.e. of types of h-level 2 as well as a number of constructions such as type of (monic) subtypes, images, surjectivity etc. which, while they formally apply to functions between arbitrary types actually only depend on the behavior of the function on the sets of connected componenets of these types.

While it is possible to write a part of this file in a form which does not require RR1 it seems like a waste of effort since it would require to repeat a lot of things twice. Accordingly we assume RR1 from the start in dealing with sets. The drawback is that all the subsequent files will not compile at the moment without the Type in Type patch.

*)



(** ** Preamble *)

(** Settings *)

Unset Automatic Introduction. (** This line has to be removed for the file to compile with Coq8.2 *)


(** Imports *)

Require Export UniMath.Foundations.Propositions .




(** ** The type of sets i.e. of types of h-level 2 in [ UU ] *)

Definition hSet:= total2 (fun X : UU => isaset X) .
Definition hSetpair X i := tpair isaset X i : hSet.
Definition pr1hSet:= @pr1 UU (fun X : UU => isaset X) : hSet -> UU.
Coercion pr1hSet: hSet >-> UU .

Definition eqset { X : hSet } ( x x' : X ) : hProp := hProppair (x = x') (pr2 X x x') .
Notation "a = b" := (eqset a b) (at level 70, no associativity) : set.

<<<<<<< HEAD
Definition neqset { X : hSet } ( x x' : X ) : hProp := hProppair (x ≠ x') (isapropneg _) .
=======
Definition neqset { X : hSet } ( x x' : X ) : hProp := hProppair (x != x') (isapropneg _) . 
>>>>>>> 002c7fa3
Notation "a != b" := (neqset a b) (at level 70, no associativity) : set.
Delimit Scope set with set.

Definition setproperty ( X : hSet ) := pr2 X .

Definition setdirprod ( X Y : hSet ) : hSet .
Proof. intros. exists(X×Y) . apply (isofhleveldirprod 2); apply setproperty. Defined .

Definition setcoprod (X Y:hSet) : hSet.
Proof. intros. exists(X⨿Y). apply isasetcoprod; apply setproperty. Defined.

Lemma isaset_total2 (X:hSet) (Y:X->hSet) : isaset (Σ x, Y x).
Proof.
  intros.
  apply (isofhleveltotal2 2).
  - apply setproperty.
  - intro x. apply setproperty.
Defined.

(** [ hProp ] as a set *)

Definition hPropset : hSet := tpair _ hProp isasethProp .
(* Canonical Structure hPropset. *)


(** Booleans as a set *)

Definition boolset : hSet := hSetpair bool isasetbool .
(* Canonical Structure boolset .  *)

(* properties of functions between sets *)

Definition isInjectiveFunction { X Y : hSet } (f:X -> Y) : hProp.
Proof. intros. exists ( ∀ (x x':X), f x = f x' -> x = x' ).
       abstract (
           intros; apply impred; intro x; apply impred; intro y;
           apply impred; intro e; apply setproperty) using isaprop_isInjectiveFunction.
Defined.

(** ** Types [ X ] which satisfy " weak " axiom of choice for all families [ P : X -> UU ]

Weak axiom of choice for [ X ] is the condition that for any family [ P : X -> UU ] over [ X ] such
that all members of the family are inhabited the space of sections of the family is inhabited .
Equivalently one can formulate it as an assertion that for any surjection ( see below )
[ p : Y -> X ] the space of sections of this surjection i.e. functions [ s : X -> Y ] together
with a homotopy from [ funcomp s p ] to [ idfun X ] is inhabited . It does not provide a choice
of a section for such a family or a surjection . In topos-theoretic semantics this condition
corresponds to " local projectivity " of [ X ] . It automatically holds for the point [ unit ]
 but need not hold for sub-objects of [ unit ] i.e. for types of h-level 1 ( propositions ) .
In particular it does not have to hold for general types with decidable equality .

Intuition based on standard univalent models suggests that any type satisfying weak axiom of
choice is a set . Indeed it seems to be possible to show that if both a type and the set of
connected components of this type ( see below ) satisfy weak  axiom of choice then the type is
a set . In particular , if one imposes weak axiom of choice for sets as an axiom then it would
follow that every type satisfying weak axiom of choice is a set . I do not know however if there
are models which would validate a possibility of types other than sets to satisfy weak axiom of
choice .


*)


(* Definition ischoicebase_uu1 ( X : UU ) :=
  forall P : X -> UU ,
    ( forall x : X , ishinh ( P x ) ) -> ishinh ( forall x : X , P x ) .*)

Definition ischoicebase_uu1 ( X : UU ) :=
  ∀ P : X -> UU ,
    ( ∀ x : X , ishinh ( P x ) ) -> ishinh ( ∀ x : X , P x ) .


Lemma isapropischoicebase ( X : UU ) : isaprop ( ischoicebase_uu1 X ) .  (** Uses RR1 *)
Proof .
  intro . apply impred . intro P .  apply impred . intro fs .
  apply ( pr2 ( ishinh _ ) ) .
Defined .

Definition ischoicebase ( X : UU ) : hProp := hProppair _ ( isapropischoicebase X ) .


Lemma ischoicebaseweqf { X Y : UU } ( w : X ≃ Y ) ( is : ischoicebase X ) : ischoicebase Y .
Proof . intros . unfold ischoicebase . intros Q fs . apply ( hinhfun ( invweq ( weqonsecbase Q w ) ) ) .   apply ( is ( funcomp w Q ) ( fun x : X => fs ( w x ) ) ) .  Defined .

Lemma ischoicebaseweqb { X Y : UU } ( w : X ≃ Y ) ( is : ischoicebase Y ) : ischoicebase X .
Proof . intros . apply ( ischoicebaseweqf ( invweq w ) is ) . Defined .

Lemma ischoicebaseunit : ischoicebase unit .
Proof . unfold ischoicebase . intros P fs .  apply ( hinhfun ( tosecoverunit P ) ) .  apply ( fs tt ) .  Defined .

Lemma ischoicebasecontr { X : UU } ( is : iscontr X ) : ischoicebase X .
Proof . intros . apply ( ischoicebaseweqb ( weqcontrtounit is )  ischoicebaseunit ) . Defined .

Lemma ischoicebaseempty : ischoicebase empty .
Proof . unfold ischoicebase . intros P fs .  apply ( hinhpr ( fun x : empty => fromempty x ) ) .  Defined .

Lemma ischoicebaseempty2 { X : UU } ( is : ¬ X ) : ischoicebase X .
Proof . intros . apply ( ischoicebaseweqb ( weqtoempty is ) ischoicebaseempty ) . Defined .

Lemma ischoicebasecoprod { X Y : UU } ( isx : ischoicebase X ) ( isy : ischoicebase Y ) :  ischoicebase ( coprod X Y ) .
Proof . intros .  unfold ischoicebase .  intros P fs .  apply ( hinhfun ( invweq ( weqsecovercoprodtoprod P ) ) ) .  apply hinhand . apply ( isx _ ( fun x : X => fs ( ii1 x ) ) ) . apply ( isy _ ( fun y : Y => fs ( ii2 y ) ) ) .  Defined .








(** ** The type of monic subtypes of a type (subsets of the set of connected components) *)


(** *** Genneral definitions *)

Definition hsubtypes ( X : UU ) :=  X -> hProp .
Identity Coercion id_hsubtypes :  hsubtypes >-> Funclass .
Definition carrier { X : UU } ( A : hsubtypes X ) := total2 A.
Coercion carrier : hsubtypes >-> Sortclass.
Definition carrierpair { X : UU } ( A : hsubtypes X ) := tpair A.
Definition pr1carrier { X:UU } ( A : hsubtypes X ) := @pr1 _ _  : carrier A -> X .

Lemma isinclpr1carrier { X : UU } ( A : hsubtypes X ) : isincl ( @pr1carrier X A ) .
Proof . intros . apply ( isinclpr1 A ( fun x : _ => pr2 ( A x ) ) ) . Defined .

Lemma isasethsubtypes (X:UU): isaset (hsubtypes X).
Proof. intro . change ( isofhlevel 2 ( hsubtypes X ) ) .  apply impred . intro. apply isasethProp. Defined.

Definition totalsubtype ( X : UU ) : hsubtypes X := fun x => htrue .

Definition weqtotalsubtype ( X : UU ) : totalsubtype X ≃ X .
Proof . intro . apply weqpr1 .   intro . apply iscontrunit .  Defined .

Definition weq_subtypes {X Y} (w : X≃Y) (S: hsubtypes X) (T: hsubtypes Y) :
           (∀ x, S x <-> T (w x)) -> carrier S ≃ carrier T.
Proof.
  intros ? ? ? ? ? eq. apply (weqbandf w). intro x. apply weqiff.
  - apply eq.
  - apply propproperty.
  - apply propproperty.
Defined.

Definition DecidableSubtype_to_hsubtypes {X} (P:DecidableSubtype X) : hsubtypes X
  := λ x, DecidableProposition_to_hProp(P x).
Coercion DecidableSubtype_to_hsubtypes : DecidableSubtype >-> hsubtypes.

(** *** Direct product of two subtypes *)

Definition subtypesdirprod { X Y : UU } ( A : hsubtypes X ) ( B : hsubtypes Y ) : hsubtypes ( dirprod X Y ) := fun xy : _ => hconj ( A ( pr1 xy ) ) ( B ( pr2 xy ) ) .

Definition fromdsubtypesdirprodcarrier { X Y : UU } ( A : hsubtypes X ) ( B : hsubtypes Y ) ( xyis : subtypesdirprod A B ) : dirprod A B .
Proof . intros . set ( xy := pr1 xyis ) . set ( is := pr2 xyis ) .  set ( x := pr1 xy ) . set ( y := pr2 xy ) . simpl in is . simpl in y . apply ( dirprodpair ( tpair A x ( pr1 is ) ) ( tpair B y ( pr2 is ) ) ) . Defined .

Definition tosubtypesdirprodcarrier { X Y : UU } ( A : hsubtypes X ) ( B : hsubtypes Y ) ( xisyis : dirprod A B ) : subtypesdirprod A B .
Proof . intros . set ( xis := pr1 xisyis ) . set ( yis := pr2 xisyis ) . set ( x := pr1 xis ) . set ( isx := pr2 xis ) . set ( y := pr1 yis ) . set ( isy := pr2 yis ) . simpl in isx . simpl in isy . apply ( tpair ( subtypesdirprod A B ) ( dirprodpair x y ) ( dirprodpair isx isy ) ) .  Defined .

Lemma weqsubtypesdirprod { X Y : UU } ( A : hsubtypes X ) ( B : hsubtypes Y ) : subtypesdirprod A B ≃ A × B .
Proof . intros .  set ( f := fromdsubtypesdirprodcarrier A B ) . set ( g :=  tosubtypesdirprodcarrier A B ) . split with f .
assert ( egf : ∀ a : _ , paths ( g ( f a ) ) a ) . intro a . destruct a as [ xy is ] . destruct xy as [ x y ] . destruct is as [ isx isy ] . apply idpath .
assert ( efg : ∀ a : _ , paths ( f ( g a ) ) a ) . intro a . destruct a as [ xis yis ] . destruct xis as [ x isx ] . destruct yis as [ y isy ] . apply idpath .
apply ( gradth _ _ egf efg ) . Defined .

Lemma ishinhsubtypesdirprod  { X Y : UU } ( A : hsubtypes X ) ( B : hsubtypes Y ) ( isa : ishinh A ) ( isb : ishinh B ) : ishinh ( subtypesdirprod A B ) .
Proof . intros . apply ( hinhfun ( invweq ( weqsubtypesdirprod A B ) ) ) .  apply hinhand .  apply isa . apply isb . Defined .



(** *** A a subtype of with a paths between any every two elements is an h-prop. *)


Lemma isapropsubtype { X : UU } ( A : hsubtypes X ) ( is : ∀ ( x1 x2 : X ) , A x1 -> A x2 -> x1 = x2 ) : isaprop ( carrier A ) .
Proof. intros.  apply invproofirrelevance. intros x x' .
assert ( isincl ( @pr1 _ A )).  apply isinclpr1. intro x0. apply ( pr2 ( A x0 )).
apply ( invmaponpathsincl ( @pr1 _ A ) X0 ). destruct x as [ x0 is0 ]. destruct x' as [ x0' is0' ] . simpl. apply is. assumption. assumption. Defined.

Definition squash_pairs_to_set {Y} (F:Y->UU) :
  (isaset Y) -> (∀ y y', F y -> F y' -> y=y') ->
  (∃ y, F y) -> Y.
Proof.
  intros ? ? is e.
  set (P := Σ y, ∥ F y ∥).
  assert (iP : isaprop P).
  { apply isapropsubtype. intros y y' f f'.
    apply (squash_to_prop f). { apply is. } clear f; intro f.
    apply (squash_to_prop f'). { apply is. } clear f'; intro f'.
    now apply e. }
  intros w.
  assert (p : P).
  { apply (squash_to_prop w). exact iP. clear w; intro w.
    exact (pr1 w,,hinhpr (pr2 w)). }
  clear w.
  exact (pr1 p).
Defined.

Definition squash_to_set {X Y} (is:isaset Y) (f:X->Y) :
          (∀ x x', f x = f x') -> ∥ X ∥ -> Y.
Proof.
  intros ? ? ? ? e w.
  set (P := Σ y, ∃ x, f x = y).
  assert (j : isaprop P).
  { apply isapropsubtype; intros y y' j j'.
    apply (squash_to_prop j). { apply is. } clear j; intros [j k].
    apply (squash_to_prop j'). { apply is. } clear j'; intros [j' k'].
    intermediate_path (f j).
    { exact (!k). }
    intermediate_path (f j').
    { apply e. }
    exact k'. }
  assert (p : P).
  { apply (squash_to_prop w). exact j. intro x0.
    exists (f x0). apply hinhpr. exists x0. reflexivity. }
  exact (pr1 p).
Defined.

(* End of " the type of monic subtypes of a type " . *)







(** ** Relations on types ( or equivalently relations on the sets of connected components) *)


(** *** Relations and boolean relations *)

Definition hrel ( X : UU ) := X -> X -> hProp.
Identity Coercion idhrel : hrel >-> Funclass .

Definition brel ( X : UU ) := X -> X -> bool .
Identity Coercion idbrel : brel >-> Funclass .

Definition DecidableRelation_to_hrel {X} (P:DecidableRelation X) : hrel X
  := λ x y, DecidableProposition_to_hProp(P x y).
Coercion DecidableRelation_to_hrel : DecidableRelation >-> hrel.

(** *** Standard properties of relations *)



Definition istrans { X : UU } ( R : hrel X ) := ∀ ( x1 x2 x3 : X ), R x1 x2 -> R x2 x3 -> R x1 x3.

Definition isrefl { X : UU } ( R : hrel X ) := ∀ x : X , R x x.

Definition issymm { X : UU } ( R : hrel X ) := ∀ ( x1 x2 : X ), R x1 x2 -> R x2 x1 .

Definition ispreorder { X : UU } ( R : hrel X ) := istrans R × isrefl R .

Definition iseqrel { X : UU } ( R : hrel X ) := ispreorder R × issymm R .
Definition iseqrelconstr { X : UU } { R : hrel X } ( trans0 : istrans R ) ( refl0 : isrefl R ) ( symm0 : issymm R ) : iseqrel R := dirprodpair ( dirprodpair trans0 refl0 ) symm0 .

Definition isirrefl { X : UU } ( R : hrel X ) := ∀ x : X , ¬ R x x .

Definition isasymm { X : UU } ( R : hrel X ) := ∀ ( x1 x2 : X ), R x1 x2 -> R x2 x1 -> empty .

Definition iscoasymm { X : UU } ( R : hrel X ) := ∀ x1 x2 , ¬ R x1 x2 -> R x2 x1 .

Definition istotal { X : UU } ( R : hrel X ) := ∀ x1 x2 , R x1 x2 ∨ R x2 x1 .

Definition isdectotal { X : UU } ( R : hrel X ) := ∀ x1 x2 , R x1 x2 ⨿ R x2 x1 .

Definition iscotrans { X : UU } ( R : hrel X ) := ∀ x1 x2 x3 , R x1 x3 -> R x1 x2 ∨ R x2 x3 .

Definition isdeccotrans { X : UU } ( R : hrel X ) := ∀ x1 x2 x3 , R x1 x3 -> R x1 x2 ⨿ R x2 x3 .

Definition isdecrel { X : UU } ( R : hrel X ) := ∀ x1 x2 , R x1 x2 ⨿ ¬ R x1 x2 .

Definition isnegrel { X : UU } ( R : hrel X ) := ∀ x1 x2 , ¬ ¬ R x1 x2 -> R x1 x2 .

(** Note that the property of being (co-)antisymmetric is different from other properties of relations which we consider due to the presence of [ paths ] in its formulation . As a consequence it behaves differently relative to the quotients of types - the quotient relation can be (co-)antisymmetric while the original relation was not . *)

Definition isantisymm { X : UU } ( R : hrel X ) := ∀ ( x1 x2 : X ), R x1 x2 -> R x2 x1 -> x1 = x2 .

Definition isPartialOrder { X : UU } ( R : hrel X ) := ispreorder R × isantisymm R.

Ltac unwrap_isPartialOrder i :=
  induction i as [transrefl antisymm]; induction transrefl as [trans refl].

Definition isantisymmneg { X : UU } ( R : hrel X ) := ∀ ( x1 x2 : X ), ¬ R x1 x2 -> ¬ R x2 x1 -> x1 = x2 .

Definition iscoantisymm { X : UU } ( R : hrel X ) := ∀ x1 x2 , ¬ R x1 x2 -> R x2 x1 ⨿ (x1 = x2) .

(** Note that the following condition on a relation is different from all the other which we have considered since it is not a property but a structure, i.e. it is in general unclear whether [ isaprop ( neqchoice R ) ] is provable. *)

Definition neqchoice { X : UU } ( R : hrel X ) := ∀ x1 x2 , x1 != x2 -> R x1 x2 ⨿ R x2 x1 .

(** proofs that the properties are propositions  *)

Lemma isaprop_istrans {X:hSet} (R:hrel X) : isaprop (istrans R).
Proof.
  intros. repeat (apply impred;intro). apply propproperty.
Defined.

Lemma isaprop_isrefl {X:hSet} (R:hrel X) : isaprop (isrefl R).
Proof.
  intros. apply impred; intro. apply propproperty.
Defined.

Lemma isaprop_istotal {X:hSet} (R:hrel X) : isaprop (istotal R).
Proof.
  intros. unfold istotal. apply impred; intro x. apply impred; intro y. apply propproperty.
Defined.

Lemma isaprop_isantisymm {X:hSet} (R:hrel X) : isaprop (isantisymm R).
Proof.
  intros. unfold isantisymm. apply impred; intro x. apply impred; intro y.
  apply impred; intro r. apply impred; intro s. apply setproperty.
Defined.

Lemma isaprop_ispreorder {X:hSet} (R:hrel X) : isaprop (ispreorder R).
Proof.
  intros.
  unfold ispreorder.
  apply isapropdirprod.
  { apply isaprop_istrans. }
  { apply isaprop_isrefl. }
Defined.

Lemma isaprop_isPartialOrder {X:hSet} (R:hrel X) : isaprop (isPartialOrder R).
Proof.
  intros.
  unfold isPartialOrder.
  apply isapropdirprod.
  { apply isaprop_ispreorder. }
  { apply isaprop_isantisymm. }
Defined.

(** the relations on a set form a set *)

Definition isaset_hrel (X:hSet) : isaset (hrel X).
  intros. unfold hrel. apply impred_isaset; intro x. apply impred_isaset; intro y.
  exact isasethProp.
Defined.

(** *** Elementary implications between properties of relations *)

Lemma istransandirrefltoasymm { X : UU } { R : hrel X } ( is1 : istrans R ) ( is2 : isirrefl R ) : isasymm R .
Proof . intros .  intros a b rab rba . apply ( is2 _ ( is1 _ _ _ rab rba ) ) .  Defined .

Lemma istotaltoiscoasymm { X : UU } { R : hrel X } ( is : istotal R ) : iscoasymm R .
Proof . intros .  intros x1 x2 . apply ( hdisjtoimpl ( is _ _ ) ) . Defined .

Lemma isdecreltoisnegrel { X : UU } { R : hrel X } ( is : isdecrel R ) : isnegrel R .
Proof . intros .  intros x1 x2 .  destruct ( is x1 x2 ) as [ r | nr ] . intro . apply r . intro nnr . destruct ( nnr nr ) .  Defined .

Lemma isantisymmnegtoiscoantisymm { X : UU } { R : hrel X } ( isdr : isdecrel R ) ( isr : isantisymmneg R ) : iscoantisymm R .
Proof . intros . intros x1 x2 nrx12 . destruct ( isdr x2 x1 ) as [ r | nr ] . apply ( ii1 r ) .  apply ii2 . apply ( isr _ _ nrx12 nr ) .  Defined .

Lemma rtoneq { X : UU } { R : hrel X } ( is : isirrefl R ) { a b : X } ( r : R a b ) : a != b .
Proof . intros . intro e . rewrite e in r . apply ( is b r ) . Defined .


(** *** Standard properties of relations and logical equivalences *)

Definition hrellogeq { X : UU } ( L R : hrel X ) := ∀ x1 x2 , ( L x1 x2 <-> R x1 x2 ) .

Definition istranslogeqf { X : UU } { L R : hrel X } ( lg : ∀ x1 x2 , L x1 x2 <-> R x1 x2 ) ( isl : istrans L ) : istrans R .
Proof . intros . intros x1 x2 x3 r12 r23 .   apply ( ( pr1 ( lg _ _ ) ) ( isl _ _ _ ( ( pr2 ( lg _ _ ) ) r12 ) ( ( pr2 ( lg _ _ ) ) r23 ) ) ) . Defined .

Definition isrefllogeqf { X : UU } { L R : hrel X } ( lg : ∀ x1 x2 , L x1 x2 <-> R x1 x2 ) ( isl : isrefl L ) : isrefl R .
Proof . intros . intro x . apply ( pr1 ( lg _ _ ) ( isl x ) ) .  Defined .

Definition issymmlogeqf { X : UU } { L R : hrel X } ( lg : ∀ x1 x2 , L x1 x2 <-> R x1 x2 ) ( isl : issymm L ) : issymm R .
Proof . intros . intros x1 x2 r12 . apply ( pr1 ( lg _ _ ) ( isl _ _ ( pr2 ( lg _ _ ) r12 ) ) ) . Defined .

Definition ispologeqf { X : UU } { L R : hrel X } ( lg : ∀ x1 x2 , L x1 x2 <-> R x1 x2 ) ( isl : ispreorder L ) : ispreorder R .
Proof . intros . apply ( dirprodpair ( istranslogeqf lg ( pr1 isl ) ) ( isrefllogeqf lg ( pr2 isl ) ) ) . Defined .

Definition iseqrellogeqf { X : UU } { L R : hrel X } ( lg : ∀ x1 x2 , L x1 x2 <-> R x1 x2 ) ( isl : iseqrel L ) : iseqrel R .
Proof . intros . apply ( dirprodpair ( ispologeqf lg ( pr1 isl ) ) ( issymmlogeqf lg ( pr2 isl ) ) ) . Defined .

Definition isirrefllogeqf { X : UU } { L R : hrel X } ( lg : ∀ x1 x2 , L x1 x2 <-> R x1 x2 ) ( isl : isirrefl L ) : isirrefl R .
Proof . intros . intros x r . apply ( isl _ ( pr2 ( lg x x ) r ) ) . Defined .

Definition isasymmlogeqf { X : UU } { L R : hrel X } ( lg : ∀ x1 x2 , L x1 x2 <-> R x1 x2 ) ( isl : isasymm L ) : isasymm R .
Proof . intros . intros x1 x2 r12 r21 . apply ( isl _ _ ( pr2 ( lg _ _ ) r12 ) ( pr2 ( lg _ _ ) r21 ) )   . Defined .

Definition iscoasymmlogeqf { X : UU } { L R : hrel X } ( lg : ∀ x1 x2 , L x1 x2 <-> R x1 x2 ) ( isl : iscoasymm L ) : iscoasymm R .
Proof . intros . intros x1 x2 r12 . apply ( ( pr1 ( lg _ _ ) ) ( isl _ _ ( negf ( pr1 ( lg _ _ ) ) r12 ) ) ) . Defined .

Definition istotallogeqf { X : UU } { L R : hrel X } ( lg : ∀ x1 x2 , L x1 x2 <-> R x1 x2 ) ( isl : istotal L ) : istotal R .
Proof . intros . intros x1 x2 . set ( int := isl x1 x2 ) .  generalize int . clear int . simpl .  apply hinhfun .  apply ( coprodf ( pr1 ( lg x1 x2 ) ) ( pr1 ( lg x2 x1 ) ) ) .  Defined .

Definition iscotranslogeqf { X : UU } { L R : hrel X } ( lg : ∀ x1 x2 , L x1 x2 <-> R x1 x2 ) ( isl : iscotrans L ) : iscotrans R .
Proof . intros . intros x1 x2 x3 r13 . set ( int := isl x1 x2 x3 ( pr2 ( lg _ _ ) r13 ) ) .  generalize int . clear int . simpl .  apply hinhfun .  apply ( coprodf ( pr1 ( lg x1 x2 ) ) ( pr1 ( lg x2 x3 ) ) ) .  Defined .

Definition isdecrellogeqf { X : UU } { L R : hrel X } ( lg : ∀ x1 x2 , L x1 x2 <-> R x1 x2 ) ( isl : isdecrel L ) : isdecrel R .
Proof . intros . intros x1 x2 . destruct ( isl x1 x2 ) as [ l | nl ] . apply ( ii1 ( pr1 ( lg _ _ ) l ) ) . apply ( ii2 ( negf ( pr2 ( lg _ _ ) ) nl ) ) . Defined .

Definition isnegrellogeqf { X : UU } { L R : hrel X } ( lg : ∀ x1 x2 , L x1 x2 <-> R x1 x2 ) ( isl : isnegrel L ) : isnegrel R .
Proof . intros . intros x1 x2 nnr . apply ( ( pr1 ( lg _ _ ) ) ( isl _ _ ( negf ( negf ( pr2 ( lg _ _ ) ) ) nnr ) ) ) . Defined .

Definition isantisymmlogeqf { X : UU } { L R : hrel X } ( lg : ∀ x1 x2 , L x1 x2 <-> R x1 x2 ) ( isl : isantisymm L ) : isantisymm R .
Proof . intros . intros x1 x2 r12 r21 . apply ( isl _ _ ( pr2 ( lg _ _ ) r12 ) ( pr2 ( lg _ _ ) r21 ) )   . Defined .

Definition isantisymmneglogeqf { X : UU } { L R : hrel X } ( lg : ∀ x1 x2 , L x1 x2 <-> R x1 x2 ) ( isl : isantisymmneg L ) : isantisymmneg R .
Proof . intros . intros x1 x2 nr12 nr21 . apply ( isl _ _ ( negf ( pr1 ( lg _ _ ) ) nr12 ) ( negf ( pr1 ( lg _ _ ) ) nr21 ) )   . Defined .

Definition iscoantisymmlogeqf { X : UU } { L R : hrel X } ( lg : ∀ x1 x2 , L x1 x2 <-> R x1 x2 ) ( isl : iscoantisymm L ) : iscoantisymm R .
Proof . intros . intros x1 x2 r12 . set ( int := isl _ _ ( negf ( pr1 ( lg _ _ ) ) r12 ) ) . generalize int .  clear int .  simpl . apply ( coprodf ( pr1 ( lg _ _ ) ) ( idfun _ ) ) . Defined .

Definition neqchoicelogeqf { X : UU } { L R : hrel X } ( lg : ∀ x1 x2 , L x1 x2 <-> R x1 x2 ) ( isl : neqchoice L ) : neqchoice R .
Proof . intros . intros x1 x2  ne .  apply ( coprodf ( pr1 ( lg x1 x2 ) ) ( pr1 ( lg x2 x1 ) ) ( isl _ _ ne ) ) . Defined .



(** *** Preorderings, partial orderings, and associated types . *)

(* preoderings *)
Definition po (X:UU) := Σ R:hrel X, ispreorder R.
Definition popair { X : UU } ( R : hrel X ) ( is : ispreorder R ) : po X := tpair ispreorder R is .
Definition carrierofpo ( X : UU ) :  po X  -> ( X -> X -> hProp ) :=  @pr1 _ ispreorder .
Coercion carrierofpo : po >-> Funclass.

Definition PreorderedSet := Σ X:hSet, po X.
Definition PreorderedSetPair (X:hSet) (R:po X) : PreorderedSet
  := tpair _ X R .
Definition carrierofPreorderedSet : PreorderedSet -> hSet := pr1.
Coercion carrierofPreorderedSet : PreorderedSet >-> hSet .
Definition PreorderedSetRelation (X:PreorderedSet) : hrel X := pr1 (pr2 X).

(* partial orderings *)
Definition PartialOrder (X:hSet) := Σ R:hrel X, isPartialOrder R.
Definition PartialOrderpair {X:hSet} (R:hrel X) ( is : isPartialOrder R ) :
  PartialOrder X
  := tpair isPartialOrder R is .
Definition carrierofPartialOrder {X:hSet} : PartialOrder X -> hrel X := pr1.
Coercion carrierofPartialOrder : PartialOrder >-> hrel.

Definition Poset := Σ X, PartialOrder X.
Definition Posetpair (X:hSet) (R:PartialOrder X) : Poset
  := tpair PartialOrder X R .
Definition carrierofposet : Poset -> hSet := pr1.
Coercion carrierofposet : Poset >-> hSet .
Definition posetRelation (X:Poset) : hrel X := pr1 (pr2 X).

Lemma isrefl_posetRelation (X:Poset) : isrefl (posetRelation X).
Proof. intros ? x. exact (pr2 (pr1 (pr2 (pr2 X))) x). Defined.

Lemma istrans_posetRelation (X:Poset) : istrans (posetRelation X).
Proof. intros ? x y z l m. exact (pr1 (pr1 (pr2 (pr2 X))) x y z l m). Defined.

Lemma isantisymm_posetRelation (X:Poset) : isantisymm (posetRelation X).
Proof. intros ? x y l m. exact (pr2 (pr2 (pr2 X)) x y l m). Defined.

Delimit Scope poset with poset.
Notation "m ≤ n" := (posetRelation _ m n) (no associativity, at level 70) : poset.
Definition isaposetmorphism { X Y : Poset } ( f : X -> Y ) := (∀ x x' : X, x ≤ x' -> f x ≤ f x')%poset .
Definition posetmorphism ( X Y : Poset ) := total2 ( fun f : X -> Y => isaposetmorphism f ) .
Definition posetmorphismpair ( X Y : Poset ) := tpair ( fun f : X -> Y => isaposetmorphism f ) .
Definition carrierofposetmorphism ( X Y : Poset ) : posetmorphism X Y -> ( X -> Y ) := @pr1 _ _ .
Coercion  carrierofposetmorphism : posetmorphism >-> Funclass .

Definition isdec_ordering (X:Poset) := ∀ (x y:X), decidable (x≤y)%poset.

Lemma isaprop_isaposetmorphism {X Y:Poset} (f:X->Y) : isaprop (isaposetmorphism f).
Proof.
  intros. apply impredtwice; intros. apply impred_prop.
Defined.

(** the preorders on a set form a set *)

Definition isaset_po (X:hSet) : isaset (po X).
  intros.
  unfold po.
  apply (isofhleveltotal2 2).
  { apply isaset_hrel. }
  intros x. apply hlevelntosn. apply isaprop_ispreorder.
Defined.

(** the partial orders on a set form a set *)

Definition isaset_PartialOrder X : isaset (PartialOrder X).
  intros.
  unfold PartialOrder.
  apply (isofhleveltotal2 2).
  { apply isaset_hrel. }
  intros x. apply hlevelntosn. apply isaprop_isPartialOrder.
Defined.

(** poset equivalences *)

Definition isPosetEquivalence {X Y:Poset} (f:X≃Y) :=
  isaposetmorphism f × isaposetmorphism (invmap f).

Lemma isaprop_isPosetEquivalence {X Y:Poset} (f:X≃Y) :
  isaprop (isPosetEquivalence f).
Proof.
  intros. unfold isPosetEquivalence.
  apply isapropdirprod;apply isaprop_isaposetmorphism.
Defined.

Definition isPosetEquivalence_idweq (X:Poset) : isPosetEquivalence (idweq X).
Proof.
  intros. split. { intros x y le. exact le. } { intros x y le. exact le. }
Defined.

Definition PosetEquivalence (X Y:Poset) := Σ f:X≃Y, isPosetEquivalence f.

Local Open Scope poset.
Notation "X ≅ Y" := (PosetEquivalence X Y) (at level 60, no associativity) : poset.
(* written \cong in Agda input method *)

Definition posetUnderlyingEquivalence {X Y} : X≅Y -> X≃Y := pr1.
Coercion posetUnderlyingEquivalence : PosetEquivalence >-> weq.

Definition identityPosetEquivalence (X:Poset) : PosetEquivalence X X.
Proof. intros. exists (idweq X). apply isPosetEquivalence_idweq.
Defined.

Lemma isincl_pr1_PosetEquivalence (X Y:Poset) : isincl (pr1 : X≅Y -> X≃Y).
Proof. intros. apply isinclpr1. apply isaprop_isPosetEquivalence.
Defined.

Lemma isinj_pr1_PosetEquivalence (X Y:Poset) : isInjective (pr1 : X≅Y -> X≃Y).
Proof.
  intros ? ? f g. apply isweqonpathsincl. apply isincl_pr1_PosetEquivalence.
Defined.

(** poset concepts *)

Notation "m < n" := (m ≤ n × m != n)%poset (only parsing) :poset.
Definition isMinimal {X:Poset} (x:X) := ∀ y, x≤y.
Definition isMaximal {X:Poset} (x:X) := ∀ y, y≤x.
Definition consecutive {X:Poset} (x y:X) := x<y × ∀ z, ¬ (x<z × z<y).

Lemma isaprop_isMinimal {X:Poset} (x:X) : isaprop (isMaximal x).
Proof.
  intros. unfold isMaximal. apply impred_prop.
Defined.

Lemma isaprop_isMaximal {X:Poset} (x:X) : isaprop (isMaximal x).
Proof.
  intros. unfold isMaximal. apply impred_prop.
Defined.

Lemma isaprop_consecutive {X:Poset} (x y:X) : isaprop (consecutive x y).
Proof.
  intros. unfold consecutive. apply isapropdirprod.
  { apply isapropdirprod. { apply pr2. } simpl. apply isapropneg. }
  apply impred; intro z. apply isapropneg.
Defined.

(** *** Eqivalence relations and associated types . *)

Definition eqrel ( X : UU ) := total2 ( fun R : hrel X => iseqrel R ) .
Definition eqrelpair { X : UU } ( R : hrel X ) ( is : iseqrel R ) : eqrel X := tpair ( fun R : hrel X => iseqrel R ) R is .
Definition eqrelconstr { X : UU } ( R : hrel X ) ( is1 : istrans R ) ( is2 : isrefl R ) ( is3 : issymm R ) : eqrel X := eqrelpair R ( dirprodpair ( dirprodpair is1 is2 ) is3 ) .
Definition pr1eqrel ( X : UU ) : eqrel X -> ( X -> ( X -> hProp ) ) := @pr1 _ _ .
Coercion pr1eqrel : eqrel >-> Funclass .

Definition eqreltrans { X : UU } ( R : eqrel X ) : istrans R := pr1 ( pr1 ( pr2 R ) ) .
Definition eqrelrefl { X : UU } ( R : eqrel X ) : isrefl R := pr2 ( pr1 ( pr2 R ) ) .
Definition eqrelsymm { X : UU } ( R : eqrel X ) : issymm R := pr2 ( pr2 R )  .



(** *** Direct product of two relations *)

Definition hreldirprod { X Y : UU } ( RX : hrel X ) ( RY : hrel Y ) : hrel ( dirprod X Y ) := fun xy xy' : dirprod X Y => hconj ( RX ( pr1 xy ) ( pr1 xy' ) ) ( RY ( pr2 xy ) ( pr2 xy' ) ) .

Definition istransdirprod { X Y : UU } ( RX : hrel X ) ( RY : hrel Y ) ( isx : istrans RX ) ( isy : istrans RY ) : istrans ( hreldirprod RX RY ) := fun xy1 xy2 xy3 : _ => fun is12 : _  => fun is23 : _ => dirprodpair ( isx _ _ _ ( pr1 is12 ) ( pr1 is23 ) ) ( isy _ _ _ ( pr2 is12 ) ( pr2 is23 ) ) .

Definition isrefldirprod { X Y : UU } ( RX : hrel X ) ( RY : hrel Y ) ( isx : isrefl RX ) ( isy : isrefl RY ) : isrefl ( hreldirprod RX RY ) := fun xy : _ => dirprodpair ( isx _ ) ( isy _ ) .

Definition   issymmdirprod { X Y : UU } ( RX : hrel X ) ( RY : hrel Y ) ( isx : issymm RX ) ( isy : issymm RY ) : issymm ( hreldirprod RX RY ) :=  fun xy1 xy2 : _ => fun is12 : _ => dirprodpair ( isx _ _ ( pr1 is12 ) ) ( isy _ _ ( pr2 is12 ) ) .

Definition eqreldirprod { X Y : UU } ( RX : eqrel X ) ( RY : eqrel Y ) : eqrel ( dirprod X Y ) := eqrelconstr ( hreldirprod RX RY ) ( istransdirprod _ _ ( eqreltrans RX ) ( eqreltrans RY ) ) ( isrefldirprod  _ _ ( eqrelrefl RX ) ( eqrelrefl RY ) ) ( issymmdirprod  _ _ ( eqrelsymm RX ) ( eqrelsymm RY ) ) .


(** *** Negation of a relation and its properties *)

Definition negrel { X : UU } ( R : hrel X ) : hrel X
  := λ x x', hProppair (¬ R x x') (isapropneg _) . (* uses [funextempty] *)

<<<<<<< HEAD
Lemma istransnegrel { X : UU } ( R : hrel X  ) ( isr : iscotrans R ) : istrans ( negrel R ) .
Proof . intros . intros x1 x2 x3 r12 r23 .  apply ( negf ( isr x1 x2 x3 ) ) .  apply ( toneghdisj ( dirprodpair r12 r23 ) ) . Defined .

Lemma isasymmnegrel { X : UU } ( R : hrel X  ) ( isr : iscoasymm R ) : isasymm ( negrel R ) .
Proof . intros . intros x1 x2 r12 r21 . apply ( r21 ( isr _ _ r12 ) ) .   Defined .
=======
Lemma istransnegrel { X : UU } ( R : hrel X  ) ( isr : iscotrans R ) : istrans ( negrel R ) .  
(* uses [funextfun] and [funextempty] *)
Proof . intros . intros x1 x2 x3 r12 r23 .  apply ( negf ( isr x1 x2 x3 ) ) .  apply ( toneghdisj ( dirprodpair r12 r23 ) ) . Defined . 

Lemma iscotrans_to_istrans_negReln {X} {R:hrel X} (NR : negReln R) :
  isdeccotrans R -> istrans NR.
(* uses no axioms; compare to istransnegrel *)
Proof.                                             
  intros ? ? ? i ? ? ? nxy nyz. apply neg_to_negProp.
  apply (negf (i x1 x2 x3)). intro c. induction c as [c|c].
  - exact (negProp_to_neg nxy c).
  - exact (negProp_to_neg nyz c).
Defined.

Lemma isasymmnegrel { X : UU } ( R : hrel X  ) ( isr : iscoasymm R ) : isasymm ( negrel R ) .  
Proof . intros . intros x1 x2 r12 r21 . apply ( r21 ( isr _ _ r12 ) ) .   Defined . 
>>>>>>> 002c7fa3

Lemma iscoasymmgenrel { X : UU } ( R : hrel X  ) ( isr : isasymm R ) : iscoasymm ( negrel R ) .
Proof . intros . intros x1 x2 nr12 . apply ( negf ( isr _ _ ) nr12 ) .  Defined .

Lemma isdecnegrel { X : UU } ( R : hrel X  ) ( isr : isdecrel R ) : isdecrel ( negrel R ) .
<<<<<<< HEAD
Proof . intros . intros x1 x2 . destruct ( isr x1 x2 ) as [ r | nr ] . apply ii2 .   apply ( todneg _ r ) .  apply ( ii1 nr ) . Defined .
=======
(* uses [funextempty] *)
Proof . intros . intros x1 x2 . destruct ( isr x1 x2 ) as [ r | nr ] . apply ii2 .   apply ( todneg _ r ) .  apply ( ii1 nr ) . Defined . 
>>>>>>> 002c7fa3

Lemma isnegnegrel { X : UU } ( R : hrel X ) : isnegrel ( negrel R ) .
Proof . intros .   intros x1 x2 .  apply ( negf ( todneg ( R x1 x2 ) ) ) . Defined .

Lemma isantisymmnegrel { X : UU } ( R : hrel X  ) ( isr : isantisymmneg R ) : isantisymm ( negrel R ) .
Proof . intros . apply isr .  Defined .

(** *** Boolean representation of decidable equality *)

Definition eqh { X : UU } ( is : isdeceq X ) : hrel X := fun x x' => hProppair ( booleq is x x' = true ) ( isasetbool ( booleq is x x' ) true ) .

Definition neqh { X : UU } ( is : isdeceq X ) : hrel X := fun x x' =>  hProppair ( booleq is x x' = false ) ( isasetbool ( booleq is x x' ) false ) .

Lemma isrefleqh { X : UU } ( is : isdeceq X ) : isrefl ( eqh is ) .
Proof . intros .  unfold eqh .  unfold booleq . intro x .  destruct ( is x x ) as [ e | ne ] . simpl .  apply idpath .  destruct ( ne ( idpath x ) ) .  Defined .

Definition weqeqh { X : UU } ( is : isdeceq X ) ( x x' : X ) : ( x = x' ) ≃ ( eqh is x x' ) .
Proof . intros . apply weqimplimpl .  intro e .  destruct e . apply isrefleqh . intro e . unfold eqh in e . unfold booleq in e . destruct ( is x x' ) as [ e' | ne' ] .   apply e' .  destruct ( nopathsfalsetotrue e ) .  unfold isaprop. unfold isofhlevel. apply ( isasetifdeceq X is x x' ) . unfold eqh . simpl . unfold isaprop. unfold isofhlevel. apply ( isasetbool _ true ) . Defined .

Definition weqneqh { X : UU } ( is : isdeceq X ) ( x x' : X ) : ( x != x' ) ≃ ( neqh is x x' ) .
Proof . intros .  unfold neqh . unfold booleq . apply weqimplimpl . destruct ( is x x' ) as [ e | ne ] .  intro ne . destruct ( ne e ) . intro ne' . simpl . apply idpath . destruct ( is x x' ) as [ e | ne ] . intro tf . destruct ( nopathstruetofalse tf ) . intro . exact ne .  apply ( isapropneg ) . simpl . unfold isaprop. unfold isofhlevel. apply ( isasetbool _ false ) . Defined .




(** *** Boolean representation of decidable relations *)


Definition decrel ( X : UU ) := total2 ( fun R : hrel X => isdecrel R ) .
Definition pr1decrel ( X : UU ) : decrel X -> hrel X := @pr1 _ _ .
Definition decrelpair { X : UU } { R : hrel X } ( is : isdecrel R ) : decrel X := tpair _ R is .
Coercion pr1decrel : decrel >-> hrel .

Definition decreltobrel { X : UU } ( R : decrel X ) : brel X .
Proof . intros . intros x x' . destruct ( ( pr2 R ) x x' ) . apply true . apply false . Defined .

Definition breltodecrel { X : UU } ( B : brel X ) : decrel X := @decrelpair _ ( fun x x' => hProppair ( paths ( B x x' ) true ) ( isasetbool _ _ ) ) ( fun x x' => ( isdeceqbool _ _ ) ) .

Definition decrel_to_DecidableRelation {X} : decrel X -> DecidableRelation X.
Proof.
  intros ? R x y. induction R as [R is]. exists (R x y).
  apply isdecpropif. { apply propproperty. } apply is.
Defined.

Definition pathstor { X : UU } ( R : decrel X ) ( x x' : X ) ( e : decreltobrel R x x' = true ) : R x x' .
Proof . unfold decreltobrel . intros .  destruct ( pr2 R x x' ) as [ e' | ne ]  .  apply e' . destruct ( nopathsfalsetotrue e ) . Defined .

Definition rtopaths  { X : UU } ( R : decrel X ) ( x x' : X ) ( r : R x x' ) : decreltobrel R x x' = true  .
Proof . unfold decreltobrel .  intros . destruct ( ( pr2 R ) x x' ) as [ r' | nr ] . apply idpath .  destruct ( nr r ) . Defined .

Definition pathstonegr { X : UU } ( R : decrel X ) ( x x' : X ) ( e : decreltobrel R x x' = false ) : neg ( R x x' ) .
Proof . unfold decreltobrel . intros .  destruct ( pr2 R x x' ) as [ e' | ne ] .  destruct ( nopathstruetofalse e ) . apply ne .  Defined .

Definition negrtopaths { X : UU } ( R : decrel X ) ( x x' : X ) ( nr : neg ( R x x' ) ) : decreltobrel R x x' = false .
Proof . unfold decreltobrel . intros .   destruct ( pr2 R x x' ) as [ r | nr' ] . destruct ( nr r ) . apply idpath. Defined .


(** The following construction of "ct" ( "canonical term" ) is inspired by the ideas of George Gonthier. The expression [ ct ( R , x , y ) ] where [ R ] is in [ hrel X ] for some [ X ] and has a canonical structure of a decidable relation and [ x, y ] are closed terms of type [ X ] such that [ R x y ] is inhabited is the term of type [ R x y ] which relizes the canonical term in [ isdecrel R x y ] .

Definition pathstor_comp { X : UU } ( R : decrel X ) ( x x' : X ) ( e : paths ( decreltobrel R x x' ) true ) : R x x' .
Proof . unfold decreltobrel . intros .  destruct ( pr2 R x x' ) as [ e' | ne ]  .  apply e' . destruct ( nopathsfalsetotrue e ) . Defined .

Notation " 'ct' ( R , x , y ) " := ( ( pathstor_comp _ x y ( idpath true ) ) : R x y ) (at level 70 ) .

*)

Definition ctlong { X : UU } ( R : hrel X ) ( is : isdecrel R ) ( x x' : X ) ( e : decreltobrel (decrelpair is ) x x' = true ) : R x x' .
Proof . unfold decreltobrel . intros .  simpl in e .  destruct ( is x x' ) as [ e' | ne ]  .  apply e' . destruct ( nopathsfalsetotrue e ) . Defined .

Notation " 'ct' ( R , is , x , y ) " := ( ctlong R is x y ( idpath true ) ) ( at level 70 ) .

(** **** Restriction of a relation to a subtype *)

Definition resrel { X : UU } ( L : hrel X ) ( P : hsubtypes X ) : hrel P := fun p1 p2 => L ( pr1 p1 ) ( pr1 p2 ) .

Definition istransresrel { X : UU } ( L : hrel X ) ( P : hsubtypes X ) ( isl : istrans L ) : istrans ( resrel L P ) .
Proof . intros . intros x1 x2 x3 r12 r23 . apply ( isl _ ( pr1 x2 ) _ r12 r23 ) . Defined .

Definition isreflresrel { X : UU } ( L : hrel X ) ( P : hsubtypes X )  ( isl : isrefl L ) : isrefl ( resrel L P ) .
Proof . intros . intro x . apply isl . Defined .

Definition issymmresrel { X : UU } ( L : hrel X ) ( P : hsubtypes X ) ( isl : issymm L ) : issymm ( resrel L P ) .
Proof . intros . intros x1 x2 r12 . apply isl . apply r12 .  Defined .

Definition isporesrel { X : UU } ( L : hrel X ) ( P : hsubtypes X ) ( isl : ispreorder L ) : ispreorder ( resrel L P ) .
Proof . intros . apply ( dirprodpair ( istransresrel L P ( pr1 isl ) ) ( isreflresrel L P ( pr2 isl ) ) ) . Defined .

Definition iseqrelresrel { X : UU } ( L : hrel X ) ( P : hsubtypes X ) ( isl : iseqrel L ) : iseqrel ( resrel L P ) .
Proof . intros . apply ( dirprodpair ( isporesrel L P ( pr1 isl ) ) ( issymmresrel L P ( pr2 isl ) ) ) . Defined .

Definition isirreflresrel { X : UU } ( L : hrel X ) ( P : hsubtypes X ) ( isl : isirrefl L ) : isirrefl ( resrel L P ) .
Proof . intros . intros x r . apply ( isl _ r ) . Defined .

Definition isasymmresrel { X : UU } ( L : hrel X ) ( P : hsubtypes X ) ( isl : isasymm L ) : isasymm ( resrel L P ) .
Proof . intros . intros x1 x2 r12 r21 . apply ( isl _ _ r12 r21 ) .  Defined .

Definition iscoasymmresrel { X : UU } ( L : hrel X ) ( P : hsubtypes X ) ( isl : iscoasymm L ) : iscoasymm ( resrel L P ) .
Proof . intros . intros x1 x2 r12 . apply ( isl _ _ r12 ) . Defined .

Definition istotalresrel { X : UU } ( L : hrel X ) ( P : hsubtypes X ) ( isl : istotal L ) : istotal ( resrel L P ) .
Proof . intros . intros x1 x2 . apply isl . Defined .

Definition iscotransresrel { X : UU } ( L : hrel X ) ( P : hsubtypes X ) ( isl : iscotrans L ) : iscotrans ( resrel L P ) .
Proof . intros . intros x1 x2 x3 r13 . apply ( isl _ _ _ r13 ) .  Defined .

Definition isdecrelresrel { X : UU } ( L : hrel X ) ( P : hsubtypes X ) ( isl : isdecrel L ) : isdecrel ( resrel L P ) .
Proof . intros . intros x1 x2 . apply isl . Defined .

Definition isnegrelresrel { X : UU } ( L : hrel X ) ( P : hsubtypes X ) ( isl : isnegrel L ) : isnegrel ( resrel L P ) .
Proof . intros . intros x1 x2 nnr . apply ( isl _ _ nnr ) . Defined .

Definition isantisymmresrel { X : UU } ( L : hrel X ) ( P : hsubtypes X ) ( isl : isantisymm L ) : isantisymm ( resrel L P ) .
Proof . intros . intros x1 x2 r12 r21 . apply ( invmaponpathsincl _ ( isinclpr1carrier _ ) _ _ ( isl _ _ r12 r21  ) ) . Defined .

Definition isantisymmnegresrel { X : UU } ( L : hrel X ) ( P : hsubtypes X ) ( isl : isantisymmneg L ) : isantisymmneg ( resrel L P ) .
Proof . intros . intros x1 x2 nr12 nr21 . apply (  invmaponpathsincl _ ( isinclpr1carrier _ ) _ _ ( isl _ _ nr12 nr21 ) ) . Defined .

Definition iscoantisymmresrel { X : UU } ( L : hrel X ) ( P : hsubtypes X ) ( isl : iscoantisymm L ) : iscoantisymm ( resrel L P ) .
Proof . intros . intros x1 x2 r12 . destruct ( isl _ _ r12 ) as [ l | e ] . apply ( ii1 l ) .  apply ii2 .  apply (  invmaponpathsincl _ ( isinclpr1carrier _ ) _ _ e ) . Defined .

Definition  neqchoiceresrel { X : UU } ( L : hrel X ) ( P : hsubtypes X ) ( isl : neqchoice L ) : neqchoice ( resrel L P ) .
Proof . intros . intros x1 x2 ne .  set ( int := negf ( invmaponpathsincl _ ( isinclpr1carrier P ) _ _ ) ne ) . apply ( isl _ _ int ) . Defined .



(** *** Equivalence classes with respect to a given relation *)



Definition iseqclass { X : UU } ( R : hrel X ) ( A : hsubtypes X ) := dirprod ( ishinh ( carrier A ) ) ( dirprod ( ∀ x1 x2 : X , R x1 x2 -> A x1 -> A x2 ) ( ∀ x1 x2 : X, A x1 ->  A x2 -> R x1 x2 ) ).
Definition iseqclassconstr { X : UU } ( R : hrel X ) { A : hsubtypes X } ( ax0 : ishinh ( carrier A ) ) ( ax1 : ∀ x1 x2 : X , R x1 x2 -> A x1 -> A x2 ) ( ax2 : ∀ x1 x2 : X, A x1 ->  A x2 -> R x1 x2 ) : iseqclass R A := dirprodpair ax0 ( dirprodpair ax1 ax2 ) .

Definition eqax0 { X : UU } { R : hrel X } { A : hsubtypes X }  : iseqclass R A -> ishinh ( carrier A ) := fun is : iseqclass R A =>  pr1 is .
Definition eqax1 { X : UU } { R : hrel X } { A : hsubtypes X } : iseqclass R A ->  ∀ x1 x2 : X,  R x1 x2 -> A x1 -> A x2 := fun is: iseqclass R A => pr1 ( pr2 is) .
Definition eqax2 { X : UU } { R : hrel X } { A : hsubtypes X } : iseqclass R A ->  ∀ x1 x2 : X,  A x1 -> A x2 -> R x1 x2 := fun is: iseqclass R A => pr2 ( pr2 is) .

Lemma isapropiseqclass  { X : UU } ( R : hrel X ) ( A : hsubtypes X ) : isaprop ( iseqclass R A ) .
Proof. intros. unfold iseqclass. apply isofhleveldirprod. apply (isapropishinh (carrier A)). apply isofhleveldirprod. apply impredtwice. intros t t' . apply impred. intro. apply impred.  intro.
apply (pr2 (A t')).  apply impredtwice. intros. apply impred. intro. apply impred.  intro.  apply (pr2 (R t t')).  Defined.


(** *** Direct product of equivalence classes *)

Lemma iseqclassdirprod { X Y : UU } { R : hrel X } { Q : hrel Y } { A : hsubtypes X } { B : hsubtypes Y } ( isa : iseqclass R A ) ( isb : iseqclass Q B ) : iseqclass ( hreldirprod R Q ) ( subtypesdirprod A B ) .
Proof . intros . set ( XY := dirprod X Y ) . set ( AB := subtypesdirprod A B ) . set ( RQ := hreldirprod R Q ) .
set ( ax0 := ishinhsubtypesdirprod  A B ( eqax0 isa ) ( eqax0 isb ) ) .
assert ( ax1 : ∀ xy1 xy2 : XY , RQ xy1 xy2 -> AB xy1 -> AB xy2 ) . intros xy1 xy2 rq ab1 . apply ( dirprodpair ( eqax1 isa _ _ ( pr1 rq ) ( pr1 ab1 ) ) ( eqax1 isb _ _ ( pr2 rq ) ( pr2 ab1 ) ) ) .
assert ( ax2 : ∀ xy1 xy2 : XY ,  AB xy1 -> AB xy2 -> RQ xy1 xy2 ) . intros xy1 xy2 ab1 ab2 . apply ( dirprodpair ( eqax2 isa _ _ ( pr1 ab1 ) ( pr1 ab2 ) ) ( eqax2 isb _ _ ( pr2 ab1 ) ( pr2 ab2 ) ) ) .
apply ( iseqclassconstr _ ax0 ax1 ax2 ) . Defined .



(** ** Surjections to sets are epimorphisms  *)

Theorem surjectionisepitosets { X Y Z : UU } ( f : X -> Y ) ( g1 g2 : Y -> Z ) ( is1 : issurjective f ) ( is2 : isaset Z ) ( isf : ∀ x : X , g1 (f x) = g2 (f x)  ) : ∀ y : Y , g1 y = g2 y .
Proof. intros . set (P1:= hProppair (paths (g1 y) (g2 y)) (is2 (g1 y) (g2 y))). unfold issurjective in is1.
assert (s1: (hfiber f y)-> paths (g1 y) (g2 y)). intro X1. destruct X1 as [t x ]. induction x. apply (isf t).
assert (s2: ishinh (paths (g1 y) (g2 y))). apply (hinhfun s1 (is1 y)).
set (is3:= is2 (g1 y) (g2 y)). simpl in is3. apply (@hinhuniv (paths (g1 y) (g2 y)) (hProppair _ is3)). intro X1.  assumption. assumption. Defined.






(** ** Set quotients of types.

In this file we study the set quotients of types by equivalence relations. While the general
notion of a quotient of a type by a relation is complicated due to the existence of different
kinds of quotients (e.g. homotopy quotients or categorical quotients in the homotopy category
which are usually different from each other) there is one particular class of quotients which is
both very important for applications and semantically straightforward. These quotients are the
universal functions from a type to an hset which respect a given relation. Some of the proofs in
this section depend on the proerties of the hinhabited construction and some also depend on the
univalence axiom for [ hProp ] which allows us to prove that the type of monic subtypes of a type
is a set.

Our main construction is analogous to the usual construction of quotient as a set of equivalence
classes. Wev also consider another construction of [ setquot ] which is analogous
( on the next h-level ) to our construction of [ ishinh ] . Both have generalizations to the
"higher" quotients (i.e. groupoid quotients etc.) which will be considered separately.
In particular, the quotients the next h-level appear to be closely related to the localizations
of categories and will be considered in the section about types of h-level 3.


*)



(** ** Setquotient defined in terms of equivalence classes *)


Definition setquot { X : UU } ( R : hrel X ) := total2 ( fun A : _ => iseqclass R A ) .
Definition setquotpair { X : UU } ( R : hrel X ) ( A : hsubtypes X ) ( is : iseqclass R A ) := tpair _ A is .
Definition pr1setquot { X : UU } ( R : hrel X ) : setquot R -> ( hsubtypes X ) := @pr1 _ ( fun A : _ => iseqclass R A ) .
Coercion pr1setquot : setquot >-> hsubtypes .

Lemma isinclpr1setquot { X : UU } ( R : hrel X ) : isincl ( pr1setquot R ) .
Proof . intros . apply isinclpr1.  intro x0. apply isapropiseqclass. Defined .

Definition setquottouu0 { X : UU } ( R : hrel X ) ( a : setquot R )  := carrier ( pr1 a ).
Coercion setquottouu0 : setquot >-> Sortclass.


Theorem isasetsetquot { X : UU } ( R : hrel X ) : isaset ( setquot R ) .
Proof. intros.  apply ( isasetsubset ( @pr1 _ _ )  ( isasethsubtypes X )  ) . apply isinclpr1.  intro.  apply isapropiseqclass.  Defined.

Definition setquotinset { X : UU } ( R : hrel X ) : hSet := hSetpair _ ( isasetsetquot R ) .

Theorem setquotpr { X : UU } ( R : eqrel X ) : X -> setquot R.
Proof. intros X R X0. set ( rax:= eqrelrefl R ). set ( sax := eqrelsymm R  ) . set (tax:= eqreltrans R ). split with (fun x:X =>  R X0 x). split with (hinhpr (tpair _ X0 (rax X0))).
assert (a1: (∀ x1 x2 : X, R x1 x2 -> R X0 x1 -> R X0 x2)). intros x1 x2 X1 X2.  apply (tax X0 x1 x2 X2 X1). split with a1.
assert (a2: (∀ x1 x2 : X, R X0 x1 -> R X0 x2 -> R x1 x2)). intros x1 x2 X1 X2. apply (tax x1 X0 x2 (sax X0 x1 X1) X2).
assumption. Defined.

Lemma setquotl0 { X : UU } ( R : eqrel X ) ( c : setquot R ) ( x : c ) : setquotpr R ( pr1 x ) = c .
Proof . intros . apply ( invmaponpathsincl _ ( isinclpr1setquot R ) ) .  simpl . apply funextsec . intro x0 . destruct c as [ A iseq ] .  destruct x as [ x is ] .  simpl in is . simpl .  apply uahp . intro r . apply ( eqax1 iseq _ _ r is ) .  intro a . apply ( eqax2 iseq _ _ is a ) .  Defined .



Theorem issurjsetquotpr { X : UU } ( R : eqrel X)  : issurjective (setquotpr R ).
Proof. intros. unfold issurjective. intro c.   apply ( @hinhuniv ( carrier ( pr1 c ) ) ) .  intro x . apply hinhpr .  split with ( pr1 x ) . apply setquotl0 .  apply ( eqax0 ( pr2 c ) ) .
Defined .

Lemma iscompsetquotpr { X : UU } ( R : eqrel X ) ( x x' : X ) ( a : R x x' ) : setquotpr R x = setquotpr R x' .
Proof. intros. apply ( invmaponpathsincl _ ( isinclpr1setquot R ) ) . simpl . apply funextsec . intro x0 . apply uahp .  intro r0 . apply ( eqreltrans R _ _ _ ( eqrelsymm R _ _ a ) r0 ) .  intro x0' . apply ( eqreltrans R _ _ _ a x0' ) . Defined .





(** *** Universal property of [ seqtquot R ] for functions to sets satisfying compatibility condition [ iscomprelfun ] *)


Definition iscomprelfun { X Y : UU } ( R : hrel X ) ( f : X -> Y ) := ∀ x x' : X , R x x' -> f x = f x' .

Lemma iscomprelfunlogeqf { X Y : UU } { R L : hrel X } ( lg : hrellogeq L R ) ( f : X -> Y ) ( is : iscomprelfun L f ) : iscomprelfun R f .
Proof . intros . intros x x' r . apply ( is _ _ ( pr2 ( lg  _ _ ) r ) ) . Defined .

Lemma isapropimeqclass { X : UU } ( R : hrel X ) ( Y : hSet ) ( f : X -> Y ) ( is : iscomprelfun R f ) ( c : setquot R ) : isaprop ( image ( fun x : c => f ( pr1 x ) ) ) .
Proof. intros. apply isapropsubtype .  intros y1 y2 . simpl . apply ( @hinhuniv2 _ _ ( hProppair ( paths y1 y2 ) ( pr2 Y y1 y2 ) ) ) .  intros x1 x2 . simpl . destruct c as [ A iseq ] . destruct x1 as [ x1 is1 ] . destruct x2 as [ x2 is2 ] . destruct x1 as [ x1 is1' ] . destruct x2 as [ x2 is2' ] . simpl in is1 .  simpl in is2 . simpl in is1' .  simpl in is2' .  assert ( r : R x1 x2 ) . apply ( eqax2 iseq _ _ is1' is2' ) .  apply ( pathscomp0 ( pathsinv0 is1 )  ( pathscomp0 ( is _ _ r ) is2 ) ) .  Defined .


Theorem setquotuniv  { X : UU } ( R : hrel X ) ( Y : hSet ) ( f : X -> Y ) ( is : iscomprelfun R f ) ( c : setquot R ) : Y .
Proof. intros.   apply ( pr1image ( fun x : c => f ( pr1 x ) ) ) . apply ( @hinhuniv ( pr1 c ) ( hProppair _ ( isapropimeqclass R Y f is c ) ) ( prtoimage ( fun x : c => f ( pr1 x ) ) ) ) .  apply ( eqax0 ( pr2 c ) ) .  Defined .


(** Note: the axioms rax, sax and trans are not used in the proof of setquotuniv. If we consider a relation which is not an equivalence relation then setquot will still be the set of subsets which are equivalence classes. Now however such subsets need not to cover all of the type. In fact their set can be empty. Nevertheless setquotuniv will apply. *)


Theorem setquotunivcomm  { X : UU } ( R : eqrel X ) ( Y : hSet ) ( f : X -> Y ) ( is : iscomprelfun R f ) : ∀ x : X , setquotuniv R Y f is ( setquotpr R x ) =f x .
Proof. intros. unfold setquotuniv . unfold setquotpr .  simpl .  apply idpath .  Defined.


Theorem weqpathsinsetquot { X : UU } ( R : eqrel X ) ( x x' : X ) : R x x' ≃ setquotpr R x = setquotpr R x' .
Proof .  intros . split with ( iscompsetquotpr R x x' ) .  apply isweqimplimpl .  intro e .  set ( e' := maponpaths ( pr1setquot R ) e ) .  unfold pr1setquot in e' . unfold setquotpr in e' . simpl in e' . assert ( e'' := maponpaths ( fun f : _ => f x' ) e' ) .  simpl in e'' . apply ( eqweqmaphProp ( pathsinv0 e'' ) ( eqrelrefl R x' ) ) .  apply ( pr2 ( R x x' ) ) .  set ( int := isasetsetquot R (setquotpr R x) (setquotpr R x') ) .  assumption . Defined .



(** *** Functoriality of [ setquot ] for functions mapping one relation to another *)


Definition iscomprelrelfun { X Y : UU } ( RX : hrel X ) ( RY : hrel Y ) ( f : X -> Y ) := ∀ x x' : X , RX x x' -> RY ( f x ) ( f x' ) .

Lemma iscomprelfunlogeqf1 { X Y : UU }  { LX RX : hrel X } ( RY : hrel Y ) ( lg : hrellogeq LX RX ) ( f : X -> Y ) ( is : iscomprelrelfun LX RY f ) : iscomprelrelfun RX RY f .
Proof . intros . intros x x' r . apply ( is _ _ ( pr2 ( lg  _ _ ) r ) ) . Defined .

Lemma iscomprelfunlogeqf2 { X Y : UU }  ( RX : hrel X ) { LY RY : hrel Y } ( lg : hrellogeq LY RY ) ( f : X -> Y ) ( is : iscomprelrelfun RX LY f ) : iscomprelrelfun RX RY f .
Proof . intros . intros x x' r . apply ( ( pr1 ( lg _ _ ) ) ( is _ _ r ) ) . Defined .

Definition  setquotfun  { X Y : UU } ( RX : hrel X ) ( RY : eqrel Y ) ( f : X -> Y ) ( is : iscomprelrelfun RX RY f ) ( cx : setquot RX ) : setquot RY .
Proof . intros . set ( ff := funcomp f ( setquotpr RY ) ) . assert ( isff : iscomprelfun RX ff ) .  intros x x' .  intro r .  apply ( weqpathsinsetquot RY ( f x ) ( f x' ) ) .  apply is . apply r . apply ( setquotuniv RX ( setquotinset RY ) ff isff cx) .  Defined .

Definition setquotfuncomm  { X Y : UU } ( RX : eqrel X ) ( RY : eqrel Y ) ( f : X -> Y ) ( is : iscomprelrelfun RX RY f ) : ∀ x : X , setquotfun RX RY f is ( setquotpr RX x ) = setquotpr RY ( f x ) .
Proof . intros . simpl . apply idpath .  Defined .



(** *** Universal property of [ setquot ] for predicates of one and several variables *)


Theorem setquotunivprop { X : UU } ( R : eqrel X ) ( P : setquot R -> hProp ) ( is : ∀ x : X , P ( setquotpr R x ) ) : ∀ c : setquot R ,  P c .
Proof . intros . apply ( @hinhuniv ( carrier ( pr1 c ) ) ( P c ) ) .  intro x .  set ( e := setquotl0 R c x ) .  apply ( eqweqmaphProp ( maponpaths P e ) ) .   apply ( is ( pr1 x ) ) .  apply ( eqax0 ( pr2 c ) ) .  Defined .


Theorem setquotuniv2prop { X : UU } ( R : eqrel X ) ( P : setquot R -> setquot R -> hProp ) ( is : ∀ x x' : X ,  P ( setquotpr R x ) ( setquotpr R x' ) ) : ∀ c c' : setquot R ,  P c c' .
Proof . intros . assert ( int1 : ∀ c0' : _ , P c c0' ) .  apply ( setquotunivprop R ( fun c0' => P c c0' ) ) .  intro x . apply ( setquotunivprop R ( fun c0 : _ => P c0 ( setquotpr R x ) ) ) .  intro x0 . apply ( is x0 x ) . apply ( int1 c' ) .  Defined .

Theorem setquotuniv3prop { X : UU } ( R : eqrel X ) ( P : setquot R -> setquot R -> setquot R -> hProp ) ( is : ∀ x x' x'' : X ,  P  ( setquotpr R x ) ( setquotpr R x' ) ( setquotpr R x'' ) ) : ∀ c c' c'' : setquot R , P c c' c''  .
Proof . intros . assert ( int1 : ∀ c0' c0'' : _ , P c c0' c0'' ) .  apply ( setquotuniv2prop R ( fun c0' c0'' => P c c0' c0'' ) ) .  intros x x' . apply ( setquotunivprop R ( fun c0 : _ => P c0 ( setquotpr R x ) ( setquotpr R x' ) ) ) .  intro x0 . apply ( is x0 x x' ) . apply ( int1 c' c'' ) .  Defined .

Theorem setquotuniv4prop { X : UU } ( R : eqrel X ) ( P : setquot R -> setquot R ->  setquot R -> setquot R -> hProp ) ( is : ∀ x x' x'' x''' : X ,  P  ( setquotpr R x ) ( setquotpr R x' ) ( setquotpr R x'' ) ( setquotpr R x''' ) ) : ∀ c c' c'' c''' : setquot R , P c c' c'' c''' .
Proof . intros . assert ( int1 : ∀ c0 c0' c0'' : _ , P c c0 c0' c0'' ) .  apply ( setquotuniv3prop R ( fun c0 c0' c0'' => P c c0 c0' c0'' ) ) .  intros x x' x'' . apply ( setquotunivprop R ( fun c0 : _ => P c0 ( setquotpr R x ) ( setquotpr R x' ) ( setquotpr R x'' ) ) ) .  intro x0 . apply ( is x0 x x' x'' ) . apply ( int1 c' c'' c''' ) .  Defined .



(** Important note : theorems proved above can not be used ( al least at the moment ) to
construct terms whose complete normalization ( evaluation ) is important . For example they
should not be used * directly * to construct [ isdeceq ] property of [ setquot ] since [ isdeceq ]
 is in turn used to construct boolean equality [ booleq ] and evaluation of [ booleq x y ] is
 important for computational purposes . Terms produced using these universality theorems will
not fully normalize even in simple cases due to the following steps in the proof of
[ setquotunivprop ] . As a part of the proof term of this theorem there appears the composition
of an application of [ uahp ] , transfer of the resulting term of the identity type by
[ maponpaths ] along [ P ] followed by the reconstruction of a equivalence ( two directional
implication ) between the corresponding propositions through [  eqweqmaphProp ] . The resulting
implications are " opaque " and the proofs of disjunctions [ P \/ Q ]  produced with the use
of such implications can not be evaluated to one of the summands of the disjunction . An example
is given by the following theorem [ isdeceqsetquot_non_constr ] which , as simple experiments
show, can not be used to compute the value of [ isdeceqsetquot ] . Below we give another proof
of [ isdeceq ( setquot R ) ] using the same assumptions which is " constructive " i.e. usable
for the evaluation purposes . *)




(** *** The case when the function between quotients defined by [ setquotfun ] is a surjection , inclusion or a weak equivalence  *)

Lemma issurjsetquotfun { X Y : UU } ( RX : eqrel X ) ( RY : eqrel Y ) ( f : X -> Y ) ( is : issurjective f ) ( is1 : iscomprelrelfun RX RY f ) : issurjective ( setquotfun RX RY f is1 ) .
Proof . intros . apply ( issurjtwooutof3b ( setquotpr RX ) ) . apply ( issurjcomp f ( setquotpr RY ) is ( issurjsetquotpr RY ) ) .   Defined .


Lemma isinclsetquotfun { X Y : UU } ( RX : eqrel X ) ( RY : eqrel Y ) ( f : X -> Y ) ( is1 : iscomprelrelfun RX RY f  )  ( is2 : ∀ x x' : X , RY ( f x ) ( f x' ) -> RX x x' ) : isincl ( setquotfun RX RY f is1 ) .
Proof . intros . apply isinclbetweensets . apply isasetsetquot .   apply isasetsetquot .
assert ( is : ∀ x x' : setquot RX , isaprop ( paths (setquotfun RX RY f is1 x) (setquotfun RX RY f is1 x') -> paths x x' ) ) . intros . apply impred .  intro . apply isasetsetquot .
apply ( setquotuniv2prop RX ( fun x x' => hProppair _ ( is x x' ) ) ) .  simpl . intros x x' .  intro e .  set ( e' := invweq ( weqpathsinsetquot RY ( f x ) ( f x' ) ) e ) .  apply ( weqpathsinsetquot RX _ _ ( is2 x x' e' ) ) .  Defined .

Definition setquotincl { X Y : UU } ( RX : eqrel X ) ( RY : eqrel Y ) ( f : X -> Y ) ( is1 : iscomprelrelfun RX RY f  )  ( is2 : ∀ x x' : X , RY ( f x ) ( f x' ) -> RX x x' ) := inclpair ( setquotfun RX RY f is1 ) ( isinclsetquotfun RX RY f is1 is2 ) .

Definition  weqsetquotweq { X Y : UU } ( RX : eqrel X ) ( RY : eqrel Y ) ( f : weq X Y ) ( is1 : iscomprelrelfun RX RY f  )  ( is2 : ∀ x x' : X , RY ( f x ) ( f x' ) -> RX x x' ) : weq ( setquot RX ) ( setquot RY )  .
Proof . intros . set ( ff := setquotfun RX RY f is1 ) . split with ff .
assert ( is2' : ∀ y y' : Y , RY y y' -> RX ( invmap f y ) ( invmap f y' ) ) . intros y y' .  rewrite ( pathsinv0 ( homotweqinvweq f y ) ) .  rewrite ( pathsinv0 ( homotweqinvweq f y' ) ) .  rewrite ( homotinvweqweq f ( invmap f y ) ) . rewrite ( homotinvweqweq f ( invmap f y' ) ) .  apply ( is2 _ _ ) .  set ( gg := setquotfun RY RX ( invmap f ) is2' ) .

assert ( egf : ∀ a , paths ( gg ( ff a ) ) a ) . apply ( setquotunivprop RX ( fun a0 => hProppair _ ( isasetsetquot RX ( gg ( ff a0 ) ) a0 ) ) ) .    simpl .  intro x .  unfold ff . unfold gg .  apply ( maponpaths ( setquotpr RX ) ( homotinvweqweq f x ) ) .

assert ( efg : ∀ a , paths ( ff ( gg a ) ) a ) . apply ( setquotunivprop RY ( fun a0 => hProppair _ ( isasetsetquot RY ( ff ( gg a0 ) ) a0 ) ) ) .    simpl .  intro x .  unfold ff . unfold gg .  apply ( maponpaths ( setquotpr RY ) ( homotweqinvweq f x ) ) .

apply ( gradth _ _ egf efg ) . Defined .

Definition weqsetquotsurj  { X Y : UU } ( RX : eqrel X ) ( RY : eqrel Y ) ( f : X -> Y ) ( is : issurjective f ) ( is1 : iscomprelrelfun RX RY f  )  ( is2 : ∀ x x' : X , RY ( f x ) ( f x' ) -> RX x x' ) : weq ( setquot RX ) ( setquot RY )  .
Proof . intros . set ( ff := setquotfun RX RY f is1 ) . split with ff .  apply ( @isweqinclandsurj ( setquotinset RX ) ( setquotinset RY ) ff ) .  apply ( isinclsetquotfun RX RY f is1 is2 ) .  apply ( issurjsetquotfun RX RY f is is1 ) .  Defined .



(** *** [ setquot ] with respect to the product of two relations *)



Definition setquottodirprod { X Y : UU } ( RX : eqrel X ) ( RY : eqrel Y ) ( cc : setquot ( eqreldirprod RX RY ) ) : dirprod ( setquot RX ) ( setquot RY ) .
Proof . intros .  set ( RXY := eqreldirprod RX RY ) . apply ( dirprodpair ( setquotuniv RXY ( setquotinset RX ) ( funcomp ( @pr1 _ ( fun x : _ => Y ) ) ( setquotpr RX ) ) ( fun xy xy' : dirprod X Y => fun rr : RXY xy xy' => iscompsetquotpr RX _ _ ( pr1 rr ) ) cc )  ( setquotuniv RXY ( setquotinset RY ) ( funcomp ( @pr2 _ ( fun x : _ => Y ) ) ( setquotpr RY ) ) ( fun xy xy' : dirprod X Y => fun rr : RXY xy xy' =>  iscompsetquotpr RY _ _ ( pr2 rr ) ) cc ) )  . Defined .

Definition dirprodtosetquot { X Y : UU } ( RX : hrel X ) ( RY : hrel Y ) (cd : dirprod ( setquot RX ) ( setquot RY ) ) : setquot ( hreldirprod RX RY ) := setquotpair _ _ ( iseqclassdirprod ( pr2 ( pr1 cd ) ) ( pr2 ( pr2 cd ) ) ) .


Theorem weqsetquottodirprod { X Y : UU } ( RX : eqrel X ) ( RY : eqrel Y ) : weq ( setquot ( eqreldirprod RX RY ) ) ( dirprod ( setquot RX ) ( setquot RY ) ) .
Proof . intros . set ( f := setquottodirprod  RX RY ) . set ( g := dirprodtosetquot RX RY ) . split with f .

assert ( egf : ∀ a : _ , paths ( g ( f a ) ) a ) . apply ( setquotunivprop _ ( fun a : _ => ( hProppair _ ( isasetsetquot _ ( g ( f a ) ) a ) ) ) ) . intro xy . destruct xy as [ x y ] . simpl . apply ( invmaponpathsincl _ ( isinclpr1setquot _ ) ) . simpl . apply funextsec .  intro xy' .  destruct xy' as [ x' y' ] . apply idpath .

assert ( efg : ∀ a : _ , paths ( f ( g a ) ) a ) . intro a . destruct a as [ ax ay ] . apply pathsdirprod . generalize ax .  clear ax . apply ( setquotunivprop RX ( fun ax : _ => ( hProppair _ ( isasetsetquot _ _ _ ) ) ) ) . intro x . simpl .  generalize ay .  clear ay . apply ( setquotunivprop RY ( fun ay : _ => ( hProppair _ ( isasetsetquot _ _ _ ) ) ) ) . intro y . simpl .   apply ( invmaponpathsincl _ ( isinclpr1setquot _ ) ) . apply funextsec .  intro x0 . simpl . apply idpath . generalize ax .  clear ax . apply ( setquotunivprop RX ( fun ax : _ => ( hProppair _ ( isasetsetquot _ _ _ ) ) ) ) . intro x . simpl .  generalize ay .  clear ay . apply ( setquotunivprop RY ( fun ay : _ => ( hProppair _ ( isasetsetquot _ _ _ ) ) ) ) . intro y . simpl .   apply ( invmaponpathsincl _ ( isinclpr1setquot _ ) ) . apply funextsec .  intro x0 . simpl . apply idpath .

apply ( gradth _ _ egf efg ) . Defined .



(** *** Universal property of [ setquot ] for functions of two variables *)

Definition iscomprelfun2 { X Y : UU } ( R : hrel X ) ( f : X -> X -> Y ) := ∀ x x' x0 x0' : X , R x x' ->  R x0 x0' -> f x x0 = f x' x0' .

Lemma iscomprelfun2if { X Y : UU } ( R : hrel X ) ( f : X -> X -> Y ) ( is1 : ∀ x x' x0 : X , R x x' -> f x x0 = f x' x0 ) ( is2 : ∀ x x0 x0' : X , R x0 x0' -> f x x0 = f x x0' ) : iscomprelfun2 R f .
Proof . intros . intros x x' x0 x0' .  intros r r' .  set ( e := is1 x x' x0 r ) . set ( e' := is2 x' x0 x0' r' ) . apply ( pathscomp0 e e' ) . Defined .

Lemma iscomprelfun2logeqf { X Y : UU } { L R : hrel X } ( lg : hrellogeq L R ) ( f : X -> X -> Y ) ( is : iscomprelfun2 L f ) : iscomprelfun2 R f .
Proof . intros . intros x x' x0 x0' r r0 . apply ( is _ _ _ _ ( ( pr2 ( lg _ _ ) ) r )  ( ( pr2 ( lg _ _ ) ) r0 ) ) . Defined .

Definition setquotuniv2  { X : UU } ( R : hrel X ) ( Y : hSet ) ( f : X -> X -> Y ) ( is : iscomprelfun2 R f ) ( c c0 : setquot R ) : Y .
Proof. intros .  set ( ff := fun xy : dirprod X X => f ( pr1 xy ) ( pr2 xy ) ) . set ( RR := hreldirprod R R ) .
assert ( isff : iscomprelfun RR ff ) . intros xy x'y' . simpl . intro dp .  destruct dp as [ r r'] .  apply ( is _ _ _ _ r r' ) . apply ( setquotuniv RR Y ff isff ( dirprodtosetquot R R ( dirprodpair c c0 ) ) ) . Defined .

Theorem setquotuniv2comm  { X : UU } ( R : eqrel X ) ( Y : hSet ) ( f : X -> X -> Y ) ( is : iscomprelfun2 R f ) : ∀ x x' : X , setquotuniv2 R Y f is ( setquotpr R x ) ( setquotpr R x' ) = f x x' .
Proof. intros.   apply idpath .  Defined.



(** *** Functoriality of [ setquot ] for functions of two variables mapping one relation to another *)


Definition iscomprelrelfun2 { X Y : UU } ( RX : hrel X ) ( RY : hrel Y ) ( f : X -> X -> Y ) := ∀ x x' x0 x0' : X , RX x x' -> RX x0 x0' ->  RY ( f x x0 ) ( f x' x0' ) .

Lemma iscomprelrelfun2if { X Y : UU } ( RX : hrel X ) ( RY : eqrel Y ) ( f : X -> X -> Y ) ( is1 : ∀ x x' x0 : X , RX x x' -> RY ( f x x0 ) ( f x' x0 ) ) ( is2 : ∀ x x0 x0' : X , RX x0 x0' -> RY ( f x x0 ) ( f x x0' ) ) : iscomprelrelfun2 RX RY f .
Proof . intros . intros x x' x0 x0' .  intros r r' .  set ( e := is1 x x' x0 r ) . set ( e' := is2 x' x0 x0' r' ) . apply ( eqreltrans RY _ _ _ e e' ) . Defined .

Lemma iscomprelrelfun2logeqf1 { X Y : UU } { LX RX : hrel X } ( RY : hrel Y ) ( lg : hrellogeq LX RX ) ( f : X -> X -> Y ) ( is : iscomprelrelfun2 LX RY f ) : iscomprelrelfun2 RX RY f .
Proof . intros . intros x x' x0 x0' r r0 . apply ( is _ _ _ _ ( ( pr2 ( lg _ _ ) ) r )  ( ( pr2 ( lg _ _ ) ) r0 ) ) . Defined .

Lemma iscomprelrelfun2logeqf2 { X Y : UU } ( RX : hrel X ) { LY RY : hrel Y } ( lg : hrellogeq LY RY ) ( f : X -> X -> Y ) ( is : iscomprelrelfun2 RX LY f ) : iscomprelrelfun2 RX RY f .
Proof . intros . intros x x' x0 x0' r r0 . apply ( ( pr1 ( lg _ _ ) ) ( is _ _ _ _ r r0 ) ) .  Defined .

Definition  setquotfun2  { X Y : UU } ( RX : hrel X ) ( RY : eqrel Y ) ( f : X -> X -> Y ) ( is : iscomprelrelfun2 RX RY f ) ( cx cx0 : setquot RX ) : setquot RY .
Proof . intros . set ( ff := fun x x0 : X => setquotpr RY ( f x x0 ) ) . assert ( isff : iscomprelfun2 RX ff ) .  intros x x' x0 x0' .  intros r r0  .  apply ( weqpathsinsetquot RY ( f x x0 ) ( f x' x0' ) ) .  apply is . apply r . apply r0 . apply ( setquotuniv2 RX ( setquotinset RY ) ff isff cx cx0 ) .  Defined .

Theorem setquotfun2comm  { X Y : UU } ( RX : eqrel X ) ( RY : eqrel Y ) ( f : X -> X -> Y ) ( is : iscomprelrelfun2 RX RY f ) : ∀ x x' : X , setquotfun2 RX RY f is ( setquotpr RX x ) ( setquotpr RX x' ) =  setquotpr RY ( f x x' ) .
Proof. intros.   apply idpath .  Defined.



(** *** Set quotients with respect to decidable equivalence relations have decidable equality *)


Theorem isdeceqsetquot_non_constr { X : UU } ( R : eqrel X ) ( is : ∀ x x' : X , isdecprop ( R x x' ) ) : isdeceq ( setquot R ) .
Proof . intros .  apply isdeceqif . intros x x' .  apply ( setquotuniv2prop R ( fun x0 x0' => hProppair _ ( isapropisdecprop ( paths x0 x0' ) ) ) ) .  intros x0 x0' .  simpl .  apply ( isdecpropweqf ( weqpathsinsetquot R x0 x0' ) ( is x0 x0' ) ) .  Defined .

Definition setquotbooleqint { X : UU } ( R : eqrel X ) ( is : ∀ x x' : X , isdecprop ( R x x' ) ) ( x x' : X ) : bool .
Proof . intros . destruct ( pr1 ( is x x' ) ) . apply true . apply false . Defined .

Lemma  setquotbooleqintcomp { X : UU } ( R : eqrel X ) ( is : ∀ x x' : X , isdecprop ( R x x' ) ) : iscomprelfun2 R ( setquotbooleqint R is ) .
Proof . intros . unfold iscomprelfun2 .    intros x x' x0 x0' r r0 .  unfold setquotbooleqint . destruct ( pr1 ( is x x0 ) ) as [ r1 | nr1 ]  .   destruct ( pr1 ( is x' x0' ) ) as [ r1' | nr1' ] . apply idpath . destruct ( nr1' ( eqreltrans R _ _ _ ( eqreltrans R _ _ _ ( eqrelsymm R _ _ r ) r1 ) r0 ) )  .   destruct ( pr1 ( is x' x0' ) ) as [ r1' | nr1' ] . destruct ( nr1 ( eqreltrans R _ _ _ r ( eqreltrans R _ _ _ r1' ( eqrelsymm R _ _ r0 ) ) ) ) . apply idpath .   Defined .


Definition setquotbooleq { X : UU } ( R : eqrel X ) ( is : ∀ x x' : X , isdecprop ( R x x' ) ) : setquot R -> setquot R -> bool := setquotuniv2 R ( hSetpair _ ( isasetbool ) ) ( setquotbooleqint R is ) ( setquotbooleqintcomp R is ) .

Lemma setquotbooleqtopaths  { X : UU } ( R : eqrel X ) ( is : ∀ x x' : X , isdecprop ( R x x' ) ) ( x x' : setquot R ) : setquotbooleq R is x x' = true  -> x = x' .
Proof . intros X R is . assert ( isp : ∀ x x' : setquot R , isaprop ( paths ( setquotbooleq R is x x' ) true  -> paths x x' ) ) . intros x x' . apply impred . intro . apply ( isasetsetquot R x x' ) .     apply ( setquotuniv2prop R ( fun x x' => hProppair _ ( isp x x' ) ) ) . simpl .    intros x x' .  change ( paths (setquotbooleqint R is x x' ) true -> paths (setquotpr R x) (setquotpr R x') ) . unfold setquotbooleqint .  destruct ( pr1 ( is x x' ) ) as [ i1 | i2 ] . intro .  apply ( weqpathsinsetquot R _ _ i1 ) .  intro H . destruct ( nopathsfalsetotrue H ) .  Defined .

Lemma setquotpathstobooleq  { X : UU } ( R : eqrel X ) ( is : ∀ x x' : X , isdecprop ( R x x' ) ) ( x x' : setquot R ) : x = x' -> setquotbooleq R is x x' = true .
Proof . intros X R is x x' e . destruct e . generalize x .  apply ( setquotunivprop R ( fun x => hProppair _ ( isasetbool (setquotbooleq R is x x) true ) ) ) .  simpl .  intro x0 .  change ( paths ( setquotbooleqint R is x0 x0 ) true ) .  unfold setquotbooleqint .  destruct ( pr1 ( is x0 x0 ) ) as [ i1 | i2 ] .  apply idpath .  destruct ( i2 ( eqrelrefl R x0 ) ) .  Defined .

Definition  isdeceqsetquot { X : UU } ( R : eqrel X ) ( is : ∀ x x' : X , isdecprop ( R x x' ) ) : isdeceq ( setquot R ) .
Proof . intros . intros x x' .  destruct ( boolchoice ( setquotbooleq R is x x' ) ) as [ i | ni ] .  apply ( ii1 ( setquotbooleqtopaths R is x x' i ) ) . apply ii2 .   intro e .  destruct ( falsetonegtrue _ ni ( setquotpathstobooleq R is x x' e ) ) . Defined .



(** *** Relations on quotient sets

Note that all the properties of the quotient relations which we consider other than [ isantisymm ] are also inherited in the opposite direction - if the quotent relation satisfies the property then the original relation does .  *)

Definition iscomprelrel { X : UU } ( R : hrel X ) ( L : hrel X ) := iscomprelfun2 R L .

Lemma iscomprelrelif { X : UU } { R : hrel X } ( L : hrel X ) ( isr : issymm R ) ( i1 : ∀ x x' y , R x x' -> L x y -> L x' y ) ( i2 : ∀ x y y' , R y y' -> L x y -> L x y' ) : iscomprelrel R L .
Proof . intros .  intros x x' y y' rx ry .  set ( rx' := isr _ _ rx ) . set ( ry' := isr _ _ ry ) . apply uahp .  intro lxy .  set ( int1 := i1 _ _ _ rx lxy ) . apply ( i2 _ _ _ ry int1 ) .  intro lxy' .  set ( int1 := i1 _ _ _ rx' lxy' ) .  apply ( i2 _ _ _ ry' int1 ) .  Defined .

Lemma iscomprelrellogeqf1 { X : UU } { R R' : hrel X } ( L : hrel X ) ( lg : hrellogeq R R' ) ( is : iscomprelrel R L ) : iscomprelrel R' L .
Proof . intros . apply ( iscomprelfun2logeqf lg L is ) .  Defined .

Lemma iscomprelrellogeqf2 { X : UU } ( R : hrel X ) { L L' : hrel X } ( lg : hrellogeq L L' ) ( is : iscomprelrel R L ) : iscomprelrel R L' .
Proof . intros . intros x x' x0 x0' r r0 . assert ( e : paths ( L x x0 ) ( L' x x0 ) ) . apply uahp . apply ( pr1 ( lg _ _ ) ) .   apply ( pr2 ( lg _ _ ) ) .  assert ( e' : paths ( L x' x0' ) ( L' x' x0' ) ) . apply uahp . apply ( pr1 ( lg _ _ ) ) .   apply ( pr2 ( lg _ _ ) ) . destruct e .  destruct e' .  apply ( is _ _ _ _ r r0 ) . Defined .

Definition quotrel  { X : UU } { R L : hrel X } ( is : iscomprelrel R L ) : hrel ( setquot R ) := setquotuniv2 R hPropset L is .

Lemma istransquotrel { X : UU } { R : eqrel X } { L : hrel X } ( is : iscomprelrel R L ) ( isl : istrans L ) : istrans ( quotrel is ) .
Proof . intros . unfold istrans.  assert ( int : ∀ x1 x2 x3 : setquot R , isaprop ( quotrel is x1 x2 -> quotrel is x2 x3 -> quotrel is x1 x3 ) ) .  intros x1 x2 x3 . apply impred . intro . apply impred . intro . apply ( pr2 ( quotrel is x1 x3 ) ) .  apply ( setquotuniv3prop R ( fun x1 x2 x3 => hProppair _ ( int x1 x2 x3 ) ) ) .  intros x x' x'' . intros r r' . apply ( isl x x' x'' r r' ) . Defined .

Lemma issymmquotrel  { X : UU } { R : eqrel X } { L : hrel X } ( is : iscomprelrel R L ) ( isl : issymm L ) : issymm ( quotrel is ) .
Proof . intros . unfold issymm.  assert ( int : ∀ x1 x2 : setquot R , isaprop ( quotrel is x1 x2 -> quotrel is x2 x1 ) ) .  intros x1 x2 . apply impred . intro . apply ( pr2 ( quotrel is x2 x1 ) ) .  apply ( setquotuniv2prop R ( fun x1 x2 => hProppair _ ( int x1 x2 ) ) ) .  intros x x' . intros r . apply ( isl x x' r ) . Defined .

Lemma isreflquotrel { X : UU } { R : eqrel X } { L : hrel X } ( is : iscomprelrel R L ) ( isl : isrefl L ) : isrefl ( quotrel is ) .
Proof . intros . unfold isrefl .  apply ( setquotunivprop R ) .   intro x .  apply ( isl x ) . Defined .

Lemma ispoquotrel  { X : UU } { R : eqrel X } { L : hrel X } ( is : iscomprelrel R L ) ( isl : ispreorder L ) : ispreorder ( quotrel is ) .
Proof . intros . split with ( istransquotrel is ( pr1 isl ) ) .  apply ( isreflquotrel is ( pr2 isl ) ) .  Defined .

Lemma iseqrelquotrel  { X : UU } { R : eqrel X } { L : hrel X } ( is : iscomprelrel R L ) ( isl : iseqrel L ) : iseqrel ( quotrel is ) .
Proof . intros . split with ( ispoquotrel is ( pr1 isl ) ) .  apply ( issymmquotrel is ( pr2 isl ) ) .  Defined .

Lemma isirreflquotrel { X : UU } { R : eqrel X } { L : hrel X } ( is : iscomprelrel R L ) ( isl : isirrefl L ) : isirrefl ( quotrel is ) .
Proof . intros . unfold isirrefl .  apply ( setquotunivprop R ( fun x => hProppair _ ( isapropneg (quotrel is x x) ) ) ) .   intro x .  apply ( isl x ) . Defined .

Lemma isasymmquotrel { X : UU } { R : eqrel X } { L : hrel X } ( is : iscomprelrel R L ) ( isl : isasymm L ) : isasymm ( quotrel is ) .
Proof . intros . unfold isasymm.  assert ( int : ∀ x1 x2 : setquot R , isaprop ( quotrel is x1 x2 -> quotrel is x2 x1 -> empty ) ) .  intros x1 x2 . apply impred . intro . apply impred . intro . apply isapropempty .  apply ( setquotuniv2prop R ( fun x1 x2 => hProppair _ ( int x1 x2 ) ) ) .  intros x x' . intros r r' . apply ( isl x x' r r' ) . Defined .

Lemma iscoasymmquotrel { X : UU } { R : eqrel X } { L : hrel X } ( is : iscomprelrel R L ) ( isl : iscoasymm L ) : iscoasymm ( quotrel is ) .
Proof . intros . unfold iscoasymm.  assert ( int : ∀ x1 x2 : setquot R , isaprop ( neg ( quotrel is x1 x2 ) -> quotrel is x2 x1 ) ) .  intros x1 x2 . apply impred . intro . apply ( pr2 _ ) .  apply ( setquotuniv2prop R ( fun x1 x2 => hProppair _ ( int x1 x2 ) ) ) .  intros x x' . intros r . apply ( isl x x' r ) . Defined .

Lemma istotalquotrel { X : UU } { R : eqrel X } { L : hrel X } ( is : iscomprelrel R L ) ( isl : istotal L ) : istotal ( quotrel is ) .
Proof . intros .  unfold istotal . apply ( setquotuniv2prop R ( fun x1 x2 => hdisj _ _ ) ) .  intros x x' . intros r r' . apply ( isl x x' r r' ) . Defined .

Lemma iscotransquotrel { X : UU } { R : eqrel X } { L : hrel X } ( is : iscomprelrel R L ) ( isl : iscotrans L ) : iscotrans ( quotrel is ) .
Proof . intros .  unfold iscotrans . assert ( int : ∀ x1 x2 x3 : setquot R , isaprop ( quotrel is x1 x3 -> hdisj (quotrel is x1 x2) (quotrel is x2 x3) ) ) . intros . apply impred . intro . apply ( pr2 _ ) . apply ( setquotuniv3prop R ( fun x1 x2 x3 => hProppair  _ ( int x1 x2 x3 ) ) ) .  intros x x' x'' . intros r . apply ( isl x x' x'' r  ) . Defined .

Lemma isantisymmquotrel { X : UU } { R : eqrel X } { L : hrel X } ( is : iscomprelrel R L ) ( isl : isantisymm L ) : isantisymm ( quotrel is ) .
Proof . intros . unfold isantisymm.  assert ( int : ∀ x1 x2 : setquot R , isaprop ( quotrel is x1 x2 -> quotrel is x2 x1 -> paths x1 x2 ) ) .  intros x1 x2 . apply impred . intro . apply impred . intro . apply ( isasetsetquot R x1 x2 ) .  apply ( setquotuniv2prop R ( fun x1 x2 => hProppair _ ( int x1 x2 ) ) ) .  intros x x' . intros r r' . apply ( maponpaths ( setquotpr R ) ( isl x x' r r' ) ) . Defined .

Lemma isantisymmnegquotrel { X : UU } { R : eqrel X } { L : hrel X } ( is : iscomprelrel R L ) ( isl : isantisymmneg L ) : isantisymmneg ( quotrel is ) .
Proof . intros . unfold isantisymmneg.  assert ( int : ∀ x1 x2 : setquot R , isaprop ( neg ( quotrel is x1 x2 ) -> neg ( quotrel is x2 x1 ) -> paths x1 x2 ) ) .  intros x1 x2 . apply impred . intro . apply impred . intro . apply ( isasetsetquot R x1 x2 ) .  apply ( setquotuniv2prop R ( fun x1 x2 => hProppair _ ( int x1 x2 ) ) ) .  intros x x' . intros r r' . apply ( maponpaths ( setquotpr R ) ( isl x x' r r' ) ) . Defined .

(** We do not have a lemma for [ neqchoicequotrel ] since [ neqchoice ] is not a property and since even when it is a property such as under the additional condition [ isasymm ] on the relation it still carrier computational content (similarly to [ isdec ]) which would be lost under our current approach of taking quotients. How to best define [neqchoicequotrel] remains at the moment an open question.*)


Lemma quotrelimpl { X : UU } { R : eqrel X } { L L' : hrel X } ( is : iscomprelrel R L ) ( is' : iscomprelrel R L' ) ( impl : ∀ x x' , L x x' -> L' x x' ) ( x x' : setquot R ) ( ql : quotrel is x x' ) : quotrel is' x x'  .
Proof . intros .  generalize x x' ql . assert ( int : ∀ x0 x0' , isaprop ( quotrel is x0 x0' -> quotrel is' x0 x0' ) ) . intros x0 x0' . apply impred . intro . apply ( pr2 _ ) . apply ( setquotuniv2prop _ ( fun x0 x0' => hProppair _ ( int x0 x0' ) ) ) . intros x0 x0' .  change ( L x0 x0' -> L' x0 x0' ) .  apply ( impl x0 x0' ) . Defined .

Lemma quotrellogeq { X : UU } { R : eqrel X } { L L' : hrel X } ( is : iscomprelrel R L ) ( is' : iscomprelrel R L' ) ( lg : ∀ x x' , L x x' <-> L' x x' ) ( x x' : setquot R ) : ( quotrel is x x' ) <-> ( quotrel is' x x' ) .
Proof . intros . split . apply ( quotrelimpl is is' ( fun x0 x0' => pr1 ( lg x0 x0' ) ) x x' ) .  apply ( quotrelimpl is' is ( fun x0 x0' => pr2 ( lg x0 x0' ) ) x x' ) . Defined .


(** Constructive proof of decidability of the quotient relation *)


Definition quotdecrelint { X : UU } { R : hrel X } ( L : decrel X ) ( is : iscomprelrel R ( pr1 L ) )  : brel ( setquot R ) .
Proof .    intros .  set ( f := decreltobrel L ) .  unfold brel . apply ( setquotuniv2 R boolset f ) . intros x x' x0 x0' r r0. unfold f . unfold decreltobrel in * .  destruct ( pr2 L x x0' ) as [ l | nl ] . destruct ( pr2 L x' x0' ) as [ l' | nl' ] .  destruct ( pr2 L x x0 ) as [ l'' | nl'' ] . apply idpath .  set ( e := is x x' x0 x0' r r0 ) . destruct e . destruct ( nl'' l' ) .   destruct ( pr2 L x x0 ) as [ l'' | nl'' ] .  set ( e := is x x' x0 x0' r r0 ) . destruct e . destruct ( nl' l'' ) .  apply idpath . destruct ( pr2 L x x0 ) as [ l' | nl' ] . destruct ( pr2 L x' x0' ) as [ l'' | nl'' ] .  apply idpath .  set ( e := is x x' x0 x0' r r0 ) . destruct e . destruct ( nl'' l' ) . destruct ( pr2 L x' x0' ) as [ l'' | nl'' ] .  set ( e := is x x' x0 x0' r r0 ) . destruct e . destruct ( nl' l'' ) .    apply idpath . Defined .

Definition quotdecrelintlogeq { X : UU } { R : eqrel X } ( L : decrel X ) ( is : iscomprelrel R ( pr1 L ) ) ( x x' : setquot R ) : breltodecrel ( quotdecrelint L is ) x x' <-> quotrel is x x' .
Proof . intros X R L is . assert ( int : ∀ x x' , isaprop ( paths ( quotdecrelint L is x x' ) true  <-> ( quotrel is x x' ) ) ) .  intros x x' . apply isapropdirprod .    apply impred . intro . apply ( pr2 ( quotrel _ _ _ ) ) . apply impred . intro . apply isasetbool .  apply ( setquotuniv2prop R ( fun x x' => hProppair _ ( int x x' ) ) ) . intros x x' .   simpl . split .  apply ( pathstor L x x' ) . apply ( rtopaths L x x' ) . Defined .

Lemma isdecquotrel { X : UU } { R : eqrel X } { L : hrel X } ( is : iscomprelrel R L ) ( isl : isdecrel L ) : isdecrel ( quotrel is ) .
Proof . intros . apply ( isdecrellogeqf ( quotdecrelintlogeq ( decrelpair isl ) is ) ( pr2 ( breltodecrel ( quotdecrelint ( decrelpair isl ) is ) ) ) ) .  Defined .

Definition decquotrel  { X : UU } { R : eqrel X } ( L : decrel X ) ( is : iscomprelrel R L ) : decrel ( setquot R ) := decrelpair ( isdecquotrel is ( pr2 L ) ) .



(** *** Subtypes of quotients and quotients of subtypes *)


Definition reseqrel { X : UU } ( R : eqrel X ) ( P : hsubtypes X ) : eqrel P := eqrelpair _ ( iseqrelresrel R P ( pr2 R ) ) .

Lemma iseqclassresrel { X : UU } ( R : hrel X ) ( P Q : hsubtypes X ) ( is : iseqclass R Q ) ( is' : ∀ x , Q x -> P x ) : iseqclass ( resrel R P ) ( fun x : P => Q ( pr1 x ) ) .
Proof . intros . split .

set ( l1 := pr1 is ) . generalize l1 . clear l1 . simpl . apply hinhfun . intro q . split with ( carrierpair P ( pr1 q ) ( is' ( pr1 q ) ( pr2 q ) ) ) . apply ( pr2 q ) .  split .

intros p1 p2 r12 q1 . apply ( ( pr1 ( pr2 is ) ) _ _ r12 q1 ) .

intros p1 p2 q1 q2 . apply ( ( pr2 ( pr2 is ) ) _ _ q1 q2 ) . Defined .

Definition fromsubquot { X : UU } ( R : eqrel X ) ( P : hsubtypes ( setquot R ) ) ( p : P )  : setquot ( resrel R ( funcomp ( setquotpr R ) P ) ) .
Proof . intros . split with ( fun rp : carrier (funcomp (setquotpr R) P) => ( pr1 p ) ( pr1 rp ) ) .  apply ( iseqclassresrel R ( funcomp ( setquotpr R ) P ) _ ( pr2 ( pr1 p ) ) ) . intros x px .  set ( e := setquotl0 R _ ( carrierpair _ x px ) ) .  (* *) simpl in e . unfold funcomp . rewrite e . apply ( pr2 p ) . Defined .

Definition tosubquot { X : UU } ( R : eqrel X ) ( P : hsubtypes ( setquot R ) ) : setquot ( resrel R ( funcomp ( setquotpr R ) P ) ) -> P .
Proof . intros X R P . assert ( int : isaset P ) . apply ( isasetsubset ( @pr1 _ P ) ) . apply ( setproperty ( setquotinset R ) ) . apply isinclpr1carrier . apply ( setquotuniv _ ( hSetpair _ int ) ( fun xp => carrierpair P ( setquotpr R ( pr1 xp ) ) ( pr2 xp ) ) ) .  intros xp1 xp2 rp12 . apply ( invmaponpathsincl _ ( isinclpr1carrier P ) _ _ ) . simpl .  apply ( iscompsetquotpr ) . apply rp12 . Defined .

Definition weqsubquot { X : UU } ( R : eqrel X ) ( P : hsubtypes ( setquot R ) ) : weq P ( setquot ( resrel R ( funcomp ( setquotpr R ) P ) ) ) .
Proof . intros . set ( f := fromsubquot R P ) . set ( g := tosubquot R P ) .  split with f .  assert ( int0 : isaset P ) . apply ( isasetsubset ( @pr1 _ P ) ) . apply ( setproperty ( setquotinset R ) ) . apply isinclpr1carrier .

assert ( egf : ∀ a , paths ( g ( f a ) ) a ) .  intros a .  destruct a as [ p isp ] . generalize isp . generalize p . clear isp . clear p .  assert ( int : ∀ p , isaprop ( ∀ isp : P p , paths (g (f ( tpair _ p isp ))) ( tpair _ p isp )  ) ) .  intro p . apply impred . intro . apply ( int0 _ _ ) . apply ( setquotunivprop _ ( fun a =>  hProppair _ ( int a ) ) ) .  simpl . intros x isp .  apply ( invmaponpathsincl _ ( isinclpr1carrier P ) _ _ ) .  apply idpath .

assert ( efg : ∀ a , paths ( f ( g a ) ) a ) . assert ( int : ∀ a , isaprop ( paths ( f ( g a ) ) a ) ) . intro a . apply ( setproperty ( setquotinset (resrel R (funcomp (setquotpr R) P)) )  ) . set ( Q := reseqrel R (funcomp (setquotpr R) P) ) . apply ( setquotunivprop Q ( fun a : setquot (resrel R (funcomp (setquotpr R) P)) =>  hProppair _ ( int a ) ) ) .   intro a . simpl .  unfold f . unfold g . unfold fromsubquot . unfold tosubquot .

(* Compilations hangs here if the next command is "simpl." in 8.4-8.5-trunk *)

  apply ( invmaponpathsincl _ ( isinclpr1 _ ( fun a => isapropiseqclass _ a ) ) ) .  apply idpath .

apply ( gradth _ _ egf efg ) . Defined .

(** Comment: unfortunetely [ weqsubquot ] is not as useful as it should be at moment due to the failure of the following code to work:

[ Lemma test ( X : UU ) ( R : eqrel X ) ( P : hsubtypes ( setquot R ) ) ( x : X ) ( is : P ( setquotpr R x ) ) : paths ( setquotpr ( reseqrel R (funcomp (setquotpr R) P) ) ( tpair _ x is ) ) ( fromsubquot R P ( tpair _ ( setquotpr R x ) is ) ) .
Proof . intros . apply idpath . Defined . ]

As one of the consequences we are forced to use a "hack" in the definition of multiplicative inverses for rationals in [ hqmultinv ] .

The issue which arises here is the same one which arises in several other places in the work with quotients. It can be traced back first to the failure of [ invmaponpathsincl ] to map [ idpath ] to [ idpath ] and then to the fact that for [ ( X : UU ) ( is : isaprop X ) ] the term [ t := proofirrelevance is : ∀ x1 x2 : X , paths x1 x2 ] does not satisfy (definitionally) the condition [ t x x == idpath x ].

It can and probably should be fixed by the addition of a new componenet to CIC in the form of a term constructor:

tfc ( X : UU ) ( E : X -> UU ) ( is : ∀ x , iscontr ( E x ) ) ( x0 : X ) ( e0 : E x0 ) : ∀ x : X , E x .

and a computation rule

tfc_comp ( tfc X E is x0 e0 x0 ) == e0

(with both tfc and tfc_comp definable in an arbitrary context)

Such an extension will be compatible with the univalent models and should not, as far as I can see, provide any problems for normalization or for the decidability of typing. Using tfc one can give a construction of [ proofirrelevance ] as follows ( recall that [ isaprop := ∀ x1 x2 , iscontr ( paths x1 x2 ) ] ) :

Lemma proofirrelevance { X : UU } ( is : isaprop X ) : ∀ x1 x2 , paths x1 x2 .
Proof . intros X is x1 . apply ( tfc X ( fun x2 => paths x1 x2 ) is x1 ( idpath x1 ) ) . Defined .

Defined in this way [ proofirrelevance ] will have the required property and will enable to define [ invmaponpathsincl ] in such a way that the existing proofs of [ setquotl0 ] and [ fromsubquot ] and [ weqsubquot ] will provide the desired behavior of [ fromsubquot ] on terms of the form [ ( tpair _ ( setquotpr R x ) is ) ]. *)




(** *** The set of connected components of type. *)



Definition pathshrel ( X : UU ) := fun x x' : X  =>  ishinh ( x = x')  .
Definition istranspathshrel ( X : UU ) : istrans ( pathshrel X ) := fun x x' x'' : _ => fun a : _ => fun b : _ =>  hinhfun2 (fun e1 : x = x' => fun e2 : x' = x'' => e1 @ e2 ) a b .
Definition isreflpathshrel ( X : UU ) : isrefl ( pathshrel X ) := fun x : _ =>  hinhpr ( idpath x ) .
Definition issymmpathshrel ( X : UU ) : issymm ( pathshrel X ) := fun x x': _ => fun a : _ => hinhfun ( fun e : x = x' => ! e ) a .

Definition pathseqrel ( X : UU ) := eqrelconstr ( pathshrel X ) ( istranspathshrel X ) ( isreflpathshrel X ) ( issymmpathshrel X ) .

Definition pi0 ( X : UU ) := setquot ( pathshrel X ) .
Definition pi0pr ( X : UU ) := setquotpr ( pathseqrel X ) .









(** **  Set quotients. Construction 2.


****************** THIS SECTION IS UNFINISHED ******************


Another construction of the set quotient is based on the following idea. Let X be a set. Then we have the obvious "double evaluation map" from X to the product over all sets Y of the sets ((X -> Y) -> Y). This is always an inclusion and in particular X is isomorphic to the image of this map. Suppore now we have a relation (which need not be an equivalence relation) R on X. Then we know that (X/R -> Y) is a subset of (X -> Y) which consists of functions compatible with the relation even if we do not know what X/R is. Thus we may consider the image of X in the product over all Y of ((X/R -> Y) ->Y) and it must be isomorphic to X/R. This ideas are realized in the definitions given below. There are two advantages to this approach. One is that the relation need not be an equivalence relation. Another one is that it can be more easily generalized to the higher quotients of type.


We also show that two constructions of set-quotients of types - the one given in set_quotients and the one given here agree up to an isomorphism (weak equivalence). *)




(** *** Functions compatible with a relation *)




Definition compfun { X : UU }  ( R : hrel X ) ( S : UU ) : UU := total2  (fun F: X -> S => iscomprelfun R F ) .
Definition compfunpair { X : UU }  ( R : hrel X ) { S : UU } ( f : X -> S ) ( is : iscomprelfun R f ) : compfun R S := tpair _ f is .
Definition pr1compfun ( X : UU )  ( R : hrel X ) ( S : UU ) : @compfun X R S -> ( X -> S ) := @pr1 _ _ .
Coercion pr1compfun : compfun >-> Funclass .

Definition compevmapset { X : UU } ( R : hrel X ) : X -> ∀ S : hSet, ( compfun R S ) -> S := fun x : X => fun S : _ => fun f : compfun R S => pr1 f x.

Definition compfuncomp { X : UU }  ( R : hrel X ) { S S' : UU } ( f : compfun R S ) ( g : S -> S' ) : compfun R S' .
Proof . intros . split with ( funcomp f g ) . intros x x' r .  apply ( maponpaths g ( pr2 f x x' r ) ) . Defined .


(** Tests

Definition F ( X Y : UU ) ( R : hrel X ) := ( compfun R Y ) -> Y .

Definition Fi ( X Y : UU ) ( R : hrel X ) : X -> F X Y R := fun x => fun f => f x .

Lemma iscompFi { X Y : UU } ( R : hrel X ) : iscomprelfun R ( Fi X Y R ) .
Proof . intros . intros x x' r . unfold Fi . apply funextfun .  intro f . apply ( pr2 f x x' r ) .  Defined .

Definition Fv { X Y : UU } ( R : hrel X ) ( f : compfun R Y ) ( phi : F X Y R ) : Y := phi f .

Definition qeq { X Y : UU } ( R : hrel X ) := total2 ( fun phi : F X Y R => ∀ psi : F X Y R -> Y  , paths ( psi phi ) ( Fv R ( compfuncomp R ( compfunpair R _ ( iscompFi R ) ) psi ) phi ) ) .

Lemma isinclpr1qeq { X : UU } ( R : hrel X ) ( Y : hSet ) : isincl ( @pr1 _ ( fun phi : F X Y R => ∀ psi : F X Y R -> Y  , paths ( psi phi ) ( Fv R ( compfuncomp R ( compfunpair R _ ( iscompFi R ) ) psi ) phi ) ) ) .
Proof . intros . apply isinclpr1 .  intro phi .  apply impred . intro psi .  apply ( pr2 Y ) . Defined.

Definition toqeq { X Y : UU } ( R : hrel X ) ( x : X ) : @qeq X Y R .
Proof . intros . split with ( Fi X Y R x ) . intro psi. apply idpath . Defined .

Lemma iscomptoqeq  { X : UU } ( Y : hSet ) ( R : hrel X ) : iscomprelfun R ( @toqeq X Y R ) .
Proof . intros . intros x x' r . unfold toqeq . apply ( invmaponpathsincl _ ( isinclpr1qeq R Y ) ) . apply (  @iscompFi X Y R x x' r ) . Defined .

Definition qequniv { X : UU } ( Y : hSet ) ( R : hrel X ) ( f : compfun R Y ) ( phi : @qeq X Y R ) : Y .
Proof . intros . apply ( Fv R f ( pr1 phi ) ) . Defined.

Lemma qequnivandpr { X : UU } ( Y : hSet ) ( R : hrel X ) ( f : compfun R Y ) ( x : X ) : paths ( qequniv Y R f ( toqeq R x ) ) ( f x ) .
Proof . intros . apply idpath . Defined .

Lemma etaqeq { X : UU } ( Y : hSet ) ( R : hrel X ) ( psi : qeq R -> Y ) ( phi : qeq R ) : paths ( psi phi ) ( qequniv Y R ( compfuncomp R ( compfunpair R _ ( iscomptoqeq Y R ) ) psi ) phi ) .
Proof .  intros . apply ( pr2 phi psi ) .




Definition Fd1 { X Y : UU } : F X Y R -> ( F ( F X Y ) Y ) := Fi ( F X Y ) Y .

Definition Fd2 { X Y : UU } ( R : hrel X ) ( phi : F X Y R ) ( psi : F X Y R -> Y ) : Y := ( Fv R ( funcomp ( Fi X Y R ) psi ) phi ) .

Definition Ffunct { X1 X2 : UU } ( f : X1 -> X2 ) ( Y : UU ) : F X1 Y -> F X2 Y := fun phi => fun g => phi ( funcomp f g ) .



Lemma testd1 { X Y : UU } ( psi : F X Y -> Y ) ( phi : F X Y ) : paths ( psi phi ) ( Fd1 phi psi )  .
Proof . intros . apply idpath . Defined .

Lemma testd2 { X Y : UU } ( psi : F X Y -> Y ) ( phi : F X Y ) : paths ( Fv ( funcomp ( Fi X Y ) psi ) phi ) ( Fd2 phi psi )  .
Proof . intros . apply idpath . Defined .

Definition F ( X Y : UU ) := ( X -> Y ) -> Y .

Definition Ffunct { X1 X2 : UU } ( f : X1 -> X2 ) ( Y : UU ) : F X1 Y -> F X2 Y := fun phi => fun g => phi ( funcomp f g ) .

Definition Fi ( X Y : UU ) : X -> F X Y := fun x => fun f => f x .

Definition Fd1 { X Y : UU } : F X Y -> ( F ( F X Y ) Y ) := Fi ( F X Y ) Y .

Definition Fd2 { X Y : UU } : F X Y -> ( F ( F X Y ) Y ) := Ffunct ( Fi X Y ) Y .

Definition Fv { X Y : UU } ( f : X -> Y ) ( phi : F X Y ) : Y := phi f .

Lemma testd1 { X Y : UU } ( psi : F X Y -> Y ) ( phi : F X Y ) : paths ( psi phi ) ( Fd1 phi psi )  .
Proof . intros . apply idpath . Defined .

Lemma testd2 { X Y : UU } ( psi : F X Y -> Y ) ( phi : F X Y ) : paths ( Fv ( funcomp ( Fi X Y ) psi ) phi ) ( Fd2 phi psi )  .
Proof . intros . apply idpath . Defined .





Lemma Xineq ( X Y : UU ) ( x : X ) : paths ( Fd1 ( Fi X Y x ) ) ( Fd2 ( Fi X Y x ) ) .
Proof . intros . apply idpath . Defined .

Lemma test ( X Y : UU ) ( phi : F X Y ) ( f : X -> Y ) : paths ( Fd1 phi ( Fi ( X -> Y ) Y f ) ) ( Fd2 phi ( Fi ( X -> Y ) Y f ) ) .
Proof . intros . unfold Fd1 . unfold Fd2. unfold Fi . unfold Ffunct . unfold funcomp .    simpl .  apply ( maponpaths phi ) .  apply etacorrection . Defined .

Inductive try0 ( T : UU ) ( t : T ) : ∀ ( t1 t2 : T ) ( e1 : paths t t1 ) ( e2 : paths t t2 ) , UU := idconstr : ∀ ( t' : T ) ( e' : paths t t' ) , try0 T t t' t' e' e' .

Definition try0map1 ( T : UU ) ( t : T ) ( t1 t2 : T ) ( e1 : paths t t1 ) ( e2 : paths t t2 ) ( X : try0 T t t1 t2 e1 e2 ) : paths t1 t2 .
Proof . intros . destruct  X . apply idpath . Defined .

Definition try0map2  ( T : UU ) ( t : T ) ( t1 t2 : T ) ( e1 : paths t t1 ) ( e2 : paths t t2 ) : try0 T t t1 t2 e1 e2 .
Proof .


Lemma test ( X : UU ) ( t : X ) : paths ( pr2 ( iscontrcoconustot X t ) (  pr1 ( iscontrcoconustot X t ) ) ) ( idpath _ ) .
Proof . intros . apply idpath .


Lemma test { X : UU } ( is : iscontr X ) : paths ( pr2 ( iscontrcor is ) ( pr1 ( iscontrcor is ) ) ) ( idpath _ ) .
Proof . intros . apply idpath .




Lemma test { X : UU } ( R : eqrel X ) ( Y : hSet ) ( f : setquot R -> Y ) : paths f ( setquotuniv R Y ( funcomp ( setquotpr R ) f ) ( fun x x' : X => fun r : R x x' => maponpaths f ( iscompsetquotpr R x x' r ) ) ) .
Proof . intros . apply funextfun .  intro c . simpl . destruct c as [ A iseq ] .  simpl .  *)






(** *** The quotient set of a type by a relation. *)

Definition setquot2 { X : UU } ( R : hrel X ) : UU := image  ( compevmapset R ) .

Theorem isasetsetquot2 { X : UU } ( R : hrel X ) : isaset ( setquot2 R ) .
Proof. intros.
assert (is1: isofhlevel 2 ( ∀ S: hSet, (compfun R S) -> S )).  apply impred.  intro.  apply impred.  intro X0.  apply (pr2 t).
apply (isasetsubset _ is1 (isinclpr1image _ )).  Defined.

Definition setquot2inset { X : UU } ( R : hrel X ) : hSet := hSetpair _ ( isasetsetquot2 R ) .

(** We will be asuming below that setquot2 is in UU.  In the future it should be proved using [ issurjsetquot2pr ] below and a resizing axiom. The appropriate resizing axiom for this should say that if X -> Y is a surjection, Y is an hset and X : UU then Y : UU . *)

Definition setquot2pr { X : UU }  ( R : hrel X ) : X -> setquot2 R := fun x : X => imagepair ( compevmapset R ) _ ( hinhpr ( hfiberpair ( compevmapset R ) x ( idpath _ ) ) ) .

Lemma issurjsetquot2pr { X : UU } ( R : hrel X ) : issurjective ( setquot2pr R ) .
Proof. intros. apply issurjprtoimage. Defined.

Lemma iscompsetquot2pr { X : UU } ( R : hrel X ) : iscomprelfun R ( setquot2pr R ) .
Proof. intros.  intros x x' r .
assert (e1: paths ( compevmapset R x ) ( compevmapset R x' ) ) .  apply funextsec. intro S.  apply funextsec.  intro f.   unfold compfun in f. apply ( pr2 f x x' r ) .
apply ( invmaponpathsincl _ ( isinclpr1image ( compevmapset R ) ) ( setquot2pr R x ) ( setquot2pr R x' ) e1 ) . Defined .


(** *** Universal property of [ seqtquot2 R ] for functions to sets satisfying compatibility condition [ iscomprelfun ] *)

Definition setquot2univ { X : UU } ( R : hrel X ) ( Y : hSet ) ( F : X -> Y ) (is : iscomprelfun R F ) ( c: setquot2 R ) : Y := pr1 c Y ( compfunpair _ F is ) .

Theorem setquot2univcomm  { X : UU } ( R : hrel X ) ( Y : hSet ) ( F : X -> Y ) (iscomp : iscomprelfun R F ) ( x : X) : setquot2univ _ _ F iscomp ( setquot2pr R x ) = F x .
Proof. intros. apply idpath. Defined.

(** *** Weak equivalence from [ R x x' ] to [ paths ( setquot2pr R x ) ( setquot2pr R x' ) ] *)

Lemma weqpathssetquot2l1 { X : UU } ( R : eqrel X ) ( x : X ) : iscomprelfun R ( fun x' => R x x' ) .
Proof . intros .  intros x' x'' .  intro r . apply uahp . intro r' .  apply ( eqreltrans R _ _ _ r' r ) . intro r'' .  apply ( eqreltrans R _ _ _ r'' ( eqrelsymm R _ _ r ) ) . Defined .

Theorem weqpathsinsetquot2 { X : UU } ( R : eqrel X ) ( x x' : X ) : weq ( R x x' ) ( setquot2pr R x = setquot2pr R x' ) .
Proof .  intros . apply weqimplimpl .  apply iscompsetquot2pr . set ( int := setquot2univ  R hPropset ( fun x'' => R x x'' ) ( weqpathssetquot2l1 R x ) ) .  intro e .  change ( pr1 ( int ( setquot2pr R x' ) ) ) . destruct e . change ( R x x ) . apply ( eqrelrefl R ) . apply ( pr2 ( R x x' ) ) . apply ( isasetsetquot2 ) .  Defined .








(* *** Comparison of setquot2 and setquot.  *)



Definition setquottosetquot2 (X: UU) (R: hrel X) (is: iseqrel R) : setquot R -> setquot2 R.
Proof. intros X R is X0. apply (setquotuniv R (hSetpair _ (isasetsetquot2 R)) (setquot2pr R) (iscompsetquot2pr R) X0).  Defined.

(** consequences of univalence *)

Require Import UniMath.Foundations.FunctionalExtensionality.

Definition hSet_univalence_map (X Y:hSet) : (X = Y) -> (pr1 X ≃ pr1 Y).
Proof. intros ? ? e. exact (eqweqmap (maponpaths pr1hSet e)).
Defined.

Theorem hSet_univalence (X Y:hSet) : (X = Y) ≃ (X ≃ Y).
Proof.
  Set Printing Coercions.
  intros.
  set (f := hSet_univalence_map X Y).
  exists f.
  set (g := @eqweqmap (pr1 X) (pr1 Y)).
  set (h := λ e:X=Y, maponpaths pr1hSet e).
  assert (comp : f = g ∘ h).
  { apply funextfun; intro e. induction e. reflexivity. }
  induction (!comp). apply twooutof3c.
  { apply isweqonpathsincl. apply isinclpr1. exact isapropisaset. }
  { apply univalenceaxiom. }
  Unset Printing Coercions.
Defined.

(* End of the file hSet.v *)<|MERGE_RESOLUTION|>--- conflicted
+++ resolved
@@ -32,11 +32,7 @@
 Definition eqset { X : hSet } ( x x' : X ) : hProp := hProppair (x = x') (pr2 X x x') .
 Notation "a = b" := (eqset a b) (at level 70, no associativity) : set.
 
-<<<<<<< HEAD
-Definition neqset { X : hSet } ( x x' : X ) : hProp := hProppair (x ≠ x') (isapropneg _) .
-=======
-Definition neqset { X : hSet } ( x x' : X ) : hProp := hProppair (x != x') (isapropneg _) . 
->>>>>>> 002c7fa3
+Definition neqset { X : hSet } ( x x' : X ) : hProp := hProppair (x != x') (isapropneg _) .
 Notation "a != b" := (neqset a b) (at level 70, no associativity) : set.
 Delimit Scope set with set.
 
@@ -612,41 +608,29 @@
 Definition negrel { X : UU } ( R : hrel X ) : hrel X
   := λ x x', hProppair (¬ R x x') (isapropneg _) . (* uses [funextempty] *)
 
-<<<<<<< HEAD
 Lemma istransnegrel { X : UU } ( R : hrel X  ) ( isr : iscotrans R ) : istrans ( negrel R ) .
+(* uses [funextfun] and [funextempty] *)
 Proof . intros . intros x1 x2 x3 r12 r23 .  apply ( negf ( isr x1 x2 x3 ) ) .  apply ( toneghdisj ( dirprodpair r12 r23 ) ) . Defined .
-
-Lemma isasymmnegrel { X : UU } ( R : hrel X  ) ( isr : iscoasymm R ) : isasymm ( negrel R ) .
-Proof . intros . intros x1 x2 r12 r21 . apply ( r21 ( isr _ _ r12 ) ) .   Defined .
-=======
-Lemma istransnegrel { X : UU } ( R : hrel X  ) ( isr : iscotrans R ) : istrans ( negrel R ) .  
-(* uses [funextfun] and [funextempty] *)
-Proof . intros . intros x1 x2 x3 r12 r23 .  apply ( negf ( isr x1 x2 x3 ) ) .  apply ( toneghdisj ( dirprodpair r12 r23 ) ) . Defined . 
 
 Lemma iscotrans_to_istrans_negReln {X} {R:hrel X} (NR : negReln R) :
   isdeccotrans R -> istrans NR.
 (* uses no axioms; compare to istransnegrel *)
-Proof.                                             
+Proof.
   intros ? ? ? i ? ? ? nxy nyz. apply neg_to_negProp.
   apply (negf (i x1 x2 x3)). intro c. induction c as [c|c].
   - exact (negProp_to_neg nxy c).
   - exact (negProp_to_neg nyz c).
 Defined.
 
-Lemma isasymmnegrel { X : UU } ( R : hrel X  ) ( isr : iscoasymm R ) : isasymm ( negrel R ) .  
-Proof . intros . intros x1 x2 r12 r21 . apply ( r21 ( isr _ _ r12 ) ) .   Defined . 
->>>>>>> 002c7fa3
+Lemma isasymmnegrel { X : UU } ( R : hrel X  ) ( isr : iscoasymm R ) : isasymm ( negrel R ) .
+Proof . intros . intros x1 x2 r12 r21 . apply ( r21 ( isr _ _ r12 ) ) .   Defined .
 
 Lemma iscoasymmgenrel { X : UU } ( R : hrel X  ) ( isr : isasymm R ) : iscoasymm ( negrel R ) .
 Proof . intros . intros x1 x2 nr12 . apply ( negf ( isr _ _ ) nr12 ) .  Defined .
 
 Lemma isdecnegrel { X : UU } ( R : hrel X  ) ( isr : isdecrel R ) : isdecrel ( negrel R ) .
-<<<<<<< HEAD
+(* uses [funextempty] *)
 Proof . intros . intros x1 x2 . destruct ( isr x1 x2 ) as [ r | nr ] . apply ii2 .   apply ( todneg _ r ) .  apply ( ii1 nr ) . Defined .
-=======
-(* uses [funextempty] *)
-Proof . intros . intros x1 x2 . destruct ( isr x1 x2 ) as [ r | nr ] . apply ii2 .   apply ( todneg _ r ) .  apply ( ii1 nr ) . Defined . 
->>>>>>> 002c7fa3
 
 Lemma isnegnegrel { X : UU } ( R : hrel X ) : isnegrel ( negrel R ) .
 Proof . intros .   intros x1 x2 .  apply ( negf ( todneg ( R x1 x2 ) ) ) . Defined .
