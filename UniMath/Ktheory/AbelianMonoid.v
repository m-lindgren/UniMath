--- conflicted
+++ resolved
@@ -12,17 +12,8 @@
 Definition finiteOperation0 (X:abmonoid) n (x:stn n->X) : X.
 Proof. (* return (...((x0*x1)*x2)*...)  *)
   intros. induction n as [|n x'].
-<<<<<<< HEAD
   { exact (unel _). } { exact ((x' (funcomp (dni_last n) x)) + x (lastelement n)). } Defined.
-Definition finiteOperation0' (X:abmonoid) n (x:stn n->X) : X.
-Proof. (* return x0*(x1*(x2*...))  *)
-  intros. induction n as [|n x'].
-  { exact (unel _). } { exact (x (firstelement n) + x' (funcomp (dni_first n) x)). } Defined.
-Goal forall (X:abmonoid) n (x:stn (S n)->X),
-=======
-  { exact (unel _). } { exact ((x' (funcomp (incl n) x)) + x (lastelement n)). } Defined.
 Goal ∀ (X:abmonoid) n (x:stn (S n)->X),
->>>>>>> 88269645
      finiteOperation0 X (S n) x 
   = finiteOperation0 X n (funcomp (dni_last n) x) + x (lastelement n).
 Proof. reflexivity. Qed.
@@ -31,7 +22,6 @@
 Lemma fun_assoc {W X Y Z} (f:W->X) (g:X->Y) (h:Y->Z) :
   funcomp (funcomp f g) h = funcomp f (funcomp g h).
 Proof. reflexivity. Defined.
-<<<<<<< HEAD
 Lemma nelstructoncomplmap  {I:UU} {n}
       (x:I) (sx:nelstruct (S n) I) :
     pr1 (nelstructoncompl x sx) ;; pr1compl I x
@@ -287,12 +277,8 @@
 
 Admitted.
 
-Lemma uniqueness0 (X:abmonoid) n : forall I (f g:nelstruct n I) (x:I->X),
-    finiteOperation0 X n (funcomp (pr1 f) x) 
-=======
 Lemma uniqueness0 (X:abmonoid) n : ∀ I (f g:nelstruct n I) (x:I->X),
      finiteOperation0 X n (funcomp (pr1 f) x) 
->>>>>>> 88269645
   = finiteOperation0 X n (funcomp (pr1 g) x).
 Proof.
   intros ? ?. induction n as [|n IH].
