(* Modification of UniMath.Ktheory.Elements to use
   over presheaves instead of covariant functors *)

Require Export UniMath.CategoryTheory.precategories
               UniMath.CategoryTheory.functor_categories
               UniMath.CategoryTheory.opp_precat
               UniMath.Foundations.Sets.
Require Export UniMath.Ktheory.Precategories.

Local Open Scope cat.
Local Open Scope cat_deprecated.

Definition cat_ob_mor {C} (X:C^op==>SET) : precategory_ob_mor.
  intros. exists (∑ c:ob C, X c : hSet).
  intros a b.
  exact (∑ f : pr1 a --> pr1 b, (pr2 a) = #X f (pr2 b)).
Defined.


Definition cat_data {C} (X:C^op==>SET) : precategory_data.
  intros. exists (cat_ob_mor X). split.
  { intro a.
    exact (identity (pr1 a),,
                    (eqtohomot (!((functor_id X) (pr1 a))) (pr2 a))). }
  { intros a b c f g.
    exact (pr1 g ∘ pr1 f,,
<<<<<<< HEAD
               ((pr2 f) @ ap (#X (pr1 f)) (pr2 g))
               @ ((eqtohomot (!((functor_comp X) _ _ _ (pr1 g) (pr1 f))) (pr2 c)))). } Defined.
=======
           ((pr2 f) @ !ap (#X (pr1 f)) (!(pr2 g))) @ (!(eqtohomot (((functor_comp X) (pr1 g) (pr1 f))) (pr2 c)))). } Defined.
>>>>>>> 6b8803cb

Lemma has_homsets_cat_ob_mor {C:Precategory} (X:C^op==>SET) :
   has_homsets (cat_data X).
Proof.
  intros C X a b. simpl. apply (isofhleveltotal2 2).
  - apply homset_property.
  - intro f. apply isasetaprop, setproperty.
Qed.

Definition get_mor {C} {X:C^op==>SET} {x y:ob (cat_data X)} (f:x --> y) := pr1 f.

Lemma mor_equality {C} (X:C^op==>SET) (x y:ob (cat_data X)) (f g:x --> y) :
      get_mor f = get_mor g -> f = g.
Proof. intros ? ? ? ? ? ? p. apply subtypeEquality.
       - intro r. apply setproperty.
       - exact p.
Qed.

Lemma isPrecategory {C:Precategory} (X:C^op==>SET) : is_precategory (cat_data X).
Proof. intros. split.
       { split.
         { intros.  apply mor_equality. apply id_left. }
         { intros. apply mor_equality. apply id_right. } }
       { intros. apply mor_equality. apply assoc. } Qed.

Definition cat {C:Precategory} (X:C^op==>SET) : Precategory
  := ((cat_data X,,isPrecategory X),,has_homsets_cat_ob_mor X).

Definition get_ob {C:Precategory} {X:C^op==>SET} (x:ob (cat X)) := pr1 x.

Definition get_el {C:Precategory} {X:C^op==>SET} (x:ob (cat X)) := pr2 x.

Definition get_eqn {C} {X:C^op==>SET} {x y:ob (cat_data X)} (f:x --> y) := pr2 f.

Definition make_ob {C:Precategory} (X:C^op==>SET) (c:ob C) (x:X c:hSet) : ob (cat X)
  := (c,,x).

Definition make_mor {C:Precategory} (X:C^op==>SET) (r s : ob (cat X))
           (f : Hom C (pr1 r) (pr1 s))
           (i : pr2 r = #X f (pr2 s)) : Hom _ r s
  := (f,,i).


(** *** functoriality of the construction of the category of elements *)

Definition cat_on_nat_trans_data {C:Precategory} {X Y:C^op==>SET} (p:X ⟶ Y) :
  functor_data (cat X) (cat Y).
Proof. intros.
       exists (fun a => pr1 a,, p (pr1 a) (pr2 a)).
       exact (fun b c f => (pr1 f,,
                                (ap ((pr1 p) (pr1 b)) (pr2 f))
                                @ (eqtohomot (pr2 p (pr1 c) (pr1 b) (pr1 f)) (pr2 c)))).
Defined.

Lemma cat_on_nat_trans_is_nat_trans {C:Precategory} {X Y:C^op==>SET} (p:X ⟶ Y) :
  is_functor (cat_on_nat_trans_data p).
Proof. intros. split.
  { intros a . apply mor_equality. reflexivity. }
  { intros a b c f g . apply mor_equality. reflexivity. } Qed.

Definition cat_on_nat_trans {C:Precategory} {X Y:C^op==>SET} (p:X ⟶ Y) :
  cat X ==> cat Y.
Proof.
  intros.
  exact (cat_on_nat_trans_data p,, cat_on_nat_trans_is_nat_trans p). Defined.

(* maybe make a functor [C,SET] ==> [category of Precategories] *)


(** *** properties of projection to the original category *)

Module pr1.

  Definition fun_data {C:Precategory} (X:C^op==>SET) :
      functor_data (Precategories.Precategory_obmor (cat X)) (Precategories.Precategory_obmor C).
    intros. exists pr1. intros x x'. exact pr1. Defined.

  Definition func {C:Precategory} (X:C^op==>SET) : cat X ==> C.
    intros. exists (fun_data _).
    split. { intros a . reflexivity. } { intros a b c f g . reflexivity. } Defined.


  Lemma func_reflects_isos {C:Precategory} (X:C^op==>SET) : Precategories.reflects_isos (func X).
  Proof. intros C X [c x] [d y] f Hf.
    apply is_iso_from_is_z_iso.
    set (H := is_z_iso_from_is_iso _ Hf). clearbody H. clear Hf.
    destruct f as [f i]. destruct H as [f' j].
    assert (i' : y = #X f' x).
         + intermediate_path (#X (identity d) y).
         - exact (eqtohomot (!functor_id X d) y).
         - intermediate_path (#X (f ∘ f') y).
           -- exact (eqtohomot (!ap #X (pr2 j)) y).
           -- intermediate_path (#X f' (#X f y)).
              --- exact (eqtohomot (functor_comp X f f') y).
              --- exact (ap (#X f') (!i)).
         + exists (f',, i'). split.
         - apply mor_equality. exact (pr1 j).
         - apply mor_equality. exact (pr2 j).
  Qed.

End pr1.<|MERGE_RESOLUTION|>--- conflicted
+++ resolved
@@ -16,7 +16,6 @@
   exact (∑ f : pr1 a --> pr1 b, (pr2 a) = #X f (pr2 b)).
 Defined.
 
-
 Definition cat_data {C} (X:C^op==>SET) : precategory_data.
   intros. exists (cat_ob_mor X). split.
   { intro a.
@@ -24,12 +23,8 @@
                     (eqtohomot (!((functor_id X) (pr1 a))) (pr2 a))). }
   { intros a b c f g.
     exact (pr1 g ∘ pr1 f,,
-<<<<<<< HEAD
                ((pr2 f) @ ap (#X (pr1 f)) (pr2 g))
                @ ((eqtohomot (!((functor_comp X) _ _ _ (pr1 g) (pr1 f))) (pr2 c)))). } Defined.
-=======
-           ((pr2 f) @ !ap (#X (pr1 f)) (!(pr2 g))) @ (!(eqtohomot (((functor_comp X) (pr1 g) (pr1 f))) (pr2 c)))). } Defined.
->>>>>>> 6b8803cb
 
 Lemma has_homsets_cat_ob_mor {C:Precategory} (X:C^op==>SET) :
    has_homsets (cat_data X).
