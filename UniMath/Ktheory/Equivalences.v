(** * Equivalences *)

Require Import UniMath.Foundations.Basics.All.
Require Import UniMath.Ktheory.Utilities
               UniMath.Foundations.FunctionalExtensionality.

Section A.

  Local Notation "p @' q" := (pathscomp0 p q)
                             (only parsing, at level 61, left associativity).
  Local Arguments idpath {_ _}.

  Lemma other_adjoint {X Y} (f : X -> Y) (g : Y -> X)
        (p : forall y : Y, f (g y) = y)
        (q : forall x : X, g (f x) = x)
        (h : forall x : X, ap f (q x) = p (f x)) :
   forall y : Y, ap g (p y) = q (g y).
  Proof. intros. apply pathsinv0. 
         intermediate_path (
              !(ap g (p (f (g y))))
              @' ap g (p (f (g y)))
              @' q (g y)).
         { rewrite pathsinv0l. reflexivity. }
         intermediate_path (
              !(ap g (ap f (q (g y))))
              @' ap g (p (f (g y)))
              @' q (g y)).
         { ap_pre_post_cat. apply (ap pathsinv0). apply (ap (ap g)).
           set (y' := g y). apply pathsinv0. exact (h y'). }
         intermediate_path (
              !(ap g (ap f (q (g y))))
              @' ap g (p (f (g y)))
              @' ((!q (g (f (g y))))
                  @' q (g (f (g y)))
                  @' q (g y))).
         { rewrite pathsinv0l. reflexivity. }
         intermediate_path (
              !(ap g (ap f (q (g y))))
              @' ap g (p (f (g y)))
              @' ((!q (g (f (g y))))
                  @' (ap g (p (f (g y)))
                      @' !(ap g (p (f (g y))))
                      @' q (g (f (g y))))
                  @' q (g y))).
         { ap_pre_post_cat. apply path_inv_rotate_rr. reflexivity. }
         apply path_inverse_from_right.
         repeat rewrite path_assoc.
         intermediate_path (
              !(ap g (p y))
              @' !(ap g (ap f (q (g y))))
              @' !(q (g (f (g (f (g y))))))
              @' ap (funcomp f g) (ap g (p (f (g y))))
              @' ap g (p (f (g y)))
              @' !(ap g (p (f (g y))))
              @' q (g (f (g y)))
              @' q (g y)).
         { ap_pre_post_cat. 
           apply path_inv_rotate_lr. rewrite <- path_assoc.
           apply path_inv_rotate_rl. apply pathsinv0.
           rewrite <- (maponpathscomp f g). set (y' := f (g y)).
           assert (r := ap_fun_fun_fun_natl p g q y'). simpl in r.
           rewrite (maponpathscomp f). rewrite (maponpathscomp g).
           rewrite (maponpathscomp g (fun x : X => g (f x))) in r.
           rewrite maponpathsidfun in r. exact r. }
         intermediate_path (
              !(ap g (p y))
              @' !(ap g (ap f (q (g y))))
              @' !(q (g (f (g (f (g y))))))
              @' ap g (ap f (ap g (p (f (g y)))))
              @' ap g (p (f (g y)))
              @' !(ap g (p (f (g y))))
              @' q (g (f (g y)))
              @' q (g y)).
         { ap_pre_post_cat. rewrite <- (maponpathscomp f g). reflexivity. }
         intermediate_path (
              !(ap g (p y))
              @' !(ap g (ap f (q (g y))))
              @' !(q (g (f (g (f (g y))))))
              @' ap g (ap f (ap g (p (f (g y)))) @' p (f (g y)))
              @' !(ap g (p (f (g y))))
              @' q (g (f (g y)))
              @' q (g y)).
         { ap_pre_post_cat. rewrite <- (maponpathscomp0 g).  reflexivity. }
         intermediate_path (
              !(ap g (p y))
              @' !(ap g (ap f (q (g y))))
              @' !(q (g (f (g (f (g y))))))
              @' ap g (ap (funcomp g f) (p (f (g y))) @' p (f (g y)))
              @' !(ap g (p (f (g y))))
              @' q (g (f (g y)))
              @' q (g y)).
         { ap_pre_post_cat. rewrite <- (maponpathscomp g f). reflexivity. }
         intermediate_path (
              !(ap g (p y))
              @' !(ap g (ap f (q (g y))))
              @' !(q (g (f (g (f (g y))))))
              @' ap g (p (f (g (f (g y)))) @' p (f (g y)))
              @' !(ap g (p (f (g y))))
              @' q (g (f (g y)))
              @' q (g y)).
         { ap_pre_post_cat. rewrite <- (maponpathscomp g f). 
           apply (ap (ap g)). generalize (f (g y)); clear y; intro y.
           assert (r := ap_fun_fun_natl p p y); simpl in r.
           assert (s := maponpathsidfun (p y)); unfold idfun in s.
           rewrite s in r; clear s. rewrite (maponpathscomp g). exact r. }
         intermediate_path (
              !(ap g (p y))
              @' !(ap g (ap f (q (g y))))
              @' !(q (g (f (g (f (g y))))))
              @' ap g (p (f (g (f (g y)))))
              @' ap g (p (f (g y)))
              @' !(ap g (p (f (g y))))
              @' q (g (f (g y)))
              @' q (g y)).
         { ap_pre_post_cat. rewrite <- (maponpathscomp0 g). reflexivity. }
         intermediate_path (
              !(ap g (p y))
              @' !(ap g (ap f (q (g y))))
              @' !(q (g (f (g (f (g y))))))
              @' ap g (p (f (g (f (g y)))))
              @' q (g (f (g y)))
              @' q (g y)).
         { ap_pre_post_cat. repeat rewrite <- path_assoc. 
           rewrite pathsinv0r. rewrite pathscomp0rid. reflexivity. }
         intermediate_path (
              ap g ((!p y) @' ap f (!q (g y)))
              @' !(q (g (f (g (f (g y))))))
              @' ap g (p (f (g (f (g y)))))
              @' q (g (f (g y)))
              @' q (g y)).
         { ap_pre_post_cat. repeat rewrite <- maponpathsinv0.
           rewrite <- (maponpathscomp0 g). reflexivity. }
         intermediate_path (
              !(q (g y))
              @' ap (funcomp f g) (ap g ((!p y) @' ap f (!q (g y))))
              @' ap g (p (f (g (f (g y)))))
              @' q (g (f (g y)))
              @' q (g y)).
         { ap_pre_post_cat. repeat rewrite maponpathscomp0.
           repeat rewrite <- (maponpathscomp f g).
           repeat rewrite maponpathsinv0. repeat rewrite path_comp_inv_inv.
           apply (ap pathsinv0).
           assert (r := ! ap_fun_fun_fun_natl q (funcomp f g) q (g y)); simpl in r.
           rewrite maponpathsidfun in r. repeat rewrite <- (maponpathscomp f g) in r.
           unfold funcomp in r; simpl in r. repeat rewrite path_assoc.
           rewrite r. ap_pre_post_cat. clear r.
           assert (r := ! ap_fun_fun_fun_natl p g q y); simpl in r.
           rewrite maponpathsidfun in r. rewrite (maponpathscomp f). 
           rewrite (maponpathscomp g). rewrite (maponpathscomp g) in r.
           exact r. }
         intermediate_path (
              !(q (g y))
              @' ap g (ap (funcomp g f) ((!p y) @' ap f (!q (g y))))
              @' ap g (p (f (g (f (g y)))))
              @' q (g (f (g y)))
              @' q (g y)).
         { ap_pre_post_cat. rewrite <- (maponpathscomp g f).
           rewrite <- (maponpathscomp f g). reflexivity. }
         intermediate_path (
              !(q (g y))
              @' ap g (ap (funcomp g f) ((!p y) @' ap f (!q (g y)))
                    @' p (f (g (f (g y)))))
              @' q (g (f (g y)))
              @' q (g y)).
         { ap_pre_post_cat. rewrite <- maponpathscomp0. apply (ap (ap g)). 
           reflexivity. }
         intermediate_path (
              !(q (g y))
              @' ap g (p y @' ((!p y) @' ap f (!q (g y))))
              @' q (g (f (g y)))
              @' q (g y)).
         { ap_pre_post_cat. rewrite <- (maponpathscomp g f).
           repeat rewrite maponpathscomp0. repeat rewrite maponpathsinv0.
           repeat rewrite <- path_assoc. repeat apply path_inv_rotate_ll.
           repeat rewrite path_assoc. repeat apply path_inv_rotate_rr.
           apply pathsinv0. repeat rewrite <- (maponpathscomp0 g).
           apply (ap (ap g)). rewrite h.
           assert (r := ! ap_fun_fun_natl p p (f (g y))); simpl in r.
           rewrite maponpathsidfun in r. unfold funcomp in *; simpl in *.
           repeat rewrite <- (maponpathscomp g f) in r.
           repeat rewrite (path_assoc _ _ (p y)). rewrite r.
           repeat rewrite <- (path_assoc _ _ (p y)). apply (ap pre_cat). clear r.
           assert (r := ap_fun_fun_natl p p y); simpl in r.
           rewrite maponpathsidfun in r.
           repeat rewrite <- (maponpathscomp g f) in r. exact r. }
         intermediate_path (
              (!q (g y))
              @' ap g (ap f (!q (g y)))
              @' q (g (f (g y)))
              @' q (g y)).
         { ap_pre_post_cat. repeat rewrite <- maponpathsinv0.
           apply (ap (ap g)). rewrite pathsinv0r. reflexivity. }
         intermediate_path (
              (!q (g y))
              @' ap (funcomp f g) (!q (g y))
              @' q (g (f (g y)))
              @' q (g y)).
         { ap_pre_post_cat. rewrite <- (maponpathscomp f g). 
           reflexivity. }
         intermediate_path ((!q (g y)) @' q (g y) @' (!q (g y)) @' q (g y)).
         { ap_pre_post_cat. rewrite <- (maponpathscomp f g). 
           apply path_inv_rotate_ll. repeat rewrite path_assoc.
           apply path_inv_rotate_rr. 
           assert (r := ! ap_fun_fun_natl q q (g y)); simpl in r.
           rewrite maponpathsidfun in r. rewrite (maponpathscomp f g).
           exact r. }
         rewrite pathsinv0l. simpl. rewrite pathsinv0l. reflexivity. Qed.

End A.

Definition Equiv X Y :=
  Σ f:X->Y,
  Σ g:Y->X,
  Σ p:forall y, f(g y) = y,
  Σ q:forall x, g(f x) = x,
      forall x, ap f (q x) = p(f x).

Definition makeEquiv X Y f g p q h := (f,,(g,,(p,,(q,,h)))) : Equiv X Y.

Definition mapEquiv {X Y} (f:Equiv X Y) : X->Y := pr1 f.

Coercion mapEquiv : Equiv >-> Funclass.

Definition invMap {X Y} : Equiv X Y -> Y->X.
Proof. intros ? ? f. exact (pr1 (pr2 f)). Defined.

Definition homotEquivInvequiv {X Y} (f:Equiv X Y) : forall y, f (invMap f y) = y
  := pr1 (pr2 (pr2 f)).

Definition homotInvequivEquiv {X Y} (f:Equiv X Y) : forall y, invMap f (f y) = y
  := pr1 (pr2 (pr2 (pr2 f))).

Definition EquivAdjointness {X Y} (f:Equiv X Y)
  : forall x, ap f (homotInvequivEquiv f x) = homotEquivInvequiv f (f x)
  := pr2 (pr2 (pr2 (pr2 f))).

Definition invEquiv {X Y} : Equiv X Y -> Equiv Y X.
Proof. intros ? ? [f [g [p [q h]]]]. refine (makeEquiv Y X g f q p _).
       intro y. apply other_adjoint. assumption. Defined.

Definition weq_to_Equiv X Y : weq X Y -> Equiv X Y.
  intros ? ? [f r].
  unfold isweq in r.
  set (g := fun y => hfiberpr1 f y (the (r y))).
  set (p := fun y => pr2 (pr1 (r y))).
  simpl in p.
  set (L := fun x => pr2 (r (f x)) (hfiberpair f x (idpath (f x)))).
  set (q := fun x => ap pr1 (L x)).
  set (q' := fun x => !q x).  
  refine (makeEquiv X Y f g p q' 
             (fun x => 
                 ! transportf_fun_idpath x (pr1 (pr1 (r (f x)))) (q x) (idpath (f x))
                 @ (ap_pr2 (L x)))).
Defined.

Definition weq_to_Equiv_inv X Y : weq X Y -> Equiv Y X.
  intros ? ? [f r].
  unfold isweq in r.
  set (g := fun y => hfiberpr1 f y (the (r y))).
  set (p := fun y => pr2 (pr1 (r y))).
  simpl in p.
  set (L := fun x => pr2 (r (f x)) (hfiberpair f x (idpath (f x)))).
  set (q := fun x => ap pr1 (L x)).
  set (q' := fun x => !q x).  
  refine (makeEquiv Y X g f q' p _).
  intro y.
  admit.
Admitted.

Definition Equiv_to_weq X Y : Equiv X Y -> weq X Y.
Proof. intros ? ? [f [g [p [q h]]]]. exists f. unfold isweq. intro y.
       exists (g y,,p y). intros [x []]. apply (total2_paths2 (!q x)). 
       refine (_ @ h x). destruct (q x). reflexivity. Defined.

Definition Equiv_to_invweq X Y : Equiv X Y -> weq Y X.
Proof. intros ? ? [f [g [p [q h]]]]. exists g. unfold isweq. intro x.
       exists (f x,,q x). intros [y []]. apply (total2_paths2 (!p y)). 
       admit.
Admitted.

Module Equiv'.
  Record data X Y := make {
         f :> X -> Y; g : Y -> X;
         p : forall y, f(g y) = y;
         q : forall x, g(f x) = x;
         h : forall x y (r:f x = y), 
             transportf (fun x':X => f x' = y) (! q x @ ap g r) r = p y }.
End Equiv'.

Definition Equiv'_to_weq X Y : Equiv'.data X Y -> weq X Y.
Proof. intros ? ? a. destruct a. exists f. unfold isweq. intro y.
       exists (g y,,p y). intros [x r]. 
       exact (total2_paths2 (! q x @ ap g r) (h x y r)). Defined.

Goal (* weq_to_Equiv' *) forall X Y, weq X Y -> Equiv'.data X Y.
Proof. intros ? ? [f iw].
       set (g := fun y => hfiberpr1 f y (the (iw y))).
       set (p := fun y => pr2 (pr1 (iw y))).
       simpl in p.
       set (L := fun x => pr2 (iw (f x)) (hfiberpair f x (idpath (f x)))).
       set (q := fun x => ap pr1 (L x)).
       set (q' := fun x => !q x).  
       refine (Equiv'.make X Y f g p q' _).
       intros.
       unfold isweq in iw.
       assert (a := pr2 (iw y) (hfiberpair f x r)).
       assert (b := ap_pr2 a).
       change (pr2 (pr1 (iw y))) with (p y) in b.
       refine (_@b).
       destruct r.
       rewrite ap_idpath.
       rewrite pathscomp0rid.
       rewrite transportf_fun_idpath.
       { rewrite pathsinv0inv0. admit. } reflexivity. Admitted.

Goal (* invequiv' *) forall X Y, Equiv'.data X Y -> Equiv'.data Y X.
Proof. intros ? ? [f g p q h].
       refine (Equiv'.make Y X g f (fun y => q y) (fun x => p x) _).
       intros. destruct r. rewrite ap_idpath. rewrite pathscomp0rid.
       admit. Admitted.

<<<<<<< HEAD
Definition weqcompidl {X Y} (f:weq X Y) : weqcomp (idweq X) f = f.
Proof. intros. apply (an_inclusion_is_injective _ (isinclpr1weq _ _)).
       apply funextsec; intro x; simpl. reflexivity. Defined.

Definition weqcompidr {X Y} (f:weq X Y) : weqcomp f (idweq Y) = f.
Proof. intros. apply (an_inclusion_is_injective _ (isinclpr1weq _ _)).
       apply funextsec; intro x; simpl. reflexivity. Defined.

Definition weqcompinvl {X Y} (f:weq X Y) : weqcomp (invweq f) f = idweq Y.
Proof. intros. apply (an_inclusion_is_injective _ (isinclpr1weq _ _)).
       apply funextsec; intro y; simpl. apply homotweqinvweq. Defined.

Definition weqcompinvr {X Y} (f:weq X Y) : weqcomp f (invweq f) = idweq X.
Proof. intros. apply (an_inclusion_is_injective _ (isinclpr1weq _ _)).
       apply funextsec; intro x; simpl. apply homotinvweqweq. Defined.

Definition weqcompassoc {X Y Z W} (f:weq X Y) (g:weq Y Z) (h:weq Z W) :
  weqcomp (weqcomp f g) h = weqcomp f (weqcomp g h).
Proof. intros. apply (an_inclusion_is_injective _ (isinclpr1weq _ _)).
       apply funextsec; intro x; simpl. reflexivity. Defined.

Definition weqcompweql {X Y Z} (f:weq X Y) :
  isweq (fun g:weq Y Z => weqcomp f g).
Proof. intros. refine (gradth _ _ _ _).
       { intro h. exact (weqcomp (invweq f) h). }
       { intro g. simpl. rewrite <- weqcompassoc. rewrite weqcompinvl.
         apply weqcompidl. }
       { intro h. simpl. rewrite <- weqcompassoc. rewrite weqcompinvr.
         apply weqcompidl. } Defined.

Definition weqcompweqr {X Y Z} (g:weq Y Z) :
  isweq (fun f:weq X Y => weqcomp f g).
Proof. intros. refine (gradth _ _ _ _).
       { intro h. exact (weqcomp h (invweq g)). }
       { intro f. simpl. rewrite weqcompassoc. rewrite weqcompinvr.
         apply weqcompidr. }
       { intro h. simpl. rewrite weqcompassoc. rewrite weqcompinvl.
         apply weqcompidr. } Defined.

Definition weqcompinjr {X Y Z} {f f':weq X Y} (g:weq Y Z) :
  weqcomp f g = weqcomp f' g -> f = f'.
Proof. intros ? ? ? ? ? ?.
       apply (an_inclusion_is_injective _ (isinclweq _ _ _ (weqcompweqr g))).
Defined.

Definition weqcompinjl {X Y Z} (f:weq X Y) {g g':weq Y Z} :
  weqcomp f g = weqcomp f g' -> g = g'.
Proof. intros ? ? ? ? ? ?.
       apply (an_inclusion_is_injective _ (isinclweq _ _ _ (weqcompweql f))).
Defined.

Definition invweqcomp {X Y Z} (f:weq X Y) (g:weq Y Z) :
  invweq (weqcomp f g) = weqcomp (invweq g) (invweq f).
Proof. intros. apply (weqcompinjr (weqcomp f g)). rewrite weqcompinvl.
       rewrite weqcompassoc. rewrite <- (weqcompassoc (invweq f)).
       rewrite weqcompinvl. rewrite weqcompidl. rewrite weqcompinvl. reflexivity.
Defined.

=======
>>>>>>> c4544fed
Definition weq_pathscomp0r {X} x {y z:X} (p:y = z) : weq (x = y) (x = z).
Proof. intros. exact (weqpair _ (isweqpathscomp0r _ p)). Defined.

Definition iscontrretract_compute {X Y} (p:X->Y) (s:Y->X) 
           (eps:forall y : Y, p (s y) = y) (is:iscontr X) : 
  the (iscontrretract p s eps is) = p (the is).
Proof. intros. unfold iscontrretract. destruct is as [ctr uni].
       simpl. reflexivity. Defined.

Definition iscontrweqb_compute {X Y} (w:weq X Y) (is:iscontr Y) :
  the (iscontrweqb w is) = invmap w (the is).
Proof. intros. unfold iscontrweqb. rewrite iscontrretract_compute.
       reflexivity. Defined.

Definition compute_iscontrweqb_weqfibtototal_1 {T} {P Q:T->Type}
           (f:forall t, weq (P t) (Q t)) 
           (is:∃! t, Q t) :
  pr1 (the (iscontrweqb (weqfibtototal P Q f) is)) = pr1 (the is).
Proof. intros. destruct is as [ctr uni]. reflexivity. Defined.

Definition compute_pr1_invmap_weqfibtototal {T} {P Q:T->Type}
           (f:forall t, weq (P t) (Q t)) 
           (w:total2 Q) :
  pr1 (invmap (weqfibtototal P Q f) w) = pr1 w.
Proof. intros. reflexivity. Defined.

Definition compute_pr2_invmap_weqfibtototal {T} {P Q:T->Type}
           (f:forall t, weq (P t) (Q t)) 
           (w:total2 Q) :
  pr2 (invmap (weqfibtototal P Q f) w) = invmap (f (pr1 w)) (pr2 w).
Proof. intros. reflexivity. Defined.

Definition compute_iscontrweqb_weqfibtototal_3 {T} {P Q:T->Type}
           (f:forall t, weq (P t) (Q t)) 
           (is:iscontr (total2 Q)) :
  ap pr1 (iscontrweqb_compute (weqfibtototal P Q f) is) 
  =
  compute_iscontrweqb_weqfibtototal_1 f is.
Proof. intros. destruct is as [ctr uni]. reflexivity. Defined.

Definition iscontrcoconustot_comp {X} {x:X} :
  the (iscontrcoconustot X x) = tpair _ x (idpath x).
Proof. reflexivity. Defined.

Definition funfibtototal {X} (P Q:X->Type) (f:forall x:X, P x -> Q x) :
  total2 P -> total2 Q.
Proof. intros ? ? ? ? [x p]. exact (x,,f x p). Defined.

Definition weqfibtototal_comp {X} (P Q:X->Type) (f:forall x:X, weq (P x) (Q x)) :
  invmap (weqfibtototal P Q f) = funfibtototal Q P (fun x => invmap (f x)).
Proof. intros. apply funextsec; intros [x q]. reflexivity. Defined.

Definition eqweqmapap_inv {T} (P:T->Type) {t u:T} (e:t = u) (p:P u) :
  (eqweqmap (ap P e)) ((eqweqmap (ap P (!e))) p) = p.
Proof. intros. destruct e. reflexivity. Defined.

Definition eqweqmapap_inv' {T} (P:T->Type) {t u:T} (e:t = u) (p:P t) :
  (eqweqmap (ap P (!e))) ((eqweqmap (ap P e)) p) = p.
Proof. intros. destruct e. reflexivity. Defined.

Definition weqpr1_irr_sec {X} {P:X->Type}
           (irr:forall x (p q:P x), p = q) (sec:Section P) : weq (total2 P) X.
Proof. intros.
       set (isc := fun x => iscontraprop1 (invproofirrelevance _ (irr x)) (sec x)).
       apply Equiv_to_weq.
       refine (makeEquiv _ _ _ _ _ _ _).
       { exact pr1. } { intro x. exact (x,,sec x). } { intro x. reflexivity. }
       { intros [x p]. simpl. apply pair_path_in2. apply irr. }
       { intros [x p]. simpl. apply pair_path_in2_comp1. } Defined.

Definition invweqpr1_irr_sec {X} {P:X->Type}
           (irr:forall x (p q:P x), p = q) (sec:Section P) : weq X (total2 P).
Proof. intros.
       set (isc := fun x => iscontraprop1 (invproofirrelevance _ (irr x)) (sec x)).
       apply Equiv_to_weq.
       refine (makeEquiv _ _ _ _ _ _ _).
       { intro x. exact (x,,sec x). } { exact pr1. }
       { intros [x p]. simpl. apply pair_path_in2. apply irr. }
       { intro x. reflexivity. }
       { intro x'. simpl. rewrite (irrel_paths (irr _) (irr _ _ _) (idpath (sec x'))).
         reflexivity. } Defined.

Definition homotinvweqweq' {X} {P:X->Type} 
           (irr:forall x (p q:P x), p = q) (s:Section P) (w:total2 P) :
  invmap (weqpr1_irr_sec irr s) (weqpr1_irr_sec irr s w) = w.
Proof. intros ? ? ? ? [x p]. apply pair_path_in2. apply irr. Defined.

Definition homotinvweqweq'_comp {X} {P:X->Type}
           (irr:forall x (p q:P x), p = q) (sec:Section P) 
           (x:X) (p:P x) : 
  let f := weqpr1_irr_sec irr sec in
  let w := x,,p in
  let w' := invweq f x in
  @identity (w' = w)
            (homotinvweqweq' irr sec w)
            (pair_path_in2 P (irr x (sec x) (pr2 w))).
Proof. reflexivity.             (* don't change the proof *)
Defined.

Definition homotinvweqweq_comp {X} {P:X->Type}
           (irr:forall x (p q:P x), p = q) (sec:Section P) 
           (x:X) (p:P x) : 
  let f := weqpr1_irr_sec irr sec in
  let w := x,,p in
  let w' := invweq f x in
  @identity (w' = w)
            (homotinvweqweq f w)
            (pair_path_in2 P (irr x (sec x) (pr2 w))).
Proof. admit.
(*
       reflexivity.             (* don't change the proof *)
*)
Admitted.

Definition homotinvweqweq_comp_3 {X} {P:X->Type}
           (irr:forall x (p q:P x), p = q) (sec:Section P) 
           (x:X) (p:P x) : 
  let f := weqpr1_irr_sec irr sec in
  let g := invweqpr1_irr_sec irr sec in
  let w := x,,p in
  let w' := g x in
  @identity (w' = w)
            (homotweqinvweq g w)    (* !! *)
            (pair_path_in2 P (irr x (sec x) (pr2 w))).
Proof. reflexivity. Defined.

Definition loop_correspondence {T X Y}
           (f:weq T X) (g:T->Y)
           {t t':T} {l:t = t'}
           {m:f t = f t'} (mi:ap f l = m)
           {n:g t = g t'} (ni:ap g l = n) : 
     ap (funcomp (invmap f) g) m @ ap g (homotinvweqweq f t') 
  = ap g (homotinvweqweq f t) @ n.
Proof. intros. destruct ni, mi, l. simpl. rewrite pathscomp0rid. reflexivity.
Defined.

Definition loop_correspondence' {X Y} {P:X->Type} 
           (irr:forall x (p q:P x), p = q) (sec:Section P)
           (g:total2 P->Y)
           {w w':total2 P} {l:w = w'}
           {m:weqpr1_irr_sec irr sec w = weqpr1_irr_sec irr sec w'} (mi:ap (weqpr1_irr_sec irr sec) l = m)
           {n:g w = g w'} (ni:ap g l = n) : 
     ap (funcomp (invmap (weqpr1_irr_sec irr sec)) g) m @ ap g (homotinvweqweq' irr sec w') 
  = ap g (homotinvweqweq' irr sec w) @ n.
Proof. intros. destruct ni, mi, l. simpl. rewrite pathscomp0rid. reflexivity.
Defined.

(*
Local Variables:
compile-command: "make -C ../.. TAGS UniMath/Ktheory/Equivalences.vo"
End:
*)<|MERGE_RESOLUTION|>--- conflicted
+++ resolved
@@ -319,67 +319,6 @@
        intros. destruct r. rewrite ap_idpath. rewrite pathscomp0rid.
        admit. Admitted.
 
-<<<<<<< HEAD
-Definition weqcompidl {X Y} (f:weq X Y) : weqcomp (idweq X) f = f.
-Proof. intros. apply (an_inclusion_is_injective _ (isinclpr1weq _ _)).
-       apply funextsec; intro x; simpl. reflexivity. Defined.
-
-Definition weqcompidr {X Y} (f:weq X Y) : weqcomp f (idweq Y) = f.
-Proof. intros. apply (an_inclusion_is_injective _ (isinclpr1weq _ _)).
-       apply funextsec; intro x; simpl. reflexivity. Defined.
-
-Definition weqcompinvl {X Y} (f:weq X Y) : weqcomp (invweq f) f = idweq Y.
-Proof. intros. apply (an_inclusion_is_injective _ (isinclpr1weq _ _)).
-       apply funextsec; intro y; simpl. apply homotweqinvweq. Defined.
-
-Definition weqcompinvr {X Y} (f:weq X Y) : weqcomp f (invweq f) = idweq X.
-Proof. intros. apply (an_inclusion_is_injective _ (isinclpr1weq _ _)).
-       apply funextsec; intro x; simpl. apply homotinvweqweq. Defined.
-
-Definition weqcompassoc {X Y Z W} (f:weq X Y) (g:weq Y Z) (h:weq Z W) :
-  weqcomp (weqcomp f g) h = weqcomp f (weqcomp g h).
-Proof. intros. apply (an_inclusion_is_injective _ (isinclpr1weq _ _)).
-       apply funextsec; intro x; simpl. reflexivity. Defined.
-
-Definition weqcompweql {X Y Z} (f:weq X Y) :
-  isweq (fun g:weq Y Z => weqcomp f g).
-Proof. intros. refine (gradth _ _ _ _).
-       { intro h. exact (weqcomp (invweq f) h). }
-       { intro g. simpl. rewrite <- weqcompassoc. rewrite weqcompinvl.
-         apply weqcompidl. }
-       { intro h. simpl. rewrite <- weqcompassoc. rewrite weqcompinvr.
-         apply weqcompidl. } Defined.
-
-Definition weqcompweqr {X Y Z} (g:weq Y Z) :
-  isweq (fun f:weq X Y => weqcomp f g).
-Proof. intros. refine (gradth _ _ _ _).
-       { intro h. exact (weqcomp h (invweq g)). }
-       { intro f. simpl. rewrite weqcompassoc. rewrite weqcompinvr.
-         apply weqcompidr. }
-       { intro h. simpl. rewrite weqcompassoc. rewrite weqcompinvl.
-         apply weqcompidr. } Defined.
-
-Definition weqcompinjr {X Y Z} {f f':weq X Y} (g:weq Y Z) :
-  weqcomp f g = weqcomp f' g -> f = f'.
-Proof. intros ? ? ? ? ? ?.
-       apply (an_inclusion_is_injective _ (isinclweq _ _ _ (weqcompweqr g))).
-Defined.
-
-Definition weqcompinjl {X Y Z} (f:weq X Y) {g g':weq Y Z} :
-  weqcomp f g = weqcomp f g' -> g = g'.
-Proof. intros ? ? ? ? ? ?.
-       apply (an_inclusion_is_injective _ (isinclweq _ _ _ (weqcompweql f))).
-Defined.
-
-Definition invweqcomp {X Y Z} (f:weq X Y) (g:weq Y Z) :
-  invweq (weqcomp f g) = weqcomp (invweq g) (invweq f).
-Proof. intros. apply (weqcompinjr (weqcomp f g)). rewrite weqcompinvl.
-       rewrite weqcompassoc. rewrite <- (weqcompassoc (invweq f)).
-       rewrite weqcompinvl. rewrite weqcompidl. rewrite weqcompinvl. reflexivity.
-Defined.
-
-=======
->>>>>>> c4544fed
 Definition weq_pathscomp0r {X} x {y z:X} (p:y = z) : weq (x = y) (x = z).
 Proof. intros. exact (weqpair _ (isweqpathscomp0r _ p)). Defined.
 
