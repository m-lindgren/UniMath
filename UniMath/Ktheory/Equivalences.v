--- conflicted
+++ resolved
@@ -209,16 +209,8 @@
 End A.
 
 Definition Equiv X Y :=
-<<<<<<< HEAD
   Σ (f:X->Y) (g:Y->X) (p:∀ y, f(g y) = y) (q:∀ x, g(f x) = x),
       ∀ x, ap f (q x) = p(f x).
-=======
-  Σ f:X->Y,
-  Σ g:Y->X,
-  Σ p:forall y, f(g y) = y,
-  Σ q:forall x, g(f x) = x,
-      forall x, ap f (q x) = p(f x).
->>>>>>> c4544fed
 
 Definition makeEquiv X Y f g p q h := (f,,(g,,(p,,(q,,h)))) : Equiv X Y.
 
@@ -339,15 +331,9 @@
        reflexivity. Defined.
 
 Definition compute_iscontrweqb_weqfibtototal_1 {T} {P Q:T->Type}
-<<<<<<< HEAD
            (f:∀ t, weq (P t) (Q t)) 
            (is:iscontr (total2 Q)) :
   pr1 (thePoint (iscontrweqb (weqfibtototal P Q f) is)) = pr1 (thePoint is).
-=======
-           (f:forall t, weq (P t) (Q t)) 
-           (is:∃! t, Q t) :
-  pr1 (the (iscontrweqb (weqfibtototal P Q f) is)) = pr1 (the is).
->>>>>>> c4544fed
 Proof. intros. destruct is as [ctr uni]. reflexivity. Defined.
 
 Definition compute_pr1_invmap_weqfibtototal {T} {P Q:T->Type}
