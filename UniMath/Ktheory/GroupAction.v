(* -*- coding: utf-8 *)

(** * Group actions *)

Require Import UniMath.Foundations.Algebra.Monoids_and_Groups
               UniMath.Foundations.FunctionalExtensionality
<<<<<<< HEAD
               UniMath.Ktheory.Utilities
               UniMath.Ktheory.Equivalences.
=======
               UniMath.Ktheory.Utilities.

(** ** Move upstream *)

Definition weqcompidl {X Y} (f:weq X Y) : weqcomp (idweq X) f = f.
Proof. intros. apply (invmaponpathsincl _ (isinclpr1weq _ _)).
       apply funextsec; intro x; simpl. reflexivity. Defined.

Definition weqcompidr {X Y} (f:weq X Y) : weqcomp f (idweq Y) = f.
Proof. intros. apply (invmaponpathsincl _ (isinclpr1weq _ _)).
       apply funextsec; intro x; simpl. reflexivity. Defined.

Definition weqcompinvl {X Y} (f:weq X Y) : weqcomp (invweq f) f = idweq Y.
Proof. intros. apply (invmaponpathsincl _ (isinclpr1weq _ _)).
       apply funextsec; intro y; simpl. apply homotweqinvweq. Defined.

Definition weqcompinvr {X Y} (f:weq X Y) : weqcomp f (invweq f) = idweq X.
Proof. intros. apply (invmaponpathsincl _ (isinclpr1weq _ _)).
       apply funextsec; intro x; simpl. apply homotinvweqweq. Defined.

Definition weqcompassoc {X Y Z W} (f:weq X Y) (g:weq Y Z) (h:weq Z W) :
  weqcomp (weqcomp f g) h = weqcomp f (weqcomp g h).
Proof. intros. apply (invmaponpathsincl _ (isinclpr1weq _ _)).
       apply funextsec; intro x; simpl. reflexivity. Defined.

Definition weqcompweql {X Y Z} (f:weq X Y) :
  isweq (fun g:weq Y Z => weqcomp f g).
Proof. intros. refine (gradth _ _ _ _).
       { intro h. exact (weqcomp (invweq f) h). }
       { intro g. simpl. rewrite <- weqcompassoc. rewrite weqcompinvl.
         apply weqcompidl. }
       { intro h. simpl. rewrite <- weqcompassoc. rewrite weqcompinvr.
         apply weqcompidl. } Defined.

Definition weqcompweqr {X Y Z} (g:weq Y Z) :
  isweq (fun f:weq X Y => weqcomp f g).
Proof. intros. refine (gradth _ _ _ _).
       { intro h. exact (weqcomp h (invweq g)). }
       { intro f. simpl. rewrite weqcompassoc. rewrite weqcompinvr.
         apply weqcompidr. }
       { intro h. simpl. rewrite weqcompassoc. rewrite weqcompinvl.
         apply weqcompidr. } Defined.

Definition weqcompinjr {X Y Z} {f f':weq X Y} (g:weq Y Z) :
  weqcomp f g = weqcomp f' g -> f = f'.
Proof. intros ? ? ? ? ? ?.
       apply (invmaponpathsincl _ (isinclweq _ _ _ (weqcompweqr g))).
Defined.

Definition weqcompinjl {X Y Z} (f:weq X Y) {g g':weq Y Z} :
  weqcomp f g = weqcomp f g' -> g = g'.
Proof. intros ? ? ? ? ? ?.
       apply (invmaponpathsincl _ (isinclweq _ _ _ (weqcompweql f))).
Defined.

Definition invweqcomp {X Y Z} (f:weq X Y) (g:weq Y Z) :
  invweq (weqcomp f g) = weqcomp (invweq g) (invweq f).
Proof. intros. apply (weqcompinjr (weqcomp f g)). rewrite weqcompinvl.
       rewrite weqcompassoc. rewrite <- (weqcompassoc (invweq f)).
       rewrite weqcompinvl. rewrite weqcompidl. rewrite weqcompinvl. reflexivity.
Defined.

Definition invmapweqcomp {X Y Z} (f:weq X Y) (g:weq Y Z) :
  invmap (weqcomp f g) = weqcomp (invweq g) (invweq f).
Proof. intros. exact (ap pr1weq (invweqcomp f g)). Defined.
>>>>>>> c4544fed

(** ** Definitions *)

Definition action_op G X := G -> X -> X.

Record ActionStructure (G:gr) (X:hSet) :=
  make {
      act_mult : action_op G X;
      act_unit : forall x, act_mult (unel _) x = x;
      act_assoc : forall g h x, act_mult (op g h) x = act_mult g (act_mult h x)
    }.
Arguments act_mult {G _} _ g x.

Module Pack.
  Definition ActionStructure' (G:gr) (X:hSet) := total2 ( fun
         act_mult : action_op G X => total2 ( fun
         act_unit : forall x, act_mult (unel _) x = x => 
      (* act_assoc : *) forall g h x, act_mult (op g h) x = act_mult g (act_mult h x))).
  Definition pack {G:gr} {X:hSet} : ActionStructure' G X -> ActionStructure G X
    := fun ac => make G X (pr1 ac) (pr1 (pr2 ac)) (pr2 (pr2 ac)).
  Definition unpack {G:gr} {X:hSet} : ActionStructure G X -> ActionStructure' G X
    := fun ac => (act_mult ac,,(act_unit _ _ ac,,act_assoc _ _ ac)).
  Definition h {G:gr} {X:hSet} (ac:ActionStructure' G X) : unpack (pack ac) = ac
    := match ac as t return (unpack (pack t) = t)
       with (act_mult,,(act_unit,,act_assoc)) => idpath (act_mult,,(act_unit,,act_assoc)) end.
  Definition k {G:gr} {X:hSet} (ac:ActionStructure G X) : pack (unpack ac) = ac
    := match ac as i return (pack (unpack i) = i)
       with make _ _ act_mult act_unit act_assoc => idpath _ end.
  Lemma weq (G:gr) (X:hSet) : weq (ActionStructure' G X) (ActionStructure G X).
  Proof. intros. exists pack. intros ac. exists (unpack ac,,k ac). intros [ac' m].
         destruct m. assert (H := h ac'). destruct H. reflexivity. Qed.
End Pack.

Lemma isaset_ActionStructure (G:gr) (X:hSet) : isaset (ActionStructure G X).
Proof. intros. apply (isofhlevelweqf 2 (Pack.weq G X)).
       apply isofhleveltotal2.
       { apply impred; intro g. apply impred; intro x. apply setproperty. }
       intro op. apply isofhleveltotal2.
       { apply impred; intro x. apply hlevelntosn. apply setproperty. }
       intro un. apply impred; intro g. apply impred; intro h. apply impred; intro x. 
       apply hlevelntosn. apply setproperty. Qed.

Definition Action (G:gr) := total2 (ActionStructure G). 
Definition makeAction {G:gr} (X:hSet) (ac:ActionStructure G X) :=
  X,,ac : Action G.

Definition ac_set {G:gr} (X:Action G) := pr1 X.
Coercion ac_set : Action >-> hSet.
Definition ac_type {G:gr} (X:Action G) := pr1hSet (ac_set X).
Definition ac_str {G:gr} (X:Action G) := pr2 X : ActionStructure G (ac_set X).
Definition ac_mult {G:gr} (X:Action G) := act_mult (pr2 X).
Delimit Scope action_scope with action.
Local Notation "g * x" := (ac_mult _ g x) : action_scope.
Open Scope action_scope.
Definition ac_assoc {G:gr} (X:Action G) := act_assoc _ _ (pr2 X) : forall g h x, (op g h)*x = g*(h*x).

Definition right_mult {G:gr} {X:Action G} (x:X) := fun g => g*x.
Definition left_mult {G:gr} {X:Action G} (g:G) := fun x:X => g*x.

Definition is_equivariant {G:gr} {X Y:Action G} (f:X->Y) := 
  forall g x, f (g*x) = g*(f x).

Definition is_equivariant_isaprop {G:gr} {X Y:Action G} (f:X->Y) : 
  isaprop (is_equivariant f).
Proof. intros. apply impred; intro g. apply impred; intro x. 
       apply setproperty. Defined.               

(** The following fact is fundamental: it shows that our definition of
    [is_equivariant] captures all of the structure.  The proof reduces to
    showing that if G acts on a set X in two ways, and the identity function is
    equivariant, then the two actions are equal.  A similar fact will hold in
    other cases: groups, rings, monoids, etc.  Refer to section 9.8 of the HoTT
    book, on the "structure identity principle", a term coined by Peter Aczel. *)

Definition is_equivariant_identity {G:gr} {X Y:Action G}
           (p:ac_set X = ac_set Y) :
  weq (p # ac_str X = ac_str Y) (is_equivariant (cast (ap pr1hSet p))).
Proof. intros ? [X [Xm Xu Xa]] [Y [Ym Yu Ya]] ? .
       simpl in p. destruct p; simpl. unfold transportf; simpl. unfold idfun; simpl.
       refine (weqpair _ _).
       { intros p g x. simpl in x. simpl. 
         exact (apevalat x (apevalat g (ap act_mult p))). }
       refine (gradth _ _ _ _).
       { unfold cast; simpl.
         intro i.
         assert (p:Xm=Ym).
         { apply funextsec; intro g. apply funextsec; intro x; simpl in x.
           exact (i g x). } 
         destruct p. clear i. assert (p:Xu=Yu).
         { apply funextsec; intro x; simpl in x. apply setproperty. }
         destruct p. assert (p:Xa=Ya).
         { apply funextsec; intro g. apply funextsec; intro h.
           apply funextsec; intro x. apply setproperty. }
         destruct p. reflexivity. }
       { intro p. apply isaset_ActionStructure. }
       { intro is. apply is_equivariant_isaprop. } Defined.

Definition is_equivariant_comp {G:gr} {X Y Z:Action G} 
           (p:X->Y) (i:is_equivariant p)
           (q:Y->Z) (j:is_equivariant q) : is_equivariant (funcomp p q).
Proof. intros. intros g x. exact (ap q (i g x) @ j g (p x)). Defined.

Definition ActionMap {G:gr} (X Y:Action G) := total2 (@is_equivariant _ X Y).

Definition underlyingFunction {G:gr} {X Y:Action G} (f:ActionMap X Y) := pr1 f.

Definition equivariance {G:gr} {X Y:Action G} (f:ActionMap X Y) := pr2 f.

Coercion underlyingFunction : ActionMap >-> Funclass.

Definition composeActionMap {G:gr} (X Y Z:Action G)
           (p:ActionMap X Y) (q:ActionMap Y Z) : ActionMap X Z.
Proof. intros ? ? ? ? [p i] [q j]. exists (funcomp p q).
       apply is_equivariant_comp. assumption. assumption. Defined.

Definition ActionIso {G:gr} (X Y:Action G) := 
  total2 (fun f:weq (ac_set X) (ac_set Y) => is_equivariant f).

Definition underlyingIso {G:gr} {X Y:Action G} (e:ActionIso X Y) := pr1 e : weq X Y.

Coercion underlyingIso : ActionIso >-> weq.

Lemma underlyingIso_incl {G:gr} {X Y:Action G} :
  isincl (underlyingIso : ActionIso X Y -> weq X Y).
Proof. intros. apply isinclpr1; intro f. apply is_equivariant_isaprop. Defined.

Lemma underlyingIso_injectivity {G:gr} {X Y:Action G}
      (e f:ActionIso X Y) :
  weq (e = f) (underlyingIso e = underlyingIso f).
Proof. intros. apply weqonpathsincl. apply underlyingIso_incl. Defined.

Definition underlyingActionMap {G:gr} {X Y:Action G} (e:ActionIso X Y) := 
  pr1weq (pr1 e),, pr2 e.

Definition idActionIso {G:gr} (X:Action G) : ActionIso X X.
Proof. intros. exists (idweq _). intros g x. reflexivity. Defined.

Definition composeActionIso {G:gr} {X Y Z:Action G}
           (e:ActionIso X Y) (f:ActionIso Y Z) : ActionIso X Z.
Proof. intros ? ? ? ? [e i] [f j]. exists (weqcomp e f).
       destruct e as [e e'], f as [f f']; simpl.
       apply is_equivariant_comp. exact i. exact j. Defined.

Definition path_to_ActionIso {G:gr} {X Y:Action G} (e:X = Y) : ActionIso X Y.
Proof. intros. destruct e. exact (idActionIso X). Defined.

Definition castAction {G:gr} {X Y:Action G} (e:X = Y) : X -> Y.
Proof. intros ? ? ? ? x. exact (path_to_ActionIso e x). Defined.

(** ** Applications of univalence *)

Definition Action_univalence_prelim {G:gr} {X Y:Action G} :
  weq (X = Y) (ActionIso X Y).
Proof. intros.
       refine (weqcomp (total2_paths_equiv (ActionStructure G) X Y) _).
       refine (weqbandf _ _ _ _).
       { refine (weqcomp _ (weqpair (@eqweqmap (pr1 X) (pr1 Y)) (univalenceaxiom _ _))).
         { apply total2_paths_isaprop_equiv. apply isapropisaset. } }
       simpl. intro p. refine (weqcomp (is_equivariant_identity p) _).
       exact (eqweqmap (ap is_equivariant (pr1_eqweqmap (ap set_to_type p)))).
Defined.

Definition Action_univalence_prelim_comp {G:gr} {X Y:Action G} (p:X = Y) :
   Action_univalence_prelim p = path_to_ActionIso p.
Proof. intros. destruct p. apply pair_path_in2. apply funextsec; intro g.
       apply funextsec; intro x. apply setproperty. Defined.

Lemma path_to_ActionIso_isweq {G:gr} {X Y:Action G}  :
   isweq (@path_to_ActionIso G X Y).
Proof. intros. exact (isweqhomot Action_univalence_prelim
                         path_to_ActionIso
                         Action_univalence_prelim_comp
                         (pr2 Action_univalence_prelim)). Qed.

Definition Action_univalence {G:gr} {X Y:Action G} :
  weq (X = Y) (ActionIso X Y).
Proof. intros. exists path_to_ActionIso. apply path_to_ActionIso_isweq. Defined.

Definition Action_univalence_comp {G:gr} {X Y:Action G} (p:X = Y) :
   Action_univalence p = path_to_ActionIso p.
Proof. reflexivity. Defined.

Definition Action_univalence_inv {G:gr} {X Y:Action G} 
  : weq (ActionIso X Y) (X=Y) := invweq Action_univalence.

Definition Action_univalence_inv_comp {G:gr} {X Y:Action G} (f:ActionIso X Y) :
  path_to_ActionIso (Action_univalence_inv f) = f.
Proof. intros. 
       unfold Action_univalence_inv, Action_univalence.
       apply (homotweqinvweq Action_univalence f). Defined.

Definition Action_univalence_inv_comp_eval {G:gr} {X Y:Action G} (f:ActionIso X Y) (x:X) :
  castAction (Action_univalence_inv f) x = f x.
Proof. intros. exact (apevalat x (ap pr1weq 
                             (ap underlyingIso
                                 (Action_univalence_inv_comp f)))). Defined.

(** ** Torsors *)

Definition is_torsor {G:gr} (X:Action G) := 
  nonempty X × forall x:X, isweq (right_mult x).

Lemma is_torsor_isaprop {G:gr} (X:Action G) : isaprop (is_torsor X).
Proof. intros. apply isofhleveldirprod. { apply propproperty. }
       { apply impred; intro x. apply isapropisweq. } Qed.

Definition Torsor (G:gr) := total2 (@is_torsor G).

Definition underlyingAction {G} (X:Torsor G) := pr1 X : Action G.
Coercion underlyingAction : Torsor >-> Action.
Definition is_torsor_prop {G} (X:Torsor G) := pr2 X.
Definition torsor_nonempty {G} (X:Torsor G) := pr1 (is_torsor_prop X).
Definition torsor_splitting {G} (X:Torsor G) := pr2 (is_torsor_prop X).
Definition torsor_mult_weq {G} (X:Torsor G) (x:X) := 
  weqpair (right_mult x) (torsor_splitting X x) : weq G X.
Definition torsor_update_nonempty {G} (X:Torsor G) (x:nonempty X) : Torsor G.
Proof. intros ? X new. 
       exact (underlyingAction X,,(new,,pr2(is_torsor_prop X))). Defined.
Definition castTorsor {G} {T T':Torsor G} (q:T = T') : T -> T'.
Proof. intros ? ? ? ?. exact (castAction (ap underlyingAction q)). Defined.

Lemma underlyingAction_incl {G:gr} :
  isincl (underlyingAction : Torsor G -> Action G).
Proof. intros. apply isinclpr1; intro X. apply is_torsor_isaprop. Defined.

Lemma underlyingAction_injectivity {G:gr} {X Y:Torsor G} :
      weq (X = Y) (underlyingAction X = underlyingAction Y).
Proof. intros. apply weqonpathsincl. apply underlyingAction_incl. Defined.

Definition underlyingAction_injectivity_comp {G:gr} {X Y:Torsor G} (p:X = Y) :
  underlyingAction_injectivity p = ap underlyingAction p.
Proof. reflexivity. Defined.

Definition underlyingAction_injectivity_comp' {G:gr} {X Y:Torsor G} :
     pr1weq (@underlyingAction_injectivity G X Y)
  = @ap (Torsor G) (Action G) (@underlyingAction G) X Y.
Proof. reflexivity. Defined.

Definition underlyingAction_injectivity_inv_comp {G:gr} {X Y:Torsor G} 
           (f:underlyingAction X = underlyingAction Y) :
  ap underlyingAction (invmap underlyingAction_injectivity f) = f.
Proof. intros. apply (homotweqinvweq underlyingAction_injectivity f). Defined.

Definition PointedTorsor (G:gr) := total2 (fun X:Torsor G => X).
Definition underlyingTorsor {G} (X:PointedTorsor G) := pr1 X : Torsor G.
Coercion underlyingTorsor : PointedTorsor >-> Torsor.
Definition underlyingPoint {G} (X:PointedTorsor G) := pr2 X : X.

Lemma is_quotient {G} (X:Torsor G) (y x:X) : iscontr (total2 (fun g => g*x = y)).
Proof. intros. exact (pr2 (is_torsor_prop X) x y). Defined.

Definition quotient {G} (X:Torsor G) (y x:X) := pr1 (thePoint (is_quotient X y x)) : G.
Local Notation "y / x" := (quotient _ y x) : action_scope.

Lemma quotient_times {G} (X:Torsor G) (y x:X) : (y/x)*x = y.
Proof. intros. exact (pr2 (thePoint (is_quotient _ y x))). Defined.

Lemma quotient_uniqueness {G} (X:Torsor G) (y x:X) (g:G) : g*x = y -> g = y/x.
Proof. intros ? ? ? ? ? e. 
       exact (ap pr1 (uniqueness (is_quotient _ y x) (g,,e))). Defined.

Lemma quotient_mult {G} (X:Torsor G) (g:G) (x:X) : (g*x)/x = g.
Proof. intros. apply pathsinv0. apply quotient_uniqueness. reflexivity. Defined.

Lemma quotient_1 {G} (X:Torsor G) (x:X) : x/x = 1%multmonoid.
Proof. intros. apply pathsinv0. apply quotient_uniqueness. apply act_unit.
Defined.

Lemma quotient_product {G} (X:Torsor G) (z y x:X) : op (z/y) (y/x) = z/x.
Proof. intros. apply quotient_uniqueness.
       exact (ac_assoc _ _ _ _ 
            @ ap (left_mult (z/y)) (quotient_times _ y x)
            @ quotient_times _ z y). Defined.

Definition trivialTorsor (G:gr) : Torsor G.
Proof. 
  intros. exists (makeAction G (make G G op (lunax G) (assocax G))).
  exact (hinhpr _ (unel G),, 
         fun x => gradth 
           (fun g => op g x) 
           (fun g => op g (grinv _ x))
           (fun g => assocax _ g x (grinv _ x) @ ap (op g) (grrinvax G x) @ runax _ g)
           (fun g => assocax _ g (grinv _ x) x @ ap (op g) (grlinvax G x) @ runax _ g)).
Defined.

Definition pointedTrivialTorsor (G:gr) : PointedTorsor G.
Proof. intros. exists (trivialTorsor G). exact (unel G). Defined.

Definition univ_function {G:gr} (X:Torsor G) (x:X) : trivialTorsor G -> X.
Proof. intros ? ? ?. apply right_mult. assumption. Defined.

Definition univ_function_pointed {G:gr} (X:Torsor G) (x:X) :
  univ_function X x (unel _) = x.
Proof. intros. apply act_unit. Defined.

Definition univ_function_is_equivariant {G:gr} (X:Torsor G) (x:X) : 
  is_equivariant (univ_function X x).
Proof. intros. intros g h. apply act_assoc. Defined.

Definition triviality_isomorphism {G:gr} (X:Torsor G) (x:X) :
  ActionIso (trivialTorsor G) X.
Proof. intros. 
       exact (torsor_mult_weq X x,, univ_function_is_equivariant X x). Defined.

Definition trivialTorsorEquiv (G:gr) (g:G) : weq (trivialTorsor G) (trivialTorsor G).
Proof. intros. exists (fun h => op h g). apply (gradth _ (fun h => op h (grinv G g))).
       { exact (fun h => assocax _ _ _ _ @ ap (op _) (grrinvax _ _) @ runax _ _). }
       { exact (fun h => assocax _ _ _ _ @ ap (op _) (grlinvax _ _) @ runax _ _). }
Defined.

Definition trivialTorsorAuto (G:gr) (g:G) : 
  ActionIso (trivialTorsor G) (trivialTorsor G).
Proof. intros. exists (trivialTorsorEquiv G g).
       intros h x. simpl.  exact (assocax _ h x g). Defined.

Lemma pr1weq_injectivity {X Y} (f g:weq X Y) : weq (f = g) (pr1weq f = pr1weq g).
Proof. intros. apply weqonpathsincl. apply isinclpr1weq.  Defined.

Definition autos (G:gr) : weq G (ActionIso (trivialTorsor G) (trivialTorsor G)).
Proof. intros. exists (trivialTorsorAuto G). refine (gradth _ _ _ _).
       { intro f. exact (f (unel G)). } { intro g; simpl. exact (lunax _ g). }
       { intro f; simpl. apply (invweq (underlyingIso_injectivity _ _)); simpl.
         apply (invweq (pr1weq_injectivity _ _)). apply funextsec; intro g.
         simpl. exact ((! (pr2 f) g (unel G)) @ (ap (pr1 f) (runax G g))).
       } Defined.

Definition autos_comp (G:gr) (g:G) : 
  underlyingIso (autos G g) = trivialTorsorEquiv G g.
Proof. reflexivity.             (* don't change the proof *)
Defined.

Definition autos_comp_apply (G:gr) (g h:G) : 
  (autos _ g) h = (h * g)%multmonoid.
Proof. reflexivity.             (* don't change the proof *)
Defined.

Lemma trivialTorsorAuto_unit (G:gr) : 
  trivialTorsorAuto G (unel _) = idActionIso _.
Proof. intros. refine (pair_path_props _ _).
       { refine (pair_path_props _ _).
         { apply funextsec; intro x; simpl. exact (runax G x). }
         { apply isapropisweq. } }
       { intro k. apply is_equivariant_isaprop. } Defined.

Lemma trivialTorsorAuto_mult (G:gr) (g h:G) :
  composeActionIso (trivialTorsorAuto G g) (trivialTorsorAuto G h) 
  = (trivialTorsorAuto G (op g h)).
Proof. intros. refine (pair_path_props _ _).
       { refine (pair_path_props _ _).
         { apply funextsec; intro x; simpl. exact (assocax _ x g h). }
         { apply isapropisweq. } }
       { intro k. apply is_equivariant_isaprop. } Defined.

(** ** Applications of univalence *)

Definition Torsor_univalence {G:gr} {X Y:Torsor G} : weq (X = Y) (ActionIso X Y).
Proof. intros. refine (weqcomp underlyingAction_injectivity _).
       apply Action_univalence. Defined.

Definition Torsor_univalence_comp {G:gr} {X Y:Torsor G} (p:X = Y) :
   Torsor_univalence p = path_to_ActionIso (ap underlyingAction p).
Proof. reflexivity. Defined.

Definition Torsor_univalence_inv_comp_eval {G:gr} {X Y:Torsor G} 
           (f:ActionIso X Y) (x:X) :
  castTorsor (invmap Torsor_univalence f) x = f x.
Proof. intros. unfold Torsor_univalence.
       unfold castTorsor. rewrite invmapweqcomp. unfold weqcomp; simpl.
       rewrite underlyingAction_injectivity_inv_comp.
       apply Action_univalence_inv_comp_eval. Defined.

Definition torsor_eqweq_to_path {G:gr} {X Y:Torsor G} : ActionIso X Y -> X = Y.
Proof. intros ? ? ? f. exact ((invweq Torsor_univalence) f). Defined.

Definition PointedActionIso {G:gr} (X Y:PointedTorsor G) 
           := total2 (fun
                         f:ActionIso X Y => 
                         f (underlyingPoint X) = underlyingPoint Y).

Definition pointed_triviality_isomorphism {G:gr} (X:PointedTorsor G) :
  PointedActionIso (pointedTrivialTorsor G) X.
Proof. intros ? [X x]. exists (triviality_isomorphism X x).
       simpl. apply univ_function_pointed. Defined.       

Definition PointedTorsor_univalence {G:gr} {X Y:PointedTorsor G} : 
  weq (X = Y) (PointedActionIso X Y).
Proof. intros.
       refine (weqcomp (total2_paths_equiv _ X Y) _). 
       refine (weqbandf _ _ _ _).
       { intros. 
         exact (weqcomp (weqonpathsincl underlyingAction underlyingAction_incl X Y)
                        Action_univalence). }
       destruct X as [X x], Y as [Y y]; simpl. intro p. destruct p; simpl.
       exact (idweq _). Defined.

Definition ClassifyingSpace G := pointedType (Torsor G) (trivialTorsor G).
Definition E := PointedTorsor.
Definition B := ClassifyingSpace.
Definition π {G:gr} := underlyingTorsor : E G -> B G.

Lemma isconnBG (G:gr) : isconnected (B G).
Proof. intros. apply (base_connected (trivialTorsor _)).
  intros X. apply (squash_to_prop (torsor_nonempty X)). { apply propproperty. }
  intros x. apply hinhpr. exact (torsor_eqweq_to_path (triviality_isomorphism X x)). 
Defined.

Lemma iscontrEG (G:gr) : iscontr (E G).
Proof. intros. exists (pointedTrivialTorsor G). intros [X x].
       apply pathsinv0. apply (invweq PointedTorsor_univalence).
       apply pointed_triviality_isomorphism. Defined.

Theorem loopsBG (G:gr) : weq (Ω (B G)) G.
Proof. intros. apply invweq.
       refine (weqcomp _ (invweq Torsor_univalence)). 
       apply autos. Defined.

Definition loopsBG_comp (G:gr) (g h:G) 
  : castTorsor (invmap (loopsBG G) g) h = (h*g)%multmonoid.
Proof. intros. unfold loopsBG. rewrite invinv. unfold weqcomp; simpl.
       rewrite (Torsor_univalence_inv_comp_eval (trivialTorsorAuto G g)).
       reflexivity. Defined.

(** Theorem [loopsBG] also follows from the Rezk Completion theorem of the CategoryTheory
    package.  To see that, regard G as a category with one object.  Consider a
    merely representable functor F : G^op -> Set.  Let X be F of the object *.
    Apply F to the arrows to get an action of G on X.  Try to prove that X is a
    torsor.  Since being a torsor is a mere property, we may assume F is
    actually representable.  There is only one object *, so F is isomorphic to
    h_*.  Apply h_* to * and we get Hom(*,*), which is G, regarded as a G-set.
    That's a torsor.  So the Rezk completion RCG is equivalent to BG, the type
    of G-torsors.  Now the theorem also says there is an equivalence G -> RCG.
    So RCG is connected and its loop space is G.

    A formalization of that argument should be added eventually. *)

(*
Local Variables:
compile-command: "make -C ../.. UniMath/Ktheory/GroupAction.vo"
End:
*)<|MERGE_RESOLUTION|>--- conflicted
+++ resolved
@@ -4,10 +4,6 @@
 
 Require Import UniMath.Foundations.Algebra.Monoids_and_Groups
                UniMath.Foundations.FunctionalExtensionality
-<<<<<<< HEAD
-               UniMath.Ktheory.Utilities
-               UniMath.Ktheory.Equivalences.
-=======
                UniMath.Ktheory.Utilities.
 
 (** ** Move upstream *)
@@ -73,7 +69,6 @@
 Definition invmapweqcomp {X Y Z} (f:weq X Y) (g:weq Y Z) :
   invmap (weqcomp f g) = weqcomp (invweq g) (invweq f).
 Proof. intros. exact (ap pr1weq (invweqcomp f g)). Defined.
->>>>>>> c4544fed
 
 (** ** Definitions *)
 
