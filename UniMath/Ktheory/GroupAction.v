(* -*- coding: utf-8 *)

(** * Group actions *)

Require Import UniMath.Foundations.Algebra.Monoids_and_Groups
               UniMath.Foundations.Basics.UnivalenceAxiom
               UniMath.Foundations.Combinatorics.OrderedSets
               UniMath.Ktheory.Utilities.

(** ** Move upstream *)

Definition weqcompidl {X Y} (f:X ≃ Y) : weqcomp (idweq X) f = f.
Proof. intros. apply (invmaponpathsincl _ (isinclpr1weq _ _)).
       apply funextsec; intro x; simpl. reflexivity. Defined.

Definition weqcompidr {X Y} (f:X ≃ Y) : weqcomp f (idweq Y) = f.
Proof. intros. apply (invmaponpathsincl _ (isinclpr1weq _ _)).
       apply funextsec; intro x; simpl. reflexivity. Defined.

Definition weqcompinvl {X Y} (f:X ≃ Y) : weqcomp (invweq f) f = idweq Y.
Proof. intros. apply (invmaponpathsincl _ (isinclpr1weq _ _)).
       apply funextsec; intro y; simpl. apply homotweqinvweq. Defined.

Definition weqcompinvr {X Y} (f:X ≃ Y) : weqcomp f (invweq f) = idweq X.
Proof. intros. apply (invmaponpathsincl _ (isinclpr1weq _ _)).
       apply funextsec; intro x; simpl. apply homotinvweqweq. Defined.

Definition weqcompassoc {X Y Z W} (f:X ≃ Y) (g:Y ≃ Z) (h:Z ≃ W) :
  weqcomp (weqcomp f g) h = weqcomp f (weqcomp g h).
Proof. intros. apply (invmaponpathsincl _ (isinclpr1weq _ _)).
       apply funextsec; intro x; simpl. reflexivity. Defined.

Definition weqcompweql {X Y Z} (f:X ≃ Y) :
  isweq (fun g:Y ≃ Z => weqcomp f g).
Proof. intros. unshelve refine (gradth _ _ _ _).
       { intro h. exact (weqcomp (invweq f) h). }
       { intro g. simpl. rewrite <- weqcompassoc. rewrite weqcompinvl.
         apply weqcompidl. }
       { intro h. simpl. rewrite <- weqcompassoc. rewrite weqcompinvr.
         apply weqcompidl. } Defined.

Definition weqcompweqr {X Y Z} (g:Y ≃ Z) :
  isweq (fun f:X ≃ Y => weqcomp f g).
Proof. intros. unshelve refine (gradth _ _ _ _).
       { intro h. exact (weqcomp h (invweq g)). }
       { intro f. simpl. rewrite weqcompassoc. rewrite weqcompinvr.
         apply weqcompidr. }
       { intro h. simpl. rewrite weqcompassoc. rewrite weqcompinvl.
         apply weqcompidr. } Defined.

Definition weqcompinjr {X Y Z} {f f':X ≃ Y} (g:Y ≃ Z) :
  weqcomp f g = weqcomp f' g -> f = f'.
Proof. intros ? ? ? ? ? ?.
       apply (invmaponpathsincl _ (isinclweq _ _ _ (weqcompweqr g))).
Defined.

Definition weqcompinjl {X Y Z} (f:X ≃ Y) {g g':Y ≃ Z} :
  weqcomp f g = weqcomp f g' -> g = g'.
Proof. intros ? ? ? ? ? ?.
       apply (invmaponpathsincl _ (isinclweq _ _ _ (weqcompweql f))).
Defined.

Definition invweqcomp {X Y Z} (f:X ≃ Y) (g:Y ≃ Z) :
  invweq (weqcomp f g) = weqcomp (invweq g) (invweq f).
Proof. intros. apply (weqcompinjr (weqcomp f g)). rewrite weqcompinvl.
       rewrite weqcompassoc. rewrite <- (weqcompassoc (invweq f)).
       rewrite weqcompinvl. rewrite weqcompidl. rewrite weqcompinvl. reflexivity.
Defined.

Definition invmapweqcomp {X Y Z} (f:X ≃ Y) (g:Y ≃ Z) :
  invmap (weqcomp f g) = weqcomp (invweq g) (invweq f).
Proof. intros. exact (ap pr1weq (invweqcomp f g)). Defined.

(** ** Definitions *)

Definition action_op G X := G -> X -> X.

Record ActionStructure (G:gr) (X:hSet) :=
  make {
      act_mult : action_op G X;
      act_unit : ∀ x, act_mult (unel _) x = x;
      act_assoc : ∀ g h x, act_mult (op g h) x = act_mult g (act_mult h x)
    }.
Arguments act_mult {G _} _ g x.

Module Pack.
  Definition ActionStructure' (G:gr) (X:hSet) :=
         Σ act_mult : action_op G X,
         Σ act_unit : ∀ x, act_mult (unel _) x = x,
      (* act_assoc : *) ∀ g h x, act_mult (op g h) x = act_mult g (act_mult h x).
  Definition pack {G:gr} {X:hSet} : ActionStructure' G X -> ActionStructure G X
    := fun ac => make G X (pr1 ac) (pr1 (pr2 ac)) (pr2 (pr2 ac)).
  Definition unpack {G:gr} {X:hSet} : ActionStructure G X -> ActionStructure' G X
    := fun ac => (act_mult ac,,(act_unit _ _ ac,,act_assoc _ _ ac)).
  Definition h {G:gr} {X:hSet} (ac:ActionStructure' G X) : unpack (pack ac) = ac
    := match ac as t return (unpack (pack t) = t)
       with (act_mult,,(act_unit,,act_assoc)) => idpath (act_mult,,(act_unit,,act_assoc)) end.
  Definition k {G:gr} {X:hSet} (ac:ActionStructure G X) : pack (unpack ac) = ac
    := match ac as i return (pack (unpack i) = i)
       with make _ _ act_mult act_unit act_assoc => idpath _ end.
  Lemma weq (G:gr) (X:hSet) : weq (ActionStructure' G X) (ActionStructure G X).
  Proof. intros. exists pack. intros ac. exists (unpack ac,,k ac). intros [ac' m].
         destruct m. assert (H := h ac'). destruct H. reflexivity. Qed.
End Pack.

Lemma isaset_ActionStructure (G:gr) (X:hSet) : isaset (ActionStructure G X).
Proof. intros. apply (isofhlevelweqf 2 (Pack.weq G X)).
       apply isofhleveltotal2.
       { apply impred; intro g. apply impred; intro x. apply setproperty. }
       intro op. apply isofhleveltotal2.
       { apply impred; intro x. apply hlevelntosn. apply setproperty. }
       intro un. apply impred; intro g. apply impred; intro h. apply impred; intro x.
       apply hlevelntosn. apply setproperty. Qed.

Definition Action (G:gr) := total2 (ActionStructure G).
Definition makeAction {G:gr} (X:hSet) (ac:ActionStructure G X) :=
  X,,ac : Action G.

Definition ac_set {G:gr} (X:Action G) := pr1 X.
Coercion ac_set : Action >-> hSet.
Definition ac_type {G:gr} (X:Action G) := pr1hSet (ac_set X).
Definition ac_str {G:gr} (X:Action G) := pr2 X : ActionStructure G (ac_set X).
Definition ac_mult {G:gr} (X:Action G) := act_mult (pr2 X).
Delimit Scope action_scope with action.
Local Notation "g * x" := (ac_mult _ g x) : action_scope.
Open Scope action_scope.
Definition ac_assoc {G:gr} (X:Action G) := act_assoc _ _ (pr2 X) : ∀ g h x, (op g h)*x = g*(h*x).

Definition right_mult {G:gr} {X:Action G} (x:X) := fun g => g*x.
Definition left_mult {G:gr} {X:Action G} (g:G) := fun x:X => g*x.

Definition is_equivariant {G:gr} {X Y:Action G} (f:X->Y) :=
  ∀ g x, f (g*x) = g*(f x).

Definition is_equivariant_isaprop {G:gr} {X Y:Action G} (f:X->Y) :
  isaprop (is_equivariant f).
Proof. intros. apply impred; intro g. apply impred; intro x.
       apply setproperty. Defined.

(** The following fact is fundamental: it shows that our definition of
    [is_equivariant] captures all of the structure.  The proof reduces to
    showing that if G acts on a set X in two ways, and the identity function is
    equivariant, then the two actions are equal.  A similar fact will hold in
    other cases: groups, rings, monoids, etc.  Refer to section 9.8 of the HoTT
    book, on the "structure identity principle", a term coined by Peter Aczel. *)

Definition is_equivariant_identity {G:gr} {X Y:Action G}
           (p:ac_set X = ac_set Y) :
  weq (p # ac_str X = ac_str Y) (is_equivariant (cast (ap pr1hSet p))).
Proof. intros ? [X [Xm Xu Xa]] [Y [Ym Yu Ya]] ? .
       (* should just apply uahp at this point, as in Poset_univalence_prelim! *)
       simpl in p. destruct p; simpl. unfold transportf; simpl. unfold idfun; simpl.
       unshelve refine (weqpair _ _).
       { intros p g x. simpl in x. simpl.
         exact (apevalat x (apevalat g (ap act_mult p))). }
       unshelve refine (gradth _ _ _ _).
       { unfold cast; simpl.
         intro i.
         assert (p:Xm=Ym).
         { apply funextsec; intro g. apply funextsec; intro x; simpl in x.
           exact (i g x). }
         destruct p. clear i. assert (p:Xu=Yu).
         { apply funextsec; intro x; simpl in x. apply setproperty. }
         destruct p. assert (p:Xa=Ya).
         { apply funextsec; intro g. apply funextsec; intro h.
           apply funextsec; intro x. apply setproperty. }
         destruct p. reflexivity. }
       { intro p. apply isaset_ActionStructure. }
       { intro is. apply is_equivariant_isaprop. } Defined.

Definition is_equivariant_comp {G:gr} {X Y Z:Action G}
           (p:X->Y) (i:is_equivariant p)
           (q:Y->Z) (j:is_equivariant q) : is_equivariant (funcomp p q).
Proof. intros. intros g x. exact (ap q (i g x) @ j g (p x)). Defined.

Definition ActionMap {G:gr} (X Y:Action G) := total2 (@is_equivariant _ X Y).

Definition underlyingFunction {G:gr} {X Y:Action G} (f:ActionMap X Y) := pr1 f.

Definition equivariance {G:gr} {X Y:Action G} (f:ActionMap X Y) := pr2 f.

Coercion underlyingFunction : ActionMap >-> Funclass.

Definition composeActionMap {G:gr} (X Y Z:Action G)
           (p:ActionMap X Y) (q:ActionMap Y Z) : ActionMap X Z.
Proof. intros ? ? ? ? [p i] [q j]. exists (funcomp p q).
       apply is_equivariant_comp. assumption. assumption. Defined.

Definition ActionIso {G:gr} (X Y:Action G) :=
  Σ f:weq (ac_set X) (ac_set Y), is_equivariant f.

Definition underlyingIso {G:gr} {X Y:Action G} (e:ActionIso X Y) := pr1 e : X ≃ Y.

Coercion underlyingIso : ActionIso >-> weq.

Lemma underlyingIso_incl {G:gr} {X Y:Action G} :
  isincl (underlyingIso : ActionIso X Y -> X ≃ Y).
Proof. intros. apply isinclpr1; intro f. apply is_equivariant_isaprop. Defined.

Lemma underlyingIso_injectivity {G:gr} {X Y:Action G}
      (e f:ActionIso X Y) :
  weq (e = f) (underlyingIso e = underlyingIso f).
Proof. intros. apply weqonpathsincl. apply underlyingIso_incl. Defined.

Definition underlyingActionMap {G:gr} {X Y:Action G} (e:ActionIso X Y) :=
  pr1weq (pr1 e),, pr2 e.

Definition idActionIso {G:gr} (X:Action G) : ActionIso X X.
Proof. intros. exists (idweq _). intros g x. reflexivity. Defined.

Definition composeActionIso {G:gr} {X Y Z:Action G}
           (e:ActionIso X Y) (f:ActionIso Y Z) : ActionIso X Z.
Proof. intros ? ? ? ? [e i] [f j]. exists (weqcomp e f).
       destruct e as [e e'], f as [f f']; simpl.
       apply is_equivariant_comp. exact i. exact j. Defined.

Definition path_to_ActionIso {G:gr} {X Y:Action G} (e:X = Y) : ActionIso X Y.
Proof. intros. destruct e. exact (idActionIso X). Defined.

Definition castAction {G:gr} {X Y:Action G} (e:X = Y) : X -> Y.
Proof. intros ? ? ? ? x. exact (path_to_ActionIso e x). Defined.

(** ** Applications of univalence *)

Definition Action_univalence_prelim {G:gr} {X Y:Action G} :
  weq (X = Y) (ActionIso X Y).
Proof. intros.
       unshelve refine (weqcomp (total2_paths_equiv (ActionStructure G) X Y) _).
       unshelve refine (weqbandf _ _ _ _).
       { apply hSet_univalence. }
<<<<<<< HEAD
       simpl. intro p. refine (weqcomp (is_equivariant_identity p) _).
       exact (eqweqmap (ap is_equivariant (pr1_eqweqmap (ap pr1hSet p)))).
=======
       simpl. intro p. unshelve refine (weqcomp (is_equivariant_identity p) _).
       exact (eqweqmap (ap is_equivariant (pr1_eqweqmap (ap set_to_type p)))).
>>>>>>> 6c871ec1
Defined.

Definition Action_univalence_prelim_comp {G:gr} {X Y:Action G} (p:X = Y) :
   Action_univalence_prelim p = path_to_ActionIso p.
Proof. intros. destruct p. apply pair_path_in2. apply funextsec; intro g.
       apply funextsec; intro x. apply setproperty. Defined.

Lemma path_to_ActionIso_isweq {G:gr} {X Y:Action G}  :
   isweq (@path_to_ActionIso G X Y).
Proof. intros. exact (isweqhomot Action_univalence_prelim
                         path_to_ActionIso
                         Action_univalence_prelim_comp
                         (pr2 Action_univalence_prelim)). Qed.

Definition Action_univalence {G:gr} {X Y:Action G} :
  weq (X = Y) (ActionIso X Y).
Proof. intros. exists path_to_ActionIso. apply path_to_ActionIso_isweq. Defined.

Definition Action_univalence_comp {G:gr} {X Y:Action G} (p:X = Y) :
   Action_univalence p = path_to_ActionIso p.
Proof. reflexivity. Defined.

Definition Action_univalence_inv {G:gr} {X Y:Action G}
  : weq (ActionIso X Y) (X=Y) := invweq Action_univalence.

Definition Action_univalence_inv_comp {G:gr} {X Y:Action G} (f:ActionIso X Y) :
  path_to_ActionIso (Action_univalence_inv f) = f.
Proof. intros.
       unfold Action_univalence_inv, Action_univalence.
       apply (homotweqinvweq Action_univalence f). Defined.

Definition Action_univalence_inv_comp_eval {G:gr} {X Y:Action G} (f:ActionIso X Y) (x:X) :
  castAction (Action_univalence_inv f) x = f x.
Proof. intros. exact (apevalat x (ap pr1weq
                             (ap underlyingIso
                                 (Action_univalence_inv_comp f)))). Defined.

(** ** Torsors *)

Definition is_torsor {G:gr} (X:Action G) :=
  nonempty X × ∀ x:X, isweq (right_mult x).

Lemma is_torsor_isaprop {G:gr} (X:Action G) : isaprop (is_torsor X).
Proof. intros. apply isapropdirprod. { apply propproperty. }
       { apply impred; intro x. apply isapropisweq. } Qed.

Definition Torsor (G:gr) := total2 (@is_torsor G).

Definition underlyingAction {G} (X:Torsor G) := pr1 X : Action G.
Coercion underlyingAction : Torsor >-> Action.
Definition is_torsor_prop {G} (X:Torsor G) := pr2 X.
Definition torsor_nonempty {G} (X:Torsor G) := pr1 (is_torsor_prop X).
Definition torsor_splitting {G} (X:Torsor G) := pr2 (is_torsor_prop X).
Definition torsor_mult_weq {G} (X:Torsor G) (x:X) :=
  weqpair (right_mult x) (torsor_splitting X x) : G ≃ X.
Definition torsor_update_nonempty {G} (X:Torsor G) (x:nonempty X) : Torsor G.
Proof. intros ? X new.
       exact (underlyingAction X,,(new,,pr2(is_torsor_prop X))). Defined.
Definition castTorsor {G} {T T':Torsor G} (q:T = T') : T -> T'.
Proof. intros ? ? ? ?. exact (castAction (ap underlyingAction q)). Defined.

Lemma underlyingAction_incl {G:gr} :
  isincl (underlyingAction : Torsor G -> Action G).
Proof. intros. apply isinclpr1; intro X. apply is_torsor_isaprop. Defined.

Lemma underlyingAction_injectivity {G:gr} {X Y:Torsor G} :
      weq (X = Y) (underlyingAction X = underlyingAction Y).
Proof. intros. apply weqonpathsincl. apply underlyingAction_incl. Defined.

Definition underlyingAction_injectivity_comp {G:gr} {X Y:Torsor G} (p:X = Y) :
  underlyingAction_injectivity p = ap underlyingAction p.
Proof. reflexivity. Defined.

Definition underlyingAction_injectivity_comp' {G:gr} {X Y:Torsor G} :
     pr1weq (@underlyingAction_injectivity G X Y)
  = @ap (Torsor G) (Action G) (@underlyingAction G) X Y.
Proof. reflexivity. Defined.

Definition underlyingAction_injectivity_inv_comp {G:gr} {X Y:Torsor G}
           (f:underlyingAction X = underlyingAction Y) :
  ap underlyingAction (invmap underlyingAction_injectivity f) = f.
Proof. intros. apply (homotweqinvweq underlyingAction_injectivity f). Defined.

Definition PointedTorsor (G:gr) := Σ X:Torsor G, X.
Definition underlyingTorsor {G} (X:PointedTorsor G) := pr1 X : Torsor G.
Coercion underlyingTorsor : PointedTorsor >-> Torsor.
Definition underlyingPoint {G} (X:PointedTorsor G) := pr2 X : X.

Lemma is_quotient {G} (X:Torsor G) (y x:X) : ∃! g, g*x = y.
Proof. intros. exact (pr2 (is_torsor_prop X) x y). Defined.

Definition quotient {G} (X:Torsor G) (y x:X) := pr1 (thePoint (is_quotient X y x)) : G.
Local Notation "y / x" := (quotient _ y x) : action_scope.

Lemma quotient_times {G} (X:Torsor G) (y x:X) : (y/x)*x = y.
Proof. intros. exact (pr2 (thePoint (is_quotient _ y x))). Defined.

Lemma quotient_uniqueness {G} (X:Torsor G) (y x:X) (g:G) : g*x = y -> g = y/x.
Proof. intros ? ? ? ? ? e.
       exact (ap pr1 (uniqueness (is_quotient _ y x) (g,,e))). Defined.

Lemma quotient_mult {G} (X:Torsor G) (g:G) (x:X) : (g*x)/x = g.
Proof. intros. apply pathsinv0. apply quotient_uniqueness. reflexivity. Defined.

Lemma quotient_1 {G} (X:Torsor G) (x:X) : x/x = 1%multmonoid.
Proof. intros. apply pathsinv0. apply quotient_uniqueness. apply act_unit.
Defined.

Lemma quotient_product {G} (X:Torsor G) (z y x:X) : op (z/y) (y/x) = z/x.
Proof. intros. apply quotient_uniqueness.
       exact (ac_assoc _ _ _ _
            @ ap (left_mult (z/y)) (quotient_times _ y x)
            @ quotient_times _ z y). Defined.

Definition trivialTorsor (G:gr) : Torsor G.
Proof.
  intros. exists (makeAction G (make G G op (lunax G) (assocax G))).
  exact (hinhpr (unel G),,
         fun x => gradth
           (fun g => op g x)
           (fun g => op g (grinv _ x))
           (fun g => assocax _ g x (grinv _ x) @ ap (op g) (grrinvax G x) @ runax _ g)
           (fun g => assocax _ g (grinv _ x) x @ ap (op g) (grlinvax G x) @ runax _ g)).
Defined.

Definition pointedTrivialTorsor (G:gr) : PointedTorsor G.
Proof. intros. exists (trivialTorsor G). exact (unel G). Defined.

Definition univ_function {G:gr} (X:Torsor G) (x:X) : trivialTorsor G -> X.
Proof. intros ? ? ?. apply right_mult. assumption. Defined.

Definition univ_function_pointed {G:gr} (X:Torsor G) (x:X) :
  univ_function X x (unel _) = x.
Proof. intros. apply act_unit. Defined.

Definition univ_function_is_equivariant {G:gr} (X:Torsor G) (x:X) :
  is_equivariant (univ_function X x).
Proof. intros. intros g h. apply act_assoc. Defined.

Definition triviality_isomorphism {G:gr} (X:Torsor G) (x:X) :
  ActionIso (trivialTorsor G) X.
Proof. intros.
       exact (torsor_mult_weq X x,, univ_function_is_equivariant X x). Defined.

Definition trivialTorsor_weq (G:gr) (g:G) : weq (trivialTorsor G) (trivialTorsor G).
Proof. intros. exists (fun h => op h g). apply (gradth _ (fun h => op h (grinv G g))).
       { exact (fun h => assocax _ _ _ _ @ ap (op _) (grrinvax _ _) @ runax _ _). }
       { exact (fun h => assocax _ _ _ _ @ ap (op _) (grlinvax _ _) @ runax _ _). }
Defined.

Definition trivialTorsorAuto (G:gr) (g:G) :
  ActionIso (trivialTorsor G) (trivialTorsor G).
Proof. intros. exists (trivialTorsor_weq G g).
       intros h x. simpl.  exact (assocax _ h x g). Defined.

Lemma pr1weq_injectivity {X Y} (f g:X ≃ Y) : weq (f = g) (pr1weq f = pr1weq g).
Proof. intros. apply weqonpathsincl. apply isinclpr1weq.  Defined.

Definition autos (G:gr) : G ≃ (ActionIso (trivialTorsor G) (trivialTorsor G)).
Proof. intros. exists (trivialTorsorAuto G). unshelve refine (gradth _ _ _ _).
       { intro f. exact (f (unel G)). } { intro g; simpl. exact (lunax _ g). }
       { intro f; simpl. apply (invweq (underlyingIso_injectivity _ _)); simpl.
         apply (invweq (pr1weq_injectivity _ _)). apply funextsec; intro g.
         simpl. exact ((! (pr2 f) g (unel G)) @ (ap (pr1 f) (runax G g))).
       } Defined.

Definition autos_comp (G:gr) (g:G) :
  underlyingIso (autos G g) = trivialTorsor_weq G g.
Proof. reflexivity.             (* don't change the proof *)
Defined.

Definition autos_comp_apply (G:gr) (g h:G) :
  (autos _ g) h = (h * g)%multmonoid.
Proof. reflexivity.             (* don't change the proof *)
Defined.

Lemma trivialTorsorAuto_unit (G:gr) :
  trivialTorsorAuto G (unel _) = idActionIso _.
Proof. intros. unshelve refine (subtypeEquality _ _).
       { intro k. apply is_equivariant_isaprop. }
       { unshelve refine (subtypeEquality _ _).
         { intro; apply isapropisweq. }
         { apply funextsec; intro x; simpl. exact (runax G x). } }
Defined.

Lemma trivialTorsorAuto_mult (G:gr) (g h:G) :
  composeActionIso (trivialTorsorAuto G g) (trivialTorsorAuto G h)
  = (trivialTorsorAuto G (op g h)).
Proof. intros. unshelve refine (subtypeEquality _ _).
       { intro; apply is_equivariant_isaprop. }
       { unshelve refine (subtypeEquality _ _).
         { intro; apply isapropisweq. }
         { apply funextsec; intro x; simpl. exact (assocax _ x g h). } }
Defined.

(** ** Applications of univalence *)

Definition Torsor_univalence {G:gr} {X Y:Torsor G} : weq (X = Y) (ActionIso X Y).
Proof. intros. unshelve refine (weqcomp underlyingAction_injectivity _).
       apply Action_univalence. Defined.

Definition Torsor_univalence_comp {G:gr} {X Y:Torsor G} (p:X = Y) :
   Torsor_univalence p = path_to_ActionIso (ap underlyingAction p).
Proof. reflexivity. Defined.

Definition Torsor_univalence_inv_comp_eval {G:gr} {X Y:Torsor G}
           (f:ActionIso X Y) (x:X) :
  castTorsor (invmap Torsor_univalence f) x = f x.
Proof. intros. unfold Torsor_univalence.
       unfold castTorsor. rewrite invmapweqcomp. unfold weqcomp; simpl.
       rewrite underlyingAction_injectivity_inv_comp.
       apply Action_univalence_inv_comp_eval. Defined.

Definition torsor_eqweq_to_path {G:gr} {X Y:Torsor G} : ActionIso X Y -> X = Y.
Proof. intros ? ? ? f. exact ((invweq Torsor_univalence) f). Defined.

Definition PointedActionIso {G:gr} (X Y:PointedTorsor G)
    := Σ f:ActionIso X Y, f (underlyingPoint X) = underlyingPoint Y.

Definition pointed_triviality_isomorphism {G:gr} (X:PointedTorsor G) :
  PointedActionIso (pointedTrivialTorsor G) X.
Proof. intros ? [X x]. exists (triviality_isomorphism X x).
       simpl. apply univ_function_pointed. Defined.

Definition PointedTorsor_univalence {G:gr} {X Y:PointedTorsor G} :
  weq (X = Y) (PointedActionIso X Y).
Proof. intros.
       unshelve refine (weqcomp (total2_paths_equiv _ X Y) _).
       unshelve refine (weqbandf _ _ _ _).
       { intros.
         exact (weqcomp (weqonpathsincl underlyingAction underlyingAction_incl X Y)
                        Action_univalence). }
       destruct X as [X x], Y as [Y y]; simpl. intro p. destruct p; simpl.
       exact (idweq _). Defined.

Definition ClassifyingSpace G := pointedType (Torsor G) (trivialTorsor G).
Definition E := PointedTorsor.
Definition B := ClassifyingSpace.
Definition π {G:gr} := underlyingTorsor : E G -> B G.

Lemma isconnBG (G:gr) : isconnected (B G).
Proof. intros. apply (base_connected (trivialTorsor _)).
  intros X. apply (squash_to_prop (torsor_nonempty X)). { apply propproperty. }
  intros x. apply hinhpr. exact (torsor_eqweq_to_path (triviality_isomorphism X x)).
Defined.

Lemma iscontrEG (G:gr) : iscontr (E G).
Proof. intros. exists (pointedTrivialTorsor G). intros [X x].
       apply pathsinv0. apply (invweq PointedTorsor_univalence).
       apply pointed_triviality_isomorphism. Defined.

Theorem loopsBG (G:gr) : weq (Ω (B G)) G.
Proof. intros. apply invweq.
       unshelve refine (weqcomp _ (invweq Torsor_univalence)).
       apply autos. Defined.

Definition loopsBG_comp (G:gr) (g h:G)
  : castTorsor (invmap (loopsBG G) g) h = (h*g)%multmonoid.
Proof. intros. unfold loopsBG. rewrite invinv. unfold weqcomp; simpl.
       rewrite (Torsor_univalence_inv_comp_eval (trivialTorsorAuto G g)).
       reflexivity. Defined.

(** Theorem [loopsBG] also follows from the Rezk Completion theorem of the CategoryTheory
    package.  To see that, regard G as a category with one object.  Consider a
    merely representable functor F : G^op -> Set.  Let X be F of the object *.
    Apply F to the arrows to get an action of G on X.  Try to prove that X is a
    torsor.  Since being a torsor is a mere property, we may assume F is
    actually representable.  There is only one object *, so F is isomorphic to
    h_*.  Apply h_* to * and we get Hom(*,*), which is G, regarded as a G-set.
    That's a torsor.  So the Rezk completion RCG is equivalent to BG, the type
    of G-torsors.  Now the theorem also says there is an equivalence G -> RCG.
    So RCG is connected and its loop space is G.

    A formalization of that argument should be added eventually. *)

(*
Local Variables:
compile-command: "make -C ../.. UniMath/Ktheory/GroupAction.vo"
End:
*)<|MERGE_RESOLUTION|>--- conflicted
+++ resolved
@@ -228,13 +228,8 @@
        unshelve refine (weqcomp (total2_paths_equiv (ActionStructure G) X Y) _).
        unshelve refine (weqbandf _ _ _ _).
        { apply hSet_univalence. }
-<<<<<<< HEAD
-       simpl. intro p. refine (weqcomp (is_equivariant_identity p) _).
+       simpl. intro p. unshelve refine (weqcomp (is_equivariant_identity p) _).
        exact (eqweqmap (ap is_equivariant (pr1_eqweqmap (ap pr1hSet p)))).
-=======
-       simpl. intro p. unshelve refine (weqcomp (is_equivariant_identity p) _).
-       exact (eqweqmap (ap is_equivariant (pr1_eqweqmap (ap set_to_type p)))).
->>>>>>> 6c871ec1
 Defined.
 
 Definition Action_univalence_prelim_comp {G:gr} {X Y:Action G} (p:X = Y) :
