(* -*- coding: utf-8 -*- *)

Require Import 
        UniMath.Foundations.Sets
        UniMath.CategoryTheory.precategories
        UniMath.CategoryTheory.functor_categories
<<<<<<< HEAD
        UniMath.Ktheory.ZeroObject.
Require Import UniMath.Ktheory.Utilities.
Require UniMath.Ktheory.Representation.
Import UniMath.Ktheory.Precategories.Notation.
=======
        UniMath.Ktheory.ZeroObject
        UniMath.Ktheory.Utilities
        UniMath.Ktheory.Precategories.
Require UniMath.Ktheory.Representation.
>>>>>>> c4544fed
Definition zerocomp_type {C:precategory} (hs: has_homsets C) (z:hasZeroObject C) {c d:ob C} (f:c → d) :
  ob C -> Type.
Proof. intros ? ? ? ? ? ? x.
  exact (total2( fun g:Hom d x => g ∘ f = zeroMap hs c x z)). Defined.
Definition zerocomp_type_isaset {C: precategory}(hs: has_homsets C) (z:hasZeroObject C) {c d:ob C} (f:c → d) :
  forall x:ob C, isaset (zerocomp_type hs z f x).
Proof. intros ? ? ? ? ? ? x.
  apply (isofhleveltotal2 2).
  { apply hs. }
  { intro g.  
    assert( t:isofhlevel 3 (Hom c x) ).
    { apply hlevelntosn.  apply hs. }
    exact (t _ _).            (* why doesn't apply t work here? *)
    } Qed.  
Definition zerocomp_set {C:precategory}(hs: has_homsets C) (z:hasZeroObject C) {c d:ob C} (f:c → d) :
  ob C -> ob SET.
Proof. intros ? ? ? ? ? ? x.
  exact (zerocomp_type _ z f x,, zerocomp_type_isaset hs z f x). Defined.
Definition zerocomp_map {C:precategory}(hs: has_homsets C) (z:hasZeroObject C) {c d:ob C} (f:c → d) :
  forall x y:ob C, Hom x y ->
  set_to_type (zerocomp_set hs z f x) -> set_to_type (zerocomp_set hs z f y).
Proof. intros ? ? ? ? ? ? ? ? p [k s]. exists (p ∘ k). rewrite assoc. rewrite s.
       apply zeroMap_left_composition. Defined.
Definition zerocomp_data {C:precategory} (hs: has_homsets C) (z:hasZeroObject C) {c d:ob C} (f:c → d) :
  functor_data (Precategories.Precategory_obmor C) (Precategories.Precategory_obmor SET).
Proof. intros. 
       exact (zerocomp_set hs z f,, zerocomp_map hs z f). Defined.
Definition zerocomp {C:precategory}(hs: has_homsets C) (z:hasZeroObject C) {c d:ob C} (f:c → d):C ==> SET.
  intros. exists (zerocomp_data hs z f). split.
  { intros x. apply funextsec; intros [r rf0].
    apply (Utilities.pair_path_props (id_right _ _ _ r)). 
    intro g. apply hs. }
  { intros w x y t u. apply funextsec. intros [r rf0].
    apply (Utilities.pair_path_props (assoc _ _ _ _ _ r t u)).
    intro g. apply hs. } Defined.
Definition Cokernel {C:precategory}(hs:has_homsets C) (z:hasZeroObject C) {c d:ob C} (f:c → d) :=
  Representation.Data (zerocomp hs z f).
Definition Kernel (C:precategory)(hs: has_homsets C) (z:hasZeroObject C) (c d:ob C) (f:c → d) :=
  Representation.Data (zerocomp (Precategories.has_homsets_opp_precat _ hs ) (haszero_opp C z) f).<|MERGE_RESOLUTION|>--- conflicted
+++ resolved
@@ -4,17 +4,10 @@
         UniMath.Foundations.Sets
         UniMath.CategoryTheory.precategories
         UniMath.CategoryTheory.functor_categories
-<<<<<<< HEAD
-        UniMath.Ktheory.ZeroObject.
-Require Import UniMath.Ktheory.Utilities.
-Require UniMath.Ktheory.Representation.
-Import UniMath.Ktheory.Precategories.Notation.
-=======
         UniMath.Ktheory.ZeroObject
         UniMath.Ktheory.Utilities
         UniMath.Ktheory.Precategories.
 Require UniMath.Ktheory.Representation.
->>>>>>> c4544fed
 Definition zerocomp_type {C:precategory} (hs: has_homsets C) (z:hasZeroObject C) {c d:ob C} (f:c → d) :
   ob C -> Type.
 Proof. intros ? ? ? ? ? ? x.
