(* -*- coding: utf-8 -*- *)

Require Import UniMath.Foundations.Algebra.BinaryOperations
        UniMath.Ktheory.Utilities.
Require UniMath.Ktheory.Sets.
Local Notation "x * y" := (op x y). 
Local Notation "g ∘ f" := (binopfuncomp f g) (at level 50, only parsing).
Local Notation magma := setwithbinop.
Local Notation Hom := binopfun.
(** maps between magmas are equal if their underlying functions are equal *)
Definition funEquality G H (p q : Hom G H)
           (v : pr1 p = pr1 q) : p = q.
  intros ? ? [p i] [q j] v. simpl in v. destruct v.
  destruct (pr1 (isapropisbinopfun p i j)). reflexivity. Qed.
(** the trivial magma *)
Definition zero : magma.
  exists Sets.unit. exact (fun _ _ => tt). Defined.
(** product of magmas

    See Bourbaki Algebra, Chapter I, page 2 *)
Module Product.
  Lemma i1 {I} (X:I->magma) : isaset(Section X).
  Proof. intros. apply (impred 2); intros i. apply pr2. Qed.
  (** construction of the product *)
  Definition make {I} (X:I->magma) : magma.
    intros.
    exists (Section X,,i1 X). exact (fun v w i => v i * w i). Defined.
<<<<<<< HEAD
  (** the projection maps *)
  Definition Proj {I} (X:I->magma) : forall i:I, Hom (make X) (X i).
    intros. exists (fun y => y i). intros a b. reflexivity. Defined.
  (** the universal map *)
  Definition Fun {I} (X:I->magma) (T:magma)
             (g: forall i, Hom T (X i))
             : Hom T (make X).
    intros. exists (fun t i => g i t).
    intros t u. apply funextsec; intro i. apply (pr2 (g i)). Defined.
  (** commutativity for the universal map *)
  Definition Eqn {I} (X:I->magma) (T:magma) (g: forall i, Hom T (X i))
             : forall i, Proj X i ∘ Fun X T g = g i.
=======
  Definition Proj {I} (X:I->setwithbinop) : ∀ i:I, Hom (make X) (X i).
    intros. exists (fun y => y i). intros a b. reflexivity. Defined.
  Definition Fun {I} (X:I->setwithbinop) (T:setwithbinop)
             (g: ∀ i, Hom T (X i))
             : Hom T (make X).
    intros. exists (fun t i => g i t).
    intros t u. apply funextsec; intro i. apply (pr2 (g i)). Defined.
  Definition Eqn {I} (X:I->setwithbinop) (T:setwithbinop) (g: ∀ i, Hom T (X i))
             : ∀ i, Proj X i ∘ Fun X T g = g i.
>>>>>>> 88269645
    intros. apply funEquality. reflexivity. Qed.
End Product.<|MERGE_RESOLUTION|>--- conflicted
+++ resolved
@@ -25,22 +25,10 @@
   Definition make {I} (X:I->magma) : magma.
     intros.
     exists (Section X,,i1 X). exact (fun v w i => v i * w i). Defined.
-<<<<<<< HEAD
   (** the projection maps *)
-  Definition Proj {I} (X:I->magma) : forall i:I, Hom (make X) (X i).
+  Definition Proj {I} (X:I->setwithbinop) : ∀ i:I, Hom (make X) (X i).
     intros. exists (fun y => y i). intros a b. reflexivity. Defined.
   (** the universal map *)
-  Definition Fun {I} (X:I->magma) (T:magma)
-             (g: forall i, Hom T (X i))
-             : Hom T (make X).
-    intros. exists (fun t i => g i t).
-    intros t u. apply funextsec; intro i. apply (pr2 (g i)). Defined.
-  (** commutativity for the universal map *)
-  Definition Eqn {I} (X:I->magma) (T:magma) (g: forall i, Hom T (X i))
-             : forall i, Proj X i ∘ Fun X T g = g i.
-=======
-  Definition Proj {I} (X:I->setwithbinop) : ∀ i:I, Hom (make X) (X i).
-    intros. exists (fun y => y i). intros a b. reflexivity. Defined.
   Definition Fun {I} (X:I->setwithbinop) (T:setwithbinop)
              (g: ∀ i, Hom T (X i))
              : Hom T (make X).
@@ -48,6 +36,5 @@
     intros t u. apply funextsec; intro i. apply (pr2 (g i)). Defined.
   Definition Eqn {I} (X:I->setwithbinop) (T:setwithbinop) (g: ∀ i, Hom T (X i))
              : ∀ i, Proj X i ∘ Fun X T g = g i.
->>>>>>> 88269645
     intros. apply funEquality. reflexivity. Qed.
 End Product.