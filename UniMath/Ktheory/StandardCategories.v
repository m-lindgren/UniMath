--- conflicted
+++ resolved
@@ -41,12 +41,8 @@
      be useful, because in it, each arrow is a path, rather than an
      equivalence class of paths. *)
   intros obj iobj.
-<<<<<<< HEAD
   refine (Precategories.makePrecategory obj (fun x y => x = y) _  _ _ _ _ _).
-  { intros. refine (iobj _ _). }
-=======
-  unshelve refine (Precategories.makePrecategory obj (fun x y => x = y)  _ _ _ _ _).
->>>>>>> 6c871ec1
+  { intros. unshelve refine (iobj _ _). }
   { reflexivity. }
   { intros. exact (f @ g). }
   { reflexivity. }
