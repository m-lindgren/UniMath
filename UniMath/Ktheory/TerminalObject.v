(* -*- coding: utf-8 -*- *)

Require Import 
        UniMath.Foundations.Sets
        UniMath.CategoryTheory.precategories
        UniMath.CategoryTheory.functor_categories 
<<<<<<< HEAD
        UniMath.Ktheory.Utilities.
Require UniMath.Ktheory.Precategories UniMath.Ktheory.Sets UniMath.Ktheory.Representation.
Import UniMath.Ktheory.Precategories.Notation.
=======
        UniMath.Ktheory.Utilities
        UniMath.Ktheory.Precategories.
Require UniMath.Ktheory.Sets UniMath.Ktheory.Representation.
>>>>>>> c4544fed
Definition unitFunctor_data (C:precategory) 
     : functor_data (Precategories.Precategory_obmor C) (Precategories.Precategory_obmor SET).
  intros. refine (tpair _ _ _).
  intros. exact Sets.unit. intros. exact (idfun _). Defined.
Definition unitFunctor (C:precategory) : C ==> SET.
  intros. exists (unitFunctor_data C).
  split. intros a . reflexivity. intros a b c f g . reflexivity. Defined.
Definition InitialObject (C:precategory) := Representation.Data (unitFunctor C).
Definition initialObject {C} (i:InitialObject C) : ob C.
  intros C i. exact (Representation.Object i). Defined.
Definition initialArrow {C} (i:InitialObject C) (c:ob C) : initialObject i → c.
  intros C [[i []] p] c. exact (pr1 (thePoint (p (c,,tt)))). Defined.
Definition TerminalObject (C:precategory) 
  := Representation.Data (unitFunctor C^op).
Definition terminalObject {C} (t:InitialObject C) : ob C.
  intros C t. exact (Representation.Object t). Defined.
Definition terminalArrow {C} (t:TerminalObject C) (c:ob C) : c → terminalObject t.
  intros C [[i []] p] c. exact (pr1 (thePoint (p (c,,tt)))). Defined.      <|MERGE_RESOLUTION|>--- conflicted
+++ resolved
@@ -4,15 +4,10 @@
         UniMath.Foundations.Sets
         UniMath.CategoryTheory.precategories
         UniMath.CategoryTheory.functor_categories 
-<<<<<<< HEAD
-        UniMath.Ktheory.Utilities.
-Require UniMath.Ktheory.Precategories UniMath.Ktheory.Sets UniMath.Ktheory.Representation.
-Import UniMath.Ktheory.Precategories.Notation.
-=======
         UniMath.Ktheory.Utilities
         UniMath.Ktheory.Precategories.
 Require UniMath.Ktheory.Sets UniMath.Ktheory.Representation.
->>>>>>> c4544fed
+
 Definition unitFunctor_data (C:precategory) 
      : functor_data (Precategories.Precategory_obmor C) (Precategories.Precategory_obmor SET).
   intros. refine (tpair _ _ _).
