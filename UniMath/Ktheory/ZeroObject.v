--- conflicted
+++ resolved
@@ -1,18 +1,8 @@
 (* -*- coding: utf-8 -*- *)
 
-<<<<<<< HEAD
-Require Import UniMath.CategoryTheory.precategories UniMath.Foundations.Sets UniMath.Ktheory.Utilities.
-Require Import UniMath.Ktheory.Precategories UniMath.Ktheory.Primitive.
-Import UniMath.Ktheory.Precategories.Notation
-       UniMath.Ktheory.Primitive.TerminalObject UniMath.Ktheory.Primitive.InitialObject.
-
-Definition ZeroObject (C:precategory) := 
-  Σ z:ob C, isInitialObject C z × isTerminalObject C z.
-=======
 Require Import UniMath.CategoryTheory.precategories UniMath.Foundations.Sets UniMath.Ktheory.Utilities UniMath.Ktheory.Precategories .
 Require Import UniMath.Ktheory.InitialAndFinalObject.
 Definition ZeroObject (C:precategory) := Σ z:ob C, isInitialObject C z × isTerminalObject C z.
->>>>>>> c4544fed
 Definition zero_opp (C:precategory) : ZeroObject C -> ZeroObject C^op.
   intros C [z [i t]]. exact (z ,, (t ,, i)). Defined.
 Definition zero_opp' (C:precategory) : ZeroObject C^op -> ZeroObject C.
