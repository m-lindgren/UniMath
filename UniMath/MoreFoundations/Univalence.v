--- conflicted
+++ resolved
@@ -11,18 +11,6 @@
   intro h; exact (!homotinvweqweq0 (weqtoforallpaths _ _ _) h).
 Defined.
 
-<<<<<<< HEAD
-(** Funextsec and toforallpaths are mutually inverses *)
-Definition toforallpaths_funextsec_comp {A : UU} {B : A -> UU}
-          (f g : ∏ x, B x) (x : A) :
- toforallpaths B f g ∘ funextsec B f g = idfun _.
-Proof.
- apply funextsec; intro; unfold funcomp.
- exact ((homotweqinvweq (weqtoforallpaths _ _ _) _)).
-Qed.
-
-=======
->>>>>>> cb869432
 Lemma toforallpaths_funextsec {T : UU} {P : T -> UU} {f g : ∏ t : T, P t} :
   ∏ (h : ∏ t : T, f t = g t), toforallpaths _  _ _ (funextsec _ _ _ h) = h.
 Proof.
