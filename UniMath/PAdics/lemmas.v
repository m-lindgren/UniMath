(** *Fixing notation, terminology and basic lemmas *)

(** By Alvaro Pelayo, Vladimir Voevodsky and Michael A. Warren *)

(** made compatible with the current UniMath library again by Benedikt Ahrens in 2014
    and by Ralph Matthes in 2017 *)

(** Settings *)

Unset Automatic Introduction. (** This line has to be removed for the
file to compile with Coq8.2 *)

(** Imports *)

Require Import UniMath.Foundations.PartA.
Require Import UniMath.Foundations.Propositions.
Require Import UniMath.Foundations.NaturalNumbers.
Require Import UniMath.Algebra.Rigs_and_Rings.
Require Import UniMath.Algebra.Domains_and_Fields.
Require Import UniMath.NumberSystems.Integers.
Require Import UniMath.Algebra.Monoids_and_Groups.


(*Require Export finitesets.

Require Export stnfsets.*)

(** Fixing some notation *)

(** * Notation, terminology and very basic facts *)

Notation "x ~> y" := ( paths x y ) ( at level 50 ) : type_scope.

Arguments tpair [ T P ].

Lemma pathintotalfiber ( B : UU ) ( E : B -> UU ) ( b0 b1 : B ) ( e0 :
E b0 ) ( e1 : E b1 ) ( p0 : b0 ~> b1 ) ( p1 : transportf E p0 e0 ~> e1 ) : ( tpair b0 e0 ) ~> ( tpair b1 e1 ).
Proof.
  intros. destruct p0, p1. apply idpath.
Defined.

Definition neq ( X : UU ) : X -> X -> hProp :=
  fun x y : X => hProppair (neg (x ~> y)) (isapropneg (x ~> y)).

Definition pathintotalpr1 { B : UU } { E : B -> UU } { v w : total2 E} ( p : v ~> w ) : ( pr1 v ) ~> ( pr1 w ) :=
  maponpaths ( fun x => pr1 x ) p.

Lemma isinclisinj { A B : UU } { f : A -> B } ( p : isincl f ) { a b : A } ( p : f a ~> f b ) : a ~> b.
Proof.
  intros.
  set ( q := p ( f a )).
  set ( a' := hfiberpair f a ( idpath ( f a ) ) ).
  set ( b' := hfiberpair f b ( pathsinv0 p0 ) ).
  assert ( a' ~> b' ) as p1 by apply (p ( f a ) ).
  apply ( pathintotalpr1 p1 ).
Defined.

(** * I. Lemmas on natural numbers *)

Lemma minus0r ( n : nat ) : minus n 0 ~> n.
Proof.
  intros n. destruct n; apply idpath.
Defined.

Lemma minusnn0 ( n : nat ) : minus n n ~> 0%nat.
Proof.
  intro. induction n.
  - apply idpath.
  - assumption.
Defined.

Lemma minussn1 ( n : nat ) : minus ( S n ) 1 ~> n.
Proof.
  intro. destruct n; apply idpath.
Defined.

Lemma minussn1non0 ( n : nat ) ( p : natlth 0 n ) : S ( minus n 1 ) ~> n.
Proof.
  intro. destruct n.
  - intro p. apply fromempty. exact (isirreflnatlth 0%nat p ).
  - intro. apply maponpaths. apply minus0r.
Defined.

Lemma minusleh ( n m : nat ) : natleh ( minus n m ) n.
Proof.
  intros n. induction n.
  - intros m. apply isreflnatleh.
  - intros m. destruct m.
    + apply isreflnatleh.
    + apply ( istransnatleh (IHn m)).
      apply natlthtoleh.
      apply natlthnsn.
Defined.

Lemma minus1leh { n m : nat } ( p : natlth 0 n ) ( q : natlth 0 m ) ( r : natleh n m ) : natleh ( minus n 1 ) ( minus m 1 ).
Proof.
  intro n. destruct n.
  - auto.
  - intros m p q r. destruct m.
    + apply fromempty. exact (isirreflnatlth 0%nat q ).
    + assert ( natleh n m ) as a by apply r.
      assert ( natleh ( minus n 0%nat ) m ) as a0 by
        exact (transportf ( fun x : nat => natleh x m ) ( pathsinv0 ( minus0r n ) ) a).
      exact ( transportf ( fun x : nat => natleh ( minus n 0 ) x ) (pathsinv0 ( minus0r m ) ) a0 ).
Defined.

Lemma minuslth ( n m : nat ) ( p : natlth 0 n ) ( q : natlth 0 m ) :
  natlth ( minus n m ) n.
Proof.
  intro n. destruct n.
  - auto.
  - intros m p q. destruct m.
    + apply fromempty. exact ( isirreflnatlth 0%nat q).
    + apply ( natlehlthtrans _ n _ ).
      * apply ( minusleh n m ).
      * apply natlthnsn.
Defined.

Lemma natlthsntoleh ( n m : nat ) : natlth m ( S n ) -> natleh m n.
Proof.
  intro. induction n.
  - intros m p. destruct m.
    + apply isreflnatleh.
    + assert ( natlth m 0 ) as q by apply p.
      apply fromempty. exact ( negnatgth0n m q ).
  - intros m p. destruct m.
    + apply natleh0n.
    + apply ( IHn m ). assumption.
Defined.

Lemma natlthminus0 { n m : nat } ( p : natlth m n ) :
  natlth 0 ( minus n m ).
Proof.
  intro n. induction n.
  - intros m p. apply fromempty. exact ( negnatlthn0 m p ).
  - intros m p. destruct m.
    + auto.
    + apply IHn. apply p.
Defined.

Lemma natlthsnminussmsn ( n m : nat ) ( p : natlth m n ) :
  natlth ( minus ( S n ) ( S m ) ) ( S n ).
Proof.
  intro. induction n.
  - intros m p. apply fromempty. apply (negnatlthn0 m p).
  - intros m p. destruct m.
    + assert ( minus ( S ( S n ) ) 1 ~> S n ) as f.
      { destruct n.
        * auto.
        * auto. }
      rewrite f. apply natlthnsn.
    + apply ( istransnatlth _ ( S n ) _ ).
      * apply IHn. assumption.
      * apply natlthnsn.
Defined.

Lemma natlehsnminussmsn ( n m : nat ) ( p : natleh m n ) :
  natleh (minus ( S n ) ( S m ) ) ( S n ).
Proof.
  intro n. induction n.
  - intros m p. apply negnatgthtoleh. intro X. apply nopathsfalsetotrue. assumption.
  - intros m p. destruct m.
    + apply natlthtoleh. apply natlthnsn.
    + apply ( istransnatleh( m := S n ) ).
      * apply IHn. assumption.
      * apply natlthtoleh. apply natlthnsn.
Defined.

Lemma pathssminus ( n m : nat ) ( p : natlth m ( S n ) ) :
  S ( minus n m ) ~> minus ( S n ) m.
Proof.
  intro n. induction n.
  - intros m p. destruct m.
    + auto.
    + apply fromempty.
      apply nopathstruetofalse. apply pathsinv0. assumption.
  - intros m p. destruct m.
    + auto.
    + apply IHn. apply p.
Defined.

Lemma natlehsminus ( n m : nat ) :
  natleh ( minus ( S n ) m ) ( S (minus n m ) ).
Proof.
  intro n. induction n.
  - intros m. apply negnatgthtoleh. intro X. apply nopathstruetofalse.
    apply pathsinv0. destruct m.
    + assumption.
    + assumption.
  - intros m. destruct m.
    + apply isreflnatleh.
    + apply IHn.
Defined.

Lemma natlthssminus { n m l : nat } ( p : natlth m ( S n ) )
      ( q : natlth l ( S ( minus ( S n ) m ) ) ) : natlth l ( S ( S n ) ).
Proof.
  intro n. intros m l p q.
  apply ( natlthlehtrans _ ( S ( minus ( S n ) m ) ) ).
  - assumption.
  - destruct m.
    + apply isreflnatleh.
    + apply natlthtoleh. apply natlthsnminussmsn. assumption.
Defined.

Lemma natdoubleminus { n k l : nat } ( p : natleh k n ) ( q : natleh l k ) :
  ( minus n k) ~> ( minus ( minus n l ) ( minus k l ) ).
Proof.
  intro n. induction n.
  - auto.
  - intros k l p q. destruct k.
    + destruct l.
      * auto.
      * apply fromempty. exact ( negnatlehsn0 l q ).
    + destruct l.
      * auto.
      * apply ( IHn k l ); assumption.
Defined.

Lemma minusnleh1 ( n m : nat ) ( p : natlth m n ) : natleh m ( minus n 1 ).
Proof.
  intro n. destruct n.
  - intros m p. apply fromempty. exact (negnatlthn0 m p ).
  - intros m p. destruct m.
    + apply natleh0n.
    + apply natlthsntoleh.
      change ( minus ( S n ) 1 ) with ( minus n 0 ).
      rewrite minus0r. assumption.
Defined.

Lemma doubleminuslehpaths ( n m : nat ) ( p : natleh m n ) :
  minus n (minus n m ) ~> m.
Proof.
  intro n. induction n.
  - intros m p. destruct ( natlehchoice m 0 p ) as [ h | k ].
    + apply fromempty. apply negnatlthn0 with ( n := m ). assumption.
    + simpl. apply pathsinv0. assumption.
  - intros. destruct m.
    + simpl. apply minusnn0.
    + change ( minus ( S n ) (minus n m ) ~> S m ).
      rewrite <- pathssminus.
      * rewrite IHn.
        ++  apply idpath.
        ++ assumption.
      * apply ( minuslth ( S n ) ( S m ) ).
        ++ apply (natlehlthtrans _ n ). apply natleh0n. apply natlthnsn.
        ++ apply (natlehlthtrans _ m ). apply natleh0n. apply natlthnsn.
Defined.

Lemma boolnegtrueimplfalse ( v : bool ) ( p : neg ( v ~> true ) ) : v ~> false.
Proof.
  intros. destruct v.
  - apply fromempty. apply p; auto.
  - auto.
Defined.

Definition natcoface ( i : nat ) : nat -> nat.
Proof.
  intros i n. destruct ( natgtb i n ).
  - exact n.
  - exact ( S n ).
Defined.

Lemma natcofaceleh ( i n upper : nat ) ( p : natleh n upper ) :
  natleh ( natcoface i n ) ( S upper ).
Proof.
  intros.
  unfold natcoface.
  destruct ( natgtb i n ).
  - apply natlthtoleh.  apply (natlehlthtrans _ upper ).
    assumption. apply natlthnsn.
  - apply p.
Defined.

Lemma natgehimplnatgtbfalse ( m n : nat ) ( p : natgeh n m ) : natgtb m n ~> false.
Proof.
  intros. unfold natgeh in p. unfold natgth in p.
  apply boolnegtrueimplfalse.
  intro q.
  apply natlehneggth in p.
  apply p. auto.
Defined.

Definition natcofaceretract ( i : nat ) : nat -> nat.
Proof.
  intros i n. destruct ( natgtb i n ).
  - exact n.
  - exact ( minus n 1 ).
Defined.

Lemma natcofaceretractisretract ( i : nat ) :
  funcomp ( natcoface i ) ( natcofaceretract i ) ~> idfun nat.
Proof.
  intro i.
  simpl. apply funextfun.
  intro n. unfold funcomp.
  set ( c := natlthorgeh n i ). destruct c as [ h | k ].
  - unfold natcoface. rewrite h. unfold natcofaceretract. rewrite h.  apply idpath.
  - assert ( natgtb i n ~> false ) as f.
    { apply natgehimplnatgtbfalse. assumption. }
    unfold natcoface. rewrite f. unfold natcofaceretract.
    assert ( natgtb i ( S n ) ~> false ) as ff.
    { apply natgehimplnatgtbfalse.
      apply ( istransnatgeh _ n ).
      apply natgthtogeh. apply natgthsnn. assumption. }
    rewrite ff.  rewrite minussn1.  apply idpath.
Defined.

Lemma isinjnatcoface ( i x y : nat ) : natcoface i x ~> natcoface i y -> x ~> y.
Proof.
  intros i x y p.
  change x with ( ( idfun _ ) x).
  rewrite <- ( natcofaceretractisretract i ).
  change y with ( ( idfun _ ) y ).
  rewrite <- ( natcofaceretractisretract i ).
  unfold funcomp. rewrite p. apply idpath.
Defined.

Lemma natlehdecomp ( b a : nat ) :
  hexists ( fun c : nat => ( a + c )%nat ~> b ) -> natleh a b.
Proof.
  intro b. induction b.
  - intros a p. use (hinhuniv _ p).
    intro t. destruct t as [ c f ]. destruct a.
    + apply isreflnatleh.
<<<<<<< HEAD
    + apply fromempty.
      simpl in f .
      exact ( negpathssx0 ( a + c ) f ).
  - intros a p. refine (hinhuniv _ p).
=======
    + assert empty.
      { simpl in f . exact ( negpathssx0 ( a + c ) f ). }
      contradiction.
  - intros a p. use (hinhuniv _ p).
>>>>>>> 2ee83a52
    intro t. destruct t as [ c f ]. destruct a.
    + apply natleh0n.
    + assert ( natleh a b ) as q.
      { simpl in f.
        apply IHb.
        intro P.
        intro s. apply s.
        split with c.
        apply invmaponpathsS.
        assumption. }
      apply q.
Defined.

Lemma natdivleh ( a b k : nat ) ( f : ( a * k )%nat ~> b ) :
  coprod ( natleh a b ) ( b ~> 0%nat ).
Proof.
  intros. destruct k.
  - rewrite natmultcomm in f. simpl in f. apply ii2.
    apply pathsinv0. assumption.
  - rewrite natmultcomm in f. simpl in f. apply ii1.
    apply natlehdecomp. intro P. intro g. apply g.
    split with ( k * a )%nat. rewrite natpluscomm.
    assumption.
Defined.

(** * II. Lemmas on rings *)

Open Scope rng_scope.

Lemma rngminusdistr { X : commrng } ( a b c : X ) :
  a * (b - c) ~> (a * b - a * c).
Proof.
  intros. rewrite rngldistr. rewrite rngrmultminus. apply idpath.
Defined.

Lemma rngminusdistl { X : commrng } ( a b c : X ) :
  (b - c) * a ~> (b * a - c * a).
Proof.
  intros. rewrite rngrdistr. rewrite rnglmultminus. apply idpath.
Defined.

Lemma multinvmultstable ( A : commrng ) ( a b : A ) ( p : multinvpair A a )
  ( q : multinvpair A b ) : multinvpair A ( a * b ).
Proof.
  intros. destruct p as [ a' p ]. destruct q as [ b' q ].
  split with ( b' * a' ). split.
  - change ( ( ( b' * a' ) * ( a * b ) )%rng ~> (@rngunel2 A )).
    rewrite ( rngassoc2 A b').
    rewrite <- ( rngassoc2 A a' ).
    change ( dirprod ( ( a' * a )%rng ~> ( @rngunel2 A ) )
                     ( ( a * a' )%rng ~> ( @rngunel2 A ) ) ) in p.
    change ( dirprod ( ( b' * b )%rng ~> ( @rngunel2 A ) )
                     ( ( b * b' )%rng ~> ( @rngunel2 A ) ) ) in q.
    rewrite <- ( pr1 q ). apply maponpaths.
    assert ( a' * a * b ~> 1 * b ) as f by
          apply ( maponpaths ( fun x => x * b ) ( pr1 p ) ).
    rewrite rnglunax2 in f. assumption.
  - change ( ( ( a * b ) * ( b' * a' ) )%rng ~> ( @rngunel2 A )).
    rewrite ( rngassoc2 A a). rewrite <- ( rngassoc2 A b ).
    change ( dirprod ( ( a' * a )%rng ~> ( @rngunel2 A ) )
                     ( ( a * a' )%rng ~> ( @rngunel2 A ) ) ) in p.
    change ( dirprod ( ( b' * b )%rng ~> ( @rngunel2 A ) )
                     ( ( b * b' )%rng ~> ( @rngunel2 A ) ) ) in q.
    rewrite <- ( pr2 q ). rewrite ( pr2 q ).
    rewrite rnglunax2. apply (pr2 p).
Defined.

Lemma commrngaddinvunique ( X : commrng ) ( a b c : X )
      ( p : @op1 X a b ~> @rngunel1 X )
      ( q : @op1 X a c ~> @rngunel1 X ) : b ~> c.
Proof.
  intros. rewrite ( pathsinv0 ( rngrunax1 X b ) ).
  rewrite ( pathsinv0 q ).
  rewrite ( pathsinv0 ( rngassoc1 X _ _ _ ) ).
  rewrite ( rngcomm1 X b _ ).
  rewrite p.
  rewrite rnglunax1.
  apply idpath.
Defined.

Lemma isapropmultinvpair ( X : commrng ) ( a : X ) : isaprop ( multinvpair X a ).
Proof.
  intros. unfold isaprop. intros b c.
  assert ( b ~> c ) as f.
  { destruct b as [ b b' ].
    destruct c as [ c c'].
    assert ( b ~> c ) as f0.
    { rewrite <- ( @rngrunax2 X b ).
      change ( b * ( @rngunel2 X ) ) with ( b * 1 )%multmonoid.
      rewrite <- ( pr2 c' ).
      change ( ( b * ( a * c ) )%rng ~> c ).
      rewrite <- ( rngassoc2 X ).
      change ( b * a )%rng with ( b * a )%multmonoid.
      rewrite ( pr1 b' ).
      change ( ( @rngunel2 X ) * c ~> c )%rng.
      apply rnglunax2.
    }
    apply pathintotalfiber with ( p0 := f0 ).
    assert ( isaprop ( dirprod (c * a ~> ( @rngunel2 X ) )
                               (a * c ~> ( @rngunel2 X )) ) ) as is.
    { apply isofhleveldirprod.
      - apply ( setproperty X ).
      - apply ( setproperty X ).
    }
    apply is.
  }
  split with f. intros g.
  assert ( isaset ( multinvpair X a ) ) as is.
  { unfold multinvpair. unfold invpair.
    change isaset with ( isofhlevel 2 ).
    apply isofhleveltotal2.
    - apply ( pr2 ( pr1 ( pr1 ( rigmultmonoid X ) ) ) ).
    - intros. apply isofhleveldirprod.
      + apply hlevelntosn.
        apply ( setproperty X ).
      + apply hlevelntosn. apply (setproperty X ).
  }
  apply is.
Defined.

Close Scope rng_scope.

(** * III. Lemmas on hz *)

Open Scope hz_scope.

Lemma hzaddinvplus ( n m : hz ) : - ( n + m ) ~> ( ( - n ) + ( - m ) ).
Proof.
  intros.
  apply commrngaddinvunique with ( a := n + m ).
  - apply rngrinvax1.
  - assert ( ( n + m ) + ( - n + - m ) ~> ( n + - n + m + - m ) ) as i.
    { assert ( n + m + ( - n + - m ) ~> ( n + ( m + ( - n + - m ) ) ) ) as i0 by
            apply rngassoc1.
      assert ( n + ( m + ( - n + - m ) ) ~> ( n + ( m + - n + - m ) ) ) as i1.
      { apply maponpaths. apply pathsinv0. apply rngassoc1. }
      assert ( n + ( m + - n + - m ) ~> ( n + (- n + m + - m ) ) ) as i2.
      { apply maponpaths. apply ( maponpaths ( fun x : _ => x + - m ) ).
        apply rngcomm1. }
      assert ( n + ( - n + m + - m ) ~> ( n + ( - n + m ) + - m ) ) as i3.
      { apply pathsinv0. apply rngassoc1. }
      assert ( n + ( - n + m ) + - m ~> ( n + - n + m + - m ) ) as i4.
      { apply pathsinv0. apply ( maponpaths ( fun x : _ => x + - m ) ).
        apply rngassoc1. }
      exact ( pathscomp0 i0 ( pathscomp0 i1 ( pathscomp0 i2 ( pathscomp0 i3 i4 ) ) ) ).    }
    assert ( n + - n + m + -m ~> 0 ) as j.
    { assert ( n + - n + m + - m ~> ( 0 + m + - m ) ) as j0.
      { apply ( maponpaths ( fun x : _ => x + m + - m ) ).
        apply rngrinvax1. }
      assert ( 0 + m + - m ~> ( m + - m ) ) as j1.
      { apply ( maponpaths ( fun x : _ => x + - m ) ).
        apply rnglunax1. }
      assert ( m + - m ~> 0 ) as j2 by apply rngrinvax1.
      exact ( pathscomp0 j0 ( pathscomp0 j1 j2 ) ).
    }
    exact ( pathscomp0 i j ).
Defined.

Lemma hzgthsntogeh ( n m : hz ) ( p : hzgth ( n + 1 ) m ) : hzgeh n m.
Proof.
  intros.
  set ( c := hzgthchoice2 ( n + 1 ) m ).
  destruct c as [ h | k ].
  - exact p.
  - assert ( hzgth n m ) as a by exact ( hzgthandplusrinv n m 1 h ).
    apply hzgthtogeh. exact a.
  - rewrite ( hzplusrcan n m 1 k ). apply isreflhzgeh.
Defined.

Lemma hzlthsntoleh ( n m : hz ) ( p : hzlth m ( n + 1 ) ) : hzleh m n.
Proof.
  intros. unfold hzlth in p.
  assert ( hzgeh n m ) as a by (apply hzgthsntogeh; exact p).
  exact a.
Defined.

Lemma hzabsvalchoice ( n : hz ) :
  coprod ( 0%nat ~> ( hzabsval n ) ) ( total2 ( fun x : nat => S x ~> ( hzabsval n ) ) ).
Proof.
  intros.
  destruct ( natlehchoice _ _ ( natleh0n ( hzabsval n ) ) ) as [ l | r ].
  - apply ii2. split with ( minus ( hzabsval n ) 1 ).
    rewrite pathssminus.
    + change ( minus ( hzabsval n ) 0 ~> hzabsval n ).
      rewrite minus0r. apply idpath.
    + assumption.
  - apply ii1. assumption.
Defined.

Lemma hzlthminusswap ( n m : hz ) ( p : hzlth n m ) : hzlth ( - m ) (- n ).
Proof.
  intros. rewrite <- ( hzplusl0 ( - m ) ). rewrite <- ( hzrminus n ).
  change ( hzlth ( n + - n + - m ) ( - n ) ).
  rewrite hzplusassoc. rewrite ( hzpluscomm ( -n ) ).
  rewrite <- hzplusassoc.
  assert ( - n ~> ( 0 + - n ) ) as f.
  { apply pathsinv0. apply hzplusl0. }
  assert ( hzlth ( n + - m + - n ) ( 0 + - n ) ) as q.
  { apply hzlthandplusr.  rewrite <- ( hzrminus m ).
    change ( m - m ) with ( m + - m ).
    apply hzlthandplusr.
    assumption. }
  rewrite <- f in q.
  assumption.
Defined.

Lemma hzlthminusequiv ( n m : hz ) :
  dirprod ( ( hzlth n m ) -> (hzlth 0 ( m - n ) ) )
          ( ( hzlth 0 ( m - n ) ) -> ( hzlth n m ) ).
Proof.
  intros. rewrite <- ( hzrminus n ).
  change ( n - n ) with ( n + - n ).
  change ( m - n ) with ( m + - n ).
  split.
  - intro p. apply hzlthandplusr. assumption.
  - intro p.
    rewrite <- ( hzplusr0 n ).
    rewrite <- ( hzplusr0 m ).
    rewrite <- ( hzlminus n ).
    rewrite <- 2! hzplusassoc.
    apply hzlthandplusr.
    assumption.
Defined.

Lemma hzlthminus ( n m k : hz ) ( p : hzlth n k ) ( q : hzlth m k )
      ( q' : hzleh 0 m ) : hzlth ( n - m ) k.
Proof.
  intros.
  destruct ( hzlehchoice 0 m q' ) as [ l | r ].
  - apply ( istranshzlth _ n _ ).
    + assert ( hzlth ( n - m ) ( n + 0 ) ) as i0.
      { rewrite <- ( hzrminus m ).
        change ( m - m ) with ( m + - m ).
        rewrite <- hzplusassoc.
        apply hzlthandplusr.
        assert ( hzlth ( n + 0 ) ( n + m ) ) as i00.
        { apply hzlthandplusl. assumption. }
        rewrite hzplusr0 in i00. assumption.
      }
      rewrite hzplusr0 in i0. assumption.
    + assumption.
  - rewrite <- r.
    change ( n - 0 ) with ( n + - 0 ).
    rewrite hzminuszero. rewrite ( hzplusr0 n ). assumption.
Defined.

Lemma hzabsvalandminuspos ( n m : hz ) ( p : hzleh 0 n ) ( q : hzleh 0 m ) :
  nattohz ( hzabsval ( n - m ) ) ~> nattohz ( hzabsval ( m - n ) ).
Proof.
  intros. destruct ( hzlthorgeh n m ) as [ l | r ].
  - assert ( hzlth ( n - m ) 0 ) as a.
    { change ( n - m ) with ( n + - m ).
      rewrite <- ( hzrminus m ).
      change ( m - m ) with ( m + - m ).
      apply hzlthandplusr. assumption.
    }
    assert ( hzlth 0 ( m - n ) ) as b.
    { change ( m - n ) with ( m + - n ).
      rewrite <- ( hzrminus n ).
      change ( n - n ) with ( n + - n ).
      apply hzlthandplusr. assumption.
    }
    rewrite ( hzabsvallth0 a ).
    rewrite hzabsvalgth0.
    + change ( n - m ) with ( n + - m ).
      rewrite hzaddinvplus.
      change ( - - m ) with ( - - m )%rng.
      rewrite rngminusminus.
      rewrite hzpluscomm.
      apply idpath.
    + apply b.
  - destruct ( hzgehchoice n m r ) as [ h | k ].
    + assert ( hzlth 0 ( n - m ) ) as a.
      { change ( n - m ) with ( n + - m ).
        rewrite <- ( hzrminus m ).
        change ( m - m ) with ( m + - m ).
        apply hzlthandplusr. assumption.
      }
      assert ( hzlth ( m - n ) 0 ) as b.
      { change ( m - n ) with ( m + - n ).
        rewrite <- ( hzrminus n ).
        apply hzlthandplusr.
        apply h.
      }
      rewrite ( hzabsvallth0 b ).
      rewrite hzabsvalgth0.
      * change ( ( n + - m ) ~> - ( m + - n ) ).
        rewrite hzaddinvplus.
        change ( - - n ) with ( - - n )%rng.
        rewrite rngminusminus.
        rewrite hzpluscomm.
        apply idpath.
      * apply a.
    + rewrite k. apply idpath.
Defined.

Lemma hzabsvalneq0 ( n : hz ) ( p : hzneq 0 n ) :
  hzlth 0 ( nattohz ( hzabsval n ) ).
Proof.
  intros. destruct ( hzneqchoice 0 n p ) as [ left | right ].
  - rewrite hzabsvallth0.
    + apply hzlth0andminus. apply left.
    + apply left.
  - rewrite hzabsvalgth0.
    + assumption.
    + apply right.
Defined.

Definition hzrdistr ( a b c : hz ) : ( a + b ) * c ~> ( ( a * c ) + ( b * c ) ) :=
  rngrdistr hz a b c.

Definition hzldistr ( a b c : hz ) : c * ( a + b ) ~> ( ( c * a ) + ( c * b ) ) :=
  rngldistr hz a b c.


Lemma hzabsvaland1 : hzabsval 1 ~> 1%nat.
Proof.
  apply ( isinclisinj isinclnattohz ).
  rewrite hzabsvalgth0.
  - rewrite nattohzand1.
    apply idpath.
  - rewrite <- ( hzplusl0 1). apply ( hzlthnsn 0 ).
Defined.

Lemma hzabsvalandplusnonneg ( n m : hz ) ( p : hzleh 0 n ) ( q : hzleh 0 m ) :
  hzabsval ( n + m ) ~> ( ( hzabsval n ) + ( hzabsval m ) )%nat.
Proof.
  intros.
  assert ( hzleh 0 ( n + m ) ) as r.
  { rewrite <- ( hzrminus n ).
    change ( n - n ) with ( n + - n ).
    apply hzlehandplusl.
    apply ( istranshzleh _ 0 _ ).
    - apply hzgeh0andminus.
      apply p.
    - assumption.
  }
  apply ( isinclisinj isinclnattohz ).
  rewrite nattohzandplus.
  rewrite hzabsvalgeh0. (* used to start with rewrite 3! hzabsvalgeh0 *)
  - rewrite hzabsvalgeh0.
    + rewrite hzabsvalgeh0.
      * apply idpath.
      * assumption.
    + assumption.
  - assumption.
Defined.

Lemma hzabsvalandplusneg ( n m : hz ) ( p : hzlth n 0 ) ( q : hzlth m 0 ) :
  hzabsval ( n + m ) ~> ( ( hzabsval n ) + ( hzabsval m ) )%nat.
Proof.
  intros.
  assert ( hzlth ( n + m ) 0 ) as r.
  { rewrite <- ( hzrminus n ).
    change ( n - n ) with ( n + - n ).
    apply hzlthandplusl.
    apply ( istranshzlth _ 0 _ ).
    - assumption.
    - apply hzlth0andminus.
      assumption.
  }
  apply ( isinclisinj isinclnattohz ).
  rewrite nattohzandplus.
  rewrite hzabsvallth0.
  - rewrite hzabsvallth0.
    + rewrite hzabsvallth0.
      * rewrite hzaddinvplus. apply idpath.
      * assumption.
    + assumption.
  - assumption.
Defined.

Lemma hzabsvalandnattohz ( n : nat ) : hzabsval ( nattohz n ) ~> n.
Proof.
  induction n.
  - rewrite nattohzand0.
    rewrite hzabsval0.
    apply idpath.
  - rewrite nattohzandS.
    rewrite hzabsvalandplusnonneg.
    + rewrite hzabsvaland1. simpl. apply maponpaths. assumption.
    + rewrite <- (hzplusl0 1).
      apply hzlthtoleh.
      apply ( hzlthnsn 0 ).
    + rewrite <- nattohzand0.
      apply nattohzandleh. apply natleh0n.
Defined.

Lemma hzabsvalandlth ( n m : hz ) ( p : hzleh 0 n ) ( p' : hzlth n m ) :
  natlth ( hzabsval n ) ( hzabsval m ).
Proof.
  intros.
  destruct ( natlthorgeh ( hzabsval n ) ( hzabsval m ) ) as [ h | k ].
  - assumption.
  - apply fromempty.
    apply ( isirreflhzlth m ).
    apply ( hzlehlthtrans _ n _ ).
    + rewrite <- ( hzabsvalgeh0 ).
      rewrite <- ( hzabsvalgeh0 p ).
      apply nattohzandleh.
      apply k.
      apply hzgthtogeh.
      apply ( hzgthgehtrans _ n _ ); assumption.
    + assumption.
Defined.

Lemma nattohzandlthinv ( n m : nat ) ( p : hzlth ( nattohz n ) (nattohz m ) ) :
  natlth n m.
Proof.
  intros.
  rewrite <- ( hzabsvalandnattohz n ).
  rewrite <- ( hzabsvalandnattohz m ).
  apply hzabsvalandlth.
  - change 0 with ( nattohz 0%nat ).
    apply nattohzandleh.
    apply natleh0n .
  - assumption.
Defined.

Close Scope hz_scope.

(** * IV. Generalities on apartness relations *)

Definition iscomparel { X : UU } ( R : hrel X ) :=
  forall x y z : X, R x y -> coprod ( R x z ) ( R z y ).

Definition isapart { X : UU } ( R : hrel X ) :=
  dirprod ( isirrefl R ) ( dirprod ( issymm R ) ( iscotrans R ) ).

Definition istightapart { X : UU } ( R : hrel X ) :=
  dirprod ( isapart R ) ( forall x y : X, neg ( R x y ) -> ( x ~> y ) ).

Definition apart ( X : hSet ) := total2 ( fun R : hrel X => isapart R ).

Definition isbinopapartl { X : hSet } ( R : apart X ) ( opp : binop X ) :=
  forall a b c : X, ( ( pr1 R ) ( opp a b ) ( opp a c ) ) -> ( pr1 R ) b c.

Definition isbinopapartr { X : hSet } ( R : apart X ) ( opp : binop X ) :=
  forall a b c : X, ( pr1 R ) ( opp b a ) ( opp c a ) -> ( pr1 R ) b c.

Definition isbinopapart { X : hSet } ( R : apart X ) ( opp : binop X ) :=
  dirprod ( isbinopapartl R opp ) ( isbinopapartr R opp ).

Lemma deceqtoneqapart { X : UU } ( is : isdeceq X ) : isapart ( neq X ).
Proof.
  intros. split.
  - intros a p. simpl in p. apply p. apply idpath.
  - split.
    + intros a b p q.
      simpl in p. apply p.
      apply pathsinv0. assumption.
    + intros a c b p P s.
      apply s. destruct ( is a c ) as [ l | r ].
      * apply ii2. rewrite <- l. assumption.
      * apply ii1. assumption.
Defined.

Definition isapartdec { X : hSet } ( R : apart X ) :=
  forall a b : X, coprod ( ( pr1 R ) a b ) ( a ~> b ).

Lemma isapartdectodeceq { X : hSet } ( R : apart X ) ( is : isapartdec R ) :
  isdeceq X.
Proof.
  intros X R is y z. destruct ( is y z ) as [ l | r ].
  - apply ii2. intros f. apply ( ( pr1 ( pr2 R ) ) z).
    rewrite f in l. assumption.
  - apply ii1. assumption.
Defined.

Lemma isdeceqtoisapartdec ( X : hSet ) ( is : isdeceq X ) :
  isapartdec ( tpair _ ( deceqtoneqapart is ) ).
Proof.
  intros X is a b. destruct ( is a b ) as [ l | r ].
  - apply ii2. assumption.
  - apply ii1. intros f. apply r. assumption.
Defined.

(** * V. Apartness relations on rings *)

Open Scope rng_scope.

Definition acommrng := total2 ( fun X : commrng =>
  total2 ( fun R : apart X =>
    dirprod ( isbinopapart R ( @op1 X ) ) ( isbinopapart R ( @op2 X ) ) ) ).

Definition acommrngpair := tpair ( P := fun X : commrng =>
  total2 ( fun R : apart X =>
    dirprod ( isbinopapart R ( @op1 X ) ) (isbinopapart R ( @op2 X ) ) ) ).
Definition acommrngconstr := acommrngpair.

Definition acommrngtocommrng : acommrng -> commrng := @pr1 _ _.
Coercion acommrngtocommrng : acommrng >-> commrng.

Definition acommrngapartrel ( X : acommrng ) : hrel (pr1 X) :=
  pr1 ( pr1 ( pr2 X ) ).

Notation " a # b " := ( acommrngapartrel _ a b )  (* ( at level 50 ) *) :
rng_scope.

Definition acommrng_aadd ( X : acommrng ) : isbinopapart ( pr1 ( pr2 X ) ) op1 :=
  ( pr1 ( pr2 ( pr2 X ) ) ).

Definition acommrng_amult ( X : acommrng ) : isbinopapart ( pr1 ( pr2 X ) ) op2 :=
  ( pr2 ( pr2 ( pr2 X ) ) ).

Definition acommrng_airrefl ( X : acommrng ) : isirrefl ( pr1 ( pr1 ( pr2 X ) ) ) :=
  pr1 ( pr2 ( pr1 ( pr2 X ) ) ).

Definition acommrng_asymm ( X : acommrng ) : issymm ( pr1 ( pr1 ( pr2 X ) ) ) :=
  pr1 ( pr2 ( pr2 ( pr1 ( pr2 X ) ) ) ).

Definition acommrng_acotrans ( X : acommrng ) : iscotrans ( pr1 ( pr1 ( pr2 X ) ) ) :=
  pr2 ( pr2 ( pr2 ( pr1 ( pr2 X ) ) ) ).

Definition aintdom := total2 ( fun A : acommrng =>
  dirprod ( ( rngunel2 ( X := A ) ) # 0 )
          ( forall a b : A, ( a # 0 ) -> ( b # 0 ) -> ( ( a * b ) # 0 ) ) ).

Definition aintdompair := tpair ( P := fun A : acommrng =>
  dirprod ( ( rngunel2 ( X := A ) ) # 0 )
          ( forall a b : A, ( a # 0 ) -> ( b # 0 ) -> ( ( a * b ) # 0 ) ) ).
Definition aintdomconstr := aintdompair.

Definition pr1aintdom : aintdom -> acommrng := @pr1 _ _.  Coercion
pr1aintdom : aintdom >-> acommrng.

Definition aintdomazerosubmonoid ( A : aintdom ) : @subabmonoid ( rngmultabmonoid A ).
Proof.
  intros. split with ( fun x : A => ( x # 0 ) ).
  split.
  - intros a b. simpl in *. apply (pr2 (pr2 A)).
    + simpl in a. apply (pr2 a).
    + apply (pr2 b).
  - apply (pr2 A).
Defined.

Definition isaafield ( A : acommrng ) :=
  dirprod ( ( rngunel2 ( X := A ) ) # 0 )
          ( forall x : A, x # 0 -> multinvpair A x ).

Definition afld := total2 ( fun A : acommrng => isaafield A ).
Definition afldpair ( A : acommrng ) ( is : isaafield A ) : afld := tpair A is .
Definition pr1afld : afld -> acommrng := @pr1 _ _ .
Coercion pr1afld : afld >-> acommrng.

Lemma afldinvertibletoazero ( A : afld ) ( a : A ) ( p : multinvpair A a ) : a # 0.
Proof.
  intros. destruct p as [ a' p ].
  assert ( a' * a # 0 ) as q.
  { change ( a' * a # 0 ).
    assert ( a' * a ~> a * a' ) as f by apply ( rngcomm2 A ).
    assert ( a * a' ~> 1 ) as g by apply (pr2 p).
    rewrite f, g.
    apply (pr2 A).
  }
  assert ( a' * a # a' * ( rngunel1 ( X := A ) ) ) as q'.
  { assert ( ( rngunel1 ( X := A ) ) ~> ( a' * ( rngunel1 ( X := A ) ) ) ) as f.
    { apply pathsinv0. apply ( rngmultx0 A ). }
    rewrite <- f. assumption.
  }
  apply ( ( pr1 ( acommrng_amult A ) ) a' ).
  assumption.
Defined.

Definition afldtoaintdom ( A : afld ) : aintdom .
Proof.
  intro. split with ( pr1 A ). split.
  - apply (pr2 A).
  - intros a b p q.
    apply afldinvertibletoazero.
    apply multinvmultstable.
    + apply (pr2 (pr2 A)). assumption.
    + apply (pr2 (pr2 A)). assumption.
Defined.

Lemma timesazero { A : acommrng } { a b : A } ( p : a * b # 0 ) :
  dirprod ( a # 0 ) ( b # 0 ).
Proof.
  intros. split.
  - assert ( a * b # 0 * b ) as h.
    { rewrite ( rngmult0x A ). assumption. }
    apply ( ( pr2 ( acommrng_amult A ) ) b ). assumption.
  - apply ( ( pr1 ( acommrng_amult A ) ) a ).
    rewrite ( rngmultx0 A ). assumption.
Defined.

Lemma aaminuszero { A : acommrng } { a b : A } ( p : a # b ) : ( a - b ) # 0.
Proof.
  intros.
  rewrite <- ( rngrunax1 A a ) in p.
  rewrite <- ( rngrunax1 A b ) in p.
  assert ( a + 0 ~> ( a + ( b - b ) ) ) as f.
  { rewrite <- ( rngrinvax1 A b ). apply idpath. }
  rewrite f in p.
  rewrite <- ( rngmultwithminus1 A ) in p.
  rewrite <- ( rngassoc1 A) in p.
  rewrite ( rngcomm1 A a ) in p.
  rewrite ( rngassoc1 A b ) in p.
  rewrite ( rngmultwithminus1 A ) in p.
  apply ( ( pr1 ( acommrng_aadd A ) ) b ( a - b ) 0 ).
  assumption.
Defined.

Lemma aminuszeroa { A : acommrng } { a b : A } ( p : ( a - b ) # 0 ) : a # b.
Proof.
  intros.
  change 0 with ( @rngunel1 A ) in p.
  rewrite <- ( rngrinvax1 A b ) in p.
  rewrite <- ( rngmultwithminus1 A ) in p.
  apply ( ( pr2 ( acommrng_aadd A ) ) ( -1 * b ) a b ).
  assumption.
Defined.

Close Scope rng_scope.

(** * VI. Lemmas on logic *)

Lemma horelim ( A B : UU ) ( P : hProp ) :
  dirprod ( ishinh_UU A -> P ) ( ishinh_UU B -> P ) -> ( hdisj A B -> P ).
Proof.
  intros A B P p q. simpl in q. apply q.
  intro u. destruct u as [ u | v ].
  - apply ( pr1 p ). intro Q. auto.
  - apply ( pr2 p ). intro Q. auto.
Defined.

Lemma stronginduction { E : nat -> UU } ( p : E 0%nat )
  ( q : forall n : nat, natneq n 0%nat -> ( ( forall m : nat, natlth m n -> E m ) -> E n ) ) :
  forall n : nat, E n.
Proof.
  intros. destruct n.
  - assumption.
  - apply q.
    + split.
    + induction n.
      * intros m t.
        rewrite ( natlth1tois0 m t ). assumption.
      * intros m t.
        destruct ( natlehchoice _ _ ( natlthsntoleh _ _ t ) ) as [ left | right ].
        -- apply IHn. assumption.
        -- apply q.
           ++ rewrite right. split.
           ++ intros k s. rewrite right in s. apply ( IHn k ). assumption.
Defined.

Lemma setquotprpathsandR { X : UU } ( R : eqrel X ) :
  forall x y : X, setquotpr R x ~> setquotpr R y -> R x y.
Proof.
  intros.
  assert ( pr1 ( setquotpr R x ) y ) as i.
  { assert ( pr1 ( setquotpr R y ) y ) as i0.
    { unfold setquotpr. simpl. apply (pr2 (pr1 (pr2 R))). }
    destruct X0. assumption.
  }
  apply i.
Defined.

(* Some lemmas on decidable properties of natural numbers. *)

Definition isdecnatprop ( P : nat -> hProp ) := forall m : nat, coprod ( P m ) ( neg ( P m ) ).

Lemma negisdecnatprop ( P : nat -> hProp ) ( is : isdecnatprop P ) :
  isdecnatprop ( fun n : nat => hneg ( P n ) ).
Proof.
  intros P is n. destruct ( is n ) as [ l | r ].
  - apply ii2. intro j.
    assert hfalse as x.
    { simpl in j. apply j. assumption. }
    apply x.
  - apply ii1. assumption.
Defined.

Lemma bndexistsisdecnatprop ( P : nat -> hProp ) ( is : isdecnatprop P ) :
  isdecnatprop ( fun n : nat => hexists ( fun m : nat => dirprod ( natleh m n ) ( P m ) ) ).
Proof.
  intros P is n. induction n.
  - destruct ( is 0%nat ) as [ l | r ].
    + apply ii1. apply total2tohexists.
      split with 0%nat. split.
      * apply isreflnatleh.
      * assumption.
    + apply ii2. intro j.
      assert hfalse as x.
      { simpl in j. apply j. intro m.
        destruct m as [ m m' ].
        apply r.
        change ((natleh m 0) × P m) in m'.
        rewrite ( natleh0tois0 ( pr1 m' ) ) in m'.
        apply (pr2 m').
      }
      apply x.
  - destruct ( is ( S n ) ) as [ l | r ].
    + apply ii1.
      apply total2tohexists.
      split with ( S n ).
      split.
      * apply ( isreflnatleh ( S n ) ).
      * assumption.
    + destruct IHn as [ l' | r' ].
      * apply ii1.
        use (hinhuniv _ l').
        intro m.
        destruct m as [ m m' ].
        apply total2tohexists.
        split with m. split.
        -- apply ( istransnatleh(m := n) ).
           ++ apply m'.
           ++ apply natlthtoleh. apply natlthnsn.
        -- apply (pr2 m').
      * apply ii2. intro j.
        apply r'.
        use (hinhuniv _ j).
        intro m. destruct m as [ m m' ].
        -- apply total2tohexists. split with m.
           split.
           ++ destruct ( natlehchoice m ( S n ) ( pr1 m' ) ) as [ h | p ].
              ** apply natlthsntoleh. assumption.
              ** apply fromempty.
                 apply r.
                 rewrite <- p.
                 apply (pr2 m').
           ++ apply (pr2 m').
Defined.

Lemma isdecisbndqdec ( P : nat -> hProp ) ( is : isdecnatprop P ) ( n : nat ) :
  coprod ( forall m : nat, natleh m n -> P m )
         ( hexists ( fun m : nat => dirprod ( natleh m n ) ( neg ( P m ) ) ) ).
Proof.
  intros P is n.
  destruct ( bndexistsisdecnatprop _ ( negisdecnatprop P is ) n ) as [ l | r ].
  - apply ii2. assumption.
  - apply ii1. intros m j.
    destruct ( is m ) as [ l' | r' ].
    + assumption.
    + apply fromempty.
      apply r. apply total2tohexists.
      split with m.
      split; assumption.
Defined.

Lemma leastelementprinciple ( n : nat ) ( P : nat -> hProp )
      ( is : isdecnatprop P ) : P n -> hexists ( fun k : nat =>
        dirprod ( P k ) ( forall m : nat, natlth m k -> neg ( P m ) ) ).
Proof.
  intro n. induction n.
  - intros P is u.
    apply total2tohexists.
    split with 0%nat. split.
    + assumption.
    + intros m i.
      apply fromempty.
      apply ( negnatgth0n m i ).
  - intros P is u.
    destruct ( is 0%nat ) as [ l | r ].
    + apply total2tohexists. split with 0%nat. split.
      * assumption.
      * intros m i.
        apply fromempty.
        apply ( negnatgth0n m i ).
    + set ( P' := fun m : nat => P ( S m ) ).
      assert ( forall m : nat, coprod ( P' m ) ( neg ( P' m ) ) ) as is'.
      { intros m. unfold P'. apply ( is ( S m ) ). }
      set ( c := IHn P' is' u ).
      use (hinhuniv _ c).
      intros k.
      destruct k as [ k v ]. destruct v as [ v0 v1 ].
      apply total2tohexists. split with ( S k ). split.
      * assumption.
      * intros m. destruct m.
        -- intros i. assumption.
        -- intros i. apply v1. apply i.
Defined.

(** END OF FILE *)
<|MERGE_RESOLUTION|>--- conflicted
+++ resolved
@@ -1,1110 +1,1103 @@
-(** *Fixing notation, terminology and basic lemmas *)
-
-(** By Alvaro Pelayo, Vladimir Voevodsky and Michael A. Warren *)
-
-(** made compatible with the current UniMath library again by Benedikt Ahrens in 2014
-    and by Ralph Matthes in 2017 *)
-
-(** Settings *)
-
-Unset Automatic Introduction. (** This line has to be removed for the
-file to compile with Coq8.2 *)
-
-(** Imports *)
-
-Require Import UniMath.Foundations.PartA.
-Require Import UniMath.Foundations.Propositions.
-Require Import UniMath.Foundations.NaturalNumbers.
-Require Import UniMath.Algebra.Rigs_and_Rings.
-Require Import UniMath.Algebra.Domains_and_Fields.
-Require Import UniMath.NumberSystems.Integers.
-Require Import UniMath.Algebra.Monoids_and_Groups.
-
-
-(*Require Export finitesets.
-
-Require Export stnfsets.*)
-
-(** Fixing some notation *)
-
-(** * Notation, terminology and very basic facts *)
-
-Notation "x ~> y" := ( paths x y ) ( at level 50 ) : type_scope.
-
-Arguments tpair [ T P ].
-
-Lemma pathintotalfiber ( B : UU ) ( E : B -> UU ) ( b0 b1 : B ) ( e0 :
-E b0 ) ( e1 : E b1 ) ( p0 : b0 ~> b1 ) ( p1 : transportf E p0 e0 ~> e1 ) : ( tpair b0 e0 ) ~> ( tpair b1 e1 ).
-Proof.
-  intros. destruct p0, p1. apply idpath.
-Defined.
-
-Definition neq ( X : UU ) : X -> X -> hProp :=
-  fun x y : X => hProppair (neg (x ~> y)) (isapropneg (x ~> y)).
-
-Definition pathintotalpr1 { B : UU } { E : B -> UU } { v w : total2 E} ( p : v ~> w ) : ( pr1 v ) ~> ( pr1 w ) :=
-  maponpaths ( fun x => pr1 x ) p.
-
-Lemma isinclisinj { A B : UU } { f : A -> B } ( p : isincl f ) { a b : A } ( p : f a ~> f b ) : a ~> b.
-Proof.
-  intros.
-  set ( q := p ( f a )).
-  set ( a' := hfiberpair f a ( idpath ( f a ) ) ).
-  set ( b' := hfiberpair f b ( pathsinv0 p0 ) ).
-  assert ( a' ~> b' ) as p1 by apply (p ( f a ) ).
-  apply ( pathintotalpr1 p1 ).
-Defined.
-
-(** * I. Lemmas on natural numbers *)
-
-Lemma minus0r ( n : nat ) : minus n 0 ~> n.
-Proof.
-  intros n. destruct n; apply idpath.
-Defined.
-
-Lemma minusnn0 ( n : nat ) : minus n n ~> 0%nat.
-Proof.
-  intro. induction n.
-  - apply idpath.
-  - assumption.
-Defined.
-
-Lemma minussn1 ( n : nat ) : minus ( S n ) 1 ~> n.
-Proof.
-  intro. destruct n; apply idpath.
-Defined.
-
-Lemma minussn1non0 ( n : nat ) ( p : natlth 0 n ) : S ( minus n 1 ) ~> n.
-Proof.
-  intro. destruct n.
-  - intro p. apply fromempty. exact (isirreflnatlth 0%nat p ).
-  - intro. apply maponpaths. apply minus0r.
-Defined.
-
-Lemma minusleh ( n m : nat ) : natleh ( minus n m ) n.
-Proof.
-  intros n. induction n.
-  - intros m. apply isreflnatleh.
-  - intros m. destruct m.
-    + apply isreflnatleh.
-    + apply ( istransnatleh (IHn m)).
-      apply natlthtoleh.
-      apply natlthnsn.
-Defined.
-
-Lemma minus1leh { n m : nat } ( p : natlth 0 n ) ( q : natlth 0 m ) ( r : natleh n m ) : natleh ( minus n 1 ) ( minus m 1 ).
-Proof.
-  intro n. destruct n.
-  - auto.
-  - intros m p q r. destruct m.
-    + apply fromempty. exact (isirreflnatlth 0%nat q ).
-    + assert ( natleh n m ) as a by apply r.
-      assert ( natleh ( minus n 0%nat ) m ) as a0 by
-        exact (transportf ( fun x : nat => natleh x m ) ( pathsinv0 ( minus0r n ) ) a).
-      exact ( transportf ( fun x : nat => natleh ( minus n 0 ) x ) (pathsinv0 ( minus0r m ) ) a0 ).
-Defined.
-
-Lemma minuslth ( n m : nat ) ( p : natlth 0 n ) ( q : natlth 0 m ) :
-  natlth ( minus n m ) n.
-Proof.
-  intro n. destruct n.
-  - auto.
-  - intros m p q. destruct m.
-    + apply fromempty. exact ( isirreflnatlth 0%nat q).
-    + apply ( natlehlthtrans _ n _ ).
-      * apply ( minusleh n m ).
-      * apply natlthnsn.
-Defined.
-
-Lemma natlthsntoleh ( n m : nat ) : natlth m ( S n ) -> natleh m n.
-Proof.
-  intro. induction n.
-  - intros m p. destruct m.
-    + apply isreflnatleh.
-    + assert ( natlth m 0 ) as q by apply p.
-      apply fromempty. exact ( negnatgth0n m q ).
-  - intros m p. destruct m.
-    + apply natleh0n.
-    + apply ( IHn m ). assumption.
-Defined.
-
-Lemma natlthminus0 { n m : nat } ( p : natlth m n ) :
-  natlth 0 ( minus n m ).
-Proof.
-  intro n. induction n.
-  - intros m p. apply fromempty. exact ( negnatlthn0 m p ).
-  - intros m p. destruct m.
-    + auto.
-    + apply IHn. apply p.
-Defined.
-
-Lemma natlthsnminussmsn ( n m : nat ) ( p : natlth m n ) :
-  natlth ( minus ( S n ) ( S m ) ) ( S n ).
-Proof.
-  intro. induction n.
-  - intros m p. apply fromempty. apply (negnatlthn0 m p).
-  - intros m p. destruct m.
-    + assert ( minus ( S ( S n ) ) 1 ~> S n ) as f.
-      { destruct n.
-        * auto.
-        * auto. }
-      rewrite f. apply natlthnsn.
-    + apply ( istransnatlth _ ( S n ) _ ).
-      * apply IHn. assumption.
-      * apply natlthnsn.
-Defined.
-
-Lemma natlehsnminussmsn ( n m : nat ) ( p : natleh m n ) :
-  natleh (minus ( S n ) ( S m ) ) ( S n ).
-Proof.
-  intro n. induction n.
-  - intros m p. apply negnatgthtoleh. intro X. apply nopathsfalsetotrue. assumption.
-  - intros m p. destruct m.
-    + apply natlthtoleh. apply natlthnsn.
-    + apply ( istransnatleh( m := S n ) ).
-      * apply IHn. assumption.
-      * apply natlthtoleh. apply natlthnsn.
-Defined.
-
-Lemma pathssminus ( n m : nat ) ( p : natlth m ( S n ) ) :
-  S ( minus n m ) ~> minus ( S n ) m.
-Proof.
-  intro n. induction n.
-  - intros m p. destruct m.
-    + auto.
-    + apply fromempty.
-      apply nopathstruetofalse. apply pathsinv0. assumption.
-  - intros m p. destruct m.
-    + auto.
-    + apply IHn. apply p.
-Defined.
-
-Lemma natlehsminus ( n m : nat ) :
-  natleh ( minus ( S n ) m ) ( S (minus n m ) ).
-Proof.
-  intro n. induction n.
-  - intros m. apply negnatgthtoleh. intro X. apply nopathstruetofalse.
-    apply pathsinv0. destruct m.
-    + assumption.
-    + assumption.
-  - intros m. destruct m.
-    + apply isreflnatleh.
-    + apply IHn.
-Defined.
-
-Lemma natlthssminus { n m l : nat } ( p : natlth m ( S n ) )
-      ( q : natlth l ( S ( minus ( S n ) m ) ) ) : natlth l ( S ( S n ) ).
-Proof.
-  intro n. intros m l p q.
-  apply ( natlthlehtrans _ ( S ( minus ( S n ) m ) ) ).
-  - assumption.
-  - destruct m.
-    + apply isreflnatleh.
-    + apply natlthtoleh. apply natlthsnminussmsn. assumption.
-Defined.
-
-Lemma natdoubleminus { n k l : nat } ( p : natleh k n ) ( q : natleh l k ) :
-  ( minus n k) ~> ( minus ( minus n l ) ( minus k l ) ).
-Proof.
-  intro n. induction n.
-  - auto.
-  - intros k l p q. destruct k.
-    + destruct l.
-      * auto.
-      * apply fromempty. exact ( negnatlehsn0 l q ).
-    + destruct l.
-      * auto.
-      * apply ( IHn k l ); assumption.
-Defined.
-
-Lemma minusnleh1 ( n m : nat ) ( p : natlth m n ) : natleh m ( minus n 1 ).
-Proof.
-  intro n. destruct n.
-  - intros m p. apply fromempty. exact (negnatlthn0 m p ).
-  - intros m p. destruct m.
-    + apply natleh0n.
-    + apply natlthsntoleh.
-      change ( minus ( S n ) 1 ) with ( minus n 0 ).
-      rewrite minus0r. assumption.
-Defined.
-
-Lemma doubleminuslehpaths ( n m : nat ) ( p : natleh m n ) :
-  minus n (minus n m ) ~> m.
-Proof.
-  intro n. induction n.
-  - intros m p. destruct ( natlehchoice m 0 p ) as [ h | k ].
-    + apply fromempty. apply negnatlthn0 with ( n := m ). assumption.
-    + simpl. apply pathsinv0. assumption.
-  - intros. destruct m.
-    + simpl. apply minusnn0.
-    + change ( minus ( S n ) (minus n m ) ~> S m ).
-      rewrite <- pathssminus.
-      * rewrite IHn.
-        ++  apply idpath.
-        ++ assumption.
-      * apply ( minuslth ( S n ) ( S m ) ).
-        ++ apply (natlehlthtrans _ n ). apply natleh0n. apply natlthnsn.
-        ++ apply (natlehlthtrans _ m ). apply natleh0n. apply natlthnsn.
-Defined.
-
-Lemma boolnegtrueimplfalse ( v : bool ) ( p : neg ( v ~> true ) ) : v ~> false.
-Proof.
-  intros. destruct v.
-  - apply fromempty. apply p; auto.
-  - auto.
-Defined.
-
-Definition natcoface ( i : nat ) : nat -> nat.
-Proof.
-  intros i n. destruct ( natgtb i n ).
-  - exact n.
-  - exact ( S n ).
-Defined.
-
-Lemma natcofaceleh ( i n upper : nat ) ( p : natleh n upper ) :
-  natleh ( natcoface i n ) ( S upper ).
-Proof.
-  intros.
-  unfold natcoface.
-  destruct ( natgtb i n ).
-  - apply natlthtoleh.  apply (natlehlthtrans _ upper ).
-    assumption. apply natlthnsn.
-  - apply p.
-Defined.
-
-Lemma natgehimplnatgtbfalse ( m n : nat ) ( p : natgeh n m ) : natgtb m n ~> false.
-Proof.
-  intros. unfold natgeh in p. unfold natgth in p.
-  apply boolnegtrueimplfalse.
-  intro q.
-  apply natlehneggth in p.
-  apply p. auto.
-Defined.
-
-Definition natcofaceretract ( i : nat ) : nat -> nat.
-Proof.
-  intros i n. destruct ( natgtb i n ).
-  - exact n.
-  - exact ( minus n 1 ).
-Defined.
-
-Lemma natcofaceretractisretract ( i : nat ) :
-  funcomp ( natcoface i ) ( natcofaceretract i ) ~> idfun nat.
-Proof.
-  intro i.
-  simpl. apply funextfun.
-  intro n. unfold funcomp.
-  set ( c := natlthorgeh n i ). destruct c as [ h | k ].
-  - unfold natcoface. rewrite h. unfold natcofaceretract. rewrite h.  apply idpath.
-  - assert ( natgtb i n ~> false ) as f.
-    { apply natgehimplnatgtbfalse. assumption. }
-    unfold natcoface. rewrite f. unfold natcofaceretract.
-    assert ( natgtb i ( S n ) ~> false ) as ff.
-    { apply natgehimplnatgtbfalse.
-      apply ( istransnatgeh _ n ).
-      apply natgthtogeh. apply natgthsnn. assumption. }
-    rewrite ff.  rewrite minussn1.  apply idpath.
-Defined.
-
-Lemma isinjnatcoface ( i x y : nat ) : natcoface i x ~> natcoface i y -> x ~> y.
-Proof.
-  intros i x y p.
-  change x with ( ( idfun _ ) x).
-  rewrite <- ( natcofaceretractisretract i ).
-  change y with ( ( idfun _ ) y ).
-  rewrite <- ( natcofaceretractisretract i ).
-  unfold funcomp. rewrite p. apply idpath.
-Defined.
-
-Lemma natlehdecomp ( b a : nat ) :
-  hexists ( fun c : nat => ( a + c )%nat ~> b ) -> natleh a b.
-Proof.
-  intro b. induction b.
-  - intros a p. use (hinhuniv _ p).
-    intro t. destruct t as [ c f ]. destruct a.
-    + apply isreflnatleh.
-<<<<<<< HEAD
-    + apply fromempty.
-      simpl in f .
-      exact ( negpathssx0 ( a + c ) f ).
-  - intros a p. refine (hinhuniv _ p).
-=======
-    + assert empty.
-      { simpl in f . exact ( negpathssx0 ( a + c ) f ). }
-      contradiction.
-  - intros a p. use (hinhuniv _ p).
->>>>>>> 2ee83a52
-    intro t. destruct t as [ c f ]. destruct a.
-    + apply natleh0n.
-    + assert ( natleh a b ) as q.
-      { simpl in f.
-        apply IHb.
-        intro P.
-        intro s. apply s.
-        split with c.
-        apply invmaponpathsS.
-        assumption. }
-      apply q.
-Defined.
-
-Lemma natdivleh ( a b k : nat ) ( f : ( a * k )%nat ~> b ) :
-  coprod ( natleh a b ) ( b ~> 0%nat ).
-Proof.
-  intros. destruct k.
-  - rewrite natmultcomm in f. simpl in f. apply ii2.
-    apply pathsinv0. assumption.
-  - rewrite natmultcomm in f. simpl in f. apply ii1.
-    apply natlehdecomp. intro P. intro g. apply g.
-    split with ( k * a )%nat. rewrite natpluscomm.
-    assumption.
-Defined.
-
-(** * II. Lemmas on rings *)
-
-Open Scope rng_scope.
-
-Lemma rngminusdistr { X : commrng } ( a b c : X ) :
-  a * (b - c) ~> (a * b - a * c).
-Proof.
-  intros. rewrite rngldistr. rewrite rngrmultminus. apply idpath.
-Defined.
-
-Lemma rngminusdistl { X : commrng } ( a b c : X ) :
-  (b - c) * a ~> (b * a - c * a).
-Proof.
-  intros. rewrite rngrdistr. rewrite rnglmultminus. apply idpath.
-Defined.
-
-Lemma multinvmultstable ( A : commrng ) ( a b : A ) ( p : multinvpair A a )
-  ( q : multinvpair A b ) : multinvpair A ( a * b ).
-Proof.
-  intros. destruct p as [ a' p ]. destruct q as [ b' q ].
-  split with ( b' * a' ). split.
-  - change ( ( ( b' * a' ) * ( a * b ) )%rng ~> (@rngunel2 A )).
-    rewrite ( rngassoc2 A b').
-    rewrite <- ( rngassoc2 A a' ).
-    change ( dirprod ( ( a' * a )%rng ~> ( @rngunel2 A ) )
-                     ( ( a * a' )%rng ~> ( @rngunel2 A ) ) ) in p.
-    change ( dirprod ( ( b' * b )%rng ~> ( @rngunel2 A ) )
-                     ( ( b * b' )%rng ~> ( @rngunel2 A ) ) ) in q.
-    rewrite <- ( pr1 q ). apply maponpaths.
-    assert ( a' * a * b ~> 1 * b ) as f by
-          apply ( maponpaths ( fun x => x * b ) ( pr1 p ) ).
-    rewrite rnglunax2 in f. assumption.
-  - change ( ( ( a * b ) * ( b' * a' ) )%rng ~> ( @rngunel2 A )).
-    rewrite ( rngassoc2 A a). rewrite <- ( rngassoc2 A b ).
-    change ( dirprod ( ( a' * a )%rng ~> ( @rngunel2 A ) )
-                     ( ( a * a' )%rng ~> ( @rngunel2 A ) ) ) in p.
-    change ( dirprod ( ( b' * b )%rng ~> ( @rngunel2 A ) )
-                     ( ( b * b' )%rng ~> ( @rngunel2 A ) ) ) in q.
-    rewrite <- ( pr2 q ). rewrite ( pr2 q ).
-    rewrite rnglunax2. apply (pr2 p).
-Defined.
-
-Lemma commrngaddinvunique ( X : commrng ) ( a b c : X )
-      ( p : @op1 X a b ~> @rngunel1 X )
-      ( q : @op1 X a c ~> @rngunel1 X ) : b ~> c.
-Proof.
-  intros. rewrite ( pathsinv0 ( rngrunax1 X b ) ).
-  rewrite ( pathsinv0 q ).
-  rewrite ( pathsinv0 ( rngassoc1 X _ _ _ ) ).
-  rewrite ( rngcomm1 X b _ ).
-  rewrite p.
-  rewrite rnglunax1.
-  apply idpath.
-Defined.
-
-Lemma isapropmultinvpair ( X : commrng ) ( a : X ) : isaprop ( multinvpair X a ).
-Proof.
-  intros. unfold isaprop. intros b c.
-  assert ( b ~> c ) as f.
-  { destruct b as [ b b' ].
-    destruct c as [ c c'].
-    assert ( b ~> c ) as f0.
-    { rewrite <- ( @rngrunax2 X b ).
-      change ( b * ( @rngunel2 X ) ) with ( b * 1 )%multmonoid.
-      rewrite <- ( pr2 c' ).
-      change ( ( b * ( a * c ) )%rng ~> c ).
-      rewrite <- ( rngassoc2 X ).
-      change ( b * a )%rng with ( b * a )%multmonoid.
-      rewrite ( pr1 b' ).
-      change ( ( @rngunel2 X ) * c ~> c )%rng.
-      apply rnglunax2.
-    }
-    apply pathintotalfiber with ( p0 := f0 ).
-    assert ( isaprop ( dirprod (c * a ~> ( @rngunel2 X ) )
-                               (a * c ~> ( @rngunel2 X )) ) ) as is.
-    { apply isofhleveldirprod.
-      - apply ( setproperty X ).
-      - apply ( setproperty X ).
-    }
-    apply is.
-  }
-  split with f. intros g.
-  assert ( isaset ( multinvpair X a ) ) as is.
-  { unfold multinvpair. unfold invpair.
-    change isaset with ( isofhlevel 2 ).
-    apply isofhleveltotal2.
-    - apply ( pr2 ( pr1 ( pr1 ( rigmultmonoid X ) ) ) ).
-    - intros. apply isofhleveldirprod.
-      + apply hlevelntosn.
-        apply ( setproperty X ).
-      + apply hlevelntosn. apply (setproperty X ).
-  }
-  apply is.
-Defined.
-
-Close Scope rng_scope.
-
-(** * III. Lemmas on hz *)
-
-Open Scope hz_scope.
-
-Lemma hzaddinvplus ( n m : hz ) : - ( n + m ) ~> ( ( - n ) + ( - m ) ).
-Proof.
-  intros.
-  apply commrngaddinvunique with ( a := n + m ).
-  - apply rngrinvax1.
-  - assert ( ( n + m ) + ( - n + - m ) ~> ( n + - n + m + - m ) ) as i.
-    { assert ( n + m + ( - n + - m ) ~> ( n + ( m + ( - n + - m ) ) ) ) as i0 by
-            apply rngassoc1.
-      assert ( n + ( m + ( - n + - m ) ) ~> ( n + ( m + - n + - m ) ) ) as i1.
-      { apply maponpaths. apply pathsinv0. apply rngassoc1. }
-      assert ( n + ( m + - n + - m ) ~> ( n + (- n + m + - m ) ) ) as i2.
-      { apply maponpaths. apply ( maponpaths ( fun x : _ => x + - m ) ).
-        apply rngcomm1. }
-      assert ( n + ( - n + m + - m ) ~> ( n + ( - n + m ) + - m ) ) as i3.
-      { apply pathsinv0. apply rngassoc1. }
-      assert ( n + ( - n + m ) + - m ~> ( n + - n + m + - m ) ) as i4.
-      { apply pathsinv0. apply ( maponpaths ( fun x : _ => x + - m ) ).
-        apply rngassoc1. }
-      exact ( pathscomp0 i0 ( pathscomp0 i1 ( pathscomp0 i2 ( pathscomp0 i3 i4 ) ) ) ).    }
-    assert ( n + - n + m + -m ~> 0 ) as j.
-    { assert ( n + - n + m + - m ~> ( 0 + m + - m ) ) as j0.
-      { apply ( maponpaths ( fun x : _ => x + m + - m ) ).
-        apply rngrinvax1. }
-      assert ( 0 + m + - m ~> ( m + - m ) ) as j1.
-      { apply ( maponpaths ( fun x : _ => x + - m ) ).
-        apply rnglunax1. }
-      assert ( m + - m ~> 0 ) as j2 by apply rngrinvax1.
-      exact ( pathscomp0 j0 ( pathscomp0 j1 j2 ) ).
-    }
-    exact ( pathscomp0 i j ).
-Defined.
-
-Lemma hzgthsntogeh ( n m : hz ) ( p : hzgth ( n + 1 ) m ) : hzgeh n m.
-Proof.
-  intros.
-  set ( c := hzgthchoice2 ( n + 1 ) m ).
-  destruct c as [ h | k ].
-  - exact p.
-  - assert ( hzgth n m ) as a by exact ( hzgthandplusrinv n m 1 h ).
-    apply hzgthtogeh. exact a.
-  - rewrite ( hzplusrcan n m 1 k ). apply isreflhzgeh.
-Defined.
-
-Lemma hzlthsntoleh ( n m : hz ) ( p : hzlth m ( n + 1 ) ) : hzleh m n.
-Proof.
-  intros. unfold hzlth in p.
-  assert ( hzgeh n m ) as a by (apply hzgthsntogeh; exact p).
-  exact a.
-Defined.
-
-Lemma hzabsvalchoice ( n : hz ) :
-  coprod ( 0%nat ~> ( hzabsval n ) ) ( total2 ( fun x : nat => S x ~> ( hzabsval n ) ) ).
-Proof.
-  intros.
-  destruct ( natlehchoice _ _ ( natleh0n ( hzabsval n ) ) ) as [ l | r ].
-  - apply ii2. split with ( minus ( hzabsval n ) 1 ).
-    rewrite pathssminus.
-    + change ( minus ( hzabsval n ) 0 ~> hzabsval n ).
-      rewrite minus0r. apply idpath.
-    + assumption.
-  - apply ii1. assumption.
-Defined.
-
-Lemma hzlthminusswap ( n m : hz ) ( p : hzlth n m ) : hzlth ( - m ) (- n ).
-Proof.
-  intros. rewrite <- ( hzplusl0 ( - m ) ). rewrite <- ( hzrminus n ).
-  change ( hzlth ( n + - n + - m ) ( - n ) ).
-  rewrite hzplusassoc. rewrite ( hzpluscomm ( -n ) ).
-  rewrite <- hzplusassoc.
-  assert ( - n ~> ( 0 + - n ) ) as f.
-  { apply pathsinv0. apply hzplusl0. }
-  assert ( hzlth ( n + - m + - n ) ( 0 + - n ) ) as q.
-  { apply hzlthandplusr.  rewrite <- ( hzrminus m ).
-    change ( m - m ) with ( m + - m ).
-    apply hzlthandplusr.
-    assumption. }
-  rewrite <- f in q.
-  assumption.
-Defined.
-
-Lemma hzlthminusequiv ( n m : hz ) :
-  dirprod ( ( hzlth n m ) -> (hzlth 0 ( m - n ) ) )
-          ( ( hzlth 0 ( m - n ) ) -> ( hzlth n m ) ).
-Proof.
-  intros. rewrite <- ( hzrminus n ).
-  change ( n - n ) with ( n + - n ).
-  change ( m - n ) with ( m + - n ).
-  split.
-  - intro p. apply hzlthandplusr. assumption.
-  - intro p.
-    rewrite <- ( hzplusr0 n ).
-    rewrite <- ( hzplusr0 m ).
-    rewrite <- ( hzlminus n ).
-    rewrite <- 2! hzplusassoc.
-    apply hzlthandplusr.
-    assumption.
-Defined.
-
-Lemma hzlthminus ( n m k : hz ) ( p : hzlth n k ) ( q : hzlth m k )
-      ( q' : hzleh 0 m ) : hzlth ( n - m ) k.
-Proof.
-  intros.
-  destruct ( hzlehchoice 0 m q' ) as [ l | r ].
-  - apply ( istranshzlth _ n _ ).
-    + assert ( hzlth ( n - m ) ( n + 0 ) ) as i0.
-      { rewrite <- ( hzrminus m ).
-        change ( m - m ) with ( m + - m ).
-        rewrite <- hzplusassoc.
-        apply hzlthandplusr.
-        assert ( hzlth ( n + 0 ) ( n + m ) ) as i00.
-        { apply hzlthandplusl. assumption. }
-        rewrite hzplusr0 in i00. assumption.
-      }
-      rewrite hzplusr0 in i0. assumption.
-    + assumption.
-  - rewrite <- r.
-    change ( n - 0 ) with ( n + - 0 ).
-    rewrite hzminuszero. rewrite ( hzplusr0 n ). assumption.
-Defined.
-
-Lemma hzabsvalandminuspos ( n m : hz ) ( p : hzleh 0 n ) ( q : hzleh 0 m ) :
-  nattohz ( hzabsval ( n - m ) ) ~> nattohz ( hzabsval ( m - n ) ).
-Proof.
-  intros. destruct ( hzlthorgeh n m ) as [ l | r ].
-  - assert ( hzlth ( n - m ) 0 ) as a.
-    { change ( n - m ) with ( n + - m ).
-      rewrite <- ( hzrminus m ).
-      change ( m - m ) with ( m + - m ).
-      apply hzlthandplusr. assumption.
-    }
-    assert ( hzlth 0 ( m - n ) ) as b.
-    { change ( m - n ) with ( m + - n ).
-      rewrite <- ( hzrminus n ).
-      change ( n - n ) with ( n + - n ).
-      apply hzlthandplusr. assumption.
-    }
-    rewrite ( hzabsvallth0 a ).
-    rewrite hzabsvalgth0.
-    + change ( n - m ) with ( n + - m ).
-      rewrite hzaddinvplus.
-      change ( - - m ) with ( - - m )%rng.
-      rewrite rngminusminus.
-      rewrite hzpluscomm.
-      apply idpath.
-    + apply b.
-  - destruct ( hzgehchoice n m r ) as [ h | k ].
-    + assert ( hzlth 0 ( n - m ) ) as a.
-      { change ( n - m ) with ( n + - m ).
-        rewrite <- ( hzrminus m ).
-        change ( m - m ) with ( m + - m ).
-        apply hzlthandplusr. assumption.
-      }
-      assert ( hzlth ( m - n ) 0 ) as b.
-      { change ( m - n ) with ( m + - n ).
-        rewrite <- ( hzrminus n ).
-        apply hzlthandplusr.
-        apply h.
-      }
-      rewrite ( hzabsvallth0 b ).
-      rewrite hzabsvalgth0.
-      * change ( ( n + - m ) ~> - ( m + - n ) ).
-        rewrite hzaddinvplus.
-        change ( - - n ) with ( - - n )%rng.
-        rewrite rngminusminus.
-        rewrite hzpluscomm.
-        apply idpath.
-      * apply a.
-    + rewrite k. apply idpath.
-Defined.
-
-Lemma hzabsvalneq0 ( n : hz ) ( p : hzneq 0 n ) :
-  hzlth 0 ( nattohz ( hzabsval n ) ).
-Proof.
-  intros. destruct ( hzneqchoice 0 n p ) as [ left | right ].
-  - rewrite hzabsvallth0.
-    + apply hzlth0andminus. apply left.
-    + apply left.
-  - rewrite hzabsvalgth0.
-    + assumption.
-    + apply right.
-Defined.
-
-Definition hzrdistr ( a b c : hz ) : ( a + b ) * c ~> ( ( a * c ) + ( b * c ) ) :=
-  rngrdistr hz a b c.
-
-Definition hzldistr ( a b c : hz ) : c * ( a + b ) ~> ( ( c * a ) + ( c * b ) ) :=
-  rngldistr hz a b c.
-
-
-Lemma hzabsvaland1 : hzabsval 1 ~> 1%nat.
-Proof.
-  apply ( isinclisinj isinclnattohz ).
-  rewrite hzabsvalgth0.
-  - rewrite nattohzand1.
-    apply idpath.
-  - rewrite <- ( hzplusl0 1). apply ( hzlthnsn 0 ).
-Defined.
-
-Lemma hzabsvalandplusnonneg ( n m : hz ) ( p : hzleh 0 n ) ( q : hzleh 0 m ) :
-  hzabsval ( n + m ) ~> ( ( hzabsval n ) + ( hzabsval m ) )%nat.
-Proof.
-  intros.
-  assert ( hzleh 0 ( n + m ) ) as r.
-  { rewrite <- ( hzrminus n ).
-    change ( n - n ) with ( n + - n ).
-    apply hzlehandplusl.
-    apply ( istranshzleh _ 0 _ ).
-    - apply hzgeh0andminus.
-      apply p.
-    - assumption.
-  }
-  apply ( isinclisinj isinclnattohz ).
-  rewrite nattohzandplus.
-  rewrite hzabsvalgeh0. (* used to start with rewrite 3! hzabsvalgeh0 *)
-  - rewrite hzabsvalgeh0.
-    + rewrite hzabsvalgeh0.
-      * apply idpath.
-      * assumption.
-    + assumption.
-  - assumption.
-Defined.
-
-Lemma hzabsvalandplusneg ( n m : hz ) ( p : hzlth n 0 ) ( q : hzlth m 0 ) :
-  hzabsval ( n + m ) ~> ( ( hzabsval n ) + ( hzabsval m ) )%nat.
-Proof.
-  intros.
-  assert ( hzlth ( n + m ) 0 ) as r.
-  { rewrite <- ( hzrminus n ).
-    change ( n - n ) with ( n + - n ).
-    apply hzlthandplusl.
-    apply ( istranshzlth _ 0 _ ).
-    - assumption.
-    - apply hzlth0andminus.
-      assumption.
-  }
-  apply ( isinclisinj isinclnattohz ).
-  rewrite nattohzandplus.
-  rewrite hzabsvallth0.
-  - rewrite hzabsvallth0.
-    + rewrite hzabsvallth0.
-      * rewrite hzaddinvplus. apply idpath.
-      * assumption.
-    + assumption.
-  - assumption.
-Defined.
-
-Lemma hzabsvalandnattohz ( n : nat ) : hzabsval ( nattohz n ) ~> n.
-Proof.
-  induction n.
-  - rewrite nattohzand0.
-    rewrite hzabsval0.
-    apply idpath.
-  - rewrite nattohzandS.
-    rewrite hzabsvalandplusnonneg.
-    + rewrite hzabsvaland1. simpl. apply maponpaths. assumption.
-    + rewrite <- (hzplusl0 1).
-      apply hzlthtoleh.
-      apply ( hzlthnsn 0 ).
-    + rewrite <- nattohzand0.
-      apply nattohzandleh. apply natleh0n.
-Defined.
-
-Lemma hzabsvalandlth ( n m : hz ) ( p : hzleh 0 n ) ( p' : hzlth n m ) :
-  natlth ( hzabsval n ) ( hzabsval m ).
-Proof.
-  intros.
-  destruct ( natlthorgeh ( hzabsval n ) ( hzabsval m ) ) as [ h | k ].
-  - assumption.
-  - apply fromempty.
-    apply ( isirreflhzlth m ).
-    apply ( hzlehlthtrans _ n _ ).
-    + rewrite <- ( hzabsvalgeh0 ).
-      rewrite <- ( hzabsvalgeh0 p ).
-      apply nattohzandleh.
-      apply k.
-      apply hzgthtogeh.
-      apply ( hzgthgehtrans _ n _ ); assumption.
-    + assumption.
-Defined.
-
-Lemma nattohzandlthinv ( n m : nat ) ( p : hzlth ( nattohz n ) (nattohz m ) ) :
-  natlth n m.
-Proof.
-  intros.
-  rewrite <- ( hzabsvalandnattohz n ).
-  rewrite <- ( hzabsvalandnattohz m ).
-  apply hzabsvalandlth.
-  - change 0 with ( nattohz 0%nat ).
-    apply nattohzandleh.
-    apply natleh0n .
-  - assumption.
-Defined.
-
-Close Scope hz_scope.
-
-(** * IV. Generalities on apartness relations *)
-
-Definition iscomparel { X : UU } ( R : hrel X ) :=
-  forall x y z : X, R x y -> coprod ( R x z ) ( R z y ).
-
-Definition isapart { X : UU } ( R : hrel X ) :=
-  dirprod ( isirrefl R ) ( dirprod ( issymm R ) ( iscotrans R ) ).
-
-Definition istightapart { X : UU } ( R : hrel X ) :=
-  dirprod ( isapart R ) ( forall x y : X, neg ( R x y ) -> ( x ~> y ) ).
-
-Definition apart ( X : hSet ) := total2 ( fun R : hrel X => isapart R ).
-
-Definition isbinopapartl { X : hSet } ( R : apart X ) ( opp : binop X ) :=
-  forall a b c : X, ( ( pr1 R ) ( opp a b ) ( opp a c ) ) -> ( pr1 R ) b c.
-
-Definition isbinopapartr { X : hSet } ( R : apart X ) ( opp : binop X ) :=
-  forall a b c : X, ( pr1 R ) ( opp b a ) ( opp c a ) -> ( pr1 R ) b c.
-
-Definition isbinopapart { X : hSet } ( R : apart X ) ( opp : binop X ) :=
-  dirprod ( isbinopapartl R opp ) ( isbinopapartr R opp ).
-
-Lemma deceqtoneqapart { X : UU } ( is : isdeceq X ) : isapart ( neq X ).
-Proof.
-  intros. split.
-  - intros a p. simpl in p. apply p. apply idpath.
-  - split.
-    + intros a b p q.
-      simpl in p. apply p.
-      apply pathsinv0. assumption.
-    + intros a c b p P s.
-      apply s. destruct ( is a c ) as [ l | r ].
-      * apply ii2. rewrite <- l. assumption.
-      * apply ii1. assumption.
-Defined.
-
-Definition isapartdec { X : hSet } ( R : apart X ) :=
-  forall a b : X, coprod ( ( pr1 R ) a b ) ( a ~> b ).
-
-Lemma isapartdectodeceq { X : hSet } ( R : apart X ) ( is : isapartdec R ) :
-  isdeceq X.
-Proof.
-  intros X R is y z. destruct ( is y z ) as [ l | r ].
-  - apply ii2. intros f. apply ( ( pr1 ( pr2 R ) ) z).
-    rewrite f in l. assumption.
-  - apply ii1. assumption.
-Defined.
-
-Lemma isdeceqtoisapartdec ( X : hSet ) ( is : isdeceq X ) :
-  isapartdec ( tpair _ ( deceqtoneqapart is ) ).
-Proof.
-  intros X is a b. destruct ( is a b ) as [ l | r ].
-  - apply ii2. assumption.
-  - apply ii1. intros f. apply r. assumption.
-Defined.
-
-(** * V. Apartness relations on rings *)
-
-Open Scope rng_scope.
-
-Definition acommrng := total2 ( fun X : commrng =>
-  total2 ( fun R : apart X =>
-    dirprod ( isbinopapart R ( @op1 X ) ) ( isbinopapart R ( @op2 X ) ) ) ).
-
-Definition acommrngpair := tpair ( P := fun X : commrng =>
-  total2 ( fun R : apart X =>
-    dirprod ( isbinopapart R ( @op1 X ) ) (isbinopapart R ( @op2 X ) ) ) ).
-Definition acommrngconstr := acommrngpair.
-
-Definition acommrngtocommrng : acommrng -> commrng := @pr1 _ _.
-Coercion acommrngtocommrng : acommrng >-> commrng.
-
-Definition acommrngapartrel ( X : acommrng ) : hrel (pr1 X) :=
-  pr1 ( pr1 ( pr2 X ) ).
-
-Notation " a # b " := ( acommrngapartrel _ a b )  (* ( at level 50 ) *) :
-rng_scope.
-
-Definition acommrng_aadd ( X : acommrng ) : isbinopapart ( pr1 ( pr2 X ) ) op1 :=
-  ( pr1 ( pr2 ( pr2 X ) ) ).
-
-Definition acommrng_amult ( X : acommrng ) : isbinopapart ( pr1 ( pr2 X ) ) op2 :=
-  ( pr2 ( pr2 ( pr2 X ) ) ).
-
-Definition acommrng_airrefl ( X : acommrng ) : isirrefl ( pr1 ( pr1 ( pr2 X ) ) ) :=
-  pr1 ( pr2 ( pr1 ( pr2 X ) ) ).
-
-Definition acommrng_asymm ( X : acommrng ) : issymm ( pr1 ( pr1 ( pr2 X ) ) ) :=
-  pr1 ( pr2 ( pr2 ( pr1 ( pr2 X ) ) ) ).
-
-Definition acommrng_acotrans ( X : acommrng ) : iscotrans ( pr1 ( pr1 ( pr2 X ) ) ) :=
-  pr2 ( pr2 ( pr2 ( pr1 ( pr2 X ) ) ) ).
-
-Definition aintdom := total2 ( fun A : acommrng =>
-  dirprod ( ( rngunel2 ( X := A ) ) # 0 )
-          ( forall a b : A, ( a # 0 ) -> ( b # 0 ) -> ( ( a * b ) # 0 ) ) ).
-
-Definition aintdompair := tpair ( P := fun A : acommrng =>
-  dirprod ( ( rngunel2 ( X := A ) ) # 0 )
-          ( forall a b : A, ( a # 0 ) -> ( b # 0 ) -> ( ( a * b ) # 0 ) ) ).
-Definition aintdomconstr := aintdompair.
-
-Definition pr1aintdom : aintdom -> acommrng := @pr1 _ _.  Coercion
-pr1aintdom : aintdom >-> acommrng.
-
-Definition aintdomazerosubmonoid ( A : aintdom ) : @subabmonoid ( rngmultabmonoid A ).
-Proof.
-  intros. split with ( fun x : A => ( x # 0 ) ).
-  split.
-  - intros a b. simpl in *. apply (pr2 (pr2 A)).
-    + simpl in a. apply (pr2 a).
-    + apply (pr2 b).
-  - apply (pr2 A).
-Defined.
-
-Definition isaafield ( A : acommrng ) :=
-  dirprod ( ( rngunel2 ( X := A ) ) # 0 )
-          ( forall x : A, x # 0 -> multinvpair A x ).
-
-Definition afld := total2 ( fun A : acommrng => isaafield A ).
-Definition afldpair ( A : acommrng ) ( is : isaafield A ) : afld := tpair A is .
-Definition pr1afld : afld -> acommrng := @pr1 _ _ .
-Coercion pr1afld : afld >-> acommrng.
-
-Lemma afldinvertibletoazero ( A : afld ) ( a : A ) ( p : multinvpair A a ) : a # 0.
-Proof.
-  intros. destruct p as [ a' p ].
-  assert ( a' * a # 0 ) as q.
-  { change ( a' * a # 0 ).
-    assert ( a' * a ~> a * a' ) as f by apply ( rngcomm2 A ).
-    assert ( a * a' ~> 1 ) as g by apply (pr2 p).
-    rewrite f, g.
-    apply (pr2 A).
-  }
-  assert ( a' * a # a' * ( rngunel1 ( X := A ) ) ) as q'.
-  { assert ( ( rngunel1 ( X := A ) ) ~> ( a' * ( rngunel1 ( X := A ) ) ) ) as f.
-    { apply pathsinv0. apply ( rngmultx0 A ). }
-    rewrite <- f. assumption.
-  }
-  apply ( ( pr1 ( acommrng_amult A ) ) a' ).
-  assumption.
-Defined.
-
-Definition afldtoaintdom ( A : afld ) : aintdom .
-Proof.
-  intro. split with ( pr1 A ). split.
-  - apply (pr2 A).
-  - intros a b p q.
-    apply afldinvertibletoazero.
-    apply multinvmultstable.
-    + apply (pr2 (pr2 A)). assumption.
-    + apply (pr2 (pr2 A)). assumption.
-Defined.
-
-Lemma timesazero { A : acommrng } { a b : A } ( p : a * b # 0 ) :
-  dirprod ( a # 0 ) ( b # 0 ).
-Proof.
-  intros. split.
-  - assert ( a * b # 0 * b ) as h.
-    { rewrite ( rngmult0x A ). assumption. }
-    apply ( ( pr2 ( acommrng_amult A ) ) b ). assumption.
-  - apply ( ( pr1 ( acommrng_amult A ) ) a ).
-    rewrite ( rngmultx0 A ). assumption.
-Defined.
-
-Lemma aaminuszero { A : acommrng } { a b : A } ( p : a # b ) : ( a - b ) # 0.
-Proof.
-  intros.
-  rewrite <- ( rngrunax1 A a ) in p.
-  rewrite <- ( rngrunax1 A b ) in p.
-  assert ( a + 0 ~> ( a + ( b - b ) ) ) as f.
-  { rewrite <- ( rngrinvax1 A b ). apply idpath. }
-  rewrite f in p.
-  rewrite <- ( rngmultwithminus1 A ) in p.
-  rewrite <- ( rngassoc1 A) in p.
-  rewrite ( rngcomm1 A a ) in p.
-  rewrite ( rngassoc1 A b ) in p.
-  rewrite ( rngmultwithminus1 A ) in p.
-  apply ( ( pr1 ( acommrng_aadd A ) ) b ( a - b ) 0 ).
-  assumption.
-Defined.
-
-Lemma aminuszeroa { A : acommrng } { a b : A } ( p : ( a - b ) # 0 ) : a # b.
-Proof.
-  intros.
-  change 0 with ( @rngunel1 A ) in p.
-  rewrite <- ( rngrinvax1 A b ) in p.
-  rewrite <- ( rngmultwithminus1 A ) in p.
-  apply ( ( pr2 ( acommrng_aadd A ) ) ( -1 * b ) a b ).
-  assumption.
-Defined.
-
-Close Scope rng_scope.
-
-(** * VI. Lemmas on logic *)
-
-Lemma horelim ( A B : UU ) ( P : hProp ) :
-  dirprod ( ishinh_UU A -> P ) ( ishinh_UU B -> P ) -> ( hdisj A B -> P ).
-Proof.
-  intros A B P p q. simpl in q. apply q.
-  intro u. destruct u as [ u | v ].
-  - apply ( pr1 p ). intro Q. auto.
-  - apply ( pr2 p ). intro Q. auto.
-Defined.
-
-Lemma stronginduction { E : nat -> UU } ( p : E 0%nat )
-  ( q : forall n : nat, natneq n 0%nat -> ( ( forall m : nat, natlth m n -> E m ) -> E n ) ) :
-  forall n : nat, E n.
-Proof.
-  intros. destruct n.
-  - assumption.
-  - apply q.
-    + split.
-    + induction n.
-      * intros m t.
-        rewrite ( natlth1tois0 m t ). assumption.
-      * intros m t.
-        destruct ( natlehchoice _ _ ( natlthsntoleh _ _ t ) ) as [ left | right ].
-        -- apply IHn. assumption.
-        -- apply q.
-           ++ rewrite right. split.
-           ++ intros k s. rewrite right in s. apply ( IHn k ). assumption.
-Defined.
-
-Lemma setquotprpathsandR { X : UU } ( R : eqrel X ) :
-  forall x y : X, setquotpr R x ~> setquotpr R y -> R x y.
-Proof.
-  intros.
-  assert ( pr1 ( setquotpr R x ) y ) as i.
-  { assert ( pr1 ( setquotpr R y ) y ) as i0.
-    { unfold setquotpr. simpl. apply (pr2 (pr1 (pr2 R))). }
-    destruct X0. assumption.
-  }
-  apply i.
-Defined.
-
-(* Some lemmas on decidable properties of natural numbers. *)
-
-Definition isdecnatprop ( P : nat -> hProp ) := forall m : nat, coprod ( P m ) ( neg ( P m ) ).
-
-Lemma negisdecnatprop ( P : nat -> hProp ) ( is : isdecnatprop P ) :
-  isdecnatprop ( fun n : nat => hneg ( P n ) ).
-Proof.
-  intros P is n. destruct ( is n ) as [ l | r ].
-  - apply ii2. intro j.
-    assert hfalse as x.
-    { simpl in j. apply j. assumption. }
-    apply x.
-  - apply ii1. assumption.
-Defined.
-
-Lemma bndexistsisdecnatprop ( P : nat -> hProp ) ( is : isdecnatprop P ) :
-  isdecnatprop ( fun n : nat => hexists ( fun m : nat => dirprod ( natleh m n ) ( P m ) ) ).
-Proof.
-  intros P is n. induction n.
-  - destruct ( is 0%nat ) as [ l | r ].
-    + apply ii1. apply total2tohexists.
-      split with 0%nat. split.
-      * apply isreflnatleh.
-      * assumption.
-    + apply ii2. intro j.
-      assert hfalse as x.
-      { simpl in j. apply j. intro m.
-        destruct m as [ m m' ].
-        apply r.
-        change ((natleh m 0) × P m) in m'.
-        rewrite ( natleh0tois0 ( pr1 m' ) ) in m'.
-        apply (pr2 m').
-      }
-      apply x.
-  - destruct ( is ( S n ) ) as [ l | r ].
-    + apply ii1.
-      apply total2tohexists.
-      split with ( S n ).
-      split.
-      * apply ( isreflnatleh ( S n ) ).
-      * assumption.
-    + destruct IHn as [ l' | r' ].
-      * apply ii1.
-        use (hinhuniv _ l').
-        intro m.
-        destruct m as [ m m' ].
-        apply total2tohexists.
-        split with m. split.
-        -- apply ( istransnatleh(m := n) ).
-           ++ apply m'.
-           ++ apply natlthtoleh. apply natlthnsn.
-        -- apply (pr2 m').
-      * apply ii2. intro j.
-        apply r'.
-        use (hinhuniv _ j).
-        intro m. destruct m as [ m m' ].
-        -- apply total2tohexists. split with m.
-           split.
-           ++ destruct ( natlehchoice m ( S n ) ( pr1 m' ) ) as [ h | p ].
-              ** apply natlthsntoleh. assumption.
-              ** apply fromempty.
-                 apply r.
-                 rewrite <- p.
-                 apply (pr2 m').
-           ++ apply (pr2 m').
-Defined.
-
-Lemma isdecisbndqdec ( P : nat -> hProp ) ( is : isdecnatprop P ) ( n : nat ) :
-  coprod ( forall m : nat, natleh m n -> P m )
-         ( hexists ( fun m : nat => dirprod ( natleh m n ) ( neg ( P m ) ) ) ).
-Proof.
-  intros P is n.
-  destruct ( bndexistsisdecnatprop _ ( negisdecnatprop P is ) n ) as [ l | r ].
-  - apply ii2. assumption.
-  - apply ii1. intros m j.
-    destruct ( is m ) as [ l' | r' ].
-    + assumption.
-    + apply fromempty.
-      apply r. apply total2tohexists.
-      split with m.
-      split; assumption.
-Defined.
-
-Lemma leastelementprinciple ( n : nat ) ( P : nat -> hProp )
-      ( is : isdecnatprop P ) : P n -> hexists ( fun k : nat =>
-        dirprod ( P k ) ( forall m : nat, natlth m k -> neg ( P m ) ) ).
-Proof.
-  intro n. induction n.
-  - intros P is u.
-    apply total2tohexists.
-    split with 0%nat. split.
-    + assumption.
-    + intros m i.
-      apply fromempty.
-      apply ( negnatgth0n m i ).
-  - intros P is u.
-    destruct ( is 0%nat ) as [ l | r ].
-    + apply total2tohexists. split with 0%nat. split.
-      * assumption.
-      * intros m i.
-        apply fromempty.
-        apply ( negnatgth0n m i ).
-    + set ( P' := fun m : nat => P ( S m ) ).
-      assert ( forall m : nat, coprod ( P' m ) ( neg ( P' m ) ) ) as is'.
-      { intros m. unfold P'. apply ( is ( S m ) ). }
-      set ( c := IHn P' is' u ).
-      use (hinhuniv _ c).
-      intros k.
-      destruct k as [ k v ]. destruct v as [ v0 v1 ].
-      apply total2tohexists. split with ( S k ). split.
-      * assumption.
-      * intros m. destruct m.
-        -- intros i. assumption.
-        -- intros i. apply v1. apply i.
-Defined.
-
-(** END OF FILE *)
+(** *Fixing notation, terminology and basic lemmas *)
+
+(** By Alvaro Pelayo, Vladimir Voevodsky and Michael A. Warren *)
+
+(** made compatible with the current UniMath library again by Benedikt Ahrens in 2014
+    and by Ralph Matthes in 2017 *)
+
+(** Settings *)
+
+Unset Automatic Introduction. (** This line has to be removed for the
+file to compile with Coq8.2 *)
+
+(** Imports *)
+
+Require Import UniMath.Foundations.PartA.
+Require Import UniMath.Foundations.Propositions.
+Require Import UniMath.Foundations.NaturalNumbers.
+Require Import UniMath.Algebra.Rigs_and_Rings.
+Require Import UniMath.Algebra.Domains_and_Fields.
+Require Import UniMath.NumberSystems.Integers.
+Require Import UniMath.Algebra.Monoids_and_Groups.
+
+
+(*Require Export finitesets.
+
+Require Export stnfsets.*)
+
+(** Fixing some notation *)
+
+(** * Notation, terminology and very basic facts *)
+
+Notation "x ~> y" := ( paths x y ) ( at level 50 ) : type_scope.
+
+Arguments tpair [ T P ].
+
+Lemma pathintotalfiber ( B : UU ) ( E : B -> UU ) ( b0 b1 : B ) ( e0 :
+E b0 ) ( e1 : E b1 ) ( p0 : b0 ~> b1 ) ( p1 : transportf E p0 e0 ~> e1 ) : ( tpair b0 e0 ) ~> ( tpair b1 e1 ).
+Proof.
+  intros. destruct p0, p1. apply idpath.
+Defined.
+
+Definition neq ( X : UU ) : X -> X -> hProp :=
+  fun x y : X => hProppair (neg (x ~> y)) (isapropneg (x ~> y)).
+
+Definition pathintotalpr1 { B : UU } { E : B -> UU } { v w : total2 E} ( p : v ~> w ) : ( pr1 v ) ~> ( pr1 w ) :=
+  maponpaths ( fun x => pr1 x ) p.
+
+Lemma isinclisinj { A B : UU } { f : A -> B } ( p : isincl f ) { a b : A } ( p : f a ~> f b ) : a ~> b.
+Proof.
+  intros.
+  set ( q := p ( f a )).
+  set ( a' := hfiberpair f a ( idpath ( f a ) ) ).
+  set ( b' := hfiberpair f b ( pathsinv0 p0 ) ).
+  assert ( a' ~> b' ) as p1 by apply (p ( f a ) ).
+  apply ( pathintotalpr1 p1 ).
+Defined.
+
+(** * I. Lemmas on natural numbers *)
+
+Lemma minus0r ( n : nat ) : minus n 0 ~> n.
+Proof.
+  intros n. destruct n; apply idpath.
+Defined.
+
+Lemma minusnn0 ( n : nat ) : minus n n ~> 0%nat.
+Proof.
+  intro. induction n.
+  - apply idpath.
+  - assumption.
+Defined.
+
+Lemma minussn1 ( n : nat ) : minus ( S n ) 1 ~> n.
+Proof.
+  intro. destruct n; apply idpath.
+Defined.
+
+Lemma minussn1non0 ( n : nat ) ( p : natlth 0 n ) : S ( minus n 1 ) ~> n.
+Proof.
+  intro. destruct n.
+  - intro p. apply fromempty. exact (isirreflnatlth 0%nat p ).
+  - intro. apply maponpaths. apply minus0r.
+Defined.
+
+Lemma minusleh ( n m : nat ) : natleh ( minus n m ) n.
+Proof.
+  intros n. induction n.
+  - intros m. apply isreflnatleh.
+  - intros m. destruct m.
+    + apply isreflnatleh.
+    + apply ( istransnatleh (IHn m)).
+      apply natlthtoleh.
+      apply natlthnsn.
+Defined.
+
+Lemma minus1leh { n m : nat } ( p : natlth 0 n ) ( q : natlth 0 m ) ( r : natleh n m ) : natleh ( minus n 1 ) ( minus m 1 ).
+Proof.
+  intro n. destruct n.
+  - auto.
+  - intros m p q r. destruct m.
+    + apply fromempty. exact (isirreflnatlth 0%nat q ).
+    + assert ( natleh n m ) as a by apply r.
+      assert ( natleh ( minus n 0%nat ) m ) as a0 by
+        exact (transportf ( fun x : nat => natleh x m ) ( pathsinv0 ( minus0r n ) ) a).
+      exact ( transportf ( fun x : nat => natleh ( minus n 0 ) x ) (pathsinv0 ( minus0r m ) ) a0 ).
+Defined.
+
+Lemma minuslth ( n m : nat ) ( p : natlth 0 n ) ( q : natlth 0 m ) :
+  natlth ( minus n m ) n.
+Proof.
+  intro n. destruct n.
+  - auto.
+  - intros m p q. destruct m.
+    + apply fromempty. exact ( isirreflnatlth 0%nat q).
+    + apply ( natlehlthtrans _ n _ ).
+      * apply ( minusleh n m ).
+      * apply natlthnsn.
+Defined.
+
+Lemma natlthsntoleh ( n m : nat ) : natlth m ( S n ) -> natleh m n.
+Proof.
+  intro. induction n.
+  - intros m p. destruct m.
+    + apply isreflnatleh.
+    + assert ( natlth m 0 ) as q by apply p.
+      apply fromempty. exact ( negnatgth0n m q ).
+  - intros m p. destruct m.
+    + apply natleh0n.
+    + apply ( IHn m ). assumption.
+Defined.
+
+Lemma natlthminus0 { n m : nat } ( p : natlth m n ) :
+  natlth 0 ( minus n m ).
+Proof.
+  intro n. induction n.
+  - intros m p. apply fromempty. exact ( negnatlthn0 m p ).
+  - intros m p. destruct m.
+    + auto.
+    + apply IHn. apply p.
+Defined.
+
+Lemma natlthsnminussmsn ( n m : nat ) ( p : natlth m n ) :
+  natlth ( minus ( S n ) ( S m ) ) ( S n ).
+Proof.
+  intro. induction n.
+  - intros m p. apply fromempty. apply (negnatlthn0 m p).
+  - intros m p. destruct m.
+    + assert ( minus ( S ( S n ) ) 1 ~> S n ) as f.
+      { destruct n.
+        * auto.
+        * auto. }
+      rewrite f. apply natlthnsn.
+    + apply ( istransnatlth _ ( S n ) _ ).
+      * apply IHn. assumption.
+      * apply natlthnsn.
+Defined.
+
+Lemma natlehsnminussmsn ( n m : nat ) ( p : natleh m n ) :
+  natleh (minus ( S n ) ( S m ) ) ( S n ).
+Proof.
+  intro n. induction n.
+  - intros m p. apply negnatgthtoleh. intro X. apply nopathsfalsetotrue. assumption.
+  - intros m p. destruct m.
+    + apply natlthtoleh. apply natlthnsn.
+    + apply ( istransnatleh( m := S n ) ).
+      * apply IHn. assumption.
+      * apply natlthtoleh. apply natlthnsn.
+Defined.
+
+Lemma pathssminus ( n m : nat ) ( p : natlth m ( S n ) ) :
+  S ( minus n m ) ~> minus ( S n ) m.
+Proof.
+  intro n. induction n.
+  - intros m p. destruct m.
+    + auto.
+    + apply fromempty.
+      apply nopathstruetofalse. apply pathsinv0. assumption.
+  - intros m p. destruct m.
+    + auto.
+    + apply IHn. apply p.
+Defined.
+
+Lemma natlehsminus ( n m : nat ) :
+  natleh ( minus ( S n ) m ) ( S (minus n m ) ).
+Proof.
+  intro n. induction n.
+  - intros m. apply negnatgthtoleh. intro X. apply nopathstruetofalse.
+    apply pathsinv0. destruct m.
+    + assumption.
+    + assumption.
+  - intros m. destruct m.
+    + apply isreflnatleh.
+    + apply IHn.
+Defined.
+
+Lemma natlthssminus { n m l : nat } ( p : natlth m ( S n ) )
+      ( q : natlth l ( S ( minus ( S n ) m ) ) ) : natlth l ( S ( S n ) ).
+Proof.
+  intro n. intros m l p q.
+  apply ( natlthlehtrans _ ( S ( minus ( S n ) m ) ) ).
+  - assumption.
+  - destruct m.
+    + apply isreflnatleh.
+    + apply natlthtoleh. apply natlthsnminussmsn. assumption.
+Defined.
+
+Lemma natdoubleminus { n k l : nat } ( p : natleh k n ) ( q : natleh l k ) :
+  ( minus n k) ~> ( minus ( minus n l ) ( minus k l ) ).
+Proof.
+  intro n. induction n.
+  - auto.
+  - intros k l p q. destruct k.
+    + destruct l.
+      * auto.
+      * apply fromempty. exact ( negnatlehsn0 l q ).
+    + destruct l.
+      * auto.
+      * apply ( IHn k l ); assumption.
+Defined.
+
+Lemma minusnleh1 ( n m : nat ) ( p : natlth m n ) : natleh m ( minus n 1 ).
+Proof.
+  intro n. destruct n.
+  - intros m p. apply fromempty. exact (negnatlthn0 m p ).
+  - intros m p. destruct m.
+    + apply natleh0n.
+    + apply natlthsntoleh.
+      change ( minus ( S n ) 1 ) with ( minus n 0 ).
+      rewrite minus0r. assumption.
+Defined.
+
+Lemma doubleminuslehpaths ( n m : nat ) ( p : natleh m n ) :
+  minus n (minus n m ) ~> m.
+Proof.
+  intro n. induction n.
+  - intros m p. destruct ( natlehchoice m 0 p ) as [ h | k ].
+    + apply fromempty. apply negnatlthn0 with ( n := m ). assumption.
+    + simpl. apply pathsinv0. assumption.
+  - intros. destruct m.
+    + simpl. apply minusnn0.
+    + change ( minus ( S n ) (minus n m ) ~> S m ).
+      rewrite <- pathssminus.
+      * rewrite IHn.
+        ++  apply idpath.
+        ++ assumption.
+      * apply ( minuslth ( S n ) ( S m ) ).
+        ++ apply (natlehlthtrans _ n ). apply natleh0n. apply natlthnsn.
+        ++ apply (natlehlthtrans _ m ). apply natleh0n. apply natlthnsn.
+Defined.
+
+Lemma boolnegtrueimplfalse ( v : bool ) ( p : neg ( v ~> true ) ) : v ~> false.
+Proof.
+  intros. destruct v.
+  - apply fromempty. apply p; auto.
+  - auto.
+Defined.
+
+Definition natcoface ( i : nat ) : nat -> nat.
+Proof.
+  intros i n. destruct ( natgtb i n ).
+  - exact n.
+  - exact ( S n ).
+Defined.
+
+Lemma natcofaceleh ( i n upper : nat ) ( p : natleh n upper ) :
+  natleh ( natcoface i n ) ( S upper ).
+Proof.
+  intros.
+  unfold natcoface.
+  destruct ( natgtb i n ).
+  - apply natlthtoleh.  apply (natlehlthtrans _ upper ).
+    assumption. apply natlthnsn.
+  - apply p.
+Defined.
+
+Lemma natgehimplnatgtbfalse ( m n : nat ) ( p : natgeh n m ) : natgtb m n ~> false.
+Proof.
+  intros. unfold natgeh in p. unfold natgth in p.
+  apply boolnegtrueimplfalse.
+  intro q.
+  apply natlehneggth in p.
+  apply p. auto.
+Defined.
+
+Definition natcofaceretract ( i : nat ) : nat -> nat.
+Proof.
+  intros i n. destruct ( natgtb i n ).
+  - exact n.
+  - exact ( minus n 1 ).
+Defined.
+
+Lemma natcofaceretractisretract ( i : nat ) :
+  funcomp ( natcoface i ) ( natcofaceretract i ) ~> idfun nat.
+Proof.
+  intro i.
+  simpl. apply funextfun.
+  intro n. unfold funcomp.
+  set ( c := natlthorgeh n i ). destruct c as [ h | k ].
+  - unfold natcoface. rewrite h. unfold natcofaceretract. rewrite h.  apply idpath.
+  - assert ( natgtb i n ~> false ) as f.
+    { apply natgehimplnatgtbfalse. assumption. }
+    unfold natcoface. rewrite f. unfold natcofaceretract.
+    assert ( natgtb i ( S n ) ~> false ) as ff.
+    { apply natgehimplnatgtbfalse.
+      apply ( istransnatgeh _ n ).
+      apply natgthtogeh. apply natgthsnn. assumption. }
+    rewrite ff.  rewrite minussn1.  apply idpath.
+Defined.
+
+Lemma isinjnatcoface ( i x y : nat ) : natcoface i x ~> natcoface i y -> x ~> y.
+Proof.
+  intros i x y p.
+  change x with ( ( idfun _ ) x).
+  rewrite <- ( natcofaceretractisretract i ).
+  change y with ( ( idfun _ ) y ).
+  rewrite <- ( natcofaceretractisretract i ).
+  unfold funcomp. rewrite p. apply idpath.
+Defined.
+
+Lemma natlehdecomp ( b a : nat ) :
+  hexists ( fun c : nat => ( a + c )%nat ~> b ) -> natleh a b.
+Proof.
+  intro b. induction b.
+  - intros a p. use (hinhuniv _ p).
+    intro t. destruct t as [ c f ]. destruct a.
+    + apply isreflnatleh.
+    + apply fromempty.
+      simpl in f .
+      exact ( negpathssx0 ( a + c ) f ).
+  - intros a p. use (hinhuniv _ p).
+    intro t. destruct t as [ c f ]. destruct a.
+    + apply natleh0n.
+    + assert ( natleh a b ) as q.
+      { simpl in f.
+        apply IHb.
+        intro P.
+        intro s. apply s.
+        split with c.
+        apply invmaponpathsS.
+        assumption. }
+      apply q.
+Defined.
+
+Lemma natdivleh ( a b k : nat ) ( f : ( a * k )%nat ~> b ) :
+  coprod ( natleh a b ) ( b ~> 0%nat ).
+Proof.
+  intros. destruct k.
+  - rewrite natmultcomm in f. simpl in f. apply ii2.
+    apply pathsinv0. assumption.
+  - rewrite natmultcomm in f. simpl in f. apply ii1.
+    apply natlehdecomp. intro P. intro g. apply g.
+    split with ( k * a )%nat. rewrite natpluscomm.
+    assumption.
+Defined.
+
+(** * II. Lemmas on rings *)
+
+Open Scope rng_scope.
+
+Lemma rngminusdistr { X : commrng } ( a b c : X ) :
+  a * (b - c) ~> (a * b - a * c).
+Proof.
+  intros. rewrite rngldistr. rewrite rngrmultminus. apply idpath.
+Defined.
+
+Lemma rngminusdistl { X : commrng } ( a b c : X ) :
+  (b - c) * a ~> (b * a - c * a).
+Proof.
+  intros. rewrite rngrdistr. rewrite rnglmultminus. apply idpath.
+Defined.
+
+Lemma multinvmultstable ( A : commrng ) ( a b : A ) ( p : multinvpair A a )
+  ( q : multinvpair A b ) : multinvpair A ( a * b ).
+Proof.
+  intros. destruct p as [ a' p ]. destruct q as [ b' q ].
+  split with ( b' * a' ). split.
+  - change ( ( ( b' * a' ) * ( a * b ) )%rng ~> (@rngunel2 A )).
+    rewrite ( rngassoc2 A b').
+    rewrite <- ( rngassoc2 A a' ).
+    change ( dirprod ( ( a' * a )%rng ~> ( @rngunel2 A ) )
+                     ( ( a * a' )%rng ~> ( @rngunel2 A ) ) ) in p.
+    change ( dirprod ( ( b' * b )%rng ~> ( @rngunel2 A ) )
+                     ( ( b * b' )%rng ~> ( @rngunel2 A ) ) ) in q.
+    rewrite <- ( pr1 q ). apply maponpaths.
+    assert ( a' * a * b ~> 1 * b ) as f by
+          apply ( maponpaths ( fun x => x * b ) ( pr1 p ) ).
+    rewrite rnglunax2 in f. assumption.
+  - change ( ( ( a * b ) * ( b' * a' ) )%rng ~> ( @rngunel2 A )).
+    rewrite ( rngassoc2 A a). rewrite <- ( rngassoc2 A b ).
+    change ( dirprod ( ( a' * a )%rng ~> ( @rngunel2 A ) )
+                     ( ( a * a' )%rng ~> ( @rngunel2 A ) ) ) in p.
+    change ( dirprod ( ( b' * b )%rng ~> ( @rngunel2 A ) )
+                     ( ( b * b' )%rng ~> ( @rngunel2 A ) ) ) in q.
+    rewrite <- ( pr2 q ). rewrite ( pr2 q ).
+    rewrite rnglunax2. apply (pr2 p).
+Defined.
+
+Lemma commrngaddinvunique ( X : commrng ) ( a b c : X )
+      ( p : @op1 X a b ~> @rngunel1 X )
+      ( q : @op1 X a c ~> @rngunel1 X ) : b ~> c.
+Proof.
+  intros. rewrite ( pathsinv0 ( rngrunax1 X b ) ).
+  rewrite ( pathsinv0 q ).
+  rewrite ( pathsinv0 ( rngassoc1 X _ _ _ ) ).
+  rewrite ( rngcomm1 X b _ ).
+  rewrite p.
+  rewrite rnglunax1.
+  apply idpath.
+Defined.
+
+Lemma isapropmultinvpair ( X : commrng ) ( a : X ) : isaprop ( multinvpair X a ).
+Proof.
+  intros. unfold isaprop. intros b c.
+  assert ( b ~> c ) as f.
+  { destruct b as [ b b' ].
+    destruct c as [ c c'].
+    assert ( b ~> c ) as f0.
+    { rewrite <- ( @rngrunax2 X b ).
+      change ( b * ( @rngunel2 X ) ) with ( b * 1 )%multmonoid.
+      rewrite <- ( pr2 c' ).
+      change ( ( b * ( a * c ) )%rng ~> c ).
+      rewrite <- ( rngassoc2 X ).
+      change ( b * a )%rng with ( b * a )%multmonoid.
+      rewrite ( pr1 b' ).
+      change ( ( @rngunel2 X ) * c ~> c )%rng.
+      apply rnglunax2.
+    }
+    apply pathintotalfiber with ( p0 := f0 ).
+    assert ( isaprop ( dirprod (c * a ~> ( @rngunel2 X ) )
+                               (a * c ~> ( @rngunel2 X )) ) ) as is.
+    { apply isofhleveldirprod.
+      - apply ( setproperty X ).
+      - apply ( setproperty X ).
+    }
+    apply is.
+  }
+  split with f. intros g.
+  assert ( isaset ( multinvpair X a ) ) as is.
+  { unfold multinvpair. unfold invpair.
+    change isaset with ( isofhlevel 2 ).
+    apply isofhleveltotal2.
+    - apply ( pr2 ( pr1 ( pr1 ( rigmultmonoid X ) ) ) ).
+    - intros. apply isofhleveldirprod.
+      + apply hlevelntosn.
+        apply ( setproperty X ).
+      + apply hlevelntosn. apply (setproperty X ).
+  }
+  apply is.
+Defined.
+
+Close Scope rng_scope.
+
+(** * III. Lemmas on hz *)
+
+Open Scope hz_scope.
+
+Lemma hzaddinvplus ( n m : hz ) : - ( n + m ) ~> ( ( - n ) + ( - m ) ).
+Proof.
+  intros.
+  apply commrngaddinvunique with ( a := n + m ).
+  - apply rngrinvax1.
+  - assert ( ( n + m ) + ( - n + - m ) ~> ( n + - n + m + - m ) ) as i.
+    { assert ( n + m + ( - n + - m ) ~> ( n + ( m + ( - n + - m ) ) ) ) as i0 by
+            apply rngassoc1.
+      assert ( n + ( m + ( - n + - m ) ) ~> ( n + ( m + - n + - m ) ) ) as i1.
+      { apply maponpaths. apply pathsinv0. apply rngassoc1. }
+      assert ( n + ( m + - n + - m ) ~> ( n + (- n + m + - m ) ) ) as i2.
+      { apply maponpaths. apply ( maponpaths ( fun x : _ => x + - m ) ).
+        apply rngcomm1. }
+      assert ( n + ( - n + m + - m ) ~> ( n + ( - n + m ) + - m ) ) as i3.
+      { apply pathsinv0. apply rngassoc1. }
+      assert ( n + ( - n + m ) + - m ~> ( n + - n + m + - m ) ) as i4.
+      { apply pathsinv0. apply ( maponpaths ( fun x : _ => x + - m ) ).
+        apply rngassoc1. }
+      exact ( pathscomp0 i0 ( pathscomp0 i1 ( pathscomp0 i2 ( pathscomp0 i3 i4 ) ) ) ).    }
+    assert ( n + - n + m + -m ~> 0 ) as j.
+    { assert ( n + - n + m + - m ~> ( 0 + m + - m ) ) as j0.
+      { apply ( maponpaths ( fun x : _ => x + m + - m ) ).
+        apply rngrinvax1. }
+      assert ( 0 + m + - m ~> ( m + - m ) ) as j1.
+      { apply ( maponpaths ( fun x : _ => x + - m ) ).
+        apply rnglunax1. }
+      assert ( m + - m ~> 0 ) as j2 by apply rngrinvax1.
+      exact ( pathscomp0 j0 ( pathscomp0 j1 j2 ) ).
+    }
+    exact ( pathscomp0 i j ).
+Defined.
+
+Lemma hzgthsntogeh ( n m : hz ) ( p : hzgth ( n + 1 ) m ) : hzgeh n m.
+Proof.
+  intros.
+  set ( c := hzgthchoice2 ( n + 1 ) m ).
+  destruct c as [ h | k ].
+  - exact p.
+  - assert ( hzgth n m ) as a by exact ( hzgthandplusrinv n m 1 h ).
+    apply hzgthtogeh. exact a.
+  - rewrite ( hzplusrcan n m 1 k ). apply isreflhzgeh.
+Defined.
+
+Lemma hzlthsntoleh ( n m : hz ) ( p : hzlth m ( n + 1 ) ) : hzleh m n.
+Proof.
+  intros. unfold hzlth in p.
+  assert ( hzgeh n m ) as a by (apply hzgthsntogeh; exact p).
+  exact a.
+Defined.
+
+Lemma hzabsvalchoice ( n : hz ) :
+  coprod ( 0%nat ~> ( hzabsval n ) ) ( total2 ( fun x : nat => S x ~> ( hzabsval n ) ) ).
+Proof.
+  intros.
+  destruct ( natlehchoice _ _ ( natleh0n ( hzabsval n ) ) ) as [ l | r ].
+  - apply ii2. split with ( minus ( hzabsval n ) 1 ).
+    rewrite pathssminus.
+    + change ( minus ( hzabsval n ) 0 ~> hzabsval n ).
+      rewrite minus0r. apply idpath.
+    + assumption.
+  - apply ii1. assumption.
+Defined.
+
+Lemma hzlthminusswap ( n m : hz ) ( p : hzlth n m ) : hzlth ( - m ) (- n ).
+Proof.
+  intros. rewrite <- ( hzplusl0 ( - m ) ). rewrite <- ( hzrminus n ).
+  change ( hzlth ( n + - n + - m ) ( - n ) ).
+  rewrite hzplusassoc. rewrite ( hzpluscomm ( -n ) ).
+  rewrite <- hzplusassoc.
+  assert ( - n ~> ( 0 + - n ) ) as f.
+  { apply pathsinv0. apply hzplusl0. }
+  assert ( hzlth ( n + - m + - n ) ( 0 + - n ) ) as q.
+  { apply hzlthandplusr.  rewrite <- ( hzrminus m ).
+    change ( m - m ) with ( m + - m ).
+    apply hzlthandplusr.
+    assumption. }
+  rewrite <- f in q.
+  assumption.
+Defined.
+
+Lemma hzlthminusequiv ( n m : hz ) :
+  dirprod ( ( hzlth n m ) -> (hzlth 0 ( m - n ) ) )
+          ( ( hzlth 0 ( m - n ) ) -> ( hzlth n m ) ).
+Proof.
+  intros. rewrite <- ( hzrminus n ).
+  change ( n - n ) with ( n + - n ).
+  change ( m - n ) with ( m + - n ).
+  split.
+  - intro p. apply hzlthandplusr. assumption.
+  - intro p.
+    rewrite <- ( hzplusr0 n ).
+    rewrite <- ( hzplusr0 m ).
+    rewrite <- ( hzlminus n ).
+    rewrite <- 2! hzplusassoc.
+    apply hzlthandplusr.
+    assumption.
+Defined.
+
+Lemma hzlthminus ( n m k : hz ) ( p : hzlth n k ) ( q : hzlth m k )
+      ( q' : hzleh 0 m ) : hzlth ( n - m ) k.
+Proof.
+  intros.
+  destruct ( hzlehchoice 0 m q' ) as [ l | r ].
+  - apply ( istranshzlth _ n _ ).
+    + assert ( hzlth ( n - m ) ( n + 0 ) ) as i0.
+      { rewrite <- ( hzrminus m ).
+        change ( m - m ) with ( m + - m ).
+        rewrite <- hzplusassoc.
+        apply hzlthandplusr.
+        assert ( hzlth ( n + 0 ) ( n + m ) ) as i00.
+        { apply hzlthandplusl. assumption. }
+        rewrite hzplusr0 in i00. assumption.
+      }
+      rewrite hzplusr0 in i0. assumption.
+    + assumption.
+  - rewrite <- r.
+    change ( n - 0 ) with ( n + - 0 ).
+    rewrite hzminuszero. rewrite ( hzplusr0 n ). assumption.
+Defined.
+
+Lemma hzabsvalandminuspos ( n m : hz ) ( p : hzleh 0 n ) ( q : hzleh 0 m ) :
+  nattohz ( hzabsval ( n - m ) ) ~> nattohz ( hzabsval ( m - n ) ).
+Proof.
+  intros. destruct ( hzlthorgeh n m ) as [ l | r ].
+  - assert ( hzlth ( n - m ) 0 ) as a.
+    { change ( n - m ) with ( n + - m ).
+      rewrite <- ( hzrminus m ).
+      change ( m - m ) with ( m + - m ).
+      apply hzlthandplusr. assumption.
+    }
+    assert ( hzlth 0 ( m - n ) ) as b.
+    { change ( m - n ) with ( m + - n ).
+      rewrite <- ( hzrminus n ).
+      change ( n - n ) with ( n + - n ).
+      apply hzlthandplusr. assumption.
+    }
+    rewrite ( hzabsvallth0 a ).
+    rewrite hzabsvalgth0.
+    + change ( n - m ) with ( n + - m ).
+      rewrite hzaddinvplus.
+      change ( - - m ) with ( - - m )%rng.
+      rewrite rngminusminus.
+      rewrite hzpluscomm.
+      apply idpath.
+    + apply b.
+  - destruct ( hzgehchoice n m r ) as [ h | k ].
+    + assert ( hzlth 0 ( n - m ) ) as a.
+      { change ( n - m ) with ( n + - m ).
+        rewrite <- ( hzrminus m ).
+        change ( m - m ) with ( m + - m ).
+        apply hzlthandplusr. assumption.
+      }
+      assert ( hzlth ( m - n ) 0 ) as b.
+      { change ( m - n ) with ( m + - n ).
+        rewrite <- ( hzrminus n ).
+        apply hzlthandplusr.
+        apply h.
+      }
+      rewrite ( hzabsvallth0 b ).
+      rewrite hzabsvalgth0.
+      * change ( ( n + - m ) ~> - ( m + - n ) ).
+        rewrite hzaddinvplus.
+        change ( - - n ) with ( - - n )%rng.
+        rewrite rngminusminus.
+        rewrite hzpluscomm.
+        apply idpath.
+      * apply a.
+    + rewrite k. apply idpath.
+Defined.
+
+Lemma hzabsvalneq0 ( n : hz ) ( p : hzneq 0 n ) :
+  hzlth 0 ( nattohz ( hzabsval n ) ).
+Proof.
+  intros. destruct ( hzneqchoice 0 n p ) as [ left | right ].
+  - rewrite hzabsvallth0.
+    + apply hzlth0andminus. apply left.
+    + apply left.
+  - rewrite hzabsvalgth0.
+    + assumption.
+    + apply right.
+Defined.
+
+Definition hzrdistr ( a b c : hz ) : ( a + b ) * c ~> ( ( a * c ) + ( b * c ) ) :=
+  rngrdistr hz a b c.
+
+Definition hzldistr ( a b c : hz ) : c * ( a + b ) ~> ( ( c * a ) + ( c * b ) ) :=
+  rngldistr hz a b c.
+
+
+Lemma hzabsvaland1 : hzabsval 1 ~> 1%nat.
+Proof.
+  apply ( isinclisinj isinclnattohz ).
+  rewrite hzabsvalgth0.
+  - rewrite nattohzand1.
+    apply idpath.
+  - rewrite <- ( hzplusl0 1). apply ( hzlthnsn 0 ).
+Defined.
+
+Lemma hzabsvalandplusnonneg ( n m : hz ) ( p : hzleh 0 n ) ( q : hzleh 0 m ) :
+  hzabsval ( n + m ) ~> ( ( hzabsval n ) + ( hzabsval m ) )%nat.
+Proof.
+  intros.
+  assert ( hzleh 0 ( n + m ) ) as r.
+  { rewrite <- ( hzrminus n ).
+    change ( n - n ) with ( n + - n ).
+    apply hzlehandplusl.
+    apply ( istranshzleh _ 0 _ ).
+    - apply hzgeh0andminus.
+      apply p.
+    - assumption.
+  }
+  apply ( isinclisinj isinclnattohz ).
+  rewrite nattohzandplus.
+  rewrite hzabsvalgeh0. (* used to start with rewrite 3! hzabsvalgeh0 *)
+  - rewrite hzabsvalgeh0.
+    + rewrite hzabsvalgeh0.
+      * apply idpath.
+      * assumption.
+    + assumption.
+  - assumption.
+Defined.
+
+Lemma hzabsvalandplusneg ( n m : hz ) ( p : hzlth n 0 ) ( q : hzlth m 0 ) :
+  hzabsval ( n + m ) ~> ( ( hzabsval n ) + ( hzabsval m ) )%nat.
+Proof.
+  intros.
+  assert ( hzlth ( n + m ) 0 ) as r.
+  { rewrite <- ( hzrminus n ).
+    change ( n - n ) with ( n + - n ).
+    apply hzlthandplusl.
+    apply ( istranshzlth _ 0 _ ).
+    - assumption.
+    - apply hzlth0andminus.
+      assumption.
+  }
+  apply ( isinclisinj isinclnattohz ).
+  rewrite nattohzandplus.
+  rewrite hzabsvallth0.
+  - rewrite hzabsvallth0.
+    + rewrite hzabsvallth0.
+      * rewrite hzaddinvplus. apply idpath.
+      * assumption.
+    + assumption.
+  - assumption.
+Defined.
+
+Lemma hzabsvalandnattohz ( n : nat ) : hzabsval ( nattohz n ) ~> n.
+Proof.
+  induction n.
+  - rewrite nattohzand0.
+    rewrite hzabsval0.
+    apply idpath.
+  - rewrite nattohzandS.
+    rewrite hzabsvalandplusnonneg.
+    + rewrite hzabsvaland1. simpl. apply maponpaths. assumption.
+    + rewrite <- (hzplusl0 1).
+      apply hzlthtoleh.
+      apply ( hzlthnsn 0 ).
+    + rewrite <- nattohzand0.
+      apply nattohzandleh. apply natleh0n.
+Defined.
+
+Lemma hzabsvalandlth ( n m : hz ) ( p : hzleh 0 n ) ( p' : hzlth n m ) :
+  natlth ( hzabsval n ) ( hzabsval m ).
+Proof.
+  intros.
+  destruct ( natlthorgeh ( hzabsval n ) ( hzabsval m ) ) as [ h | k ].
+  - assumption.
+  - apply fromempty.
+    apply ( isirreflhzlth m ).
+    apply ( hzlehlthtrans _ n _ ).
+    + rewrite <- ( hzabsvalgeh0 ).
+      rewrite <- ( hzabsvalgeh0 p ).
+      apply nattohzandleh.
+      apply k.
+      apply hzgthtogeh.
+      apply ( hzgthgehtrans _ n _ ); assumption.
+    + assumption.
+Defined.
+
+Lemma nattohzandlthinv ( n m : nat ) ( p : hzlth ( nattohz n ) (nattohz m ) ) :
+  natlth n m.
+Proof.
+  intros.
+  rewrite <- ( hzabsvalandnattohz n ).
+  rewrite <- ( hzabsvalandnattohz m ).
+  apply hzabsvalandlth.
+  - change 0 with ( nattohz 0%nat ).
+    apply nattohzandleh.
+    apply natleh0n .
+  - assumption.
+Defined.
+
+Close Scope hz_scope.
+
+(** * IV. Generalities on apartness relations *)
+
+Definition iscomparel { X : UU } ( R : hrel X ) :=
+  forall x y z : X, R x y -> coprod ( R x z ) ( R z y ).
+
+Definition isapart { X : UU } ( R : hrel X ) :=
+  dirprod ( isirrefl R ) ( dirprod ( issymm R ) ( iscotrans R ) ).
+
+Definition istightapart { X : UU } ( R : hrel X ) :=
+  dirprod ( isapart R ) ( forall x y : X, neg ( R x y ) -> ( x ~> y ) ).
+
+Definition apart ( X : hSet ) := total2 ( fun R : hrel X => isapart R ).
+
+Definition isbinopapartl { X : hSet } ( R : apart X ) ( opp : binop X ) :=
+  forall a b c : X, ( ( pr1 R ) ( opp a b ) ( opp a c ) ) -> ( pr1 R ) b c.
+
+Definition isbinopapartr { X : hSet } ( R : apart X ) ( opp : binop X ) :=
+  forall a b c : X, ( pr1 R ) ( opp b a ) ( opp c a ) -> ( pr1 R ) b c.
+
+Definition isbinopapart { X : hSet } ( R : apart X ) ( opp : binop X ) :=
+  dirprod ( isbinopapartl R opp ) ( isbinopapartr R opp ).
+
+Lemma deceqtoneqapart { X : UU } ( is : isdeceq X ) : isapart ( neq X ).
+Proof.
+  intros. split.
+  - intros a p. simpl in p. apply p. apply idpath.
+  - split.
+    + intros a b p q.
+      simpl in p. apply p.
+      apply pathsinv0. assumption.
+    + intros a c b p P s.
+      apply s. destruct ( is a c ) as [ l | r ].
+      * apply ii2. rewrite <- l. assumption.
+      * apply ii1. assumption.
+Defined.
+
+Definition isapartdec { X : hSet } ( R : apart X ) :=
+  forall a b : X, coprod ( ( pr1 R ) a b ) ( a ~> b ).
+
+Lemma isapartdectodeceq { X : hSet } ( R : apart X ) ( is : isapartdec R ) :
+  isdeceq X.
+Proof.
+  intros X R is y z. destruct ( is y z ) as [ l | r ].
+  - apply ii2. intros f. apply ( ( pr1 ( pr2 R ) ) z).
+    rewrite f in l. assumption.
+  - apply ii1. assumption.
+Defined.
+
+Lemma isdeceqtoisapartdec ( X : hSet ) ( is : isdeceq X ) :
+  isapartdec ( tpair _ ( deceqtoneqapart is ) ).
+Proof.
+  intros X is a b. destruct ( is a b ) as [ l | r ].
+  - apply ii2. assumption.
+  - apply ii1. intros f. apply r. assumption.
+Defined.
+
+(** * V. Apartness relations on rings *)
+
+Open Scope rng_scope.
+
+Definition acommrng := total2 ( fun X : commrng =>
+  total2 ( fun R : apart X =>
+    dirprod ( isbinopapart R ( @op1 X ) ) ( isbinopapart R ( @op2 X ) ) ) ).
+
+Definition acommrngpair := tpair ( P := fun X : commrng =>
+  total2 ( fun R : apart X =>
+    dirprod ( isbinopapart R ( @op1 X ) ) (isbinopapart R ( @op2 X ) ) ) ).
+Definition acommrngconstr := acommrngpair.
+
+Definition acommrngtocommrng : acommrng -> commrng := @pr1 _ _.
+Coercion acommrngtocommrng : acommrng >-> commrng.
+
+Definition acommrngapartrel ( X : acommrng ) : hrel (pr1 X) :=
+  pr1 ( pr1 ( pr2 X ) ).
+
+Notation " a # b " := ( acommrngapartrel _ a b )  (* ( at level 50 ) *) :
+rng_scope.
+
+Definition acommrng_aadd ( X : acommrng ) : isbinopapart ( pr1 ( pr2 X ) ) op1 :=
+  ( pr1 ( pr2 ( pr2 X ) ) ).
+
+Definition acommrng_amult ( X : acommrng ) : isbinopapart ( pr1 ( pr2 X ) ) op2 :=
+  ( pr2 ( pr2 ( pr2 X ) ) ).
+
+Definition acommrng_airrefl ( X : acommrng ) : isirrefl ( pr1 ( pr1 ( pr2 X ) ) ) :=
+  pr1 ( pr2 ( pr1 ( pr2 X ) ) ).
+
+Definition acommrng_asymm ( X : acommrng ) : issymm ( pr1 ( pr1 ( pr2 X ) ) ) :=
+  pr1 ( pr2 ( pr2 ( pr1 ( pr2 X ) ) ) ).
+
+Definition acommrng_acotrans ( X : acommrng ) : iscotrans ( pr1 ( pr1 ( pr2 X ) ) ) :=
+  pr2 ( pr2 ( pr2 ( pr1 ( pr2 X ) ) ) ).
+
+Definition aintdom := total2 ( fun A : acommrng =>
+  dirprod ( ( rngunel2 ( X := A ) ) # 0 )
+          ( forall a b : A, ( a # 0 ) -> ( b # 0 ) -> ( ( a * b ) # 0 ) ) ).
+
+Definition aintdompair := tpair ( P := fun A : acommrng =>
+  dirprod ( ( rngunel2 ( X := A ) ) # 0 )
+          ( forall a b : A, ( a # 0 ) -> ( b # 0 ) -> ( ( a * b ) # 0 ) ) ).
+Definition aintdomconstr := aintdompair.
+
+Definition pr1aintdom : aintdom -> acommrng := @pr1 _ _.  Coercion
+pr1aintdom : aintdom >-> acommrng.
+
+Definition aintdomazerosubmonoid ( A : aintdom ) : @subabmonoid ( rngmultabmonoid A ).
+Proof.
+  intros. split with ( fun x : A => ( x # 0 ) ).
+  split.
+  - intros a b. simpl in *. apply (pr2 (pr2 A)).
+    + simpl in a. apply (pr2 a).
+    + apply (pr2 b).
+  - apply (pr2 A).
+Defined.
+
+Definition isaafield ( A : acommrng ) :=
+  dirprod ( ( rngunel2 ( X := A ) ) # 0 )
+          ( forall x : A, x # 0 -> multinvpair A x ).
+
+Definition afld := total2 ( fun A : acommrng => isaafield A ).
+Definition afldpair ( A : acommrng ) ( is : isaafield A ) : afld := tpair A is .
+Definition pr1afld : afld -> acommrng := @pr1 _ _ .
+Coercion pr1afld : afld >-> acommrng.
+
+Lemma afldinvertibletoazero ( A : afld ) ( a : A ) ( p : multinvpair A a ) : a # 0.
+Proof.
+  intros. destruct p as [ a' p ].
+  assert ( a' * a # 0 ) as q.
+  { change ( a' * a # 0 ).
+    assert ( a' * a ~> a * a' ) as f by apply ( rngcomm2 A ).
+    assert ( a * a' ~> 1 ) as g by apply (pr2 p).
+    rewrite f, g.
+    apply (pr2 A).
+  }
+  assert ( a' * a # a' * ( rngunel1 ( X := A ) ) ) as q'.
+  { assert ( ( rngunel1 ( X := A ) ) ~> ( a' * ( rngunel1 ( X := A ) ) ) ) as f.
+    { apply pathsinv0. apply ( rngmultx0 A ). }
+    rewrite <- f. assumption.
+  }
+  apply ( ( pr1 ( acommrng_amult A ) ) a' ).
+  assumption.
+Defined.
+
+Definition afldtoaintdom ( A : afld ) : aintdom .
+Proof.
+  intro. split with ( pr1 A ). split.
+  - apply (pr2 A).
+  - intros a b p q.
+    apply afldinvertibletoazero.
+    apply multinvmultstable.
+    + apply (pr2 (pr2 A)). assumption.
+    + apply (pr2 (pr2 A)). assumption.
+Defined.
+
+Lemma timesazero { A : acommrng } { a b : A } ( p : a * b # 0 ) :
+  dirprod ( a # 0 ) ( b # 0 ).
+Proof.
+  intros. split.
+  - assert ( a * b # 0 * b ) as h.
+    { rewrite ( rngmult0x A ). assumption. }
+    apply ( ( pr2 ( acommrng_amult A ) ) b ). assumption.
+  - apply ( ( pr1 ( acommrng_amult A ) ) a ).
+    rewrite ( rngmultx0 A ). assumption.
+Defined.
+
+Lemma aaminuszero { A : acommrng } { a b : A } ( p : a # b ) : ( a - b ) # 0.
+Proof.
+  intros.
+  rewrite <- ( rngrunax1 A a ) in p.
+  rewrite <- ( rngrunax1 A b ) in p.
+  assert ( a + 0 ~> ( a + ( b - b ) ) ) as f.
+  { rewrite <- ( rngrinvax1 A b ). apply idpath. }
+  rewrite f in p.
+  rewrite <- ( rngmultwithminus1 A ) in p.
+  rewrite <- ( rngassoc1 A) in p.
+  rewrite ( rngcomm1 A a ) in p.
+  rewrite ( rngassoc1 A b ) in p.
+  rewrite ( rngmultwithminus1 A ) in p.
+  apply ( ( pr1 ( acommrng_aadd A ) ) b ( a - b ) 0 ).
+  assumption.
+Defined.
+
+Lemma aminuszeroa { A : acommrng } { a b : A } ( p : ( a - b ) # 0 ) : a # b.
+Proof.
+  intros.
+  change 0 with ( @rngunel1 A ) in p.
+  rewrite <- ( rngrinvax1 A b ) in p.
+  rewrite <- ( rngmultwithminus1 A ) in p.
+  apply ( ( pr2 ( acommrng_aadd A ) ) ( -1 * b ) a b ).
+  assumption.
+Defined.
+
+Close Scope rng_scope.
+
+(** * VI. Lemmas on logic *)
+
+Lemma horelim ( A B : UU ) ( P : hProp ) :
+  dirprod ( ishinh_UU A -> P ) ( ishinh_UU B -> P ) -> ( hdisj A B -> P ).
+Proof.
+  intros A B P p q. simpl in q. apply q.
+  intro u. destruct u as [ u | v ].
+  - apply ( pr1 p ). intro Q. auto.
+  - apply ( pr2 p ). intro Q. auto.
+Defined.
+
+Lemma stronginduction { E : nat -> UU } ( p : E 0%nat )
+  ( q : forall n : nat, natneq n 0%nat -> ( ( forall m : nat, natlth m n -> E m ) -> E n ) ) :
+  forall n : nat, E n.
+Proof.
+  intros. destruct n.
+  - assumption.
+  - apply q.
+    + split.
+    + induction n.
+      * intros m t.
+        rewrite ( natlth1tois0 m t ). assumption.
+      * intros m t.
+        destruct ( natlehchoice _ _ ( natlthsntoleh _ _ t ) ) as [ left | right ].
+        -- apply IHn. assumption.
+        -- apply q.
+           ++ rewrite right. split.
+           ++ intros k s. rewrite right in s. apply ( IHn k ). assumption.
+Defined.
+
+Lemma setquotprpathsandR { X : UU } ( R : eqrel X ) :
+  forall x y : X, setquotpr R x ~> setquotpr R y -> R x y.
+Proof.
+  intros.
+  assert ( pr1 ( setquotpr R x ) y ) as i.
+  { assert ( pr1 ( setquotpr R y ) y ) as i0.
+    { unfold setquotpr. simpl. apply (pr2 (pr1 (pr2 R))). }
+    destruct X0. assumption.
+  }
+  apply i.
+Defined.
+
+(* Some lemmas on decidable properties of natural numbers. *)
+
+Definition isdecnatprop ( P : nat -> hProp ) := forall m : nat, coprod ( P m ) ( neg ( P m ) ).
+
+Lemma negisdecnatprop ( P : nat -> hProp ) ( is : isdecnatprop P ) :
+  isdecnatprop ( fun n : nat => hneg ( P n ) ).
+Proof.
+  intros P is n. destruct ( is n ) as [ l | r ].
+  - apply ii2. intro j.
+    assert hfalse as x.
+    { simpl in j. apply j. assumption. }
+    apply x.
+  - apply ii1. assumption.
+Defined.
+
+Lemma bndexistsisdecnatprop ( P : nat -> hProp ) ( is : isdecnatprop P ) :
+  isdecnatprop ( fun n : nat => hexists ( fun m : nat => dirprod ( natleh m n ) ( P m ) ) ).
+Proof.
+  intros P is n. induction n.
+  - destruct ( is 0%nat ) as [ l | r ].
+    + apply ii1. apply total2tohexists.
+      split with 0%nat. split.
+      * apply isreflnatleh.
+      * assumption.
+    + apply ii2. intro j.
+      assert hfalse as x.
+      { simpl in j. apply j. intro m.
+        destruct m as [ m m' ].
+        apply r.
+        change ((natleh m 0) × P m) in m'.
+        rewrite ( natleh0tois0 ( pr1 m' ) ) in m'.
+        apply (pr2 m').
+      }
+      apply x.
+  - destruct ( is ( S n ) ) as [ l | r ].
+    + apply ii1.
+      apply total2tohexists.
+      split with ( S n ).
+      split.
+      * apply ( isreflnatleh ( S n ) ).
+      * assumption.
+    + destruct IHn as [ l' | r' ].
+      * apply ii1.
+        use (hinhuniv _ l').
+        intro m.
+        destruct m as [ m m' ].
+        apply total2tohexists.
+        split with m. split.
+        -- apply ( istransnatleh(m := n) ).
+           ++ apply m'.
+           ++ apply natlthtoleh. apply natlthnsn.
+        -- apply (pr2 m').
+      * apply ii2. intro j.
+        apply r'.
+        use (hinhuniv _ j).
+        intro m. destruct m as [ m m' ].
+        -- apply total2tohexists. split with m.
+           split.
+           ++ destruct ( natlehchoice m ( S n ) ( pr1 m' ) ) as [ h | p ].
+              ** apply natlthsntoleh. assumption.
+              ** apply fromempty.
+                 apply r.
+                 rewrite <- p.
+                 apply (pr2 m').
+           ++ apply (pr2 m').
+Defined.
+
+Lemma isdecisbndqdec ( P : nat -> hProp ) ( is : isdecnatprop P ) ( n : nat ) :
+  coprod ( forall m : nat, natleh m n -> P m )
+         ( hexists ( fun m : nat => dirprod ( natleh m n ) ( neg ( P m ) ) ) ).
+Proof.
+  intros P is n.
+  destruct ( bndexistsisdecnatprop _ ( negisdecnatprop P is ) n ) as [ l | r ].
+  - apply ii2. assumption.
+  - apply ii1. intros m j.
+    destruct ( is m ) as [ l' | r' ].
+    + assumption.
+    + apply fromempty.
+      apply r. apply total2tohexists.
+      split with m.
+      split; assumption.
+Defined.
+
+Lemma leastelementprinciple ( n : nat ) ( P : nat -> hProp )
+      ( is : isdecnatprop P ) : P n -> hexists ( fun k : nat =>
+        dirprod ( P k ) ( forall m : nat, natlth m k -> neg ( P m ) ) ).
+Proof.
+  intro n. induction n.
+  - intros P is u.
+    apply total2tohexists.
+    split with 0%nat. split.
+    + assumption.
+    + intros m i.
+      apply fromempty.
+      apply ( negnatgth0n m i ).
+  - intros P is u.
+    destruct ( is 0%nat ) as [ l | r ].
+    + apply total2tohexists. split with 0%nat. split.
+      * assumption.
+      * intros m i.
+        apply fromempty.
+        apply ( negnatgth0n m i ).
+    + set ( P' := fun m : nat => P ( S m ) ).
+      assert ( forall m : nat, coprod ( P' m ) ( neg ( P' m ) ) ) as is'.
+      { intros m. unfold P'. apply ( is ( S m ) ). }
+      set ( c := IHn P' is' u ).
+      use (hinhuniv _ c).
+      intros k.
+      destruct k as [ k v ]. destruct v as [ v0 v1 ].
+      apply total2tohexists. split with ( S k ). split.
+      * assumption.
+      * intros m. destruct m.
+        -- intros i. assumption.
+        -- intros i. apply v1. apply i.
+Defined.
+
+(** END OF FILE *)