--- conflicted
+++ resolved
@@ -1,12 +1,8 @@
 (** * A library about decidable Real Numbers *)
 (** Author: Catherine LELAY. Oct 2015 - *)
 
-<<<<<<< HEAD
+Require Import UniMath.MoreFoundations.Tactics.
 Require Import UniMath.Algebra.Lattice.
-=======
-Require Import UniMath.MoreFoundations.Tactics.
-
->>>>>>> 128bdd38
 Require Import UniMath.RealNumbers.Prelim.
 Require Import UniMath.RealNumbers.Sets.
 Require Import UniMath.RealNumbers.NonnegativeRationals.
