--- conflicted
+++ resolved
@@ -49,42 +49,6 @@
 
 End po_pty.
 
-<<<<<<< HEAD
-=======
-(** ** Strong Order *)
-
-Definition isStrongOrder {X : UU} (R : hrel X) := istrans R × iscotrans R × isirrefl R.
-Definition StrongOrder (X : UU) := ∑ R : hrel X, isStrongOrder R.
-Definition pairStrongOrder {X : UU} (R : hrel X) (is : isStrongOrder R) : StrongOrder X :=
-  tpair (λ R : hrel X, isStrongOrder R ) R is.
-Definition pr1StrongOrder {X : UU} : StrongOrder X → hrel X := pr1.
-Coercion  pr1StrongOrder : StrongOrder >-> hrel.
-
-Section so_pty.
-
-Context {X : UU}.
-Context (R : StrongOrder X).
-
-Definition istrans_StrongOrder : istrans R :=
-  pr1 (pr2 R).
-Definition iscotrans_StrongOrder : iscotrans R :=
-  pr1 (pr2 (pr2 R)).
-Definition isirrefl_StrongOrder : isirrefl R :=
-  pr2 (pr2 (pr2 R)).
-
-End so_pty.
-
-Definition isStrongOrder_quotrel {X : UU} {R : eqrel X} {L : hrel X} (is : iscomprelrel R L) :
-  isStrongOrder L → isStrongOrder (quotrel is).
-Proof.
-  intros X R L is H.
-  repeat split.
-  - apply istransquotrel, (pr1 H).
-  - apply iscotransquotrel, (pr1 (pr2 H)).
-  - apply isirreflquotrel, (pr2 (pr2 H)).
-Defined.
-
->>>>>>> 596fec61
 (** ** Reverse orderse *)
 (** or how easily define ge x y := le x y *)
 
