(** **********************************************************

Benedikt Ahrens, Ralph Matthes

SubstitutionSystems

2015


************************************************************)


(** **********************************************************

Contents :

- Specification of an initial morphism of substitution systems from
  lambda calculus with explicit flattening to lambda calculus



************************************************************)


Require Import UniMath.Foundations.Basics.All.
Require Import UniMath.Foundations.Propositions.
Require Import UniMath.Foundations.Sets.

Require Import UniMath.CategoryTheory.precategories.
Require Import UniMath.CategoryTheory.functor_categories.
Require Import UniMath.CategoryTheory.UnicodeNotations.
Require Import UniMath.CategoryTheory.whiskering.
Require Import UniMath.CategoryTheory.limits.products.
Require Import UniMath.CategoryTheory.limits.coproducts.
Require Import UniMath.CategoryTheory.limits.terminal.
Require Import UniMath.CategoryTheory.limits.initial.
Require Import UniMath.CategoryTheory.FunctorAlgebras.
Require Import UniMath.SubstitutionSystems.Auxiliary.
Require Import UniMath.SubstitutionSystems.PointedFunctors.
Require Import UniMath.SubstitutionSystems.ProductPrecategory.
Require Import UniMath.SubstitutionSystems.Signatures.
Require Import UniMath.SubstitutionSystems.FunctorsPointwiseCoproduct.
Require Import UniMath.SubstitutionSystems.FunctorsPointwiseProduct.
Require Import UniMath.SubstitutionSystems.EndofunctorsMonoidal.
Require Import UniMath.SubstitutionSystems.SumOfSignatures.
Require Import UniMath.SubstitutionSystems.SubstitutionSystems.
Require Import UniMath.SubstitutionSystems.LamSignature.
Require Import UniMath.SubstitutionSystems.LiftingInitial.
Require Import UniMath.SubstitutionSystems.MonadsFromSubstitutionSystems.


Local Notation "# F" := (functor_on_morphisms F)(at level 3).
Local Notation "F ⟶ G" := (nat_trans F G) (at level 39).
Arguments functor_composite {_ _ _} _ _ .
Arguments nat_trans_comp {_ _ _ _ _} _ _ .
Local Notation "G ∙ F" := (functor_composite F G : [ _ , _ , _ ]) (at level 35).
(*Local Notation "α ∙∙ β" := (hor_comp β α) (at level 20).*)
Ltac pathvia b := (apply (@pathscomp0 _ _ b _ )).

Local Notation "α 'ø' Z" := (pre_whisker Z α)  (at level 25).
Local Notation "Z ∘ α" := (post_whisker _ _ _ _ α Z) (at level 50, left associativity).
Local Notation "C ⟦ a , b ⟧" := (precategory_morphisms (C:=C) a b) (at level 50).
Local Notation "` T" := (alg_carrier _ T) (at level 3).
Local Notation "A ⊗ B" := (prodcatpair _ _ A B) (at level 10).



Arguments θ_source {_ _} _ .
Arguments θ_target {_ _} _ .
Arguments θ_Strength1 {_ _ _} _ .
Arguments θ_Strength2 {_ _ _} _ .



Section Lambda.

Variable C : precategory.
Variable hs : has_homsets C.

(** The category of endofunctors on [C] *)
Local Notation "'EndC'":= ([C, C, hs]) .

Variable terminal : Terminal C.

Variable CC : Coproducts C.
Variable CP : Products C.

Local Notation "'EndC'":= ([C, C, hs]) .
Local Notation "'Ptd'" := (precategory_Ptd C hs).
Local Notation "'U'" := (functor_ptd_forget C hs).


Let hsEndC : has_homsets EndC := functor_category_has_homsets C C hs.
Let CPEndC : Coproducts EndC := Coproducts_functor_precat _ _ CC hs.
Let EndEndC := [EndC, EndC, hsEndC].
Let CPEndEndC:= Coproducts_functor_precat _ _ CPEndC hsEndC: Coproducts EndEndC.


Local Notation "'ℓ'" := (pre_composition_functor_data _ _ _ _ _ ).

Local Notation τ := tau_from_alg.

Let one : C :=  @TerminalObject C terminal.

Variable KanExt : ∀ Z : precategory_Ptd C hs,
   RightKanExtension.GlobalRightKanExtensionExists C C
     (U Z) C hs hs.


Let Lam_S : Signature _ _ := Lam_Sig C hs terminal CC CP.
Let LamE_S : Signature _ _ := LamE_Sig C hs terminal CC CP.

(* assume initial algebra for signature Lam *)

Variable Lam_Initial : Initial
     (@precategory_FunctorAlg ([C, C] hs)
                             (Id_H C hs CC Lam_S) hsEndC).

Let Lam := InitialObject _ Lam_Initial.




(** bracket for Lam from the initial hss obtained via theorem 15+ *)

Definition LamHSS_Initial : Initial (hss_precategory CC Lam_S).
Proof.
  apply InitialHSS.
  - apply KanExt.
  - apply Lam_Initial.
Defined.
Let LamHSS := InitialObject _ LamHSS_Initial.

(** extract constructors *)


Definition Lam_Var : EndC ⟦functor_identity C, `Lam ⟧.
Proof.
  exact (CoproductIn1 _ _ ;; alg_map _ Lam).
Defined.

(* we later prefer leaving App and Abs bundled in the definition of LamE_algebra_on_Lam *)

Definition Lam_App : [C, C] hs ⟦ (App_H C hs CP) `Lam , `Lam ⟧.
Proof.
  exact (CoproductIn1 _ _ ;; (CoproductIn2 _ _ ;; alg_map _ Lam)).
Defined.

Definition Lam_Abs : [C, C] hs ⟦ (Abs_H C hs terminal CC) `Lam, `Lam ⟧.
Proof.
  exact (CoproductIn2 _ _ ;; (CoproductIn2 _ _ ;; alg_map _ Lam)).
Defined.


Definition Lam_App_Abs :  [C, C] hs
   ⟦ (H C hs CC (App_H C hs CP) (Abs_H C hs terminal CC)) `Lam , `Lam ⟧.
Proof.
  exact (CoproductIn2 _ _ ;; alg_map _ Lam).
Defined.

(** * Definition of a "model" of the flattening arity in pure lambda calculus *)

(** we need a flattening in order to get a model for LamE *)

Definition Lam_Flatten :
  [C, C] hs ⟦ (Flat_H C hs) `Lam , `Lam ⟧.
Proof.
  exact (fbracket LamHSS (identity _ )).
Defined.


(** now get a LamE-algebra *)

Definition LamE_algebra_on_Lam : FunctorAlg (Id_H _ _ CC LamE_S) hsEndC.
Proof.
  exists ((*ob_from_algebra_ob _ _*) `Lam).
  refine (CoproductArrow _ (CPEndC _ _ )  _ _ ) .
  + exact Lam_Var.
  + refine (CoproductArrow _ (CPEndC _ _ )  _ _ ).
    * apply Lam_App_Abs. (* do NOT destruct and reassemble more, use App_Abs directly *)
    * apply Lam_Flatten.
Defined.

Lemma τ_LamE_algebra_on_Lam : τ LamE_algebra_on_Lam =
                              CoproductArrow _ (CPEndC _ _ ) Lam_App_Abs Lam_Flatten.
Proof.
  apply CoproductIn2Commutes.
Defined.


(** now define bracket operation for a given [Z] and [f] *)

(** preparations for typedness *)
Local Definition bla': (ptd_from_alg_functor CC LamE_S LamE_algebra_on_Lam) ⇒ (ptd_from_alg_functor CC _ Lam).
Proof.
  refine (tpair _ _ _ ).
    + apply (nat_trans_id _ ).
    + abstract
        (intro c; rewrite id_right
         ; apply CoproductIn1Commutes_left_dir;
         apply idpath).
Defined.

Local Definition bla'_inv: (ptd_from_alg_functor CC _ Lam) ⇒ (ptd_from_alg_functor CC LamE_S LamE_algebra_on_Lam).
Proof.
  refine (tpair _ _ _ ).
    + apply (nat_trans_id _ ).
    + abstract
        (intro c; rewrite id_right ;
         apply CoproductIn1Commutes_right_dir;
         apply idpath) .
Defined.

(** this iso does nothing, but is needed to make the argument to [fbracket] below well-typed *)
(* maybe a better definition somewhere above could make this iso superfluous *)
(* maybe don't need iso, but only morphism *)
Local Definition bla : iso (ptd_from_alg_functor CC LamE_S LamE_algebra_on_Lam) (ptd_from_alg_functor CC _ Lam).
Proof.
  unfold iso.
  exists bla'.
  apply is_iso_from_is_z_iso.
  exists bla'_inv.
  abstract (
   split; [
    apply (invmap (eq_ptd_mor _ hs _ _));
    apply nat_trans_eq; try (exact hs) ;
    intro c ;
    apply id_left
                   |
    apply eq_ptd_mor_precat; (* idem *)
    apply (invmap (eq_ptd_mor _ hs _ _)) ;
    apply nat_trans_eq; try (exact hs) ;
    intro c ;
    apply id_left ]
           ).
Defined.


Definition fbracket_for_LamE_algebra_on_Lam (Z : Ptd)
   (f : Ptd ⟦ Z, ptd_from_alg_functor CC LamE_S LamE_algebra_on_Lam ⟧ ) :
   [C, C] hs
   ⟦ functor_composite (U Z) `LamE_algebra_on_Lam, `LamE_algebra_on_Lam ⟧ .
Proof.
  exact (fbracket LamHSS (f ;; bla)).
Defined.

(** Main lemma: our "model" for the flatten arity in pure lambda calculus is compatible with substitution *)

Lemma bracket_property_for_LamE_algebra_on_Lam (Z : Ptd)
  (f : Ptd ⟦ Z, ptd_from_alg LamE_algebra_on_Lam ⟧)
 :
   bracket_property f (fbracket_for_LamE_algebra_on_Lam Z f).
Proof.
  (* Could we have this in a more declarative style? *)
  assert (Hyp := pr2 (pr1 (pr2 LamHSS _ (f;; bla)))).
<<<<<<< HEAD

=======
>>>>>>> 21ce64c8
  apply parts_from_whole in Hyp.
  apply whole_from_parts.
  split.
  - (* the "easy" eta part *)
    apply pr1 in Hyp.
    apply (maponpaths (fun x => x;; #U (inv_from_iso bla))) in Hyp.
    rewrite <- functor_comp in Hyp.
    rewrite <- assoc in Hyp.
    rewrite iso_inv_after_iso in Hyp.
    rewrite id_right in Hyp.
    eapply pathscomp0. exact Hyp.
    clear Hyp.
    fold (fbracket LamHSS (f ;; bla)).
    unfold fbracket_for_LamE_algebra_on_Lam.
    match goal with |[ |- _;; _ ;; ?h = _  ] =>
         assert (idness : h = nat_trans_id _) end.
    { apply nat_trans_eq; try (exact hs).
      intro c.
      unfold functor_ptd_forget.
<<<<<<< HEAD
      simpl.
      apply id_left.
=======
      apply id_left. 
    }
>>>>>>> 21ce64c8
    rewrite idness. clear idness.
    rewrite id_right.
    (* does not work:
       apply cancel_postcomposition.
       although the terms are of identical type:
    match goal with | [ |- _ ;; ?l = _ ] => let ty:= (type of l) in idtac ty end.
(*
([C, C] hs
 ⟦ functor_composite (U Z) (functor_from_algebra_ob C hs CC Lam_S LamHSS)
   :[C, C] hs, LamHSS ⟧)
*)
    match goal with | [ |- _ = _ ;; ?l ] => let ty:= (type of l) in idtac ty end.
(*
([C, C] hs
 ⟦ functor_composite (U Z) (functor_from_algebra_ob C hs CC Lam_S LamHSS)
   :[C, C] hs, LamHSS ⟧)
*)
*)
    apply nat_trans_eq; try (exact hs).
    intro c.
    apply cancel_postcomposition.
    apply CoproductIn1Commutes_right_dir.
    apply idpath.
    (* this proof did not work with pointedness but with brute force *)
  - (* now the difficult case of the domain-specific constructors *)
    destruct Hyp as [_ Hyp2].
    fold (fbracket LamHSS (f ;; bla)) in Hyp2.
    unfold fbracket_for_LamE_algebra_on_Lam.
    apply nat_trans_eq; try (exact hs).
    intro c.

    (* from here slightly interesting, because it is crucial to see that
       the τ considered here is a Coproduct arrow *)

    rewrite τ_LamE_algebra_on_Lam.
    eapply pathscomp0; [apply cancel_postcomposition ; apply CoproductOfArrows_comp | ].
    eapply pathscomp0. apply precompWithCoproductArrow.
    apply pathsinv0.

    (* showing that a diagram of coproduct arrows splits into two is slightly cumbersome,
       but a general theorem seems difficult to formulate

       instead we apply [CoproductArrowUnique] and then use the coproduct beta laws in
       each branch; this gives precisely what we want *)

    apply CoproductArrowUnique.
<<<<<<< HEAD
  - eapply pathscomp0. apply assoc.
    eapply pathscomp0.
    apply cancel_postcomposition. apply CoproductIn1Commutes.
    assert (T:= nat_trans_eq_pointwise Hyp2 c).
    clear Hyp2.
    match goal with | [H : ?e = _ |- _ ] => transitivity e end.
    Focus 2. apply idpath.

    match goal with | [H : _ = ?f |- _ ] => transitivity f end.
    Focus 1. apply idpath.
    apply pathsinv0. assumption.


=======
    + eapply pathscomp0. apply assoc.
      eapply pathscomp0. apply cancel_postcomposition. apply CoproductIn1Commutes.
      assert (T:= nat_trans_eq_pointwise Hyp2 c).
      clear Hyp2.
      apply pathsinv0.
      assumption.
    
>>>>>>> 21ce64c8
    (* There should be a more general hypothesis than 'Hyp' defined above,
       one where one has a quantification over maps 'f', no? *)

    + clear Hyp2.
      eapply pathscomp0. apply assoc.
      eapply pathscomp0. apply cancel_postcomposition. apply CoproductIn2Commutes.
      unfold Lam_Flatten.

    (* from here on 'simpl' is feasible
       after some opacification, at least *)
<<<<<<< HEAD
    Opaque fbracket.
    Opaque LamHSS.
    set (X:= f ;; bla).

    assert (TT:=compute_fbracket C hs CC Lam_S LamHSS(Z:=Z)).
    simpl in *.
    assert (T3 := TT  X).
    clear TT.
    unfold X; unfold X in T3; clear X.
    rewrite id_left.
    rewrite id_left.
    rewrite id_left.

    Local Notation "⦃ f ⦄" := (fbracket _ f)(at level 0).
    (* written '\{{' and '\}}', respectively *)

    set (Tη := ptd_from_alg _ ).

    rewrite functor_id.
    rewrite functor_id.
    rewrite id_right.
    destruct Z as [Z e]. simpl in *.
    set (T := ` Lam).


    (* now we want to rewrite with T3 in 3 places *)

    assert (T3':= nat_trans_eq_pointwise T3 c).
    simpl in *.
    match goal with |[ T3' : _ = ?f |- ?a ;; _ = _ ] => transitivity (a ;; f) end.
    { apply maponpaths. apply T3'. }

    repeat rewrite assoc.
=======
      Opaque fbracket.
      Opaque LamHSS.
      set (X:= f ;; bla).
    
      assert (TT:=compute_fbracket C hs CC Lam_S LamHSS(Z:=Z)).
      simpl in *.
      assert (T3 := TT  X); clear TT.
      unfold X; unfold X in T3; clear X.
      rewrite id_left.
      rewrite id_left.
      rewrite id_left.

      Local Notation "⦃ f ⦄" := (fbracket _ f)(at level 0).
      (* written '\{{' and '\}}', respectively *)

      set (Tη := ptd_from_alg _ ).

      rewrite functor_id.
      rewrite functor_id.
      rewrite id_right.
      destruct Z as [Z e]. simpl in *.
      set (T := ` Lam).

      (* now we want to rewrite with T3 in 3 places *)
    
      assert (T3':= nat_trans_eq_pointwise T3 c).
      simpl in *.
      match goal with |[ T3' : _ = ?f |- ?a ;; _ = _ ] => transitivity (a ;; f) end.
      { apply maponpaths. apply T3'. }
    
      repeat rewrite assoc.
>>>>>>> 21ce64c8
(*
    apply cancel_postcomposition. (* that's a bad idea, because it fucks up use of third monad law and
                                      leads to something that is generally false *)
*)
<<<<<<< HEAD

    match goal with |[ T3' : _ = ?f |- _ = ?a ;; ?b ;; _ ;; ?d  ] => transitivity (a ;; b ;; #T f ;; d) end.
    Focus 2.  apply cancel_postcomposition. apply maponpaths. apply maponpaths. apply (!T3').
    clear T3'.

    apply pathsinv0.

    assert (T3':= nat_trans_eq_pointwise T3 (T (Z c))).

    eapply pathscomp0. apply cancel_postcomposition. apply cancel_postcomposition.
                       apply maponpaths. apply T3'.

    clear T3'.
    apply pathsinv0.

    destruct f as [f fptdmor]. simpl in *.
    simpl.

    rewrite id_right.
    rewrite id_right.
=======
    
      match goal with |[ T3' : _ = ?f |- _ = ?a ;; ?b ;; _ ;; ?d  ] => transitivity (a ;; b ;; #T f ;; d) end.
        Focus 2. apply cancel_postcomposition. apply maponpaths. apply maponpaths. apply (!T3'). 
      clear T3'.
      apply pathsinv0.

      assert (T3':= nat_trans_eq_pointwise T3 (T (Z c))).
    
      eapply pathscomp0. apply cancel_postcomposition. apply cancel_postcomposition. apply maponpaths. apply T3'.
      clear T3'.                   
      apply pathsinv0.
      destruct f as [f fptdmor]. simpl in *.
      rewrite id_right.
      rewrite id_right.
>>>>>>> 21ce64c8

      repeat rewrite assoc.

      assert (X := fptdmor (T (Z c))). clear T3 fptdmor.
      assert (X' := maponpaths (#T) X); clear X.
      rewrite functor_comp in X'.

      apply pathsinv0.
      eapply pathscomp0. apply cancel_postcomposition. apply cancel_postcomposition.
                       apply cancel_postcomposition. apply X'.
                       clear X'.
<<<<<<< HEAD

    clear X.

    assert (X := Monad_law_2_from_hss _ _ CC Lam_S LamHSS (T (Z c))).
    unfold μ_0 in X. unfold μ_2 in X.
=======
    
      assert (X := Monad_law_2_from_hss _ _ CC Lam_S LamHSS (T (Z c))).
      unfold μ_0 in X. unfold μ_2 in X.
>>>>>>> 21ce64c8

      match goal with |[ X : ?e = _ |- ?a ;; ?b ;; _ ;; _  = _ ] =>
                     assert (X' : e = a ;; b) end.
      { apply cancel_postcomposition. apply maponpaths.
        apply pathsinv0, CoproductIn1Commutes.
      }

      rewrite X' in X. clear X'.

      eapply pathscomp0. apply cancel_postcomposition. apply cancel_postcomposition. apply X. clear X.

      rewrite id_left.

      assert (μ_2_nat := nat_trans_ax (μ_2 C hs CC Lam_S LamHSS)).
      assert (X := μ_2_nat _ _ (f c)).
      unfold μ_2 in X.

      eapply pathscomp0. Focus 2. apply cancel_postcomposition. apply X. clear X.

<<<<<<< HEAD

    assert (X := third_monad_law_from_hss _ _ CC Lam_S LamHSS).
    assert (X' := nat_trans_eq_pointwise X). clear X.
    simpl in X'.

    eapply pathscomp0. apply X'.

    rewrite id_left. apply idpath.
=======
      rewrite functor_comp.
      repeat rewrite <- assoc.
      apply maponpaths.
    
      assert (X := third_monad_law_from_hss _ _ CC Lam_S LamHSS).
      assert (X' := nat_trans_eq_pointwise X). clear X.
      simpl in X'.
      
      eapply pathscomp0. apply X'.
      clear X'. apply cancel_postcomposition. apply id_left. 
>>>>>>> 21ce64c8
Qed.

(** * Uniqueness of the bracket operation *)
(** That is a consequence of uniqueness of that operation for a larger signature, namely
    for that of lambda calculus with flattening.
    We thus only have to extract the relevant parts, which is still a bit cumbersome.
*)

Lemma bracket_for_LamE_algebra_on_Lam_unique (Z : Ptd)
  (f : Ptd ⟦ Z, ptd_from_alg LamE_algebra_on_Lam ⟧)
 :
   ∀
   t : Σ
       h : [C, C] hs
           ⟦ functor_composite (U Z)
               (` LamE_algebra_on_Lam),
           `LamE_algebra_on_Lam ⟧,
       bracket_property f h,
   t =
   tpair
     (λ h : [C, C] hs
            ⟦ functor_composite (U Z)
                (` LamE_algebra_on_Lam),
            `LamE_algebra_on_Lam ⟧,
      bracket_property f h)
     (fbracket_for_LamE_algebra_on_Lam Z f) (bracket_property_for_LamE_algebra_on_Lam Z f).
Proof.
  intro t.
<<<<<<< HEAD
  apply subtypeEquality.
  { intro.
    apply isaset_nat_trans. apply hs. }
  simpl.
  destruct t as [t Ht]; simpl.
  unfold fbracket_for_LamE_algebra_on_Lam.
  apply (fbracket_unique LamHSS).
  split.
  -  apply parts_from_whole in Ht. destruct Ht as [H1 _].
     apply nat_trans_eq; try assumption.
     intro c.
     assert (HT:=nat_trans_eq_pointwise H1 c).
     simpl.
     rewrite id_right.
     match goal with |[ H : _ = ?a |- _ ] => transitivity a end.
     + apply HT.
     + simpl. repeat rewrite assoc. apply cancel_postcomposition.
       repeat rewrite <- assoc.
       unfold coproduct_nat_trans_in1_data.
       unfold coproduct_nat_trans_data.
       eapply pathscomp0. apply CoproductIn1Commutes.
       apply idpath.
  - apply parts_from_whole in Ht. destruct Ht as [_ H2].
     apply nat_trans_eq; try assumption.
     intro c.
     assert (HT := nat_trans_eq_pointwise H2 c).
     match goal with |[H2 : ?e = ?f |- _ ] =>
=======
  apply total2_paths_second_isaprop.
  - apply isaset_nat_trans. apply hs.
  - simpl.
    destruct t as [t Ht]; simpl.
    unfold fbracket_for_LamE_algebra_on_Lam.
    apply (fbracket_unique LamHSS).
    split.
    + apply parts_from_whole in Ht. destruct Ht as [H1 _].
      apply nat_trans_eq; try assumption.
      intro c.
      assert (HT:=nat_trans_eq_pointwise H1 c).
      simpl.
      rewrite id_right.
      eapply pathscomp0. apply HT.
      simpl. repeat rewrite assoc. apply cancel_postcomposition.
      apply CoproductIn1Commutes.
    + apply parts_from_whole in Ht. destruct Ht as [_ H2].
      apply nat_trans_eq; try assumption.
      intro c.
      assert (HT := nat_trans_eq_pointwise H2 c).
      match goal with |[H2 : ?e = ?f |- _ ] =>
>>>>>>> 21ce64c8
                         assert (X: CoproductIn1 _ _ ;; e = CoproductIn1 _ _ ;; f) end.
      { apply maponpaths . assumption. }
      clear HT. clear H2.

      match goal with |[X : _ = ?f |- _ ] => transitivity f end.
       Focus 2. rewrite τ_LamE_algebra_on_Lam.
       eapply pathscomp0. apply assoc.
       apply cancel_postcomposition. apply CoproductIn1Commutes.
   
      match goal with |[X : ?e = _ |- _ ] => transitivity e end.
       Focus 2. apply X.

      rewrite τ_LamE_algebra_on_Lam.
     
      apply pathsinv0.
      eapply pathscomp0. apply assoc.
      eapply pathscomp0. apply cancel_postcomposition. apply assoc.
      eapply pathscomp0. apply cancel_postcomposition. apply cancel_postcomposition.
      apply CoproductIn1Commutes.

      repeat rewrite <- assoc.
      eapply pathscomp0. apply maponpaths. apply assoc.

      eapply pathscomp0. apply maponpaths. apply cancel_postcomposition. apply CoproductIn1Commutes.

<<<<<<< HEAD
     rewrite τ_LamE_algebra_on_Lam.

     apply pathsinv0.
     eapply pathscomp0. apply assoc.
     eapply pathscomp0.
     apply cancel_postcomposition. apply assoc.
     eapply pathscomp0.
     apply cancel_postcomposition.
     apply cancel_postcomposition.
     apply CoproductIn1Commutes.

     repeat rewrite <- assoc.

     eapply pathscomp0. apply maponpaths.
     apply assoc.

     eapply pathscomp0. apply maponpaths. apply cancel_postcomposition.
     apply CoproductIn1Commutes.

     eapply pathscomp0. apply maponpaths. apply (!assoc _ _ _ _ _ _ _ _ ).
     eapply pathscomp0. apply maponpaths. apply maponpaths.
     apply CoproductIn1Commutes.
     apply idpath.
Qed.
=======
      eapply pathscomp0. apply maponpaths. apply (!assoc _ _ _ _ _ _ _ _ ).
      simpl. apply maponpaths. apply maponpaths.
      apply CoproductIn1Commutes.
Qed.     
>>>>>>> 21ce64c8


Definition bracket_for_LamE_algebra_on_Lam_at (Z : Ptd)
  (f : Ptd ⟦ Z, ptd_from_alg LamE_algebra_on_Lam ⟧)
  :
    bracket_at C hs CC LamE_S LamE_algebra_on_Lam f.
Proof.
  refine (tpair _ _ _ ).
  - exists (fbracket_for_LamE_algebra_on_Lam Z f).
    apply (bracket_property_for_LamE_algebra_on_Lam Z f).
  - apply bracket_for_LamE_algebra_on_Lam_unique.
Defined.

Definition bracket_for_LamE_algebra_on_Lam : bracket LamE_algebra_on_Lam.
Proof.
  intros Z f.
  simpl.
  apply bracket_for_LamE_algebra_on_Lam_at.
Defined.

Definition LamE_model_on_Lam : hss CC LamE_S.
Proof.
  exists LamE_algebra_on_Lam.
  exact bracket_for_LamE_algebra_on_Lam.
Defined.

(* assume initial algebra for signature LamE *)

Variable  LamE_Initial : Initial
     (@precategory_FunctorAlg ([C, C] hs)
        (Id_H C hs CC LamE_S) hsEndC).


Definition LamEHSS_Initial : Initial (hss_precategory CC LamE_S).
Proof.
  apply  InitialHSS.
  - apply KanExt.
  - apply LamE_Initial.
Defined.
Let LamEHSS := InitialObject _ LamEHSS_Initial.

(** * Specification of a morphism from lambda calculus with flattening to pure lambda calculus *)

Definition FLATTEN : (hss_precategory CC LamE_S) ⟦LamEHSS, LamE_model_on_Lam⟧
  := InitialArrow _ _ _ .

End Lambda.<|MERGE_RESOLUTION|>--- conflicted
+++ resolved
@@ -253,10 +253,6 @@
 Proof.
   (* Could we have this in a more declarative style? *)
   assert (Hyp := pr2 (pr1 (pr2 LamHSS _ (f;; bla)))).
-<<<<<<< HEAD
-
-=======
->>>>>>> 21ce64c8
   apply parts_from_whole in Hyp.
   apply whole_from_parts.
   split.
@@ -276,13 +272,8 @@
     { apply nat_trans_eq; try (exact hs).
       intro c.
       unfold functor_ptd_forget.
-<<<<<<< HEAD
-      simpl.
       apply id_left.
-=======
-      apply id_left. 
     }
->>>>>>> 21ce64c8
     rewrite idness. clear idness.
     rewrite id_right.
     (* does not work:
@@ -329,29 +320,13 @@
        each branch; this gives precisely what we want *)
 
     apply CoproductArrowUnique.
-<<<<<<< HEAD
-  - eapply pathscomp0. apply assoc.
-    eapply pathscomp0.
-    apply cancel_postcomposition. apply CoproductIn1Commutes.
-    assert (T:= nat_trans_eq_pointwise Hyp2 c).
-    clear Hyp2.
-    match goal with | [H : ?e = _ |- _ ] => transitivity e end.
-    Focus 2. apply idpath.
-
-    match goal with | [H : _ = ?f |- _ ] => transitivity f end.
-    Focus 1. apply idpath.
-    apply pathsinv0. assumption.
-
-
-=======
     + eapply pathscomp0. apply assoc.
       eapply pathscomp0. apply cancel_postcomposition. apply CoproductIn1Commutes.
       assert (T:= nat_trans_eq_pointwise Hyp2 c).
       clear Hyp2.
       apply pathsinv0.
       assumption.
-    
->>>>>>> 21ce64c8
+
     (* There should be a more general hypothesis than 'Hyp' defined above,
        one where one has a quantification over maps 'f', no? *)
 
@@ -362,45 +337,10 @@
 
     (* from here on 'simpl' is feasible
        after some opacification, at least *)
-<<<<<<< HEAD
-    Opaque fbracket.
-    Opaque LamHSS.
-    set (X:= f ;; bla).
-
-    assert (TT:=compute_fbracket C hs CC Lam_S LamHSS(Z:=Z)).
-    simpl in *.
-    assert (T3 := TT  X).
-    clear TT.
-    unfold X; unfold X in T3; clear X.
-    rewrite id_left.
-    rewrite id_left.
-    rewrite id_left.
-
-    Local Notation "⦃ f ⦄" := (fbracket _ f)(at level 0).
-    (* written '\{{' and '\}}', respectively *)
-
-    set (Tη := ptd_from_alg _ ).
-
-    rewrite functor_id.
-    rewrite functor_id.
-    rewrite id_right.
-    destruct Z as [Z e]. simpl in *.
-    set (T := ` Lam).
-
-
-    (* now we want to rewrite with T3 in 3 places *)
-
-    assert (T3':= nat_trans_eq_pointwise T3 c).
-    simpl in *.
-    match goal with |[ T3' : _ = ?f |- ?a ;; _ = _ ] => transitivity (a ;; f) end.
-    { apply maponpaths. apply T3'. }
-
-    repeat rewrite assoc.
-=======
       Opaque fbracket.
       Opaque LamHSS.
       set (X:= f ;; bla).
-    
+
       assert (TT:=compute_fbracket C hs CC Lam_S LamHSS(Z:=Z)).
       simpl in *.
       assert (T3 := TT  X); clear TT.
@@ -421,55 +361,31 @@
       set (T := ` Lam).
 
       (* now we want to rewrite with T3 in 3 places *)
-    
+
       assert (T3':= nat_trans_eq_pointwise T3 c).
       simpl in *.
       match goal with |[ T3' : _ = ?f |- ?a ;; _ = _ ] => transitivity (a ;; f) end.
       { apply maponpaths. apply T3'. }
-    
+
       repeat rewrite assoc.
->>>>>>> 21ce64c8
 (*
     apply cancel_postcomposition. (* that's a bad idea, because it fucks up use of third monad law and
                                       leads to something that is generally false *)
 *)
-<<<<<<< HEAD
-
-    match goal with |[ T3' : _ = ?f |- _ = ?a ;; ?b ;; _ ;; ?d  ] => transitivity (a ;; b ;; #T f ;; d) end.
-    Focus 2.  apply cancel_postcomposition. apply maponpaths. apply maponpaths. apply (!T3').
-    clear T3'.
-
-    apply pathsinv0.
-
-    assert (T3':= nat_trans_eq_pointwise T3 (T (Z c))).
-
-    eapply pathscomp0. apply cancel_postcomposition. apply cancel_postcomposition.
-                       apply maponpaths. apply T3'.
-
-    clear T3'.
-    apply pathsinv0.
-
-    destruct f as [f fptdmor]. simpl in *.
-    simpl.
-
-    rewrite id_right.
-    rewrite id_right.
-=======
-    
+
       match goal with |[ T3' : _ = ?f |- _ = ?a ;; ?b ;; _ ;; ?d  ] => transitivity (a ;; b ;; #T f ;; d) end.
-        Focus 2. apply cancel_postcomposition. apply maponpaths. apply maponpaths. apply (!T3'). 
+        Focus 2. apply cancel_postcomposition. apply maponpaths. apply maponpaths. apply (!T3').
       clear T3'.
       apply pathsinv0.
 
       assert (T3':= nat_trans_eq_pointwise T3 (T (Z c))).
-    
+
       eapply pathscomp0. apply cancel_postcomposition. apply cancel_postcomposition. apply maponpaths. apply T3'.
-      clear T3'.                   
+      clear T3'.
       apply pathsinv0.
       destruct f as [f fptdmor]. simpl in *.
       rewrite id_right.
       rewrite id_right.
->>>>>>> 21ce64c8
 
       repeat rewrite assoc.
 
@@ -481,17 +397,9 @@
       eapply pathscomp0. apply cancel_postcomposition. apply cancel_postcomposition.
                        apply cancel_postcomposition. apply X'.
                        clear X'.
-<<<<<<< HEAD
-
-    clear X.
-
-    assert (X := Monad_law_2_from_hss _ _ CC Lam_S LamHSS (T (Z c))).
-    unfold μ_0 in X. unfold μ_2 in X.
-=======
-    
+
       assert (X := Monad_law_2_from_hss _ _ CC Lam_S LamHSS (T (Z c))).
       unfold μ_0 in X. unfold μ_2 in X.
->>>>>>> 21ce64c8
 
       match goal with |[ X : ?e = _ |- ?a ;; ?b ;; _ ;; _  = _ ] =>
                      assert (X' : e = a ;; b) end.
@@ -511,27 +419,16 @@
 
       eapply pathscomp0. Focus 2. apply cancel_postcomposition. apply X. clear X.
 
-<<<<<<< HEAD
-
-    assert (X := third_monad_law_from_hss _ _ CC Lam_S LamHSS).
-    assert (X' := nat_trans_eq_pointwise X). clear X.
-    simpl in X'.
-
-    eapply pathscomp0. apply X'.
-
-    rewrite id_left. apply idpath.
-=======
       rewrite functor_comp.
       repeat rewrite <- assoc.
       apply maponpaths.
-    
+
       assert (X := third_monad_law_from_hss _ _ CC Lam_S LamHSS).
       assert (X' := nat_trans_eq_pointwise X). clear X.
       simpl in X'.
-      
+
       eapply pathscomp0. apply X'.
-      clear X'. apply cancel_postcomposition. apply id_left. 
->>>>>>> 21ce64c8
+      clear X'. apply cancel_postcomposition. apply id_left.
 Qed.
 
 (** * Uniqueness of the bracket operation *)
@@ -560,35 +457,6 @@
      (fbracket_for_LamE_algebra_on_Lam Z f) (bracket_property_for_LamE_algebra_on_Lam Z f).
 Proof.
   intro t.
-<<<<<<< HEAD
-  apply subtypeEquality.
-  { intro.
-    apply isaset_nat_trans. apply hs. }
-  simpl.
-  destruct t as [t Ht]; simpl.
-  unfold fbracket_for_LamE_algebra_on_Lam.
-  apply (fbracket_unique LamHSS).
-  split.
-  -  apply parts_from_whole in Ht. destruct Ht as [H1 _].
-     apply nat_trans_eq; try assumption.
-     intro c.
-     assert (HT:=nat_trans_eq_pointwise H1 c).
-     simpl.
-     rewrite id_right.
-     match goal with |[ H : _ = ?a |- _ ] => transitivity a end.
-     + apply HT.
-     + simpl. repeat rewrite assoc. apply cancel_postcomposition.
-       repeat rewrite <- assoc.
-       unfold coproduct_nat_trans_in1_data.
-       unfold coproduct_nat_trans_data.
-       eapply pathscomp0. apply CoproductIn1Commutes.
-       apply idpath.
-  - apply parts_from_whole in Ht. destruct Ht as [_ H2].
-     apply nat_trans_eq; try assumption.
-     intro c.
-     assert (HT := nat_trans_eq_pointwise H2 c).
-     match goal with |[H2 : ?e = ?f |- _ ] =>
-=======
   apply total2_paths_second_isaprop.
   - apply isaset_nat_trans. apply hs.
   - simpl.
@@ -610,7 +478,6 @@
       intro c.
       assert (HT := nat_trans_eq_pointwise H2 c).
       match goal with |[H2 : ?e = ?f |- _ ] =>
->>>>>>> 21ce64c8
                          assert (X: CoproductIn1 _ _ ;; e = CoproductIn1 _ _ ;; f) end.
       { apply maponpaths . assumption. }
       clear HT. clear H2.
@@ -619,12 +486,12 @@
        Focus 2. rewrite τ_LamE_algebra_on_Lam.
        eapply pathscomp0. apply assoc.
        apply cancel_postcomposition. apply CoproductIn1Commutes.
-   
+
       match goal with |[X : ?e = _ |- _ ] => transitivity e end.
        Focus 2. apply X.
 
       rewrite τ_LamE_algebra_on_Lam.
-     
+
       apply pathsinv0.
       eapply pathscomp0. apply assoc.
       eapply pathscomp0. apply cancel_postcomposition. apply assoc.
@@ -636,37 +503,10 @@
 
       eapply pathscomp0. apply maponpaths. apply cancel_postcomposition. apply CoproductIn1Commutes.
 
-<<<<<<< HEAD
-     rewrite τ_LamE_algebra_on_Lam.
-
-     apply pathsinv0.
-     eapply pathscomp0. apply assoc.
-     eapply pathscomp0.
-     apply cancel_postcomposition. apply assoc.
-     eapply pathscomp0.
-     apply cancel_postcomposition.
-     apply cancel_postcomposition.
-     apply CoproductIn1Commutes.
-
-     repeat rewrite <- assoc.
-
-     eapply pathscomp0. apply maponpaths.
-     apply assoc.
-
-     eapply pathscomp0. apply maponpaths. apply cancel_postcomposition.
-     apply CoproductIn1Commutes.
-
-     eapply pathscomp0. apply maponpaths. apply (!assoc _ _ _ _ _ _ _ _ ).
-     eapply pathscomp0. apply maponpaths. apply maponpaths.
-     apply CoproductIn1Commutes.
-     apply idpath.
-Qed.
-=======
       eapply pathscomp0. apply maponpaths. apply (!assoc _ _ _ _ _ _ _ _ ).
       simpl. apply maponpaths. apply maponpaths.
       apply CoproductIn1Commutes.
-Qed.     
->>>>>>> 21ce64c8
+Qed.
 
 
 Definition bracket_for_LamE_algebra_on_Lam_at (Z : Ptd)
