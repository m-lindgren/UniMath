--- conflicted
+++ resolved
@@ -446,7 +446,7 @@
      (bracket_Thm15 Z f) (bracket_Thm15_ok_cor Z f).
 Proof.
   intros [h' h'_eq].
-  apply subtypeInjectivity.
+  apply subtypeEquality.
   - intro.
     unfold bracket_property.
     apply isaset_nat_trans. exact hs.
@@ -659,11 +659,7 @@
 Lemma ishssMor_InitAlg (T' : hss CP H) :
   @ishssMor C hs CP H
         InitHSS T'
-<<<<<<< HEAD
-           (InitialArrow Alg IA (pr1 T') : @algebra_mor EndC Id_H InitAlg T' ).
-=======
            (InitialArrow IA (pr1 T') : @algebra_mor EndC Id_H InitAlg T' ).
->>>>>>> 9a14e093
 Proof.
   unfold ishssMor.
   unfold isbracketMor.
@@ -838,11 +834,7 @@
                  (theta H) ((alg_carrier _  T') ⊗ Z);;
                  # H (fbracket T' (f;; ptd_from_alg_mor C hs CP H β0))
                  =
-<<<<<<< HEAD
-                 θ (tpair (λ _ : functor C C, ptd_obj C) (pr1 (pr1 IA)) Z) ;;
-=======
                  θ (tpair (λ _ : functor C C, ptd_obj C) (alg_carrier _ (InitialObject IA)) Z) ;;
->>>>>>> 9a14e093
                  # H (# (pr1 (ℓ(U Z))) β ;;
                  fbracket T' (f;; ptd_from_alg_mor C hs CP H β0)))).
 
