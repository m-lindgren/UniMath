--- conflicted
+++ resolved
@@ -159,7 +159,7 @@
   eapply pathscomp0; [apply CoproductOfArrows_comp |].
   eapply pathscomp0. Focus 2. eapply pathsinv0. apply CoproductOfArrows_comp.
   apply CoproductOfArrows_eq.
-  - eapply pathscomp0. apply id_left. 
+  - eapply pathscomp0. apply id_left.
     apply pathsinv0.
     apply id_right.
   - rewrite functor_id.
@@ -193,7 +193,7 @@
            ((θ_source H) (X ⊗ Z))) (CPEndC (U Z) ((θ_source H) (X ⊗ Z)))
         (λ_functor C (U Z)) (nat_trans_id ((θ_source H) (X ⊗ Z):functor C C))).
 Proof.
-  unfold is_nat_trans; 
+  unfold is_nat_trans;
   intros X X' α.
   apply nat_trans_eq; try (exact hs).
   intro c; simpl.
@@ -249,7 +249,7 @@
   intro c; simpl.
   unfold coproduct_nat_trans_data; simpl.
   unfold coproduct_nat_trans_in1_data, coproduct_nat_trans_in2_data; simpl.
-  apply CoproductOfArrows_eq. 
+  apply CoproductOfArrows_eq.
   + apply idpath.
   + unfold functor_fix_snd_arg_mor; simpl.
     unfold θ_target_mor; simpl.
@@ -446,13 +446,9 @@
      (bracket_Thm15 Z f) (bracket_Thm15_ok_cor Z f).
 Proof.
   intros [h' h'_eq].
-<<<<<<< HEAD
-  apply subtypeEquality.
-  + intro. unfold bracket_property.
-=======
-  apply total2_paths_second_isaprop.
-  - unfold bracket_property.
->>>>>>> 21ce64c8
+  apply subtypeInjectivity.
+  - intro.
+    unfold bracket_property.
     apply isaset_nat_trans. exact hs.
   - simpl.
     apply parts_from_whole in h'_eq.
@@ -487,24 +483,6 @@
       assert (h'_eq2_inst := nat_trans_eq_pointwise h'_eq2 c);
         clear h'_eq2.
       simpl in h'_eq2_inst.
-<<<<<<< HEAD
-        unfold coproduct_nat_trans_in2_data in h'_eq2_inst; simpl in h'_eq2_inst.
-        apply pathsinv0 in h'_eq2_inst.
-        rewrite <- assoc in h'_eq2_inst.
-        eapply pathscomp0.
-        exact h'_eq2_inst. clear h'_eq2_inst.
-
-        apply CoproductIn2Commutes_right_in_ctx_dir.
-        apply CoproductIn2Commutes_right_in_double_ctx_dir.
-        unfold nat_trans_fix_snd_arg_data; simpl.
-        do 2 rewrite <- assoc.
-        apply maponpaths.
-        rewrite <- assoc.
-        apply maponpaths.
-        apply pathsinv0.
-        apply CoproductIn2Commutes.
-Qed.
-=======
       unfold coproduct_nat_trans_in2_data in h'_eq2_inst; simpl in h'_eq2_inst.
       apply pathsinv0 in h'_eq2_inst.
       rewrite <- assoc in h'_eq2_inst.
@@ -518,8 +496,7 @@
       apply maponpaths.
       apply pathsinv0.
       apply CoproductIn2Commutes.
-Qed. 
->>>>>>> 21ce64c8
+Qed.
 
 Definition bracket_for_InitAlg : bracket InitAlg.
 Proof.
@@ -759,32 +736,8 @@
         simpl.
         assert (H_nat_inst := functor_comp H _ _ _ t β).
         assert (H_nat_inst_c := nat_trans_eq_pointwise H_nat_inst c); clear H_nat_inst.
-<<<<<<< HEAD
-        match goal with |[ H1 : _  = ?f |- _ = _;; ?g ;; ?h  ] =>
-         pathvia (f;;g;;h) end.
-        + clear H_nat_inst_c.
-          simpl.
-          repeat rewrite <- assoc.
-          apply maponpaths.
-          apply CoproductIn2Commutes_left_in_ctx_dir.
-          simpl.
-          unfold coproduct_nat_trans_in2_data, coproduct_nat_trans_data.
-          assert (Hyp := τ_part_of_alg_mor _ hs CP _ _ _ (InitialArrow Alg IA (pr1 T'))).
-          assert (Hyp_c := nat_trans_eq_pointwise Hyp c); clear Hyp.
-          simpl in Hyp_c.
-          eapply pathscomp0.
-            eapply pathsinv0.
-            exact Hyp_c.
-          clear Hyp_c.
-          apply maponpaths.
-          apply pathsinv0.
-          apply CoproductIn2Commutes.
-        + rewrite <- H_nat_inst_c.
-          apply idpath.
-  - apply pathsinv0.
-=======
         {
-          match goal with |[ H1 : _  = ?f |- _ = _;; ?g ;; ?h  ] => 
+          match goal with |[ H1 : _  = ?f |- _ = _;; ?g ;; ?h  ] =>
              pathvia (f;;g;;h) end.
           + clear H_nat_inst_c.
             simpl.
@@ -804,8 +757,7 @@
           + rewrite <- H_nat_inst_c.
             apply idpath.
         }
-  - apply pathsinv0. 
->>>>>>> 21ce64c8
+  - apply pathsinv0.
     apply path_to_ctr.
     (* now a lot of serious verification work to be done *)
     apply nat_trans_eq; try (exact hs).
@@ -825,42 +777,16 @@
       apply CoproductIn1Commutes_right_in_ctx_dir.
       simpl.
       repeat rewrite <- assoc.
-<<<<<<< HEAD
-
-      eapply pathscomp0.
-Focus 2.
-      apply maponpaths.
-      apply CoproductIn1Commutes_right_in_ctx_dir.
-      rewrite id_left.
-      apply CoproductIn1Commutes_right_dir.
-      apply idpath.
-
+      eapply pathscomp0. Focus 2. apply maponpaths. apply CoproductIn1Commutes_right_in_ctx_dir.
+        rewrite id_left. apply CoproductIn1Commutes_right_dir. apply idpath.
       do 2 rewrite assoc.
       eapply pathscomp0.
         apply cancel_postcomposition.
         assert (ptd_mor_commutes_inst := ptd_mor_commutes _ (ptd_from_alg_mor _ hs CP H β0) ((pr1 Z) c)).
         apply ptd_mor_commutes_inst.
-
-      eapply pathscomp0.
-        eapply pathsinv0.
-        assert (fbracket_η_inst := fbracket_η T' (f;; ptd_from_alg_mor _ hs CP H β0)).
-        assert (fbracket_η_inst_c := nat_trans_eq_pointwise fbracket_η_inst c); clear fbracket_η_inst.
-        apply fbracket_η_inst_c.
-
-      rewrite functor_comp.
-      apply idpath.
-=======
-      eapply pathscomp0. Focus 2. apply maponpaths. apply CoproductIn1Commutes_right_in_ctx_dir.
-        rewrite id_left. apply CoproductIn1Commutes_right_dir. apply idpath.
-      do 2 rewrite assoc.
-      eapply pathscomp0.
-        apply cancel_postcomposition.
-        assert (ptd_mor_commutes_inst := ptd_mor_commutes _ (ptd_from_alg_mor _ hs CP H β0) ((pr1 Z) c)). 
-        apply ptd_mor_commutes_inst.        
       assert (fbracket_η_inst := fbracket_η T' (f;; ptd_from_alg_mor _ hs CP H β0)).
       assert (fbracket_η_inst_c := nat_trans_eq_pointwise fbracket_η_inst c); clear fbracket_η_inst.
-      apply (!fbracket_η_inst_c).     
->>>>>>> 21ce64c8
+      apply (!fbracket_η_inst_c).
     + (* now the difficult case *)
       repeat rewrite <- assoc.
       apply CoproductIn2Commutes_right_in_ctx_dir.
@@ -871,28 +797,14 @@
       unfold nat_trans_fix_snd_arg_data.
       simpl.
       unfold coproduct_nat_trans_in2_data.
-<<<<<<< HEAD
       repeat rewrite <- assoc.
-
-      eapply pathscomp0.
-Focus 2.
-      apply maponpaths.
-      apply CoproductIn2Commutes_right_in_ctx_dir.
-      rewrite <- assoc.
-      apply maponpaths.
-      apply CoproductIn2Commutes_right_dir.
-      apply idpath.
-
-=======
-      repeat rewrite <- assoc. 
       eapply pathscomp0. Focus 2.
         apply maponpaths.
         apply CoproductIn2Commutes_right_in_ctx_dir.
         rewrite <- assoc.
         apply maponpaths.
         apply CoproductIn2Commutes_right_dir.
-        apply idpath. 
->>>>>>> 21ce64c8
+        apply idpath.
       do 2 rewrite assoc.
       eapply pathscomp0.
         apply cancel_postcomposition.
@@ -901,16 +813,9 @@
         assert (τ_part_of_alg_mor_inst_Zc :=
                   nat_trans_eq_pointwise τ_part_of_alg_mor_inst ((pr1 Z) c));
           clear τ_part_of_alg_mor_inst.
-<<<<<<< HEAD
         apply τ_part_of_alg_mor_inst_Zc.
-
       simpl.
       unfold coproduct_nat_trans_in2_data.
-=======
-        apply τ_part_of_alg_mor_inst_Zc.     
-      simpl.   
-      unfold coproduct_nat_trans_in2_data.  
->>>>>>> 21ce64c8
       repeat rewrite <- assoc.
       eapply pathscomp0.
         apply maponpaths.
@@ -932,19 +837,12 @@
                  θ (tpair (λ _ : functor C C, ptd_obj C) (pr1 (pr1 IA)) Z) ;;
                  # H (# (pr1 (ℓ(U Z))) β ;;
                  fbracket T' (f;; ptd_from_alg_mor C hs CP H β0)))).
-<<<<<<< HEAD
-
-Focus 2.
+
+      Focus 2.
       assert (Hyp_c := nat_trans_eq_pointwise Hyp c); clear Hyp.
       exact Hyp_c.
-=======
-      
-      Focus 2.
-      assert (Hyp_c := nat_trans_eq_pointwise Hyp c); clear Hyp. 
-      exact Hyp_c.    
->>>>>>> 21ce64c8
-
-      clear c. clear X. clear rhohat. 
+
+      clear c. clear X. clear rhohat.
       rewrite (functor_comp H).
       rewrite assoc.
       apply cancel_postcomposition.
