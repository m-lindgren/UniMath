--- conflicted
+++ resolved
@@ -272,36 +272,7 @@
 Local Lemma functor_in_Sig_exp_functor_list_ok (xs : list (list sort × sort)) :
   Signature_Functor (Sig_exp_functor_list xs) = exp_functor_list xs.
 Proof.
-<<<<<<< HEAD
-  apply idpath.
-Qed.
-
-(* the signature for exp_functor_list, complications arise since the underlying functor should be the right one w.r.t. convertibility *)
-Local Definition Sig_exp_functor_list (xs : list (list sort × sort)) : Signature _ hs _ has_homsets_HSET.
-Proof.
-  mkpair.
-  + exact (exp_functor_list xs).
-  + set (T := (ConstConstSignature SET_over_sort SET  TerminalHSET) :  Signature _ hs _ has_homsets_HSET).
-    refine (list_ind (fun xs =>  ∑
-  θ : θ_source_functor_data (slice_precat HSET sort has_homsets_HSET)
-        (has_homsets_slice_precat has_homsets_HSET sort) HSET has_homsets_HSET
-        (exp_functor_list xs)
-      ⟶ θ_target_functor_data (slice_precat HSET sort has_homsets_HSET)
-          (has_homsets_slice_precat has_homsets_HSET sort) HSET has_homsets_HSET
-          (exp_functor_list xs), θ_Strength1_int θ × θ_Strength2_int θ) _ _ xs).
-    * apply (pr2 T).
-    * clear xs; intros x xs' IH.
-      set (IH_Sig := (tpair _ (exp_functor_list xs') IH) : Signature (slice_precat SET sort (homset_property SET)) hs HSET has_homsets_HSET).
-      induction xs' as [x' s']. (* needed for typechecking the next term *)
-      exact (pr2 (BinProduct_of_Signatures  _ _ _ _ _ (Sig_exp_functor x) IH_Sig)).
-Defined.
-
-Local Lemma functor_in_Sig_exp_functor_list_ok (xs : list (list sort × sort)) : Signature_Functor _ _ _ _ (Sig_exp_functor_list xs) = exp_functor_list xs.
-Proof.
-  apply idpath.
-=======
 apply idpath.
->>>>>>> 2b848264
 Qed.
 
 (* the signature for hat_exp_functor_list *)
