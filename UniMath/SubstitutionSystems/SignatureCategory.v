(**

Definition of the category of signatures with strength ([Signature_precategory]) with

- Binary products ([BinProducts_Signature_precategory])
- Coproducts ([Coproducts_Signature_precategory])

Written by: Anders Mörtberg in October 2016 based on a note of Benedikt Ahrens.

*)
Require Import UniMath.Foundations.PartD.

Require Import UniMath.CategoryTheory.precategories.
Require Import UniMath.CategoryTheory.functor_categories.
Require Import UniMath.CategoryTheory.UnicodeNotations.
Require Import UniMath.CategoryTheory.whiskering.
Require Import UniMath.CategoryTheory.limits.binproducts.
Require Import UniMath.CategoryTheory.limits.coproducts.
Require Import UniMath.CategoryTheory.PrecategoryBinProduct.
Require Import UniMath.CategoryTheory.PointedFunctors.
Require Import UniMath.CategoryTheory.PointedFunctorsComposition.
Require Import UniMath.CategoryTheory.HorizontalComposition.
Require Import UniMath.CategoryTheory.EndofunctorsMonoidal.

Require Import UniMath.SubstitutionSystems.Notation.
Require Import UniMath.SubstitutionSystems.Signatures.
Require Import UniMath.SubstitutionSystems.BinProductOfSignatures.
Require Import UniMath.SubstitutionSystems.SumOfSignatures.

Local Notation "[ C , D ]" := (functor_Precategory C D).

(** * The category of signatures with strength *)
Section SignatureCategory.

Variables (C D : Precategory).

Let hsC : has_homsets C := homset_property C.
Let hsD : has_homsets D := homset_property D.

Local Notation "'U'" := (functor_ptd_forget C hsC).
Local Notation "'Ptd'" := (precategory_Ptd C hsC).

(** Define the commutative diagram used in the morphisms *)
Section Signature_category_mor.

Variables (Ht Ht' : Signature C hsC D hsD).

Let H := Signature_Functor _ _ _ _ Ht.
Let H' := Signature_Functor _ _ _ _ Ht'.
Let θ : nat_trans (θ_source Ht) (θ_target Ht) := theta Ht.
Let θ' : nat_trans (θ_source Ht') (θ_target Ht') := theta Ht'.

Variables (α : nat_trans H H').
Variables (X : [C,C]) (Y : Ptd).

Let f1 : [C,D] ⟦H X • U Y,H (X • U Y)⟧ := θ (X,,Y).
Let f2 : [C,D] ⟦H (X • U Y),H' (X • U Y)⟧ := α (X • U Y).

Let g1 : [C,D] ⟦H X • U Y,H' X • U Y⟧ := α X ∙∙ identity (U Y).
Let g2 : [C,D] ⟦H' X • U Y,H' (X • U Y)⟧ := θ' (X,,Y).

Definition Signature_category_mor_diagram : UU := f1 ;; f2 = g1 ;; g2.

(** Special comparison lemma that speeds things up a lot *)
Lemma Signature_category_mor_diagram_pointwise
  (Hc : ∏ c, pr1 f1 c ;; pr1 f2 c = pr1 (α X) ((pr1 Y) c) ;; pr1 g2 c) :
   Signature_category_mor_diagram.
Proof.
apply (nat_trans_eq hsD); intro c; simpl.
rewrite functor_id, id_right; apply (Hc c).
Qed.

End Signature_category_mor.

Definition SignatureMor : Signature C hsC D hsD → Signature C hsC D hsD → UU.
Proof.
intros Ht Ht'.
use total2.
+ apply (nat_trans Ht Ht').
+ intros α; apply (∏ X Y, Signature_category_mor_diagram Ht Ht' α X Y).
Defined.

Lemma SignatureMor_eq (Ht Ht' : Signature C hsC D hsD) (f g : SignatureMor Ht Ht') :
  pr1 f = pr1 g -> f = g.
Proof.
intros H.
apply subtypeEquality; trivial.
now intros α; repeat (apply impred; intro); apply functor_category_has_homsets.
Qed.

Local Lemma SignatureMor_id_subproof (Ht : Signature C hsC D hsD) X Y :
  Signature_category_mor_diagram Ht Ht (nat_trans_id Ht) X Y.
Proof.
apply Signature_category_mor_diagram_pointwise; intro c; simpl.
now rewrite id_left, id_right.
Qed.

Definition SignatureMor_id (Ht : Signature C hsC D hsD) : SignatureMor Ht Ht :=
  (nat_trans_id Ht,,SignatureMor_id_subproof Ht).

Definition SignatureMor_comp_subproof (Ht1 Ht2 Ht3 : Signature C hsC D hsD)
  (α : SignatureMor Ht1 Ht2) (β : SignatureMor Ht2 Ht3) X Y :
  Signature_category_mor_diagram Ht1 Ht3 (nat_trans_comp (pr1 α) (pr1 β)) X Y.
Proof.
destruct α as [α Hα]; destruct β as [β Hβ].
unfold Signature_category_mor_diagram in *; simpl.
rewrite (assoc ((theta Ht1) (X,,Y))).
etrans; [apply (cancel_postcomposition _ _ _ _ ((theta Ht1) (X,,Y) ;; _)), Hα|].
rewrite <- assoc; etrans; [apply maponpaths, Hβ|].
rewrite assoc; apply (cancel_postcomposition [C,D] _ _ _ _ (_ ∙∙ identity (U Y))).
apply (nat_trans_eq hsD); intro c; simpl.
now rewrite assoc, !functor_id, !id_right.
Qed.

Definition SignatureMor_comp (Ht1 Ht2 Ht3 : Signature C hsC D hsD)
  (α : SignatureMor Ht1 Ht2) (β : SignatureMor Ht2 Ht3) : SignatureMor Ht1 Ht3 :=
    (nat_trans_comp (pr1 α) (pr1 β),,SignatureMor_comp_subproof Ht1 Ht2 Ht3 α β).

Definition Signature_precategory_data : precategory_data.
Proof.
apply (tpair _ (Signature C hsC D hsD,,SignatureMor)), (SignatureMor_id,,SignatureMor_comp).
Defined.

Lemma is_precategory_Signature_precategory_data :
  is_precategory Signature_precategory_data.
Proof.
repeat split; simpl.
- intros Ht Ht' F; apply SignatureMor_eq; simpl.
  apply (nat_trans_eq (functor_category_has_homsets _ _ hsD)); intros X; apply id_left.
- intros Ht Ht' F; apply SignatureMor_eq; simpl.
  apply (nat_trans_eq (functor_category_has_homsets _ _ hsD)); intros X; apply id_right.
- intros Ht1 Ht2 Ht3 Ht4 F1 F2 F3; apply SignatureMor_eq; simpl.
  apply (nat_trans_eq (functor_category_has_homsets _ _ hsD)); intros X; apply assoc.
Qed.

Definition Signature_precategory : precategory :=
 (Signature_precategory_data,,is_precategory_Signature_precategory_data).

Lemma has_homsets_Signature_precategory : has_homsets Signature_precategory.
Proof.
intros Ht1 Ht2.
apply (isofhleveltotal2 2).
* apply isaset_nat_trans, functor_category_has_homsets.
* intros α.
  apply isasetaprop.
  apply impred; intros X; apply impred; intros Y.
  apply functor_category_has_homsets.
Qed.

Definition SignatureForgetfulFunctor : functor Signature_precategory [[C,C],[C,D]].
Proof.
mkpair.
- mkpair.
  + intros F; apply(Signature_Functor _ _ _ _ F).
  + intros F G α; apply α.
- abstract (now split).
Defined.

Lemma SignatureForgetfulFunctorFaithful : faithful SignatureForgetfulFunctor.
Proof.
intros F G.
apply isinclbetweensets.
+ apply has_homsets_Signature_precategory.
+ apply functor_category_has_homsets.
+ apply SignatureMor_eq.
Qed.

End SignatureCategory.

(** * Binary products in the category of signatures *)
Section BinProducts.

Variables (C : Precategory) (BC : BinProducts C) (D : Precategory) (BD : BinProducts D).

Let hsC : has_homsets C := homset_property C.
Let hsD : has_homsets D := homset_property D.

Local Definition BCD : BinProducts [[C,C],[C,D]].
Proof.
apply BinProducts_functor_precat, (BinProducts_functor_precat C _ BD).
Defined.

Local Lemma Signature_precategory_pr1_diagram (Ht1 Ht2 : Signature C hsC D hsD) X Y :
  Signature_category_mor_diagram _ _ (BinProduct_of_Signatures _ _ _ _ _ Ht1 Ht2) _
    (BinProductPr1 _ (BCD _ _)) X Y.
Proof.
apply Signature_category_mor_diagram_pointwise; intro c; apply BinProductOfArrowsPr1.
Qed.

Local Definition Signature_precategory_pr1 (Ht1 Ht2 : Signature C hsC D hsD) :
  SignatureMor C D (BinProduct_of_Signatures C hsC D hsD BD Ht1 Ht2) Ht1.
Proof.
mkpair.
+ apply (BinProductPr1 _ (BCD (pr1 Ht1) (pr1 Ht2))).
+ apply Signature_precategory_pr1_diagram.
Defined.

Local Lemma Signature_precategory_pr2_diagram (Ht1 Ht2 : Signature C hsC D hsD) X Y :
  Signature_category_mor_diagram _ _ (BinProduct_of_Signatures _ _ _ _ _ Ht1 Ht2) _
    (BinProductPr2 _ (BCD _ _)) X Y.
Proof.
apply Signature_category_mor_diagram_pointwise; intro c; apply BinProductOfArrowsPr2.
Qed.

Local Definition Signature_precategory_pr2 (Ht1 Ht2 : Signature C hsC D hsD) :
  SignatureMor C D (BinProduct_of_Signatures C hsC D hsD BD Ht1 Ht2) Ht2.
Proof.
mkpair.
+ apply (BinProductPr2 _ (BCD (pr1 Ht1) (pr1 Ht2))).
+ apply Signature_precategory_pr2_diagram.
Defined.

Local Lemma BinProductArrow_diagram Ht1 Ht2 Ht3
  (F : SignatureMor C D Ht3 Ht1) (G : SignatureMor C D Ht3 Ht2) X Y :
  Signature_category_mor_diagram _ _ _ (BinProduct_of_Signatures _ _ _ _ _ Ht1 Ht2)
    (BinProductArrow _ (BCD _ _) (pr1 F) (pr1 G)) X Y.
Proof.
apply Signature_category_mor_diagram_pointwise; intro c.
apply pathsinv0.
etrans; [apply postcompWithBinProductArrow|].
apply pathsinv0, BinProductArrowUnique; rewrite <- assoc.
+ etrans; [apply maponpaths, BinProductPr1Commutes|].
  etrans; [apply (nat_trans_eq_pointwise (pr2 F X Y) c)|].
  now etrans; [apply cancel_postcomposition, horcomp_id_left|].
+ etrans; [apply maponpaths, BinProductPr2Commutes|].
  etrans; [apply (nat_trans_eq_pointwise (pr2 G X Y) c)|].
  now etrans; [apply cancel_postcomposition, horcomp_id_left|].
Qed.

Local Lemma isBinProductCone_Signature_precategory (Ht1 Ht2 : Signature C hsC D hsD) :
  isBinProductCone (Signature_precategory C D) Ht1 Ht2
                   (BinProduct_of_Signatures C hsC D hsD BD Ht1 Ht2)
                   (Signature_precategory_pr1 Ht1 Ht2) (Signature_precategory_pr2 Ht1 Ht2).
Proof.
apply (mk_isBinProductCone _ (has_homsets_Signature_precategory C D)).
simpl; intros Ht3 F G.
use unique_exists; simpl.
- apply (tpair _ (BinProductArrow _ (BCD (pr1 Ht1) (pr1 Ht2)) (pr1 F) (pr1 G))).
  apply BinProductArrow_diagram.
- abstract (split;
    [ apply SignatureMor_eq, (BinProductPr1Commutes _ _ _ (BCD  _ _))
    | apply SignatureMor_eq, (BinProductPr2Commutes _ _ _ (BCD  _ _))]).
- abstract (intros X; apply isapropdirprod; apply has_homsets_Signature_precategory).
- abstract (intros X H1H2; apply SignatureMor_eq; simpl;
    apply (BinProductArrowUnique _ _ _ (BCD  _ _));
      [ apply (maponpaths pr1 (pr1 H1H2)) | apply (maponpaths pr1 (pr2 H1H2)) ]).
Defined.

Lemma BinProducts_Signature_precategory : BinProducts (Signature_precategory C D).
Proof.
intros Ht1 Ht2.
use mk_BinProductCone.
- apply (BinProduct_of_Signatures _ _ _ _ BD Ht1 Ht2).
- apply Signature_precategory_pr1.
- apply Signature_precategory_pr2.
- apply isBinProductCone_Signature_precategory.
Defined.

End BinProducts.

(** * Coproducts in the category of signatures *)
Section Coproducts.

<<<<<<< HEAD
Variables (I : UU) (HI : isdeceq I).
Variables (C D : Precategory) (CD : Coproducts I D).
=======
Variables (I : UU).
Variables (C : Precategory) (CC : Coproducts I C).
>>>>>>> a1375e7a

Let hsC : has_homsets C := homset_property C.
Let hsD : has_homsets D := homset_property D.

Local Definition CCD : Coproducts I [[C,C],[C,D]].
Proof.
now repeat apply Coproducts_functor_precat.
Defined.

Local Lemma Signature_precategory_in_diagram (Ht : I → Signature_precategory C D) i X Y :
  Signature_category_mor_diagram _ _ _ (Sum_of_Signatures I C _ _ _ CD Ht)
    (CoproductIn _ _ (CCD (λ j : I, pr1 (Ht j))) i) X Y.
Proof.
apply Signature_category_mor_diagram_pointwise; intro c.
apply pathsinv0.
set (C1 := CD (λ j, pr1 (pr1 (Ht j) X) ((pr1 Y) c))).
set (C2 := CD (λ j, pr1 (pr1 (Ht j) (functor_composite (pr1 Y) X)) c)).
apply (@CoproductOfArrowsIn I D _ C1 _ C2).
Defined.

Local Definition Signature_precategory_in (Ht : I → Signature_precategory C D) (i : I) :
  SignatureMor C D (Ht i) (Sum_of_Signatures I C _ D _ CD Ht).
Proof.
mkpair.
+ apply (CoproductIn _ _ (CCD (λ j, pr1 (Ht j))) i).
+ apply Signature_precategory_in_diagram.
Defined.

Lemma CoproductArrow_diagram (Hti : I → Signature_precategory C D)
  (Ht : Signature C hsC D hsD) (F : ∏ i : I, SignatureMor C D (Hti i) Ht) X Y :
  Signature_category_mor_diagram C D (Sum_of_Signatures I C hsC D hsD CD Hti) Ht
    (CoproductArrow I _ (CCD _) (λ i, pr1 (F i))) X Y.
Proof.
apply Signature_category_mor_diagram_pointwise; intro c.
etrans; [apply precompWithCoproductArrow|].
apply pathsinv0, CoproductArrowUnique; intro i; rewrite assoc; simpl.
etrans;
  [apply cancel_postcomposition, (CoproductInCommutes _ _ _ (CD (λ j, pr1 (pr1 (Hti j) X) _)))|].
apply pathsinv0; etrans; [apply (nat_trans_eq_pointwise (pr2 (F i) X Y) c)|].
now etrans; [apply cancel_postcomposition, horcomp_id_left|].
Qed.

Local Lemma isCoproductCocone_Signature_precategory (Hti : I → Signature_precategory C D) :
  isCoproductCocone I (Signature_precategory C D) _
    (Sum_of_Signatures I C hsC D hsD CD Hti) (Signature_precategory_in Hti).
Proof.
apply (mk_isCoproductCocone _ _ (has_homsets_Signature_precategory C D)); simpl.
intros Ht F.
use unique_exists; simpl.
+ mkpair.
  - apply (CoproductArrow I _ (CCD (λ j, pr1 (Hti j))) (λ i, pr1 (F i))).
  - apply CoproductArrow_diagram.
+ abstract (intro i; apply SignatureMor_eq, (CoproductInCommutes _ _ _ (CCD (λ j, pr1 (Hti j))))).
+ abstract (intros X; apply impred; intro i; apply has_homsets_Signature_precategory).
+ abstract (intros X Hi;  apply SignatureMor_eq; simpl;
            apply (CoproductArrowUnique _ _ _ (CCD (λ j, pr1 (Hti j)))); intro i;
            apply (maponpaths pr1 (Hi i))).
Defined.

Lemma Coproducts_Signature_precategory : Coproducts I (Signature_precategory C D).
Proof.
intros Ht.
use mk_CoproductCocone.
- apply (Sum_of_Signatures I _ _ _ _ CD Ht).
- apply Signature_precategory_in.
- apply isCoproductCocone_Signature_precategory.
Defined.

End Coproducts.<|MERGE_RESOLUTION|>--- conflicted
+++ resolved
@@ -261,13 +261,8 @@
 (** * Coproducts in the category of signatures *)
 Section Coproducts.
 
-<<<<<<< HEAD
-Variables (I : UU) (HI : isdeceq I).
+Variables (I : UU).
 Variables (C D : Precategory) (CD : Coproducts I D).
-=======
-Variables (I : UU).
-Variables (C : Precategory) (CC : Coproducts I C).
->>>>>>> a1375e7a
 
 Let hsC : has_homsets C := homset_property C.
 Let hsD : has_homsets D := homset_property D.
