--- conflicted
+++ resolved
@@ -360,13 +360,7 @@
 Qed.
 
 Definition rad_eps_trans : nat_trans _ _ :=
-<<<<<<< HEAD
-  tpair (is_nat_trans _ _)
-        _
-        rad_eps_is_nat_trans.
-=======
    tpair (is_nat_trans _ _ ) _ rad_eps_is_nat_trans.
->>>>>>> 847130f7
 
 (** Eta is natural *)
 
@@ -418,11 +412,7 @@
 Qed.
 
 Definition rad_eta_trans : nat_trans _ _ :=
-<<<<<<< HEAD
-   tpair (is_nat_trans _ _) _ rad_eta_is_nat_trans.
-=======
    tpair (is_nat_trans _ _ ) _ rad_eta_is_nat_trans.
->>>>>>> 847130f7
 
 
 (** The data [rad], [eta], [eps] forms an adjunction *)
