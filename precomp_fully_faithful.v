--- conflicted
+++ resolved
@@ -152,27 +152,6 @@
       apply ( post_comp_with_iso_is_inj _ _ _  
             (iso_inv_from_iso (functor_on_iso _ _ G _ _ h))
                      (pr2 (iso_inv_from_iso (functor_on_iso _ _ G _ _ h)))).
-<<<<<<< HEAD
-                     simpl.
-  set (H3 :=  base_paths _ _ (functor_on_iso_inv _ _ G _ _ h)).
-  simpl in H3.
-  rewrite <- H3.
-  repeat rewrite <- assoc.
-  rewrite <- functor_comp.
-  rewrite iso_inv_after_iso.
-  rewrite functor_id.
-  rewrite id_right.
-  apply pathsinv0.
-  rewrite assoc.
-  apply q'anoth.
-  rewrite H1.
-  rewrite H2.
-  apply idpath.
-  refine (total2_paths2 Hgg' (proofirrelevance _ _ _ _ )).
-  apply impred. intro a.
-  apply impred. intro a'.
-  apply (pr2 (pr1 (F O H) a --> pr1 (G O H) a)).
-=======
       simpl.
       simp_rerew(base_paths _ _ (functor_on_iso_inv _ _ G _ _ h)).
       repeat rewrite <- assoc.
@@ -182,7 +161,6 @@
       rewrite assoc; apply q'anoth.
     rewrite H1, H2.
     apply idpath.
->>>>>>> 23618492
 Qed.
   
 
