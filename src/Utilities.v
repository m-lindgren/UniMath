(** * utilities concerning paths, hlevel, and logic *)

Require Import RezkCompletion.pathnotations.
Import RezkCompletion.pathnotations.PathNotations.
Require Import Foundations.hlevel2.hSet.

Local Notation "f ~ g" := (Foundations.Generalities.uu0.homot f g) (at level 51).
Local Notation "g ∘ f" := (Foundations.Generalities.uu0.funcomp f g) (at level 50).

Unset Automatic Introduction.

Notation pathReversal := pathsinv0.

Definition evalat {X Y:UU} (x:X) (f:X->Y) := f x : Y.

(** * h-levels and paths *)

Ltac prop_logic := 
  intros;
  simpl;
  repeat (try (apply isapropdirprod); try (apply isapropishinh); apply impred ; intro); 
  try (apply isapropiscontr);
  try assumption.

Global Opaque isapropiscontr isapropishinh.

Definition pathscomp0' {T:UU} {a b c:T} : a == b -> b == c -> a == c.
Proof. intros ? ? ? ? e1 e2. 
  destruct e2. (* compare to Foundations.uu0.pathscomp0, which destructs e1, instead *)
  assumption. 
Defined.

Ltac intermediate  x   := apply (@pathscomp0  _  _ x).
Ltac intermediate' x   := apply (@pathscomp0' _  _ x).
Ltac intermediate2 x y := apply (@pathscomp0  _  _ x _  _ (@pathscomp0 _  _ y _  _ _)).
Ltac path_from f := apply (@maponpaths _ _ f).

Definition isaset_if_isofhlevel2 {X:UU} : isofhlevel 2 X -> isaset X.
(* The use of this lemma ahead of something like 'impred' can be avoided by
   providing 2 as first argument. *)
Proof. trivial. Defined.

Definition isofhlevel2_if_isaset {X:UU} : isaset X -> isofhlevel 2 X.
Proof. trivial. Defined.

Definition isaprop_hProp (X:hProp) : isaprop X.
Proof. intro. exact (pr2 X). Defined.

Definition isaset_hSet (X:hSet) : isaset X.
Proof. intro. exact (pr2 X). Defined.

Definition the {T:UU} : iscontr T -> T.
Proof. intro. exact pr1. Defined.

Definition uniqueness {T:UU} (i:iscontr T) (t:T) : t == the i.
Proof. intros. exact (pr2 i t). Defined.

Definition uniqueness' {T:UU} (i:iscontr T) (t:T) : the i == t.
Proof. intros. exact (! (pr2 i t)). Defined.

(** * Squashing. *)

Notation squash := ishinh_UU.
(* Definition squash (X:UU) := forall P:UU, isaprop P -> (X -> P) -> P. (* compare with ishinh_UU *) *)

Definition squash_element {X:UU} : X -> squash X.
Proof. intros ? x P f. exact (f x). Defined.

Lemma isaprop_squash (X:UU) : isaprop (squash X).
Proof. prop_logic. Qed.
 
Lemma squash_uniqueness {X:UU} (x:X) (h:squash X) : squash_element x == h.
Proof. intros. apply isaprop_squash. Qed.

Lemma factor_through_squash {X Q:UU} : isaprop Q -> (X -> Q) -> (squash X -> Q).
Proof. intros ? ? i f h. apply (h (hProppair _ i)). intro x. exact (f x). Defined.

Lemma factor_through_squash_factors {X Q:UU} (i:isaprop Q) (f:X -> Q) (x:X)
   : factor_through_squash i f (squash_element x) == f x.
Proof. trivial. Defined.

Lemma factor_dep_through_squash {X:UU} {Q:squash X->UU} : 
  (forall h, isaprop (Q h)) -> 
  (forall x, Q(squash_element x)) -> 
  (forall h, Q h).
Proof.
  intros ? ? i f ?.  apply (h (hProppair (Q h) (i h))). 
  intro x. simpl. destruct (squash_uniqueness x h). exact (f x).
Defined.

Lemma factor_through_squash_hProp {X:UU} : forall hQ:hProp, (X -> hQ) -> (squash X -> hQ).
Proof. intros ? [Q i] f h. apply h. assumption. Defined.

Lemma funspace_isaset {X Y:UU} : isaset Y -> isaset (X -> Y).
Proof. intros ? ? is. apply (impredfun 2). assumption. Defined.    

Lemma pair_path {X:UU} {P:X->UU} {x x':X} {p: P x} {p' : P x'} (e : x == x') (e' : transportf P e p == p') : tpair P x p == tpair P x' p'.
  (* could also try to use total2_paths instead of this *)
Proof. intros. destruct e. destruct e'. apply idpath. Defined.

Lemma iscontr_if_inhab_prop {P:UU} : isaprop P -> P -> iscontr P.
Proof. intros ? i p. exists p. intros p'. apply i. Defined.

(** ** show that squashing is a set-quotient *)

Lemma squash_to_set {X Y:UU} (f : X -> Y) :
  isaset Y -> (forall x x', f x == f x') -> squash X -> Y.

(** from Voevodsky, for future work:

    I think one can get another proof using "isapropimeqclass" (hSet.v) with "R :=
    fun x1 x1 => unit". This Lemma will show that under your assumptions "Im f" is
    a proposition. Therefore "X -> Im f" factors through "squash X". *)

Proof.
  intros ? ? ? is e.
  set (L := fun y:Y => forall x:X, f x == y).
  set (P := total2 L).
  assert(ip : isaset P).
   apply (isofhleveltotal2 2). exact is.
   intros y. apply impred.
   intros t. apply isasetaprop. apply is.
  assert(m : X -> forall y:Y, isaprop (L y)).
   intros a z. apply impred.
   intros t. apply is.
  assert(h : X -> isaprop P).
   intros a.
   apply invproofirrelevance.
   intros [r i] [s j].
   assert(k : r == s). 
     intermediate (f a). 
     apply pathReversal; apply i.
     apply j.
   apply (pair_path k). apply m. exact a.
  assert(h' : squash X -> isaprop P).
   apply factor_through_squash. apply isapropisaprop.
   exact h.
  assert(k : squash X -> P).
   intros z.
   apply (@factor_through_squash X _ (h' z)).
    intros x. exists (f x). intros x'. apply e.
   exact z.
  intro z. apply (pr1 (k z)).
Defined.

Lemma squash_to_set_equal (X Y:UU) (f : X -> Y) (is : isaset Y) (eq: forall x x', f x == f x') :
  forall x, squash_to_set f is eq (squash_element x) == f x.
Proof. trivial. Defined.

Lemma squash_map_uniqueness {X S:UU} (ip : isaset S) (g g' : squash X -> S) : 
  g ∘ squash_element ~ g' ∘ squash_element -> g ~ g'.
Proof.
<<<<<<< HEAD
  intros is q y.
  assert (t : hProppair (Q y) (is y)).
    apply (y (funcomp (squash_dep_element X) Q)).
        intro x. apply is.
      apply q.
    intros [x p].
    set (y' := squash_dep_element _ x).
    assert(e : y' == y).
      apply isaprop_squash_dep.
    assert(t : Q y').
      exact p.
    apply (transportf _ e t).  
  exact t.
Defined.

Lemma factor_through_squash_dep {X Q:UU} : isaprop Q -> (X -> Q) -> (squash_dep X -> Q).
Proof.
  intros is q y.
  assert (t : hProppair Q is).
    apply (y (fun _ => Q)).
        intros x.
        assumption.
      assumption.
    intros [_ q'].
    assumption.
  exact t.
Defined.

Lemma squashes_agree {X:UU} : weq (squash X) (squash_dep X).
Proof.
  unfold weq.
  exists (factor_through_squash (isaprop_squash_dep X) (squash_dep_element X)).
  apply (gradth _ (factor_through_squash_dep (isaprop_squash X) (@squash_element X))).
  intro x.
  apply (isaprop_squash X).
  intro y.
  apply (isaprop_squash_dep X).
Defined.

(* now that we know the two squashes agree, we should figure out how to eliminate
   squash_dep in favor of squash *)

Lemma squash_dep_map_uniqueness {X S:UU} (ip : isaset S) (g g' : squash_dep X -> S) : 
  funcomp (squash_dep_element X) g ~ funcomp (squash_dep_element X) g' 
  -> g ~ g'.
Proof.
  intros h.
=======
  intros ? ? ? ? ? h.
>>>>>>> 8e00ebb0
  set ( Q := fun y => g y == g' y ).
  unfold homot.
  apply (@factor_dep_through_squash X). intros y. apply ip.
  intro x. apply h.
Qed.

Lemma squash_map_epi {X S:UU} (ip : isaset S) (g g' : squash X -> S) : 
  g ∘ squash_element == g'∘ squash_element -> g == g'.
Proof.
  intros ? ? ? ? ? e.
  apply funextfunax.
<<<<<<< HEAD
  apply squash_dep_map_uniqueness.
  assumption.
  intro x.
  path_from (fun q : X -> S => q x).
  assumption.
Defined.

Definition squash_dep_factoring {X Y:UU} (f : X -> Y) := total2 (fun g : squash_dep X -> Y => f == funcomp (squash_dep_element X) g).

Lemma isaxiomfuncontr { X : UU } (P:X -> UU) : isaprop ((forall x:X, iscontr (P x)) -> iscontr (forall x:X, P x)).
Proof.
  apply impred; intro.
  apply isapropiscontr.
Defined.
=======
  apply squash_map_uniqueness. exact ip.
  intro x. destruct e. apply idpath.
Qed.
>>>>>>> 8e00ebb0
<|MERGE_RESOLUTION|>--- conflicted
+++ resolved
@@ -50,7 +50,7 @@
 Proof. intro. exact (pr2 X). Defined.
 
 Definition the {T:UU} : iscontr T -> T.
-Proof. intro. exact pr1. Defined.
+Proof. intros ? is. exact (pr1 is). Defined.
 
 Definition uniqueness {T:UU} (i:iscontr T) (t:T) : t == the i.
 Proof. intros. exact (pr2 i t). Defined.
@@ -150,57 +150,7 @@
 Lemma squash_map_uniqueness {X S:UU} (ip : isaset S) (g g' : squash X -> S) : 
   g ∘ squash_element ~ g' ∘ squash_element -> g ~ g'.
 Proof.
-<<<<<<< HEAD
-  intros is q y.
-  assert (t : hProppair (Q y) (is y)).
-    apply (y (funcomp (squash_dep_element X) Q)).
-        intro x. apply is.
-      apply q.
-    intros [x p].
-    set (y' := squash_dep_element _ x).
-    assert(e : y' == y).
-      apply isaprop_squash_dep.
-    assert(t : Q y').
-      exact p.
-    apply (transportf _ e t).  
-  exact t.
-Defined.
-
-Lemma factor_through_squash_dep {X Q:UU} : isaprop Q -> (X -> Q) -> (squash_dep X -> Q).
-Proof.
-  intros is q y.
-  assert (t : hProppair Q is).
-    apply (y (fun _ => Q)).
-        intros x.
-        assumption.
-      assumption.
-    intros [_ q'].
-    assumption.
-  exact t.
-Defined.
-
-Lemma squashes_agree {X:UU} : weq (squash X) (squash_dep X).
-Proof.
-  unfold weq.
-  exists (factor_through_squash (isaprop_squash_dep X) (squash_dep_element X)).
-  apply (gradth _ (factor_through_squash_dep (isaprop_squash X) (@squash_element X))).
-  intro x.
-  apply (isaprop_squash X).
-  intro y.
-  apply (isaprop_squash_dep X).
-Defined.
-
-(* now that we know the two squashes agree, we should figure out how to eliminate
-   squash_dep in favor of squash *)
-
-Lemma squash_dep_map_uniqueness {X S:UU} (ip : isaset S) (g g' : squash_dep X -> S) : 
-  funcomp (squash_dep_element X) g ~ funcomp (squash_dep_element X) g' 
-  -> g ~ g'.
-Proof.
-  intros h.
-=======
   intros ? ? ? ? ? h.
->>>>>>> 8e00ebb0
   set ( Q := fun y => g y == g' y ).
   unfold homot.
   apply (@factor_dep_through_squash X). intros y. apply ip.
@@ -212,23 +162,13 @@
 Proof.
   intros ? ? ? ? ? e.
   apply funextfunax.
-<<<<<<< HEAD
-  apply squash_dep_map_uniqueness.
-  assumption.
-  intro x.
-  path_from (fun q : X -> S => q x).
-  assumption.
-Defined.
-
-Definition squash_dep_factoring {X Y:UU} (f : X -> Y) := total2 (fun g : squash_dep X -> Y => f == funcomp (squash_dep_element X) g).
+  apply squash_map_uniqueness. exact ip.
+  intro x. destruct e. apply idpath.
+Qed.
 
 Lemma isaxiomfuncontr { X : UU } (P:X -> UU) : isaprop ((forall x:X, iscontr (P x)) -> iscontr (forall x:X, P x)).
 Proof.
+  intros.
   apply impred; intro.
   apply isapropiscontr.
-Defined.
-=======
-  apply squash_map_uniqueness. exact ip.
-  intro x. destruct e. apply idpath.
-Qed.
->>>>>>> 8e00ebb0
+Defined.