--- conflicted
+++ resolved
@@ -515,30 +515,6 @@
     #F f ;; a x' == a x ;; #F' f := pr2 a.
 
 
-<<<<<<< HEAD
-
-Lemma nat_trans_eq {C D: gprecategory} {F G : functor C D}
-=======
-(*
-Lemma nat_trans_eq {C D: precategory} {F G : functor C D}
->>>>>>> 5100f219
-   (a b : nat_trans F G) : 
-  (forall x, a x == b x) -> a == b.
-Proof.
-  intro H.
-  apply (total2_paths (funextsec _ _ _ H)).
-  destruct a as [a aax];
-  destruct b as [b bax]; simpl in *.
-  unfold is_nat_trans in *; simpl in *.
-  generalize (funextsec (fun x : C => F x --> G x) a b H).
-  intro p.
-  destruct p. clear H. simpl.
-  rewrite transportf_idpath.
-  simpl.
-  Check (funextsec (fun x : C => F x --> G x) a b H).
-  Search (transportf _ == _ ).
-*)
-  
 
 
 (** ** opposite category *)
