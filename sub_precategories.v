--- conflicted
+++ resolved
@@ -663,25 +663,12 @@
      (F : functor A B) :
   essentially_surjective (functor_full_img F).
 Proof.
-<<<<<<< HEAD
-  intros [d p].
-  apply p.
-=======
-  unfold essentially_surjective.
-  unfold functor_full_img.
   intro b.
   apply (pr2 b).
->>>>>>> c0a33de6
   intros [c h].  
   intros q Hq.
   apply Hq.
   exists c.
-<<<<<<< HEAD
-  exact (iso_in_sub_from_iso _ _ (full_img_functor_obj F c) (tpair _ d p) h).
-Qed.
-=======
-  set (bla := iso_in_sub_from_iso _ _ (full_img_functor_obj F c) b h). 
-  exact bla.
-Qed.
-    
->>>>>>> c0a33de6
+  apply iso_in_sub_from_iso.
+  apply h.
+Qed.